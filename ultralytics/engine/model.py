--- conflicted
+++ resolved
@@ -731,18 +731,6 @@
         Args:
             trainer (BaseTrainer, optional): Custom trainer instance for model training. If None, uses default.
             **kwargs (Any): Arbitrary keyword arguments for training configuration. Common options include:
-<<<<<<< HEAD
-                data (str): Path to dataset configuration file.
-                epochs (int): Number of training epochs.
-                batch (int): Batch size for training.
-                imgsz (int): Input image size.
-                device (str): Device to run training on (e.g., 'cuda', 'cpu').
-                workers (int): Number of worker threads for data loading.
-                optimizer (str): Optimizer to use for training.
-                lr0 (float): Initial learning rate.
-                patience (int): Epochs to wait for no observable improvement for early stopping of training.
-                augmentations (List[Callable]): List of augmentation functions to apply during training.
-=======
                 - data (str): Path to dataset configuration file.
                 - epochs (int): Number of training epochs.
                 - batch (int): Batch size for training.
@@ -752,7 +740,8 @@
                 - optimizer (str): Optimizer to use for training.
                 - lr0 (float): Initial learning rate.
                 - patience (int): Epochs to wait for no observable improvement for early stopping of training.
->>>>>>> 0aef7a9a
+                - augmentations (List[Callable]): List of augmentation functions to apply during training.
+
 
         Returns:
             (dict | None): Training metrics if available and training is successful; otherwise, None.
