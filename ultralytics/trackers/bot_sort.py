# Ultralytics 🚀 AGPL-3.0 License - https://ultralytics.com/license

from collections import deque

import numpy as np
import torch

from ultralytics.utils.ops import xywh2xyxy
from ultralytics.utils.plotting import save_one_box

from .basetrack import TrackState
from .byte_tracker import BYTETracker, STrack
from .utils import matching
from .utils.gmc import GMC
from .utils.kalman_filter import KalmanFilterXYWH


class BOTrack(STrack):
    """
    An extended version of the STrack class for YOLOv8, adding object tracking features.

    This class extends the STrack class to include additional functionalities for object tracking, such as feature
    smoothing, Kalman filter prediction, and reactivation of tracks.

    Attributes:
        shared_kalman (KalmanFilterXYWH): A shared Kalman filter for all instances of BOTrack.
        smooth_feat (np.ndarray): Smoothed feature vector.
        curr_feat (np.ndarray): Current feature vector.
        features (deque): A deque to store feature vectors with a maximum length defined by `feat_history`.
        alpha (float): Smoothing factor for the exponential moving average of features.
        mean (np.ndarray): The mean state of the Kalman filter.
        covariance (np.ndarray): The covariance matrix of the Kalman filter.

    Methods:
        update_features: Update features vector and smooth it using exponential moving average.
        predict: Predict the mean and covariance using Kalman filter.
        re_activate: Reactivate a track with updated features and optionally new ID.
        update: Update the track with new detection and frame ID.
        tlwh: Property that gets the current position in tlwh format `(top left x, top left y, width, height)`.
        multi_predict: Predict the mean and covariance of multiple object tracks using shared Kalman filter.
        convert_coords: Convert tlwh bounding box coordinates to xywh format.
        tlwh_to_xywh: Convert bounding box to xywh format `(center x, center y, width, height)`.

    Examples:
        Create a BOTrack instance and update its features
        >>> bo_track = BOTrack(tlwh=[100, 50, 80, 40], score=0.9, cls=1, feat=np.random.rand(128))
        >>> bo_track.predict()
        >>> new_track = BOTrack(tlwh=[110, 60, 80, 40], score=0.85, cls=1, feat=np.random.rand(128))
        >>> bo_track.update(new_track, frame_id=2)
    """

    shared_kalman = KalmanFilterXYWH()

    def __init__(self, tlwh, score, cls, feat=None, feat_history=50):
        """
        Initialize a BOTrack object with temporal parameters, such as feature history, alpha, and current features.

        Args:
            tlwh (np.ndarray): Bounding box coordinates in tlwh format (top left x, top left y, width, height).
            score (float): Confidence score of the detection.
            cls (int): Class ID of the detected object.
            feat (np.ndarray | None): Feature vector associated with the detection.
            feat_history (int): Maximum length of the feature history deque.

        Examples:
            Initialize a BOTrack object with bounding box, score, class ID, and feature vector
            >>> tlwh = np.array([100, 50, 80, 120])
            >>> score = 0.9
            >>> cls = 1
            >>> feat = np.random.rand(128)
            >>> bo_track = BOTrack(tlwh, score, cls, feat)
        """
        super().__init__(tlwh, score, cls)

        self.smooth_feat = None
        self.curr_feat = None
        if feat is not None:
            self.update_features(feat)
        self.features = deque([], maxlen=feat_history)
        self.alpha = 0.9

    def update_features(self, feat):
        """Update the feature vector and apply exponential moving average smoothing."""
        feat /= np.linalg.norm(feat)
        self.curr_feat = feat
        if self.smooth_feat is None:
            self.smooth_feat = feat
        else:
            self.smooth_feat = self.alpha * self.smooth_feat + (1 - self.alpha) * feat
        self.features.append(feat)
        self.smooth_feat /= np.linalg.norm(self.smooth_feat)

    def predict(self):
        """Predict the object's future state using the Kalman filter to update its mean and covariance."""
        mean_state = self.mean.copy()
        if self.state != TrackState.Tracked:
            mean_state[6] = 0
            mean_state[7] = 0

        self.mean, self.covariance = self.kalman_filter.predict(mean_state, self.covariance)

    def re_activate(self, new_track, frame_id, new_id=False):
        """Reactivate a track with updated features and optionally assign a new ID."""
        if new_track.curr_feat is not None:
            self.update_features(new_track.curr_feat)
        super().re_activate(new_track, frame_id, new_id)

<<<<<<< HEAD
    def update(self, new_track, frame_id, new_id=False):
        """Updates the YOLOv8 instance with new track information and the current frame ID."""
=======
    def update(self, new_track, frame_id):
        """Update the track with new detection information and the current frame ID."""
>>>>>>> 20196b57
        if new_track.curr_feat is not None:
            self.update_features(new_track.curr_feat)
        super().update(new_track, frame_id, new_id)

    @property
    def tlwh(self):
        """Return the current bounding box position in `(top left x, top left y, width, height)` format."""
        if self.mean is None:
            return self._tlwh.copy()
        ret = self.mean[:4].copy()
        ret[:2] -= ret[2:] / 2
        return ret

    @staticmethod
    def multi_predict(stracks):
        """Predict the mean and covariance for multiple object tracks using a shared Kalman filter."""
        if len(stracks) <= 0:
            return
        multi_mean = np.asarray([st.mean.copy() for st in stracks])
        multi_covariance = np.asarray([st.covariance for st in stracks])
        for i, st in enumerate(stracks):
            if st.state != TrackState.Tracked:
                multi_mean[i][6] = 0
                multi_mean[i][7] = 0
        multi_mean, multi_covariance = BOTrack.shared_kalman.multi_predict(multi_mean, multi_covariance)
        for i, (mean, cov) in enumerate(zip(multi_mean, multi_covariance)):
            stracks[i].mean = mean
            stracks[i].covariance = cov

    def convert_coords(self, tlwh):
        """Convert tlwh bounding box coordinates to xywh format."""
        return self.tlwh_to_xywh(tlwh)

    @staticmethod
    def tlwh_to_xywh(tlwh):
        """Convert bounding box from tlwh (top-left-width-height) to xywh (center-x-center-y-width-height) format."""
        ret = np.asarray(tlwh).copy()
        ret[:2] += ret[2:] / 2
        return ret


class BOTSORT(BYTETracker):
    """
    An extended version of the BYTETracker class for YOLOv8, designed for object tracking with ReID and GMC algorithm.

    Attributes:
        proximity_thresh (float): Threshold for spatial proximity (IoU) between tracks and detections.
        appearance_thresh (float): Threshold for appearance similarity (ReID embeddings) between tracks and detections.
        encoder (Any): Object to handle ReID embeddings, set to None if ReID is not enabled.
        gmc (GMC): An instance of the GMC algorithm for data association.
        args (Any): Parsed command-line arguments containing tracking parameters.

    Methods:
        get_kalmanfilter: Return an instance of KalmanFilterXYWH for object tracking.
        init_track: Initialize track with detections, scores, and classes.
        get_dists: Get distances between tracks and detections using IoU and (optionally) ReID.
        multi_predict: Predict and track multiple objects with YOLOv8 model.
        reset: Reset the BOTSORT tracker to its initial state.

    Examples:
        Initialize BOTSORT and process detections
        >>> bot_sort = BOTSORT(args, frame_rate=30)
        >>> bot_sort.init_track(dets, scores, cls, img)
        >>> bot_sort.multi_predict(tracks)

    Note:
        The class is designed to work with the YOLOv8 object detection model and supports ReID only if enabled via args.
    """

    def __init__(self, args, frame_rate=30):
        """
        Initialize BOTSORT object with ReID module and GMC algorithm.

        Args:
            args (object): Parsed command-line arguments containing tracking parameters.
            frame_rate (int): Frame rate of the video being processed.

        Examples:
            Initialize BOTSORT with command-line arguments and a specified frame rate:
            >>> args = parse_args()
            >>> bot_sort = BOTSORT(args, frame_rate=30)
        """
        super().__init__(args, frame_rate)
        self.gmc = GMC(method=args.gmc_method)

        # ReID module
        self.proximity_thresh = args.proximity_thresh
        self.appearance_thresh = args.appearance_thresh
        self.encoder = (
            (lambda feats, s: [f.cpu().numpy() for f in feats])  # native features do not require any model
            if self.args.model == "auto"
            else ReID(args.model)
            if args.with_reid
            else None
        )

    def get_kalmanfilter(self):
        """Return an instance of KalmanFilterXYWH for predicting and updating object states in the tracking process."""
        return KalmanFilterXYWH()

    def init_track(self, dets, scores, cls, img=None):
        """Initialize object tracks using detection bounding boxes, scores, class labels, and optional ReID features."""
        if len(dets) == 0:
            return []
        if self.args.with_reid and self.encoder is not None:
            features_keep = self.encoder(img, dets)
            return [BOTrack(xyxy, s, c, f) for (xyxy, s, c, f) in zip(dets, scores, cls, features_keep)]  # detections
        else:
            return [BOTrack(xyxy, s, c) for (xyxy, s, c) in zip(dets, scores, cls)]  # detections

    def get_dists(self, tracks, detections):
        """Calculate distances between tracks and detections using IoU and optionally ReID embeddings."""
        dists = matching.iou_distance(tracks, detections)
        dists_mask = dists > (1 - self.proximity_thresh)

        if self.args.fuse_score:
            dists = matching.fuse_score(dists, detections)

        if self.args.with_reid and self.encoder is not None:
            emb_dists = matching.embedding_distance(tracks, detections) / 2.0
            emb_dists[emb_dists > (1 - self.appearance_thresh)] = 1.0
            emb_dists[dists_mask] = 1.0
            dists = np.minimum(dists, emb_dists)
        return dists

    def multi_predict(self, tracks):
        """Predict the mean and covariance of multiple object tracks using a shared Kalman filter."""
        BOTrack.multi_predict(tracks)

    def reset(self):
        """Reset the BOTSORT tracker to its initial state, clearing all tracked objects and internal states."""
        super().reset()
        self.gmc.reset_params()


class ReID:
    """YOLO model as encoder for re-identification."""

    def __init__(self, model):
        """Initialize encoder for re-identification."""
        from ultralytics import YOLO

        self.model = YOLO(model)
        self.model(embed=[len(self.model.model.model) - 2 if ".pt" in model else -1], verbose=False)  # initialize

    def __call__(self, img, dets):
        """Extract embeddings for detected objects."""
        feats = self.model([save_one_box(det, img, save=False) for det in xywh2xyxy(torch.from_numpy(dets[:, :4]))])
        return [f.cpu().numpy() for f in feats]<|MERGE_RESOLUTION|>--- conflicted
+++ resolved
@@ -105,13 +105,8 @@
             self.update_features(new_track.curr_feat)
         super().re_activate(new_track, frame_id, new_id)
 
-<<<<<<< HEAD
     def update(self, new_track, frame_id, new_id=False):
-        """Updates the YOLOv8 instance with new track information and the current frame ID."""
-=======
-    def update(self, new_track, frame_id):
         """Update the track with new detection information and the current frame ID."""
->>>>>>> 20196b57
         if new_track.curr_feat is not None:
             self.update_features(new_track.curr_feat)
         super().update(new_track, frame_id, new_id)
