--- conflicted
+++ resolved
@@ -35,11 +35,7 @@
 
 ## NVIDIA Jetson Series Comparison
 
-<<<<<<< HEAD
 [NVIDIA Jetson AGX Thor](https://www.nvidia.com/en-us/autonomous-machines/embedded-systems/jetson-thor/) is the latest iteration of the NVIDIA Jetson family based on NVIDIA Blackwell architecture which brings drastically improved AI performance when compared to the previous generations. Below table compared few of the Jetson devices in the ecosystem.
-=======
-[Jetson Orin](https://www.nvidia.com/en-us/autonomous-machines/embedded-systems/jetson-orin/) is the latest iteration of the NVIDIA Jetson family based on NVIDIA Ampere architecture which brings drastically improved AI performance when compared to the previous generations. The table below compares a few of the Jetson devices in the ecosystem.
->>>>>>> 0365a760
 
 |                   | Jetson AGX Thor                                                      | Jetson AGX Orin 64GB                                             | Jetson Orin NX 16GB                                             | Jetson Orin Nano Super                                        | Jetson AGX Xavier                                           | Jetson Xavier NX                                             | Jetson Nano                                 |
 |-------------------|------------------------------------------------------------------|------------------------------------------------------------------|-----------------------------------------------------------------|---------------------------------------------------------------|-------------------------------------------------------------|--------------------------------------------------------------|---------------------------------------------|
