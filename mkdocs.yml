# Ultralytics 🚀 AGPL-3.0 License - https://ultralytics.com/license

# Configuration file for building the Ultralytics YOLO documentation site using MkDocs.
# Provides settings to control site metadata, customize the appearance using the
# Material theme, define the navigation structure, and enable various plugins.

# Site metadata
site_name: Ultralytics YOLO Docs
site_description: Explore Ultralytics YOLO, a cutting-edge real-time object detection and image segmentation model for various applications and hardware platforms.
site_url: https://docs.ultralytics.com
site_author: Ultralytics
repo_url: https://github.com/ultralytics/ultralytics
edit_uri: https://github.com/ultralytics/ultralytics/tree/main/docs/en/
repo_name: ultralytics/ultralytics
remote_name: https://github.com/ultralytics/docs
docs_dir: "docs/en/" # where to find the markdown files
site_dir: "site/" # where to publish to
use_directory_urls: true # don't display 'index.html' in slugs

# Theme customization
theme:
  name: material
  language: en
  custom_dir: docs/overrides/
  logo: https://raw.githubusercontent.com/ultralytics/assets/main/logo/Ultralytics_Logotype_Reverse.svg
  favicon: https://raw.githubusercontent.com/ultralytics/assets/refs/heads/main/logo/favicon-yolo.png
  icon:
    repo: fontawesome/brands/github
  # font:  # disabled for faster page load times
  #  text: Helvetica
  #  code: Roboto Mono
  palette:
    - media: "(prefers-color-scheme)"
      toggle:
        icon: material/brightness-auto
        name: Switch to light mode
    - media: "(prefers-color-scheme: dark)"
      scheme: slate
      primary: black
      accent: indigo
      toggle:
        icon: material/brightness-4
        name: Switch to system preference
    - media: "(prefers-color-scheme: light)"
      scheme: default
      primary: indigo
      accent: indigo
      toggle:
        icon: material/brightness-7
        name: Switch to dark mode
  features:
    - content.action.edit
    - content.code.annotate
    - content.code.copy
    - content.tooltips
    - toc.follow
    - navigation.top
    - navigation.tabs
    - navigation.tabs.sticky
    - navigation.prune
    - navigation.footer
    - navigation.tracking
    - navigation.instant
    - navigation.instant.progress
    - navigation.indexes
    - navigation.sections # navigation.expand or navigation.sections
    - content.tabs.link # all code tabs change simultaneously
    # - search.highlight
    # - search.share
    # - search.suggest

# Customization
copyright: <a href="https://www.ultralytics.com/" target="_blank">© 2025 Ultralytics Inc.</a> All rights reserved.
extra: # version:
  homepage: https://www.ultralytics.com/
  #   provider: mike # version drop-down menu
  robots: robots.txt
  analytics:
    provider: google
    property: G-2M5EHKC0BH
  social:
    - icon: fontawesome/brands/github
      link: https://github.com/ultralytics
    - icon: fontawesome/brands/linkedin
      link: https://www.linkedin.com/company/ultralytics/
    - icon: fontawesome/brands/x-twitter
      link: https://x.com/ultralytics
    - icon: fontawesome/brands/youtube
      link: https://youtube.com/ultralytics?sub_confirmation=1
    - icon: fontawesome/brands/docker
      link: https://hub.docker.com/r/ultralytics/ultralytics/
    - icon: fontawesome/brands/python
      link: https://pypi.org/project/ultralytics/
    - icon: fontawesome/brands/discord
      link: https://discord.com/invite/ultralytics
    - icon: fontawesome/brands/reddit
      link: https://reddit.com/r/ultralytics
    - icon: fontawesome/brands/weixin
      link: https://weixin.qq.com/r/mp/LxckPDfEgWr_rXNf90I9
  alternate:
    - name: 🇬🇧 English
      link: /
      lang: en
    - name: 🇨🇳 简体中文
      link: /zh/
      lang: zh
    - name: 🇰🇷 한국어
      link: /ko/
      lang: ko
    - name: 🇯🇵 日本語
      link: /ja/
      lang: ja
    - name: 🇷🇺 Русский
      link: /ru/
      lang: ru
    - name: 🇩🇪 Deutsch
      link: /de/
      lang: de
    - name: 🇫🇷 Français
      link: /fr/
      lang: fr
    - name: 🇪🇸 Español
      link: /es/
      lang: es
    - name: 🇵🇹 Português
      link: /pt/
      lang: pt
    - name: 🇮🇹 Italiano
      link: /it/
      lang: it
    - name: 🇹🇷 Türkçe
      link: /tr/
      lang: tr
    - name: 🇻🇳 Tiếng Việt
      link: /vi/
      lang: vi
    - name: 🇸🇦 العربية
      link: /ar/
      lang: ar

extra_css:
  - stylesheets/style.css

extra_javascript:
  - https://cdn.jsdelivr.net/gh/ultralytics/llm@v0.1.6/js/chat.min.js
  - https://unpkg.com/tablesort@5.6.0/dist/tablesort.min.js
  - javascript/extra.js
  - javascript/giscus.js
  - javascript/tablesort.js

markdown_extensions:
  - admonition
  - md_in_html
  - tables
  - attr_list
  - def_list
  - pymdownx.critic
  - pymdownx.caret
  - pymdownx.keys
  - pymdownx.mark
  - pymdownx.tilde
  - pymdownx.details
  - pymdownx.inlinehilite
  - pymdownx.superfences:
      custom_fences:
        - name: mermaid
          class: mermaid
          format: !!python/name:pymdownx.superfences.fence_code_format
  - pymdownx.highlight:
      anchor_linenums: true
  - pymdownx.snippets:
      base_path: ./
  - pymdownx.emoji:
      emoji_index: !!python/name:material.extensions.emoji.twemoji
      emoji_generator: !!python/name:material.extensions.emoji.to_svg
  - pymdownx.tabbed:
      alternate_style: true
      slugify: !!python/object/apply:pymdownx.slugs.slugify
        kwds:
          case: lower

# Validation settings https://www.mkdocs.org/user-guide/configuration/#validation
validation:
  nav:
    omitted_files: info
    not_found: warn
    absolute_links: info
  links:
    absolute_links: relative_to_docs
    anchors: warn
    unrecognized_links: warn

# Primary navigation ---------------------------------------------------------------------------------------------------
not_in_nav: |
  /compare
  /macros

nav:
  - Home:
      - Home: index.md
      - Quickstart: quickstart.md
      - Modes:
          - modes/index.md
          - Train: modes/train.md
          - Val: modes/val.md
          - Predict: modes/predict.md
          - Export: modes/export.md
          - Track: modes/track.md
          - Benchmark: modes/benchmark.md
      - Tasks:
          - tasks/index.md
          - Detect: tasks/detect.md
          - Segment: tasks/segment.md
          - Classify: tasks/classify.md
          - Pose: tasks/pose.md
          - OBB: tasks/obb.md
      - Models:
          - models/index.md
      - Datasets:
          - datasets/index.md
      - Solutions:
          - solutions/index.md
      - Guides:
          - guides/index.md
      - YOLO26 🚀 Coming soon: models/yolo26.md # for promotion of new pages
      - Languages:
          - 🇬🇧&nbsp English: https://ultralytics.com/docs/
          - 🇨🇳&nbsp 简体中文: https://docs.ultralytics.com/zh/
          - 🇰🇷&nbsp 한국어: https://docs.ultralytics.com/ko/
          - 🇯🇵&nbsp 日本語: https://docs.ultralytics.com/ja/
          - 🇷🇺&nbsp Русский: https://docs.ultralytics.com/ru/
          - 🇩🇪&nbsp Deutsch: https://docs.ultralytics.com/de/
          - 🇫🇷&nbsp Français: https://docs.ultralytics.com/fr/
          - 🇪🇸&nbsp Español: https://docs.ultralytics.com/es/
          - 🇵🇹&nbsp Português: https://docs.ultralytics.com/pt/
          - 🇮🇹&nbsp Italiano: https://docs.ultralytics.com/it/
          - 🇹🇷&nbsp Türkçe: https://docs.ultralytics.com/tr/
          - 🇻🇳&nbsp Tiếng Việt: https://docs.ultralytics.com/vi/
          - 🇸🇦&nbsp العربية: https://docs.ultralytics.com/ar/
  - Quickstart:
      - quickstart.md
      - Usage:
          - CLI: usage/cli.md
          - Python: usage/python.md
          - Callbacks: usage/callbacks.md
          - Configuration: usage/cfg.md
          - Simple Utilities: usage/simple-utilities.md
          - Advanced Customization: usage/engine.md
      - Modes:
          - Modes: modes/index.md
          - Train: modes/train.md
          - Val: modes/val.md
          - Predict: modes/predict.md
          - Export: modes/export.md
          - Track: modes/track.md
          - Benchmark: modes/benchmark.md
      - Tasks:
          - Tasks: tasks/index.md
          - Detect: tasks/detect.md
          - Segment: tasks/segment.md
          - Classify: tasks/classify.md
          - Pose: tasks/pose.md
          - OBB: tasks/obb.md
      - Models:
          - models/index.md
      - Datasets:
          - datasets/index.md
      - Solutions:
          - solutions/index.md
      - Guides:
          - guides/index.md
  - Modes:
      - Modes: modes/index.md
      - Train: modes/train.md
      - Val: modes/val.md
      - Predict: modes/predict.md
      - Export: modes/export.md
      - Track: modes/track.md
      - Benchmark: modes/benchmark.md
      - Tasks:
          - tasks/index.md
          - Detect: tasks/detect.md
          - Segment: tasks/segment.md
          - Classify: tasks/classify.md
          - Pose: tasks/pose.md
          - OBB: tasks/obb.md
  - Tasks:
      - Tasks: tasks/index.md
      - Detect: tasks/detect.md
      - Segment: tasks/segment.md
      - Classify: tasks/classify.md
      - Pose: tasks/pose.md
      - OBB: tasks/obb.md
      - Modes:
          - modes/index.md
          - Train: modes/train.md
          - Val: modes/val.md
          - Predict: modes/predict.md
          - Export: modes/export.md
          - Track: modes/track.md
          - Benchmark: modes/benchmark.md
  - Models:
      - Models: models/index.md
      - YOLOv3: models/yolov3.md
      - YOLOv4: models/yolov4.md
      - YOLOv5: models/yolov5.md
      - YOLOv6: models/yolov6.md
      - YOLOv7: models/yolov7.md
      - YOLOv8: models/yolov8.md
      - YOLOv9: models/yolov9.md
      - YOLOv10: models/yolov10.md
      - YOLO11: models/yolo11.md
      - YOLO12: models/yolo12.md
      - YOLO26 🚀 Coming soon: models/yolo26.md
      - SAM (Segment Anything Model): models/sam.md
      - SAM 2 (Segment Anything Model 2): models/sam-2.md
<<<<<<< HEAD
      - SAM 3 (Segment Anything Model 3) 🚀: models/sam-3.md
=======
      - SAM 3 (Segment Anything Model 3): models/sam-3.md
>>>>>>> 8dc50659
      - MobileSAM (Mobile Segment Anything Model): models/mobile-sam.md
      - FastSAM (Fast Segment Anything Model): models/fast-sam.md
      - YOLO-NAS (Neural Architecture Search): models/yolo-nas.md
      - RT-DETR (Realtime Detection Transformer): models/rtdetr.md
      - YOLO-World (Real-Time Open-Vocabulary Object Detection): models/yolo-world.md
      - YOLOE (Real-Time Seeing Anything): models/yoloe.md
  - Datasets:
      - Datasets: datasets/index.md
      - Detection:
          - datasets/detect/index.md
          - African-wildlife: datasets/detect/african-wildlife.md
          - Argoverse: datasets/detect/argoverse.md
          - Brain-tumor: datasets/detect/brain-tumor.md
          - COCO: datasets/detect/coco.md
          - COCO8: datasets/detect/coco8.md
          - COCO8-Grayscale: datasets/detect/coco8-grayscale.md
          - COCO8-Multispectral: datasets/detect/coco8-multispectral.md
          - COCO128: datasets/detect/coco128.md
          - Construction-PPE: datasets/detect/construction-ppe.md
          - GlobalWheat2020: datasets/detect/globalwheat2020.md
          - HomeObjects-3K: datasets/detect/homeobjects-3k.md
          - KITTI: datasets/detect/kitti.md
          - LVIS: datasets/detect/lvis.md
          - Medical-pills: datasets/detect/medical-pills.md
          - Objects365: datasets/detect/objects365.md
          - OpenImagesV7: datasets/detect/open-images-v7.md
          - RF100: datasets/detect/roboflow-100.md
          - Signature: datasets/detect/signature.md
          - SKU-110K: datasets/detect/sku-110k.md
          - VisDrone: datasets/detect/visdrone.md
          - VOC: datasets/detect/voc.md
          - xView: datasets/detect/xview.md
      - Segmentation:
          - datasets/segment/index.md
          - Carparts-seg: datasets/segment/carparts-seg.md
          - COCO: datasets/segment/coco.md
          - COCO8-seg: datasets/segment/coco8-seg.md
          - COCO128-seg: datasets/segment/coco128-seg.md
          - Crack-seg: datasets/segment/crack-seg.md
          - Package-seg: datasets/segment/package-seg.md
      - Pose:
          - datasets/pose/index.md
          - COCO: datasets/pose/coco.md
          - COCO8-pose: datasets/pose/coco8-pose.md
          - Dog-pose: datasets/pose/dog-pose.md
          - Hand-keypoints: datasets/pose/hand-keypoints.md
          - Tiger-pose: datasets/pose/tiger-pose.md
      - Classification:
          - datasets/classify/index.md
          - Caltech 101: datasets/classify/caltech101.md
          - Caltech 256: datasets/classify/caltech256.md
          - CIFAR-10: datasets/classify/cifar10.md
          - CIFAR-100: datasets/classify/cifar100.md
          - Fashion-MNIST: datasets/classify/fashion-mnist.md
          - ImageNet: datasets/classify/imagenet.md
          - ImageNet-10: datasets/classify/imagenet10.md
          - Imagenette: datasets/classify/imagenette.md
          - Imagewoof: datasets/classify/imagewoof.md
          - MNIST: datasets/classify/mnist.md
      - Oriented Bounding Boxes (OBB):
          - datasets/obb/index.md
          - DOTA8: datasets/obb/dota8.md
          - DOTAv2: datasets/obb/dota-v2.md
      - Multi-Object Tracking:
          - datasets/track/index.md
  - Solutions:
      - Solutions: solutions/index.md
      - Analytics: guides/analytics.md
      - Distance Calculation: guides/distance-calculation.md
      - Heatmaps: guides/heatmaps.md
      - Instance Segmentation with Object Tracking: guides/instance-segmentation-and-tracking.md
      - Live Inference: guides/streamlit-live-inference.md
      - Object Blurring: guides/object-blurring.md
      - Object Counting: guides/object-counting.md
      - Object Cropping: guides/object-cropping.md
      - Objects Counting in Regions: guides/region-counting.md
      - Parking Management: guides/parking-management.md
      - Queue Management: guides/queue-management.md
      - Security Alarm System: guides/security-alarm-system.md
      - Similarity Search: guides/similarity-search.md
      - Speed Estimation: guides/speed-estimation.md
      - Track Objects in Zone: guides/trackzone.md
      - VisionEye View Objects Mapping: guides/vision-eye.md
      - Workouts Monitoring: guides/workouts-monitoring.md
  - Guides:
      - Guides: guides/index.md
      - A Guide on Model Testing: guides/model-testing.md
      - AzureML Quickstart: guides/azureml-quickstart.md
      - Best Practices for Model Deployment: guides/model-deployment-practices.md
      - Conda Quickstart: guides/conda-quickstart.md
      - Data Collection and Annotation: guides/data-collection-and-annotation.md
      - DeepStream on NVIDIA Jetson: guides/deepstream-nvidia-jetson.md
      - Defining A Computer Vision Project's Goals: guides/defining-project-goals.md
      - Deploying YOLO on Vertex AI in Docker container: guides/vertex-ai-deployment-with-docker.md
      - Docker Quickstart: guides/docker-quickstart.md
      - Edge TPU on Raspberry Pi: guides/coral-edge-tpu-on-raspberry-pi.md
      - Hyperparameter Tuning: guides/hyperparameter-tuning.md
      - Insights on Model Evaluation and Fine-Tuning: guides/model-evaluation-insights.md
      - Isolating Segmentation Objects: guides/isolating-segmentation-objects.md
      - K-Fold Cross Validation: guides/kfold-cross-validation.md
      - Maintaining Your Computer Vision Model: guides/model-monitoring-and-maintenance.md
      - Model Deployment Options: guides/model-deployment-options.md
      - Model YAML Configuration Guide: guides/model-yaml-config.md
      - NVIDIA Jetson: guides/nvidia-jetson.md
      - OpenVINO Latency vs Throughput modes: guides/optimizing-openvino-latency-vs-throughput-modes.md
      - Preprocessing Annotated Data: guides/preprocessing_annotated_data.md
      - Raspberry Pi: guides/raspberry-pi.md
      - ROS Quickstart: guides/ros-quickstart.md
      - SAHI Tiled Inference: guides/sahi-tiled-inference.md
      - Steps of a Computer Vision Project: guides/steps-of-a-cv-project.md
      - Tips for Model Training: guides/model-training-tips.md
      - Triton Inference Server: guides/triton-inference-server.md
      - Viewing Inference Images in a Terminal: guides/view-results-in-terminal.md
      - YOLO Common Issues: guides/yolo-common-issues.md
      - YOLO Data Augmentation: guides/yolo-data-augmentation.md
      - YOLO Performance Metrics: guides/yolo-performance-metrics.md
      - YOLO Thread-Safe Inference: guides/yolo-thread-safe-inference.md
      - Explorer:
          - datasets/explorer/index.md
          - Explorer API: datasets/explorer/api.md
          - Explorer Dashboard Demo: datasets/explorer/dashboard.md
          - VOC Exploration Example: datasets/explorer/explorer.md
      - YOLOv5:
          - yolov5/index.md
          - Quickstart: yolov5/quickstart_tutorial.md
          - Environments:
              - Amazon Web Services (AWS): yolov5/environments/aws_quickstart_tutorial.md
              - Google Cloud (GCP): yolov5/environments/google_cloud_quickstart_tutorial.md
              - AzureML: yolov5/environments/azureml_quickstart_tutorial.md
              - Docker Image: yolov5/environments/docker_image_quickstart_tutorial.md
          - Tutorials:
              - Train Custom Data: yolov5/tutorials/train_custom_data.md
              - Tips for Best Training Results: yolov5/tutorials/tips_for_best_training_results.md
              - Multi-GPU Training: yolov5/tutorials/multi_gpu_training.md
              - PyTorch Hub: yolov5/tutorials/pytorch_hub_model_loading.md
              - TFLite, ONNX, CoreML, TensorRT Export: yolov5/tutorials/model_export.md
              - Test-Time Augmentation (TTA): yolov5/tutorials/test_time_augmentation.md
              - Model Ensembling: yolov5/tutorials/model_ensembling.md
              - Pruning/Sparsity Tutorial: yolov5/tutorials/model_pruning_and_sparsity.md
              - Hyperparameter evolution: yolov5/tutorials/hyperparameter_evolution.md
              - Transfer learning with frozen layers: yolov5/tutorials/transfer_learning_with_frozen_layers.md
              - Architecture Summary: yolov5/tutorials/architecture_description.md
              - Neural Magic's DeepSparse: yolov5/tutorials/neural_magic_pruning_quantization.md
              - Comet Logging: yolov5/tutorials/comet_logging_integration.md
              - Clearml Logging: yolov5/tutorials/clearml_logging_integration.md
  - Integrations:
      - Integrations: integrations/index.md
      - Albumentations: integrations/albumentations.md
      - Amazon SageMaker: integrations/amazon-sagemaker.md
      - Axelera: integrations/axelera.md
      - ClearML: integrations/clearml.md
      - Comet ML: integrations/comet.md
      - CoreML: integrations/coreml.md
      - DVC: integrations/dvc.md
      - ExecuTorch: integrations/executorch.md
      - Google Colab: integrations/google-colab.md
      - Gradio: integrations/gradio.md
      - IBM Watsonx: integrations/ibm-watsonx.md
      - JupyterLab: integrations/jupyterlab.md
      - Kaggle: integrations/kaggle.md
      - MLflow: integrations/mlflow.md
      - MNN: integrations/mnn.md
      - NCNN: integrations/ncnn.md
      - Neptune: integrations/neptune.md
      - Neural Magic: integrations/neural-magic.md
      - ONNX: integrations/onnx.md
      - OpenVINO: integrations/openvino.md
      - PaddlePaddle: integrations/paddlepaddle.md
      - Paperspace Gradient: integrations/paperspace.md
      - Ray Tune: integrations/ray-tune.md
      - Roboflow: integrations/roboflow.md
      - Rockchip RKNN: integrations/rockchip-rknn.md
      - Seeed Studio reCamera: integrations/seeedstudio-recamera.md
      - SONY IMX500: integrations/sony-imx500.md
      - TensorBoard: integrations/tensorboard.md
      - TensorRT: integrations/tensorrt.md
      - TF GraphDef: integrations/tf-graphdef.md
      - TF SavedModel: integrations/tf-savedmodel.md
      - TF.js: integrations/tfjs.md
      - TFLite: integrations/tflite.md
      - TFLite Edge TPU: integrations/edge-tpu.md
      - TorchScript: integrations/torchscript.md
      - VS Code: integrations/vscode.md
      - Weights & Biases: integrations/weights-biases.md
  - HUB:
      - HUB: hub/index.md
      - Web:
          - hub/index.md
          - Quickstart: hub/quickstart.md
          - Datasets: hub/datasets.md
          - Projects: hub/projects.md
          - Models: hub/models.md
          - Pro: hub/pro.md
          - Cloud Training: hub/cloud-training.md
          - Inference API: hub/inference-api.md
          - Teams: hub/teams.md
          - Integrations: hub/integrations.md
      - App:
          - hub/app/index.md
          - iOS: hub/app/ios.md
          - Android: hub/app/android.md
      - Python SDK:
          - hub/sdk/index.md
          - Quickstart: hub/sdk/quickstart.md
          - Model: hub/sdk/model.md
          - Dataset: hub/sdk/dataset.md
          - Project: hub/sdk/project.md
          - Reference:
              - base:
                  - api_client: hub/sdk/reference/base/api_client.md
                  - auth: hub/sdk/reference/base/auth.md
                  - crud_client: hub/sdk/reference/base/crud_client.md
                  - paginated_list: hub/sdk/reference/base/paginated_list.md
                  - server_clients: hub/sdk/reference/base/server_clients.md
              - helpers:
                  - error_handler: hub/sdk/reference/helpers/error_handler.md
                  - exceptions: hub/sdk/reference/helpers/exceptions.md
                  - logger: hub/sdk/reference/helpers/logger.md
                  - utils: hub/sdk/reference/helpers/utils.md
              - hub_client: hub/sdk/reference/hub_client.md
              - modules:
                  - datasets: hub/sdk/reference/modules/datasets.md
                  - models: hub/sdk/reference/modules/models.md
                  - projects: hub/sdk/reference/modules/projects.md
                  - teams: hub/sdk/reference/modules/teams.md
                  - users: hub/sdk/reference/modules/users.md
      - REST API:
          - hub/api/index.md

  - Reference:
      - __init__: reference/__init__.md
      - cfg:
          - __init__: reference/cfg/__init__.md
      - data:
          - annotator: reference/data/annotator.md
          - augment: reference/data/augment.md
          - base: reference/data/base.md
          - build: reference/data/build.md
          - converter: reference/data/converter.md
          - dataset: reference/data/dataset.md
          - loaders: reference/data/loaders.md
          - split: reference/data/split.md
          - split_dota: reference/data/split_dota.md
          - utils: reference/data/utils.md
      - engine:
          - exporter: reference/engine/exporter.md
          - model: reference/engine/model.md
          - predictor: reference/engine/predictor.md
          - results: reference/engine/results.md
          - trainer: reference/engine/trainer.md
          - tuner: reference/engine/tuner.md
          - validator: reference/engine/validator.md
      - hub:
          - __init__: reference/hub/__init__.md
          - auth: reference/hub/auth.md
          - google:
              - __init__: reference/hub/google/__init__.md
          - session: reference/hub/session.md
          - utils: reference/hub/utils.md
      - models:
          - fastsam:
              - model: reference/models/fastsam/model.md
              - predict: reference/models/fastsam/predict.md
              - utils: reference/models/fastsam/utils.md
              - val: reference/models/fastsam/val.md
          - nas:
              - model: reference/models/nas/model.md
              - predict: reference/models/nas/predict.md
              - val: reference/models/nas/val.md
          - rtdetr:
              - model: reference/models/rtdetr/model.md
              - predict: reference/models/rtdetr/predict.md
              - train: reference/models/rtdetr/train.md
              - val: reference/models/rtdetr/val.md
          - sam:
              - amg: reference/models/sam/amg.md
              - build: reference/models/sam/build.md
              - build_sam3: reference/models/sam/build_sam3.md
              - model: reference/models/sam/model.md
              - modules:
                  - blocks: reference/models/sam/modules/blocks.md
                  - decoders: reference/models/sam/modules/decoders.md
                  - encoders: reference/models/sam/modules/encoders.md
                  - memory_attention: reference/models/sam/modules/memory_attention.md
                  - sam: reference/models/sam/modules/sam.md
                  - tiny_encoder: reference/models/sam/modules/tiny_encoder.md
                  - transformer: reference/models/sam/modules/transformer.md
                  - utils: reference/models/sam/modules/utils.md
              - predict: reference/models/sam/predict.md
              - sam3:
                  - decoder: reference/models/sam/sam3/decoder.md
                  - encoder: reference/models/sam/sam3/encoder.md
                  - geometry_encoders: reference/models/sam/sam3/geometry_encoders.md
                  - maskformer_segmentation: reference/models/sam/sam3/maskformer_segmentation.md
                  - model_misc: reference/models/sam/sam3/model_misc.md
                  - necks: reference/models/sam/sam3/necks.md
                  - sam3_image: reference/models/sam/sam3/sam3_image.md
                  - text_encoder_ve: reference/models/sam/sam3/text_encoder_ve.md
                  - tokenizer_ve: reference/models/sam/sam3/tokenizer_ve.md
                  - vitdet: reference/models/sam/sam3/vitdet.md
                  - vl_combiner: reference/models/sam/sam3/vl_combiner.md
          - utils:
              - loss: reference/models/utils/loss.md
              - ops: reference/models/utils/ops.md
          - yolo:
              - classify:
                  - predict: reference/models/yolo/classify/predict.md
                  - train: reference/models/yolo/classify/train.md
                  - val: reference/models/yolo/classify/val.md
              - detect:
                  - predict: reference/models/yolo/detect/predict.md
                  - train: reference/models/yolo/detect/train.md
                  - val: reference/models/yolo/detect/val.md
              - model: reference/models/yolo/model.md
              - obb:
                  - predict: reference/models/yolo/obb/predict.md
                  - train: reference/models/yolo/obb/train.md
                  - val: reference/models/yolo/obb/val.md
              - pose:
                  - predict: reference/models/yolo/pose/predict.md
                  - train: reference/models/yolo/pose/train.md
                  - val: reference/models/yolo/pose/val.md
              - segment:
                  - predict: reference/models/yolo/segment/predict.md
                  - train: reference/models/yolo/segment/train.md
                  - val: reference/models/yolo/segment/val.md
              - world:
                  - train: reference/models/yolo/world/train.md
                  - train_world: reference/models/yolo/world/train_world.md
              - yoloe:
                  - predict: reference/models/yolo/yoloe/predict.md
                  - train: reference/models/yolo/yoloe/train.md
                  - train_seg: reference/models/yolo/yoloe/train_seg.md
                  - val: reference/models/yolo/yoloe/val.md
      - nn:
          - autobackend: reference/nn/autobackend.md
          - modules:
              - activation: reference/nn/modules/activation.md
              - block: reference/nn/modules/block.md
              - conv: reference/nn/modules/conv.md
              - head: reference/nn/modules/head.md
              - transformer: reference/nn/modules/transformer.md
              - utils: reference/nn/modules/utils.md
          - tasks: reference/nn/tasks.md
          - text_model: reference/nn/text_model.md
      - solutions:
          - ai_gym: reference/solutions/ai_gym.md
          - analytics: reference/solutions/analytics.md
          - config: reference/solutions/config.md
          - distance_calculation: reference/solutions/distance_calculation.md
          - heatmap: reference/solutions/heatmap.md
          - instance_segmentation: reference/solutions/instance_segmentation.md
          - object_blurrer: reference/solutions/object_blurrer.md
          - object_counter: reference/solutions/object_counter.md
          - object_cropper: reference/solutions/object_cropper.md
          - parking_management: reference/solutions/parking_management.md
          - queue_management: reference/solutions/queue_management.md
          - region_counter: reference/solutions/region_counter.md
          - security_alarm: reference/solutions/security_alarm.md
          - similarity_search: reference/solutions/similarity_search.md
          - solutions: reference/solutions/solutions.md
          - speed_estimation: reference/solutions/speed_estimation.md
          - streamlit_inference: reference/solutions/streamlit_inference.md
          - trackzone: reference/solutions/trackzone.md
          - vision_eye: reference/solutions/vision_eye.md
      - trackers:
          - basetrack: reference/trackers/basetrack.md
          - bot_sort: reference/trackers/bot_sort.md
          - byte_tracker: reference/trackers/byte_tracker.md
          - track: reference/trackers/track.md
          - utils:
              - gmc: reference/trackers/utils/gmc.md
              - kalman_filter: reference/trackers/utils/kalman_filter.md
              - matching: reference/trackers/utils/matching.md
      - utils:
          - __init__: reference/utils/__init__.md
          - autobatch: reference/utils/autobatch.md
          - autodevice: reference/utils/autodevice.md
          - benchmarks: reference/utils/benchmarks.md
          - callbacks:
              - base: reference/utils/callbacks/base.md
              - clearml: reference/utils/callbacks/clearml.md
              - comet: reference/utils/callbacks/comet.md
              - dvc: reference/utils/callbacks/dvc.md
              - hub: reference/utils/callbacks/hub.md
              - mlflow: reference/utils/callbacks/mlflow.md
              - neptune: reference/utils/callbacks/neptune.md
              - platform: reference/utils/callbacks/platform.md
              - raytune: reference/utils/callbacks/raytune.md
              - tensorboard: reference/utils/callbacks/tensorboard.md
              - wb: reference/utils/callbacks/wb.md
          - checks: reference/utils/checks.md
          - cpu: reference/utils/cpu.md
          - dist: reference/utils/dist.md
          - downloads: reference/utils/downloads.md
          - errors: reference/utils/errors.md
          - events: reference/utils/events.md
          - export:
              - engine: reference/utils/export/engine.md
              - imx: reference/utils/export/imx.md
              - tensorflow: reference/utils/export/tensorflow.md
          - files: reference/utils/files.md
          - git: reference/utils/git.md
          - instance: reference/utils/instance.md
          - logger: reference/utils/logger.md
          - loss: reference/utils/loss.md
          - metrics: reference/utils/metrics.md
          - nms: reference/utils/nms.md
          - ops: reference/utils/ops.md
          - patches: reference/utils/patches.md
          - plotting: reference/utils/plotting.md
          - tal: reference/utils/tal.md
          - torch_utils: reference/utils/torch_utils.md
          - tqdm: reference/utils/tqdm.md
          - triton: reference/utils/triton.md
          - tuner: reference/utils/tuner.md

  - Help:
      - Help: help/index.md
      - Frequently Asked Questions (FAQ): help/FAQ.md
      - Contributing Guide: help/contributing.md
      - Continuous Integration (CI) Guide: help/CI.md
      - Contributor License Agreement (CLA): help/CLA.md
      - Minimum Reproducible Example (MRE) Guide: help/minimum-reproducible-example.md
      - Code of Conduct: help/code-of-conduct.md
      - Environmental, Health and Safety (EHS) Policy: help/environmental-health-safety.md
      - Security Policy: help/security.md
      - Privacy Policy: help/privacy.md

# Plugins --------------------------------------------------------------------------------------------------------------
plugins:
  - search:
      enabled: false
  # Macros are handled by minijinja in build_docs.py
  #  - macros:
  #      include_yaml:
  #        - ultralytics/cfg/default.yaml
  # Docstrings are rendered ahead of time via docs/build_reference.py (no mkdocstrings dependency)
  #  - mkdocstrings:
  #      enabled: true
  #      default_handler: python
  #      handlers:
  #        python:
  #          options:
  #            docstring_options:
  #              ignore_init_summary: true
  #            merge_init_into_class: true
  #            docstring_style: google
  #            show_root_heading: true
  #            show_source: true
  #            separate_signature: true
  #            line_length: 80
  #            show_signature_annotations: true
  #            show_symbol_type_heading: true # insiders
  #            show_symbol_type_toc: true # insiders
  #            show_inheritance_diagram: true # insiders
  - ultralytics:
      add_desc: False
      add_image: True
      add_authors: True
      add_json_ld: True
      add_share_buttons: True
      add_css: False
      default_image: https://raw.githubusercontent.com/ultralytics/assets/main/yolov8/banner-yolov8.png
      default_author: glenn.jocher@ultralytics.com<|MERGE_RESOLUTION|>--- conflicted
+++ resolved
@@ -314,11 +314,7 @@
       - YOLO26 🚀 Coming soon: models/yolo26.md
       - SAM (Segment Anything Model): models/sam.md
       - SAM 2 (Segment Anything Model 2): models/sam-2.md
-<<<<<<< HEAD
-      - SAM 3 (Segment Anything Model 3) 🚀: models/sam-3.md
-=======
       - SAM 3 (Segment Anything Model 3): models/sam-3.md
->>>>>>> 8dc50659
       - MobileSAM (Mobile Segment Anything Model): models/mobile-sam.md
       - FastSAM (Fast Segment Anything Model): models/fast-sam.md
       - YOLO-NAS (Neural Architecture Search): models/yolo-nas.md
