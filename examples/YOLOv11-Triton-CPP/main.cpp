#include "inference.hpp"

#include <signal.h>
#include <iostream>
#include <ostream>
#include <vector>
#include <cstring>

#include <cstdint>
#include <chrono>

<<<<<<< HEAD

#define IMAGE_HEIGHT 640
#define IMAGE_HEIGHT 640
#define IMAGE_CHANNEL 3
=======
#define GORUNTU_GENISLIK 640
#define GORUNTU_YUKSEKLIK 640
#define GORUNTU_KANAL 3
>>>>>>> a2c1633e

#define NETWORK_THRESHOLD 0.50

double get_time_since_epoch_millis()
{
    using namespace std::chrono;
    auto now = system_clock::now();
    auto duration = now.time_since_epoch();
    return duration_cast<microseconds>(duration).count() / 1000.0;
}

int main(int argc, char *argv[])
{
<<<<<<< HEAD
    std::string url= "localhost:8001";
    std::string model_name= "yolov11";
    std::string model_version= "1";
	std::string image_path = "test.jpg";
	std::string output_path = "ipms_contribute";
	std::vector<std::string> object_class_list = {"class1", "class2"};

    double ag_tespit_suresi_milisaniye;
    std::vector<uint16_t> triton_request_data;
    triton_request_data.resize(3*IMAGE_HEIGHT*IMAGE_HEIGHT);

    std::vector<struct detection_struct> detections;

    std::shared_ptr<TritonCommunication> triton_communication = std::make_shared<TritonCommunication>(url, model_name, model_version, IMAGE_CHANNEL, IMAGE_HEIGHT, IMAGE_HEIGHT,object_class_list.size());
=======
    std::string url = "localhost:8001";
    std::string model_name = "yolov11";
    std::string model_version = "1";
    std::string image_path = "/home/robolaunch/workspaces/opensource/ipms_contribute/test.jpg";
    std::string output_path = "/home/robolaunch/workspaces/opensource/ipms_contribute";
    std::vector<std::string> object_class_list = {"person", "forklift"};

    double ag_tespit_suresi_milisaniye;
    std::vector<uint16_t> triton_request_data;
    triton_request_data.resize(3 * GORUNTU_GENISLIK * GORUNTU_YUKSEKLIK);

    std::vector<struct detection_struct> detections;

    std::shared_ptr<TritonCommunication> triton_communication = std::make_shared<TritonCommunication>(url, model_name, model_version, GORUNTU_KANAL, GORUNTU_GENISLIK, GORUNTU_YUKSEKLIK, object_class_list.size());
>>>>>>> a2c1633e

    cv::Mat frame = cv::imread(image_path);
    if (frame.empty())
    {
        std::cerr << "Image couldn't read: " << image_path << std::endl;
        return -1;
    }
    int image_width = frame.cols;
    int image_height = frame.rows;

    double preprocess_time = get_time_since_epoch_millis();
<<<<<<< HEAD
	Image::preprocess(&frame, triton_request_data, IMAGE_HEIGHT, IMAGE_HEIGHT);
    std::cout << "Preprocess time : " << (get_time_since_epoch_millis() - preprocess_time)<< " millisecond."<< std::endl;
=======
    Image::preprocess(&frame, triton_request_data, GORUNTU_GENISLIK, GORUNTU_YUKSEKLIK);
    std::cout << "Preprocess time : " << (get_time_since_epoch_millis() - preprocess_time) << " millisecond." << std::endl;
>>>>>>> a2c1633e

    double infer_time = get_time_since_epoch_millis();
    triton_communication->infer(triton_request_data.data());
    std::cout << "Triton Server execute time : " << (get_time_since_epoch_millis() - infer_time) << " millisecond." << std::endl;

    getDetectionsFromTritonRawData(triton_communication->output_raw_data, detections, object_class_list, NETWORK_THRESHOLD, image_width, image_height);

    for (int i = 0; i < detections.size(); i++)
    {
        std::ostringstream oss;
        oss << detections[i].name << " "
            << std::fixed << std::setprecision(2)
            << detections[i].confidence_score;

        cv::rectangle(frame, detections[i].bbox, cv::Scalar(255, 0, 0), 2);
        cv::putText(frame, oss.str(), cv::Point((detections[i].bbox.x), (detections[i].bbox.y - 5)), cv::FONT_HERSHEY_DUPLEX, ((frame.cols / 640.0f) * 0.35), cv::Scalar(0, 0, 0), (int)(frame.cols / 640.0f) + 1);
        cv::putText(frame, oss.str(), cv::Point((detections[i].bbox.x), (detections[i].bbox.y - 5)), cv::FONT_HERSHEY_DUPLEX, ((frame.cols / 640.0f) * 0.35), cv::Scalar(0xFF, 0xFF, 0xFF), (int)(frame.cols / 640.0f));

        cv::imwrite((output_path + "/result_image.jpg"), frame);
        std::cout << "Result image saved!" << std::endl;
    }

    return 0;
}<|MERGE_RESOLUTION|>--- conflicted
+++ resolved
@@ -9,16 +9,10 @@
 #include <cstdint>
 #include <chrono>
 
-<<<<<<< HEAD
 
-#define IMAGE_HEIGHT 640
-#define IMAGE_HEIGHT 640
-#define IMAGE_CHANNEL 3
-=======
 #define GORUNTU_GENISLIK 640
 #define GORUNTU_YUKSEKLIK 640
 #define GORUNTU_KANAL 3
->>>>>>> a2c1633e
 
 #define NETWORK_THRESHOLD 0.50
 
@@ -32,37 +26,20 @@
 
 int main(int argc, char *argv[])
 {
-<<<<<<< HEAD
     std::string url= "localhost:8001";
     std::string model_name= "yolov11";
     std::string model_version= "1";
-	std::string image_path = "test.jpg";
-	std::string output_path = "ipms_contribute";
-	std::vector<std::string> object_class_list = {"class1", "class2"};
+	std::string image_path = "/home/robolaunch/workspaces/opensource/ipms_contribute/test.jpg";
+	std::string output_path = "/home/robolaunch/workspaces/opensource/ipms_contribute";
+	std::vector<std::string> object_class_list = {"person", "forklift"};
 
     double ag_tespit_suresi_milisaniye;
     std::vector<uint16_t> triton_request_data;
-    triton_request_data.resize(3*IMAGE_HEIGHT*IMAGE_HEIGHT);
+    triton_request_data.resize(3*GORUNTU_GENISLIK*GORUNTU_YUKSEKLIK);
 
     std::vector<struct detection_struct> detections;
 
-    std::shared_ptr<TritonCommunication> triton_communication = std::make_shared<TritonCommunication>(url, model_name, model_version, IMAGE_CHANNEL, IMAGE_HEIGHT, IMAGE_HEIGHT,object_class_list.size());
-=======
-    std::string url = "localhost:8001";
-    std::string model_name = "yolov11";
-    std::string model_version = "1";
-    std::string image_path = "/home/robolaunch/workspaces/opensource/ipms_contribute/test.jpg";
-    std::string output_path = "/home/robolaunch/workspaces/opensource/ipms_contribute";
-    std::vector<std::string> object_class_list = {"person", "forklift"};
-
-    double ag_tespit_suresi_milisaniye;
-    std::vector<uint16_t> triton_request_data;
-    triton_request_data.resize(3 * GORUNTU_GENISLIK * GORUNTU_YUKSEKLIK);
-
-    std::vector<struct detection_struct> detections;
-
-    std::shared_ptr<TritonCommunication> triton_communication = std::make_shared<TritonCommunication>(url, model_name, model_version, GORUNTU_KANAL, GORUNTU_GENISLIK, GORUNTU_YUKSEKLIK, object_class_list.size());
->>>>>>> a2c1633e
+    std::shared_ptr<TritonCommunication> triton_communication = std::make_shared<TritonCommunication>(url, model_name, model_version, GORUNTU_KANAL, GORUNTU_GENISLIK, GORUNTU_YUKSEKLIK,object_class_list.size());
 
     cv::Mat frame = cv::imread(image_path);
     if (frame.empty())
@@ -74,13 +51,8 @@
     int image_height = frame.rows;
 
     double preprocess_time = get_time_since_epoch_millis();
-<<<<<<< HEAD
-	Image::preprocess(&frame, triton_request_data, IMAGE_HEIGHT, IMAGE_HEIGHT);
+	Image::preprocess(&frame, triton_request_data, GORUNTU_GENISLIK, GORUNTU_YUKSEKLIK);
     std::cout << "Preprocess time : " << (get_time_since_epoch_millis() - preprocess_time)<< " millisecond."<< std::endl;
-=======
-    Image::preprocess(&frame, triton_request_data, GORUNTU_GENISLIK, GORUNTU_YUKSEKLIK);
-    std::cout << "Preprocess time : " << (get_time_since_epoch_millis() - preprocess_time) << " millisecond." << std::endl;
->>>>>>> a2c1633e
 
     double infer_time = get_time_since_epoch_millis();
     triton_communication->infer(triton_request_data.data());
