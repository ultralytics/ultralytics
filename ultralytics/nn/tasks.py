# Ultralytics YOLO 🚀, AGPL-3.0 license

import contextlib
from copy import deepcopy
from pathlib import Path

import torch
import torch.nn as nn

from ultralytics.nn.modules import (AIFI, C1, C2, C3, C3TR, SPP, SPPF, Bottleneck, BottleneckCSP, C2f, C3Ghost, C3x,
                                    Classify, Concat, Conv, Conv2, ConvTranspose, Detect, DWConv, DWConvTranspose2d,
                                    Focus, GhostBottleneck, GhostConv, HGBlock, HGStem, Pose, RepC3, RepConv,
                                    RTDETRDecoder, Segment)
from ultralytics.utils import DEFAULT_CFG_DICT, DEFAULT_CFG_KEYS, LOGGER, colorstr, emojis, yaml_load
from ultralytics.utils.checks import check_requirements, check_suffix, check_yaml
from ultralytics.utils.loss import v8ClassificationLoss, v8DetectionLoss, v8PoseLoss, v8SegmentationLoss
from ultralytics.utils.plotting import feature_visualization
from ultralytics.utils.torch_utils import (fuse_conv_and_bn, fuse_deconv_and_bn, initialize_weights, intersect_dicts,
                                           make_divisible, model_info, scale_img, time_sync)

try:
    import thop
except ImportError:
    thop = None


class BaseModel(nn.Module):
    """
    The BaseModel class serves as a base class for all the models in the Ultralytics YOLO family.
    """

    def forward(self, x, *args, **kwargs):
        """
        Forward pass of the model on a single scale.
        Wrapper for `_forward_once` method.

        Args:
            x (torch.Tensor | dict): The input image tensor or a dict including image tensor and gt labels.

        Returns:
            (torch.Tensor): The output of the network.
        """
        if isinstance(x, dict):  # for cases of training and validating while training.
            return self.loss(x, *args, **kwargs)
        return self.predict(x, *args, **kwargs)

    def predict(self, x, profile=False, visualize=False, augment=False):
        """
        Perform a forward pass through the network.

        Args:
            x (torch.Tensor): The input tensor to the model.
            profile (bool):  Print the computation time of each layer if True, defaults to False.
            visualize (bool): Save the feature maps of the model if True, defaults to False.
            augment (bool): Augment image during prediction, defaults to False.

        Returns:
            (torch.Tensor): The last output of the model.
        """
        if augment:
            return self._predict_augment(x)
        return self._predict_once(x, profile, visualize)

    def _predict_once(self, x, profile=False, visualize=False):
        """
        Perform a forward pass through the network.

        Args:
            x (torch.Tensor): The input tensor to the model.
            profile (bool):  Print the computation time of each layer if True, defaults to False.
            visualize (bool): Save the feature maps of the model if True, defaults to False.

        Returns:
            (torch.Tensor): The last output of the model.
        """
        y, dt = [], []  # outputs
        for m in self.model:
            if m.f != -1:  # if not from previous layer
                x = y[m.f] if isinstance(m.f, int) else [x if j == -1 else y[j] for j in m.f]  # from earlier layers
            if profile:
                self._profile_one_layer(m, x, dt)
            x = m(x)  # run
            y.append(x if m.i in self.save else None)  # save output
            if visualize:
                feature_visualization(x, m.type, m.i, save_dir=visualize)
        return x

    def _predict_augment(self, x):
        """Perform augmentations on input image x and return augmented inference."""
        LOGGER.warning(f'WARNING ⚠️ {self.__class__.__name__} does not support augmented inference yet. '
                       f'Reverting to single-scale inference instead.')
        return self._predict_once(x)

    def _profile_one_layer(self, m, x, dt):
        """
        Profile the computation time and FLOPs of a single layer of the model on a given input.
        Appends the results to the provided list.

        Args:
            m (nn.Module): The layer to be profiled.
            x (torch.Tensor): The input data to the layer.
            dt (list): A list to store the computation time of the layer.

        Returns:
            None
        """
        c = m == self.model[-1] and isinstance(x, list)  # is final layer list, copy input as inplace fix
        flops = thop.profile(m, inputs=[x.copy() if c else x], verbose=False)[0] / 1E9 * 2 if thop else 0  # FLOPs
        t = time_sync()
        for _ in range(10):
            m(x.copy() if c else x)
        dt.append((time_sync() - t) * 100)
        if m == self.model[0]:
            LOGGER.info(f"{'time (ms)':>10s} {'GFLOPs':>10s} {'params':>10s}  module")
        LOGGER.info(f'{dt[-1]:10.2f} {flops:10.2f} {m.np:10.0f}  {m.type}')
        if c:
            LOGGER.info(f"{sum(dt):10.2f} {'-':>10s} {'-':>10s}  Total")

    def fuse(self, verbose=True):
        """
        Fuse the `Conv2d()` and `BatchNorm2d()` layers of the model into a single layer, in order to improve the
        computation efficiency.

        Returns:
            (nn.Module): The fused model is returned.
        """
        if not self.is_fused():
            for m in self.model.modules():
                if isinstance(m, (Conv, Conv2, DWConv)) and hasattr(m, 'bn'):
                    if isinstance(m, Conv2):
                        m.fuse_convs()
                    m.conv = fuse_conv_and_bn(m.conv, m.bn)  # update conv
                    delattr(m, 'bn')  # remove batchnorm
                    m.forward = m.forward_fuse  # update forward
                if isinstance(m, ConvTranspose) and hasattr(m, 'bn'):
                    m.conv_transpose = fuse_deconv_and_bn(m.conv_transpose, m.bn)
                    delattr(m, 'bn')  # remove batchnorm
                    m.forward = m.forward_fuse  # update forward
                if isinstance(m, RepConv):
                    m.fuse_convs()
                    m.forward = m.forward_fuse  # update forward
            self.info(verbose=verbose)

        return self

    def is_fused(self, thresh=10):
        """
        Check if the model has less than a certain threshold of BatchNorm layers.

        Args:
            thresh (int, optional): The threshold number of BatchNorm layers. Default is 10.

        Returns:
            (bool): True if the number of BatchNorm layers in the model is less than the threshold, False otherwise.
        """
        bn = tuple(v for k, v in nn.__dict__.items() if 'Norm' in k)  # normalization layers, i.e. BatchNorm2d()
        return sum(isinstance(v, bn) for v in self.modules()) < thresh  # True if < 'thresh' BatchNorm layers in model

    def info(self, detailed=False, verbose=True, imgsz=640):
        """
        Prints model information

        Args:
            detailed (bool): if True, prints out detailed information about the model. Defaults to False
            verbose (bool): if True, prints out the model information. Defaults to False
            imgsz (int): the size of the image that the model will be trained on. Defaults to 640
        """
        return model_info(self, detailed=detailed, verbose=verbose, imgsz=imgsz)

    def _apply(self, fn):
        """
        Applies a function to all the tensors in the model that are not parameters or registered buffers.

        Args:
            fn (function): the function to apply to the model

        Returns:
            A model that is a Detect() object.
        """
        self = super()._apply(fn)
        m = self.model[-1]  # Detect()
        if isinstance(m, (Detect, Segment)):
            m.stride = fn(m.stride)
            m.anchors = fn(m.anchors)
            m.strides = fn(m.strides)
        return self

    def load(self, weights, verbose=True):
        """
        Load the weights into the model.

        Args:
            weights (dict | torch.nn.Module): The pre-trained weights to be loaded.
            verbose (bool, optional): Whether to log the transfer progress. Defaults to True.
        """
        model = weights['model'] if isinstance(weights, dict) else weights  # torchvision models are not dicts
        csd = model.float().state_dict()  # checkpoint state_dict as FP32
        csd = intersect_dicts(csd, self.state_dict())  # intersect
        self.load_state_dict(csd, strict=False)  # load
        if verbose:
            LOGGER.info(f'Transferred {len(csd)}/{len(self.model.state_dict())} items from pretrained weights')

    def loss(self, batch, preds=None):
        """
        Compute loss

        Args:
            batch (dict): Batch to compute loss on
            preds (torch.Tensor | List[torch.Tensor]): Predictions.
        """
        if not hasattr(self, 'criterion'):
            self.criterion = self.init_criterion()

        preds = self.forward(batch['img']) if preds is None else preds
        return self.criterion(preds, batch)

    def init_criterion(self):
        raise NotImplementedError('compute_loss() needs to be implemented by task heads')


class DetectionModel(BaseModel):
    """YOLOv8 detection model."""

    def __init__(self, cfg='yolov8n.yaml', ch=3, nc=None, reg_max=None, verbose=True):  # model, input channels, number of classes
        super().__init__()
        self.yaml = cfg if isinstance(cfg, dict) else yaml_model_load(cfg)  # cfg dict

        # Define model
        ch = self.yaml['ch'] = self.yaml.get('ch', ch)  # input channels
        if nc and nc != self.yaml['nc']:
            LOGGER.info(f"Overriding model.yaml nc={self.yaml['nc']} with nc={nc}")
            self.yaml['nc'] = nc  # override YAML value
        self.model, self.save = parse_model(deepcopy(self.yaml), ch=ch, nc=nc, reg_max=reg_max, verbose=verbose)  # model, savelist
        self.names = {i: f'{i}' for i in range(self.yaml['nc'])}  # default names dict
        self.inplace = self.yaml.get('inplace', True)

        # Build strides
        m = self.model[-1]  # Detect()
        if isinstance(m, (Detect, Segment, Pose)):
            s = 256  # 2x min stride
            m.inplace = self.inplace
            forward = lambda x: self.forward(x)[0] if isinstance(m, (Segment, Pose)) else self.forward(x)
            m.stride = torch.tensor([s / x.shape[-2] for x in forward(torch.zeros(1, ch, s, s))])  # forward
            self.stride = m.stride
            m.bias_init()  # only run once
        else:
            self.stride = torch.Tensor([32])  # default stride for i.e. RTDETR

        # Init weights, biases
        initialize_weights(self)
        if verbose:
            self.info()
            LOGGER.info('')

    def _predict_augment(self, x):
        """Perform augmentations on input image x and return augmented inference and train outputs."""
        img_size = x.shape[-2:]  # height, width
        s = [1, 0.83, 0.67]  # scales
        f = [None, 3, None]  # flips (2-ud, 3-lr)
        y = []  # outputs
        for si, fi in zip(s, f):
            xi = scale_img(x.flip(fi) if fi else x, si, gs=int(self.stride.max()))
            yi = super().predict(xi)[0]  # forward
            yi = self._descale_pred(yi, fi, si, img_size)
            y.append(yi)
        y = self._clip_augmented(y)  # clip augmented tails
        return torch.cat(y, -1), None  # augmented inference, train

    @staticmethod
    def _descale_pred(p, flips, scale, img_size, dim=1):
        """De-scale predictions following augmented inference (inverse operation)."""
        p[:, :4] /= scale  # de-scale
        x, y, wh, cls = p.split((1, 1, 2, p.shape[dim] - 4), dim)
        if flips == 2:
            y = img_size[0] - y  # de-flip ud
        elif flips == 3:
            x = img_size[1] - x  # de-flip lr
        return torch.cat((x, y, wh, cls), dim)

    def _clip_augmented(self, y):
        """Clip YOLOv5 augmented inference tails."""
        nl = self.model[-1].nl  # number of detection layers (P3-P5)
        g = sum(4 ** x for x in range(nl))  # grid points
        e = 1  # exclude layer count
        i = (y[0].shape[-1] // g) * sum(4 ** x for x in range(e))  # indices
        y[0] = y[0][..., :-i]  # large
        i = (y[-1].shape[-1] // g) * sum(4 ** (nl - 1 - x) for x in range(e))  # indices
        y[-1] = y[-1][..., i:]  # small
        return y

    def init_criterion(self):
        return v8DetectionLoss(self)


class SegmentationModel(DetectionModel):
    """YOLOv8 segmentation model."""

    def __init__(self, cfg='yolov8n-seg.yaml', ch=3, nc=None, reg_max=None, verbose=True):
        """Initialize YOLOv8 segmentation model with given config and parameters."""
        super().__init__(cfg=cfg, ch=ch, nc=nc, reg_max=reg_max, verbose=verbose)

    def init_criterion(self):
        return v8SegmentationLoss(self)


class PoseModel(DetectionModel):
    """YOLOv8 pose model."""

    def __init__(self, cfg='yolov8n-pose.yaml', ch=3, nc=None, data_kpt_shape=(None, None), verbose=True):
        """Initialize YOLOv8 Pose model."""
        if not isinstance(cfg, dict):
            cfg = yaml_model_load(cfg)  # load model YAML
        if any(data_kpt_shape) and list(data_kpt_shape) != list(cfg['kpt_shape']):
            LOGGER.info(f"Overriding model.yaml kpt_shape={cfg['kpt_shape']} with kpt_shape={data_kpt_shape}")
            cfg['kpt_shape'] = data_kpt_shape
        super().__init__(cfg=cfg, ch=ch, nc=nc, verbose=verbose)

    def init_criterion(self):
        return v8PoseLoss(self)


class ClassificationModel(BaseModel):
    """YOLOv8 classification model."""

    def __init__(self, cfg='yolov8n-cls.yaml', ch=3, nc=None, verbose=True):
        """Init ClassificationModel with YAML, channels, number of classes, verbose flag."""
        super().__init__()
        self._from_yaml(cfg, ch, nc, verbose)

    def _from_yaml(self, cfg, ch, nc, verbose):
        """Set YOLOv8 model configurations and define the model architecture."""
        self.yaml = cfg if isinstance(cfg, dict) else yaml_model_load(cfg)  # cfg dict

        # Define model
        ch = self.yaml['ch'] = self.yaml.get('ch', ch)  # input channels
        if nc and nc != self.yaml['nc']:
            LOGGER.info(f"Overriding model.yaml nc={self.yaml['nc']} with nc={nc}")
            self.yaml['nc'] = nc  # override YAML value
        elif not nc and not self.yaml.get('nc', None):
            raise ValueError('nc not specified. Must specify nc in model.yaml or function arguments.')
        self.model, self.save = parse_model(deepcopy(self.yaml), ch=ch, verbose=verbose)  # model, savelist
        self.stride = torch.Tensor([1])  # no stride constraints
        self.names = {i: f'{i}' for i in range(self.yaml['nc'])}  # default names dict
        self.info()

    @staticmethod
    def reshape_outputs(model, nc):
        """Update a TorchVision classification model to class count 'n' if required."""
        name, m = list((model.model if hasattr(model, 'model') else model).named_children())[-1]  # last module
        if isinstance(m, Classify):  # YOLO Classify() head
            if m.linear.out_features != nc:
                m.linear = nn.Linear(m.linear.in_features, nc)
        elif isinstance(m, nn.Linear):  # ResNet, EfficientNet
            if m.out_features != nc:
                setattr(model, name, nn.Linear(m.in_features, nc))
        elif isinstance(m, nn.Sequential):
            types = [type(x) for x in m]
            if nn.Linear in types:
                i = types.index(nn.Linear)  # nn.Linear index
                if m[i].out_features != nc:
                    m[i] = nn.Linear(m[i].in_features, nc)
            elif nn.Conv2d in types:
                i = types.index(nn.Conv2d)  # nn.Conv2d index
                if m[i].out_channels != nc:
                    m[i] = nn.Conv2d(m[i].in_channels, nc, m[i].kernel_size, m[i].stride, bias=m[i].bias is not None)

    def init_criterion(self):
        """Compute the classification loss between predictions and true labels."""
        return v8ClassificationLoss()


class RTDETRDetectionModel(DetectionModel):

    def __init__(self, cfg='rtdetr-l.yaml', ch=3, nc=None, verbose=True):
        super().__init__(cfg=cfg, ch=ch, nc=nc, verbose=verbose)

    def init_criterion(self):
        """Compute the classification loss between predictions and true labels."""
        from ultralytics.models.utils.loss import RTDETRDetectionLoss

        return RTDETRDetectionLoss(nc=self.nc, use_vfl=True)

    def loss(self, batch, preds=None):
        if not hasattr(self, 'criterion'):
            self.criterion = self.init_criterion()

        img = batch['img']
        # NOTE: preprocess gt_bbox and gt_labels to list.
        bs = len(img)
        batch_idx = batch['batch_idx']
        gt_groups = [(batch_idx == i).sum().item() for i in range(bs)]
        targets = {
            'cls': batch['cls'].to(img.device, dtype=torch.long).view(-1),
            'bboxes': batch['bboxes'].to(device=img.device),
            'batch_idx': batch_idx.to(img.device, dtype=torch.long).view(-1),
            'gt_groups': gt_groups}

        preds = self.predict(img, batch=targets) if preds is None else preds
        dec_bboxes, dec_scores, enc_bboxes, enc_scores, dn_meta = preds if self.training else preds[1]
        if dn_meta is None:
            dn_bboxes, dn_scores = None, None
        else:
            dn_bboxes, dec_bboxes = torch.split(dec_bboxes, dn_meta['dn_num_split'], dim=2)
            dn_scores, dec_scores = torch.split(dec_scores, dn_meta['dn_num_split'], dim=2)

        dec_bboxes = torch.cat([enc_bboxes.unsqueeze(0), dec_bboxes])  # (7, bs, 300, 4)
        dec_scores = torch.cat([enc_scores.unsqueeze(0), dec_scores])

        loss = self.criterion((dec_bboxes, dec_scores),
                              targets,
                              dn_bboxes=dn_bboxes,
                              dn_scores=dn_scores,
                              dn_meta=dn_meta)
        # NOTE: There are like 12 losses in RTDETR, backward with all losses but only show the main three losses.
        return sum(loss.values()), torch.as_tensor([loss[k].detach() for k in ['loss_giou', 'loss_class', 'loss_bbox']],
                                                   device=img.device)

    def predict(self, x, profile=False, visualize=False, batch=None, augment=False):
        """
        Perform a forward pass through the network.

        Args:
            x (torch.Tensor): The input tensor to the model
            profile (bool):  Print the computation time of each layer if True, defaults to False.
            visualize (bool): Save the feature maps of the model if True, defaults to False
            batch (dict): A dict including gt boxes and labels from dataloader.

        Returns:
            (torch.Tensor): The last output of the model.
        """
        y, dt = [], []  # outputs
        for m in self.model[:-1]:  # except the head part
            if m.f != -1:  # if not from previous layer
                x = y[m.f] if isinstance(m.f, int) else [x if j == -1 else y[j] for j in m.f]  # from earlier layers
            if profile:
                self._profile_one_layer(m, x, dt)
            x = m(x)  # run
            y.append(x if m.i in self.save else None)  # save output
            if visualize:
                feature_visualization(x, m.type, m.i, save_dir=visualize)
        head = self.model[-1]
        x = head([y[j] for j in head.f], batch)  # head inference
        return x


class Ensemble(nn.ModuleList):
    """Ensemble of models."""

    def __init__(self):
        """Initialize an ensemble of models."""
        super().__init__()

    def forward(self, x, augment=False, profile=False, visualize=False):
        """Function generates the YOLOv5 network's final layer."""
        y = [module(x, augment, profile, visualize)[0] for module in self]
        # y = torch.stack(y).max(0)[0]  # max ensemble
        # y = torch.stack(y).mean(0)  # mean ensemble
        y = torch.cat(y, 2)  # nms ensemble, y shape(B, HW, C)
        return y, None  # inference, train output


# Functions ------------------------------------------------------------------------------------------------------------


@contextlib.contextmanager
def temporary_modules(modules=None):
    """
    Context manager for temporarily adding or modifying modules in Python's module cache (`sys.modules`).

    This function can be used to change the module paths during runtime. It's useful when refactoring code,
    where you've moved a module from one location to another, but you still want to support the old import
    paths for backwards compatibility.

    Args:
        modules (dict, optional): A dictionary mapping old module paths to new module paths.

    Example:
        ```python
        with temporary_modules({'old.module.path': 'new.module.path'}):
            import old.module.path  # this will now import new.module.path
        ```

    Note:
        The changes are only in effect inside the context manager and are undone once the context manager exits.
        Be aware that directly manipulating `sys.modules` can lead to unpredictable results, especially in larger
        applications or libraries. Use this function with caution.
    """
    if not modules:
        modules = {}

    import importlib
    import sys
    try:
        # Set modules in sys.modules under their old name
        for old, new in modules.items():
            sys.modules[old] = importlib.import_module(new)

        yield
    finally:
        # Remove the temporary module paths
        for old in modules:
            if old in sys.modules:
                del sys.modules[old]


def torch_safe_load(weight):
    """
    This function attempts to load a PyTorch model with the torch.load() function. If a ModuleNotFoundError is raised,
    it catches the error, logs a warning message, and attempts to install the missing module via the
    check_requirements() function. After installation, the function again attempts to load the model using torch.load().

    Args:
        weight (str): The file path of the PyTorch model.

    Returns:
        (dict): The loaded PyTorch model.
    """
    from ultralytics.utils.downloads import attempt_download_asset

    check_suffix(file=weight, suffix='.pt')
    file = attempt_download_asset(weight)  # search online if missing locally
    try:
        with temporary_modules({
                'ultralytics.yolo.utils': 'ultralytics.utils',
                'ultralytics.yolo.v8': 'ultralytics.models.yolo',
                'ultralytics.yolo.data': 'ultralytics.data'}):  # for legacy 8.0 Classify and Pose models
            return torch.load(file, map_location='cpu'), file  # load

    except ModuleNotFoundError as e:  # e.name is missing module name
        if e.name == 'models':
            raise TypeError(
                emojis(f'ERROR ❌️ {weight} appears to be an Ultralytics YOLOv5 model originally trained '
                       f'with https://github.com/ultralytics/yolov5.\nThis model is NOT forwards compatible with '
                       f'YOLOv8 at https://github.com/ultralytics/ultralytics.'
                       f"\nRecommend fixes are to train a new model using the latest 'ultralytics' package or to "
                       f"run a command with an official YOLOv8 model, i.e. 'yolo predict model=yolov8n.pt'")) from e
        LOGGER.warning(f"WARNING ⚠️ {weight} appears to require '{e.name}', which is not in ultralytics requirements."
                       f"\nAutoInstall will run now for '{e.name}' but this feature will be removed in the future."
                       f"\nRecommend fixes are to train a new model using the latest 'ultralytics' package or to "
                       f"run a command with an official YOLOv8 model, i.e. 'yolo predict model=yolov8n.pt'")
        check_requirements(e.name)  # install missing module

        return torch.load(file, map_location='cpu'), file  # load


def attempt_load_weights(weights, device=None, inplace=True, fuse=False):
    """Loads an ensemble of models weights=[a,b,c] or a single model weights=[a] or weights=a."""

    ensemble = Ensemble()
    for w in weights if isinstance(weights, list) else [weights]:
        ckpt, w = torch_safe_load(w)  # load ckpt
        args = {**DEFAULT_CFG_DICT, **ckpt['train_args']} if 'train_args' in ckpt else None  # combined args
        model = (ckpt.get('ema') or ckpt['model']).to(device).float()  # FP32 model

        # Model compatibility updates
        model.args = args  # attach args to model
        model.pt_path = w  # attach *.pt file path to model
        model.task = guess_model_task(model)
        if not hasattr(model, 'stride'):
            model.stride = torch.tensor([32.])

        # Append
        ensemble.append(model.fuse().eval() if fuse and hasattr(model, 'fuse') else model.eval())  # model in eval mode

    # Module updates
    for m in ensemble.modules():
        t = type(m)
        if t in (nn.Hardswish, nn.LeakyReLU, nn.ReLU, nn.ReLU6, nn.SiLU, Detect, Segment):
            m.inplace = inplace
        elif t is nn.Upsample and not hasattr(m, 'recompute_scale_factor'):
            m.recompute_scale_factor = None  # torch 1.11.0 compatibility

    # Return model
    if len(ensemble) == 1:
        return ensemble[-1]

    # Return ensemble
    LOGGER.info(f'Ensemble created with {weights}\n')
    for k in 'names', 'nc', 'yaml':
        setattr(ensemble, k, getattr(ensemble[0], k))
    ensemble.stride = ensemble[torch.argmax(torch.tensor([m.stride.max() for m in ensemble])).int()].stride
    assert all(ensemble[0].nc == m.nc for m in ensemble), f'Models differ in class counts {[m.nc for m in ensemble]}'
    return ensemble


def attempt_load_one_weight(weight, device=None, inplace=True, fuse=False):
    """Loads a single model weights."""
    ckpt, weight = torch_safe_load(weight)  # load ckpt
    args = {**DEFAULT_CFG_DICT, **(ckpt.get('train_args', {}))}  # combine model and default args, preferring model args
    model = (ckpt.get('ema') or ckpt['model']).to(device).float()  # FP32 model

    # Model compatibility updates
    model.args = {k: v for k, v in args.items() if k in DEFAULT_CFG_KEYS}  # attach args to model
    model.pt_path = weight  # attach *.pt file path to model
    model.task = guess_model_task(model)
    if not hasattr(model, 'stride'):
        model.stride = torch.tensor([32.])

    model = model.fuse().eval() if fuse and hasattr(model, 'fuse') else model.eval()  # model in eval mode

    # Module updates
    for m in model.modules():
        t = type(m)
        if t in (nn.Hardswish, nn.LeakyReLU, nn.ReLU, nn.ReLU6, nn.SiLU, Detect, Segment):
            m.inplace = inplace
        elif t is nn.Upsample and not hasattr(m, 'recompute_scale_factor'):
            m.recompute_scale_factor = None  # torch 1.11.0 compatibility

    # Return model and ckpt
    return model, ckpt


def parse_model(d, ch, nc=None, reg_max=None, verbose=True):  # model_dict, input_channels(3)
    """Parse a YOLO model.yaml dictionary into a PyTorch model."""
    import ast

    # Args
    max_channels = float('inf')

    nc_tmp, act, scales, reg_max_tmp = (d.get(x) for x in ('nc', 'activation', 'scales', 'reg_max'))
    if nc is None:
        nc =  nc_tmp
    if reg_max is None:
        reg_max = reg_max_tmp
    depth, width, kpt_shape = (d.get(x, 1.0) for x in ('depth_multiple', 'width_multiple', 'kpt_shape'))
    if scales:
        scale = d.get('scale')
        if not scale:
            scale = tuple(scales.keys())[0]
            LOGGER.warning(f"WARNING ⚠️ no model scale passed. Assuming scale='{scale}'.")
        depth, width, max_channels = scales[scale]

    if act:
        Conv.default_act = eval(act)  # redefine default activation, i.e. Conv.default_act = nn.SiLU()
        if verbose:
            LOGGER.info(f"{colorstr('activation:')} {act}")  # print

    if verbose:
        LOGGER.info(f"\n{'':>3}{'from':>20}{'n':>3}{'params':>10}  {'module':<45}{'arguments':<30}")
    ch = [ch]
    layers, save, c2 = [], [], ch[-1]  # layers, savelist, ch out
    for i, (f, n, m, args) in enumerate(d['backbone'] + d['head']):  # from, number, module, args
        m = getattr(torch.nn, m[3:]) if 'nn.' in m else globals()[m]  # get module
        for j, a in enumerate(args):
            if isinstance(a, str):
                with contextlib.suppress(ValueError):
                    args[j] = locals()[a] if a in locals() else ast.literal_eval(a)

        n = n_ = max(round(n * depth), 1) if n > 1 else n  # depth gain
        if m in (Classify, Conv, ConvTranspose, GhostConv, Bottleneck, GhostBottleneck, SPP, SPPF, DWConv, Focus,
                 BottleneckCSP, C1, C2, C2f, C3, C3TR, C3Ghost, nn.ConvTranspose2d, DWConvTranspose2d, C3x, RepC3):
            c1, c2 = ch[f], args[0]
            if c2 != nc:  # if c2 not equal to number of classes (i.e. for Classify() output)
                c2 = make_divisible(min(c2, max_channels) * width, 8)

            args = [c1, c2, *args[1:]]
            if m in (BottleneckCSP, C1, C2, C2f, C3, C3TR, C3Ghost, C3x, RepC3):
                args.insert(2, n)  # number of repeats
                n = 1
        elif m is AIFI:
            args = [ch[f], *args]
        elif m in (HGStem, HGBlock):
            c1, cm, c2 = ch[f], args[0], args[1]
            args = [c1, cm, c2, *args[2:]]
            if m is HGBlock:
                args.insert(4, n)  # number of repeats
                n = 1

        elif m is nn.BatchNorm2d:
            args = [ch[f]]
        elif m is Concat:
            c2 = sum(ch[x] for x in f)
        elif m in (Detect, Segment, Pose):
            args.append([ch[x] for x in f])
            if m is Segment:
                args[2] = make_divisible(min(args[2], max_channels) * width, 8)
<<<<<<< HEAD
=======
                args.append(reg_max)
>>>>>>> 44d89253
        elif m is RTDETRDecoder:  # special case, channels arg must be passed in index 1
            args.insert(1, [ch[x] for x in f])
        else:
            c2 = ch[f]

        m_ = nn.Sequential(*(m(*args) for _ in range(n))) if n > 1 else m(*args)  # module
        t = str(m)[8:-2].replace('__main__.', '')  # module type
        m.np = sum(x.numel() for x in m_.parameters())  # number params
        m_.i, m_.f, m_.type = i, f, t  # attach index, 'from' index, type
        if verbose:
            LOGGER.info(f'{i:>3}{str(f):>20}{n_:>3}{m.np:10.0f}  {t:<45}{str(args):<30}')  # print
        save.extend(x % i for x in ([f] if isinstance(f, int) else f) if x != -1)  # append to savelist
        layers.append(m_)
        if i == 0:
            ch = []
        ch.append(c2)
    return nn.Sequential(*layers), sorted(save)


def yaml_model_load(path):
    """Load a YOLOv8 model from a YAML file."""
    import re

    path = Path(path)
    if path.stem in (f'yolov{d}{x}6' for x in 'nsmlx' for d in (5, 8)):
        new_stem = re.sub(r'(\d+)([nslmx])6(.+)?$', r'\1\2-p6\3', path.stem)
        LOGGER.warning(f'WARNING ⚠️ Ultralytics YOLO P6 models now use -p6 suffix. Renaming {path.stem} to {new_stem}.')
        path = path.with_name(new_stem + path.suffix)

    unified_path = re.sub(r'(\d+)([nslmx])(.+)?$', r'\1\3', str(path))  # i.e. yolov8x.yaml -> yolov8.yaml
    yaml_file = check_yaml(unified_path, hard=False) or check_yaml(path)
    d = yaml_load(yaml_file)  # model dict
    d['scale'] = guess_model_scale(path)
    d['yaml_file'] = str(path)
    return d


def guess_model_scale(model_path):
    """
    Takes a path to a YOLO model's YAML file as input and extracts the size character of the model's scale.
    The function uses regular expression matching to find the pattern of the model scale in the YAML file name,
    which is denoted by n, s, m, l, or x. The function returns the size character of the model scale as a string.

    Args:
        model_path (str | Path): The path to the YOLO model's YAML file.

    Returns:
        (str): The size character of the model's scale, which can be n, s, m, l, or x.
    """
    with contextlib.suppress(AttributeError):
        import re
        return re.search(r'yolov\d+([nslmx])', Path(model_path).stem).group(1)  # n, s, m, l, or x
    return ''


def guess_model_task(model):
    """
    Guess the task of a PyTorch model from its architecture or configuration.

    Args:
        model (nn.Module | dict): PyTorch model or model configuration in YAML format.

    Returns:
        (str): Task of the model ('detect', 'segment', 'classify', 'pose').

    Raises:
        SyntaxError: If the task of the model could not be determined.
    """

    def cfg2task(cfg):
        """Guess from YAML dictionary."""
        m = cfg['head'][-1][-2].lower()  # output module name
        if m in ('classify', 'classifier', 'cls', 'fc'):
            return 'classify'
        if m == 'detect':
            return 'detect'
        if m == 'segment':
            return 'segment'
        if m == 'pose':
            return 'pose'

    # Guess from model cfg
    if isinstance(model, dict):
        with contextlib.suppress(Exception):
            return cfg2task(model)

    # Guess from PyTorch model
    if isinstance(model, nn.Module):  # PyTorch model
        for x in 'model.args', 'model.model.args', 'model.model.model.args':
            with contextlib.suppress(Exception):
                return eval(x)['task']
        for x in 'model.yaml', 'model.model.yaml', 'model.model.model.yaml':
            with contextlib.suppress(Exception):
                return cfg2task(eval(x))

        for m in model.modules():
            if isinstance(m, Detect):
                return 'detect'
            elif isinstance(m, Segment):
                return 'segment'
            elif isinstance(m, Classify):
                return 'classify'
            elif isinstance(m, Pose):
                return 'pose'

    # Guess from model filename
    if isinstance(model, (str, Path)):
        model = Path(model)
        if '-seg' in model.stem or 'segment' in model.parts:
            return 'segment'
        elif '-cls' in model.stem or 'classify' in model.parts:
            return 'classify'
        elif '-pose' in model.stem or 'pose' in model.parts:
            return 'pose'
        elif 'detect' in model.parts:
            return 'detect'

    # Unable to determine task from model
    LOGGER.warning("WARNING ⚠️ Unable to automatically guess model task, assuming 'task=detect'. "
                   "Explicitly define task for your model, i.e. 'task=detect', 'segment', 'classify', or 'pose'.")
    return 'detect'  # assume detect<|MERGE_RESOLUTION|>--- conflicted
+++ resolved
@@ -671,13 +671,11 @@
         elif m is Concat:
             c2 = sum(ch[x] for x in f)
         elif m in (Detect, Segment, Pose):
+            if reg_max is None:
+                args.append(reg_max)
             args.append([ch[x] for x in f])
             if m is Segment:
                 args[2] = make_divisible(min(args[2], max_channels) * width, 8)
-<<<<<<< HEAD
-=======
-                args.append(reg_max)
->>>>>>> 44d89253
         elif m is RTDETRDecoder:  # special case, channels arg must be passed in index 1
             args.insert(1, [ch[x] for x in f])
         else:
