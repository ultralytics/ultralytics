# Ultralytics YOLO 🚀, AGPL-3.0 license
"""
Export a YOLO PyTorch model to other formats. TensorFlow exports authored by https://github.com/zldrobit.

Format                  | `format=argument`         | Model
---                     | ---                       | ---
PyTorch                 | -                         | yolo11n.pt
TorchScript             | `torchscript`             | yolo11n.torchscript
ONNX                    | `onnx`                    | yolo11n.onnx
OpenVINO                | `openvino`                | yolo11n_openvino_model/
TensorRT                | `engine`                  | yolo11n.engine
CoreML                  | `coreml`                  | yolo11n.mlpackage
TensorFlow SavedModel   | `saved_model`             | yolo11n_saved_model/
TensorFlow GraphDef     | `pb`                      | yolo11n.pb
TensorFlow Lite         | `tflite`                  | yolo11n.tflite
TensorFlow Edge TPU     | `edgetpu`                 | yolo11n_edgetpu.tflite
TensorFlow.js           | `tfjs`                    | yolo11n_web_model/
PaddlePaddle            | `paddle`                  | yolo11n_paddle_model/
MNN                     | `mnn`                     | yolo11n.mnn
NCNN                    | `ncnn`                    | yolo11n_ncnn_model/
Sony MCT                | `mct`                     | yolo11n_mct_model.onnx

Requirements:
    $ pip install "ultralytics[export]"

Python:
    from ultralytics import YOLO
    model = YOLO('yolo11n.pt')
    results = model.export(format='onnx')

CLI:
    $ yolo mode=export model=yolo11n.pt format=onnx

Inference:
    $ yolo predict model=yolo11n.pt                 # PyTorch
                         yolo11n.torchscript        # TorchScript
                         yolo11n.onnx               # ONNX Runtime or OpenCV DNN with dnn=True
                         yolo11n_openvino_model     # OpenVINO
                         yolo11n.engine             # TensorRT
                         yolo11n.mlpackage          # CoreML (macOS-only)
                         yolo11n_saved_model        # TensorFlow SavedModel
                         yolo11n.pb                 # TensorFlow GraphDef
                         yolo11n.tflite             # TensorFlow Lite
                         yolo11n_edgetpu.tflite     # TensorFlow Edge TPU
                         yolo11n_paddle_model       # PaddlePaddle
                         yolo11n.mnn                # MNN
                         yolo11n_ncnn_model         # NCNN
                         yolo11n_mct_model.onnx     # Sony MCT

TensorFlow.js:
    $ cd .. && git clone https://github.com/zldrobit/tfjs-yolov5-example.git && cd tfjs-yolov5-example
    $ npm install
    $ ln -s ../../yolo11n_web_model public/yolo11n_web_model
    $ npm start
"""

import gc
import json
import os
import shutil
import subprocess
import time
import warnings
from copy import deepcopy
from datetime import datetime
from pathlib import Path

import numpy as np
import torch

from ultralytics.cfg import TASK2DATA, get_cfg
from ultralytics.data import build_dataloader
from ultralytics.data.dataset import YOLODataset
from ultralytics.data.utils import check_cls_dataset, check_det_dataset
from ultralytics.nn.autobackend import check_class_names, default_class_names
from ultralytics.nn.modules import C2f, Detect, RTDETRDecoder
from ultralytics.nn.tasks import DetectionModel, SegmentationModel, WorldModel
from ultralytics.utils import (
    ARM64,
    DEFAULT_CFG,
    IS_JETSON,
    LINUX,
    LOGGER,
    MACOS,
    PYTHON_VERSION,
    ROOT,
    WINDOWS,
    __version__,
    callbacks,
    colorstr,
    get_default_args,
    yaml_save,
)
from ultralytics.utils.checks import check_imgsz, check_is_path_safe, check_requirements, check_version
from ultralytics.utils.downloads import attempt_download_asset, get_github_assets, safe_download
from ultralytics.utils.files import file_size, spaces_in_path
from ultralytics.utils.ops import Profile
from ultralytics.utils.torch_utils import TORCH_1_13, get_latest_opset, select_device


def export_formats():
    """Ultralytics YOLO export formats."""
    x = [
        ["PyTorch", "-", ".pt", True, True],
        ["TorchScript", "torchscript", ".torchscript", True, True],
        ["ONNX", "onnx", ".onnx", True, True],
        ["OpenVINO", "openvino", "_openvino_model", True, False],
        ["TensorRT", "engine", ".engine", False, True],
        ["CoreML", "coreml", ".mlpackage", True, False],
        ["TensorFlow SavedModel", "saved_model", "_saved_model", True, True],
        ["TensorFlow GraphDef", "pb", ".pb", True, True],
        ["TensorFlow Lite", "tflite", ".tflite", True, False],
        ["TensorFlow Edge TPU", "edgetpu", "_edgetpu.tflite", True, False],
        ["TensorFlow.js", "tfjs", "_web_model", True, False],
        ["PaddlePaddle", "paddle", "_paddle_model", True, True],
        ["MNN", "mnn", ".mnn", True, True],
        ["NCNN", "ncnn", "_ncnn_model", True, True],
        ["Sony MCT", "mct", "_mct_model.onnx", True, True],
    ]
    return dict(zip(["Format", "Argument", "Suffix", "CPU", "GPU"], zip(*x)))


def gd_outputs(gd):
    """TensorFlow GraphDef model output node names."""
    name_list, input_list = [], []
    for node in gd.node:  # tensorflow.core.framework.node_def_pb2.NodeDef
        name_list.append(node.name)
        input_list.extend(node.input)
    return sorted(f"{x}:0" for x in list(set(name_list) - set(input_list)) if not x.startswith("NoOp"))


def try_export(inner_func):
    """YOLO export decorator, i.e. @try_export."""
    inner_args = get_default_args(inner_func)

    def outer_func(*args, **kwargs):
        """Export a model."""
        prefix = inner_args["prefix"]
        try:
            with Profile() as dt:
                f, model = inner_func(*args, **kwargs)
            LOGGER.info(f"{prefix} export success ✅ {dt.t:.1f}s, saved as '{f}' ({file_size(f):.1f} MB)")
            return f, model
        except Exception as e:
            LOGGER.error(f"{prefix} export failure ❌ {dt.t:.1f}s: {e}")
            raise e

    return outer_func


class Exporter:
    """
    A class for exporting a model.

    Attributes:
        args (SimpleNamespace): Configuration for the exporter.
        callbacks (list, optional): List of callback functions. Defaults to None.
    """

    def __init__(self, cfg=DEFAULT_CFG, overrides=None, _callbacks=None):
        """
        Initializes the Exporter class.

        Args:
            cfg (str, optional): Path to a configuration file. Defaults to DEFAULT_CFG.
            overrides (dict, optional): Configuration overrides. Defaults to None.
            _callbacks (dict, optional): Dictionary of callback functions. Defaults to None.
        """
        self.args = get_cfg(cfg, overrides)
        if self.args.format.lower() in {"coreml", "mlmodel"}:  # fix attempt for protobuf<3.20.x errors
            os.environ["PROTOCOL_BUFFERS_PYTHON_IMPLEMENTATION"] = "python"  # must run before TensorBoard callback

        self.callbacks = _callbacks or callbacks.get_default_callbacks()
        callbacks.add_integration_callbacks(self)

    def __call__(self, model=None) -> str:
        """Returns list of exported files/dirs after running callbacks."""
        self.run_callbacks("on_export_start")
        t = time.time()
        fmt = self.args.format.lower()  # to lowercase
        if fmt in {"tensorrt", "trt"}:  # 'engine' aliases
            fmt = "engine"
        if fmt in {"mlmodel", "mlpackage", "mlprogram", "apple", "ios", "coreml"}:  # 'coreml' aliases
            fmt = "coreml"
        fmts = tuple(export_formats()["Argument"][1:])  # available export formats
        if fmt not in fmts:
            import difflib

            # Get the closest match if format is invalid
            matches = difflib.get_close_matches(fmt, fmts, n=1, cutoff=0.6)  # 60% similarity required to match
            if not matches:
                raise ValueError(f"Invalid export format='{fmt}'. Valid formats are {fmts}")
            LOGGER.warning(f"WARNING ⚠️ Invalid export format='{fmt}', updating to format='{matches[0]}'")
            fmt = matches[0]
        flags = [x == fmt for x in fmts]
        if sum(flags) != 1:
            raise ValueError(f"Invalid export format='{fmt}'. Valid formats are {fmts}")
<<<<<<< HEAD
        (
            jit,
            onnx,
            xml,
            engine,
            coreml,
            saved_model,
            pb,
            tflite,
            edgetpu,
            tfjs,
            paddle,
            ncnn,
            mct,
        ) = flags  # export booleans
=======
        jit, onnx, xml, engine, coreml, saved_model, pb, tflite, edgetpu, tfjs, paddle, mnn, ncnn = (
            flags  # export booleans
        )
>>>>>>> 9c72d94b
        is_tf_format = any((saved_model, pb, tflite, edgetpu, tfjs))
        if mct:
            LOGGER.warning("WARNING ⚠️ Sony MCT only supports int8 export, setting int8=True.")
            self.args.int8 = True
        # Device
        dla = None
        if fmt == "engine" and self.args.device is None:
            LOGGER.warning("WARNING ⚠️ TensorRT requires GPU export, automatically assigning device=0")
            self.args.device = "0"
        if fmt == "engine" and "dla" in str(self.args.device):  # convert int/list to str first
            dla = self.args.device.split(":")[-1]
            assert dla in {"0", "1"}, f"Expected self.args.device='dla:0' or 'dla:1, but got {self.args.device}."
        self.device = select_device("cpu" if self.args.device is None else self.args.device)
        # Checks
        if not hasattr(model, "names"):
            model.names = default_class_names()
        model.names = check_class_names(model.names)
        if self.args.half and self.args.int8:
            LOGGER.warning("WARNING ⚠️ half=True and int8=True are mutually exclusive, setting half=False.")
            self.args.half = False
        if self.args.half and onnx and self.device.type == "cpu":
            LOGGER.warning("WARNING ⚠️ half=True only compatible with GPU export, i.e. use device=0")
            self.args.half = False
            assert not self.args.dynamic, "half=True not compatible with dynamic=True, i.e. use only one."
        self.imgsz = check_imgsz(self.args.imgsz, stride=model.stride, min_dim=2)  # check image size
        if self.args.int8 and engine:
            self.args.dynamic = True  # enforce dynamic to export TensorRT INT8
        if self.args.optimize:
            assert not ncnn, "optimize=True not compatible with format='ncnn', i.e. use optimize=False"
            assert self.device.type == "cpu", "optimize=True not compatible with cuda devices, i.e. use device='cpu'"
        if edgetpu:
            if not LINUX:
                raise SystemError("Edge TPU export only supported on Linux. See https://coral.ai/docs/edgetpu/compiler")
            elif self.args.batch != 1:  # see github.com/ultralytics/ultralytics/pull/13420
                LOGGER.warning("WARNING ⚠️ Edge TPU export requires batch size 1, setting batch=1.")
                self.args.batch = 1
        if isinstance(model, WorldModel):
            LOGGER.warning(
                "WARNING ⚠️ YOLOWorld (original version) export is not supported to any format.\n"
                "WARNING ⚠️ YOLOWorldv2 models (i.e. 'yolov8s-worldv2.pt') only support export to "
                "(torchscript, onnx, openvino, engine, coreml) formats. "
                "See https://docs.ultralytics.com/models/yolo-world for details."
            )
        if self.args.int8 and not self.args.data:
            self.args.data = DEFAULT_CFG.data or TASK2DATA[getattr(model, "task", "detect")]  # assign default data
            LOGGER.warning(
                "WARNING ⚠️ INT8 export requires a missing 'data' arg for calibration. "
                f"Using default 'data={self.args.data}'."
            )
        # Input
        im = torch.zeros(self.args.batch, 3, *self.imgsz).to(self.device)
        file = Path(
            getattr(model, "pt_path", None) or getattr(model, "yaml_file", None) or model.yaml.get("yaml_file", "")
        )
        if file.suffix in {".yaml", ".yml"}:
            file = Path(file.name)

        # Update model
        model = deepcopy(model).to(self.device)
        for p in model.parameters():
            p.requires_grad = False
        model.eval()
        model.float()
        model = model.fuse()
        for m in model.modules():
            if isinstance(m, (Detect, RTDETRDecoder)):  # includes all Detect subclasses like Segment, Pose, OBB
                m.dynamic = self.args.dynamic
                m.export = True
                m.format = self.args.format
                m.max_det = self.args.max_det
            elif isinstance(m, C2f) and not is_tf_format:
                # EdgeTPU does not support FlexSplitV while split provides cleaner ONNX graph
                m.forward = m.forward_split
            if isinstance(m, Detect) and mct:
                from ultralytics.utils.tal import make_anchors

                anchors, strides = (
                    x.transpose(0, 1)
                    for x in make_anchors(
                        torch.cat([s / m.stride.unsqueeze(-1) for s in self.imgsz], dim=1),
                        m.stride,
                        0.5,
                    )
                )
                m.anchors = anchors
                m.strides = strides

            if isinstance(m, C2f) and mct:
                m.forward = m.forward_fx

        y = None
        for _ in range(2):
            y = model(im)  # dry runs
        if self.args.half and onnx and self.device.type != "cpu":
            im, model = im.half(), model.half()  # to FP16

        # Filter warnings
        warnings.filterwarnings("ignore", category=torch.jit.TracerWarning)  # suppress TracerWarning
        warnings.filterwarnings("ignore", category=UserWarning)  # suppress shape prim::Constant missing ONNX warning
        warnings.filterwarnings("ignore", category=DeprecationWarning)  # suppress CoreML np.bool deprecation warning

        # Assign
        self.im = im
        self.model = model
        self.file = file
        self.output_shape = (
            tuple(y.shape)
            if isinstance(y, torch.Tensor)
            else tuple(tuple(x.shape if isinstance(x, torch.Tensor) else []) for x in y)
        )
        self.pretty_name = Path(self.model.yaml.get("yaml_file", self.file)).stem.replace("yolo", "YOLO")
        data = model.args["data"] if hasattr(model, "args") and isinstance(model.args, dict) else ""
        description = f'Ultralytics {self.pretty_name} model {f"trained on {data}" if data else ""}'
        self.metadata = {
            "description": description,
            "author": "Ultralytics",
            "date": datetime.now().isoformat(),
            "version": __version__,
            "license": "AGPL-3.0 License (https://ultralytics.com/license)",
            "docs": "https://docs.ultralytics.com",
            "stride": int(max(model.stride)),
            "task": model.task,
            "batch": self.args.batch,
            "imgsz": self.imgsz,
            "names": model.names,
        }  # model metadata
        if model.task == "pose":
            self.metadata["kpt_shape"] = model.model[-1].kpt_shape

        LOGGER.info(
            f"\n{colorstr('PyTorch:')} starting from '{file}' with input shape {tuple(im.shape)} BCHW and "
            f'output shape(s) {self.output_shape} ({file_size(file):.1f} MB)'
        )

        # Exports
        f = [""] * len(fmts)  # exported filenames
        if jit or ncnn:  # TorchScript
            f[0], _ = self.export_torchscript()
        if engine:  # TensorRT required before ONNX
            f[1], _ = self.export_engine(dla=dla)
        if onnx:  # ONNX
            f[2], _ = self.export_onnx()
        if xml:  # OpenVINO
            f[3], _ = self.export_openvino()
        if coreml:  # CoreML
            f[4], _ = self.export_coreml()
        if is_tf_format:  # TensorFlow formats
            self.args.int8 |= edgetpu
            f[5], keras_model = self.export_saved_model()
            if pb or tfjs:  # pb prerequisite to tfjs
                f[6], _ = self.export_pb(keras_model=keras_model)
            if tflite:
                f[7], _ = self.export_tflite(keras_model=keras_model, nms=False, agnostic_nms=self.args.agnostic_nms)
            if edgetpu:
                f[8], _ = self.export_edgetpu(tflite_model=Path(f[5]) / f"{self.file.stem}_full_integer_quant.tflite")
            if tfjs:
                f[9], _ = self.export_tfjs()
        if paddle:  # PaddlePaddle
            f[10], _ = self.export_paddle()
        if mnn:  # MNN
            f[11], _ = self.export_mnn()
        if ncnn:  # NCNN
<<<<<<< HEAD
            f[11], _ = self.export_ncnn()
        if mct:
            f[12], _ = self.export_mct()
=======
            f[12], _ = self.export_ncnn()
>>>>>>> 9c72d94b

        # Finish
        f = [str(x) for x in f if x]  # filter out '' and None
        if any(f):
            f = str(Path(f[-1]))
            square = self.imgsz[0] == self.imgsz[1]
            s = (
                ""
                if square
                else f"WARNING ⚠️ non-PyTorch val requires square images, 'imgsz={self.imgsz}' will not "
                f"work. Use export 'imgsz={max(self.imgsz)}' if val is required."
            )
            imgsz = self.imgsz[0] if square else str(self.imgsz)[1:-1].replace(" ", "")
            predict_data = f"data={data}" if model.task == "segment" and fmt == "pb" else ""
            q = "int8" if self.args.int8 else "half" if self.args.half else ""  # quantization
            LOGGER.info(
                f'\nExport complete ({time.time() - t:.1f}s)'
                f"\nResults saved to {colorstr('bold', file.parent.resolve())}"
                f'\nPredict:         yolo predict task={model.task} model={f} imgsz={imgsz} {q} {predict_data}'
                f'\nValidate:        yolo val task={model.task} model={f} imgsz={imgsz} data={data} {q} {s}'
                f'\nVisualize:       https://netron.app'
            )

        self.run_callbacks("on_export_end")
        return f  # return list of exported files/dirs

    def get_int8_calibration_dataloader(self, prefix=""):
        """Build and return a dataloader suitable for calibration of INT8 models."""
        LOGGER.info(f"{prefix} collecting INT8 calibration images from 'data={self.args.data}'")
        data = (check_cls_dataset if self.model.task == "classify" else check_det_dataset)(self.args.data)
        # TensorRT INT8 calibration should use 2x batch size
        batch = self.args.batch * (2 if self.args.format == "engine" else 1)
        dataset = YOLODataset(
            data[self.args.split or "val"],
            data=data,
            task=self.model.task,
            imgsz=self.imgsz[0],
            augment=False,
            batch_size=batch,
        )
        n = len(dataset)
        if n < 300:
            LOGGER.warning(f"{prefix} WARNING ⚠️ >300 images recommended for INT8 calibration, found {n} images.")
        return build_dataloader(dataset, batch=batch, workers=0)  # required for batch loading

    @try_export
    def export_torchscript(self, prefix=colorstr("TorchScript:")):
        """YOLO TorchScript model export."""
        LOGGER.info(f"\n{prefix} starting export with torch {torch.__version__}...")
        f = self.file.with_suffix(".torchscript")

        ts = torch.jit.trace(self.model, self.im, strict=False)
        extra_files = {"config.txt": json.dumps(self.metadata)}  # torch._C.ExtraFilesMap()
        if self.args.optimize:  # https://pytorch.org/tutorials/recipes/mobile_interpreter.html
            LOGGER.info(f"{prefix} optimizing for mobile...")
            from torch.utils.mobile_optimizer import optimize_for_mobile

            optimize_for_mobile(ts)._save_for_lite_interpreter(str(f), _extra_files=extra_files)
        else:
            ts.save(str(f), _extra_files=extra_files)
        return f, None

    @try_export
    def export_onnx(self, prefix=colorstr("ONNX:")):
        """YOLO ONNX export."""
        requirements = ["onnx>=1.12.0"]
        if self.args.simplify:
            requirements += ["onnxslim", "onnxruntime" + ("-gpu" if torch.cuda.is_available() else "")]
        check_requirements(requirements)
        import onnx  # noqa

        opset_version = self.args.opset or get_latest_opset()
        LOGGER.info(f"\n{prefix} starting export with onnx {onnx.__version__} opset {opset_version}...")
        f = str(self.file.with_suffix(".onnx"))

        output_names = ["output0", "output1"] if isinstance(self.model, SegmentationModel) else ["output0"]
        dynamic = self.args.dynamic
        if dynamic:
            dynamic = {"images": {0: "batch", 2: "height", 3: "width"}}  # shape(1,3,640,640)
            if isinstance(self.model, SegmentationModel):
                dynamic["output0"] = {0: "batch", 2: "anchors"}  # shape(1, 116, 8400)
                dynamic["output1"] = {0: "batch", 2: "mask_height", 3: "mask_width"}  # shape(1,32,160,160)
            elif isinstance(self.model, DetectionModel):
                dynamic["output0"] = {0: "batch", 2: "anchors"}  # shape(1, 84, 8400)

        torch.onnx.export(
            self.model.cpu() if dynamic else self.model,  # dynamic=True only compatible with cpu
            self.im.cpu() if dynamic else self.im,
            f,
            verbose=False,
            opset_version=opset_version,
            do_constant_folding=True,  # WARNING: DNN inference with torch>=1.12 may require do_constant_folding=False
            input_names=["images"],
            output_names=output_names,
            dynamic_axes=dynamic or None,
        )

        # Checks
        model_onnx = onnx.load(f)  # load onnx model

        # Simplify
        if self.args.simplify:
            try:
                import onnxslim

                LOGGER.info(f"{prefix} slimming with onnxslim {onnxslim.__version__}...")
                model_onnx = onnxslim.slim(model_onnx)

            except Exception as e:
                LOGGER.warning(f"{prefix} simplifier failure: {e}")

        # Metadata
        for k, v in self.metadata.items():
            meta = model_onnx.metadata_props.add()
            meta.key, meta.value = k, str(v)

        onnx.save(model_onnx, f)
        return f, model_onnx

    @try_export
    def export_openvino(self, prefix=colorstr("OpenVINO:")):
        """YOLO OpenVINO export."""
        # WARNING: numpy>=2.0.0 issue with OpenVINO on macOS https://github.com/ultralytics/ultralytics/pull/17221
        check_requirements(f'openvino{"<=2024.0.0" if ARM64 else ">=2024.0.0"}')  # fix OpenVINO issue on ARM64
        import openvino as ov

        LOGGER.info(f"\n{prefix} starting export with openvino {ov.__version__}...")
        assert TORCH_1_13, f"OpenVINO export requires torch>=1.13.0 but torch=={torch.__version__} is installed"
        ov_model = ov.convert_model(
            self.model,
            input=None if self.args.dynamic else [self.im.shape],
            example_input=self.im,
        )

        def serialize(ov_model, file):
            """Set RT info, serialize and save metadata YAML."""
            ov_model.set_rt_info("YOLO", ["model_info", "model_type"])
            ov_model.set_rt_info(True, ["model_info", "reverse_input_channels"])
            ov_model.set_rt_info(114, ["model_info", "pad_value"])
            ov_model.set_rt_info([255.0], ["model_info", "scale_values"])
            ov_model.set_rt_info(self.args.iou, ["model_info", "iou_threshold"])
            ov_model.set_rt_info([v.replace(" ", "_") for v in self.model.names.values()], ["model_info", "labels"])
            if self.model.task != "classify":
                ov_model.set_rt_info("fit_to_window_letterbox", ["model_info", "resize_type"])

            ov.runtime.save_model(ov_model, file, compress_to_fp16=self.args.half)
            yaml_save(Path(file).parent / "metadata.yaml", self.metadata)  # add metadata.yaml

        if self.args.int8:
            fq = str(self.file).replace(self.file.suffix, f"_int8_openvino_model{os.sep}")
            fq_ov = str(Path(fq) / self.file.with_suffix(".xml").name)
            check_requirements("nncf>=2.8.0")
            import nncf

            def transform_fn(data_item) -> np.ndarray:
                """Quantization transform function."""
                data_item: torch.Tensor = data_item["img"] if isinstance(data_item, dict) else data_item
                assert data_item.dtype == torch.uint8, "Input image must be uint8 for the quantization preprocessing"
                im = data_item.numpy().astype(np.float32) / 255.0  # uint8 to fp16/32 and 0 - 255 to 0.0 - 1.0
                return np.expand_dims(im, 0) if im.ndim == 3 else im

            # Generate calibration data for integer quantization
            ignored_scope = None
            if isinstance(self.model.model[-1], Detect):
                # Includes all Detect subclasses like Segment, Pose, OBB, WorldDetect
                head_module_name = ".".join(list(self.model.named_modules())[-1][0].split(".")[:2])
                ignored_scope = nncf.IgnoredScope(  # ignore operations
                    patterns=[
                        f".*{head_module_name}/.*/Add",
                        f".*{head_module_name}/.*/Sub*",
                        f".*{head_module_name}/.*/Mul*",
                        f".*{head_module_name}/.*/Div*",
                        f".*{head_module_name}\\.dfl.*",
                    ],
                    types=["Sigmoid"],
                )

            quantized_ov_model = nncf.quantize(
                model=ov_model,
                calibration_dataset=nncf.Dataset(self.get_int8_calibration_dataloader(prefix), transform_fn),
                preset=nncf.QuantizationPreset.MIXED,
                ignored_scope=ignored_scope,
            )
            serialize(quantized_ov_model, fq_ov)
            return fq, None

        f = str(self.file).replace(self.file.suffix, f"_openvino_model{os.sep}")
        f_ov = str(Path(f) / self.file.with_suffix(".xml").name)

        serialize(ov_model, f_ov)
        return f, None

    @try_export
    def export_paddle(self, prefix=colorstr("PaddlePaddle:")):
        """YOLO Paddle export."""
        check_requirements(("paddlepaddle", "x2paddle"))
        import x2paddle  # noqa
        from x2paddle.convert import pytorch2paddle  # noqa

        LOGGER.info(f"\n{prefix} starting export with X2Paddle {x2paddle.__version__}...")
        f = str(self.file).replace(self.file.suffix, f"_paddle_model{os.sep}")

        pytorch2paddle(module=self.model, save_dir=f, jit_type="trace", input_examples=[self.im])  # export
        yaml_save(Path(f) / "metadata.yaml", self.metadata)  # add metadata.yaml
        return f, None

    @try_export
    def export_mnn(self, prefix=colorstr("MNN:")):
        """YOLOv8 MNN export using MNN https://github.com/alibaba/MNN."""
        f_onnx, _ = self.export_onnx()  # get onnx model first

        check_requirements("MNN>=2.9.6")
        import MNN  # noqa
        from MNN.tools import mnnconvert

        # Setup and checks
        LOGGER.info(f"\n{prefix} starting export with MNN {MNN.version()}...")
        assert Path(f_onnx).exists(), f"failed to export ONNX file: {f_onnx}"
        f = str(self.file.with_suffix(".mnn"))  # MNN model file
        args = ["", "-f", "ONNX", "--modelFile", f_onnx, "--MNNModel", f, "--bizCode", json.dumps(self.metadata)]
        if self.args.int8:
            args.append("--weightQuantBits")
            args.append("8")
        if self.args.half:
            args.append("--fp16")
        mnnconvert.convert(args)
        # remove scratch file for model convert optimize
        convert_scratch = Path(self.file.parent / ".__convert_external_data.bin")
        if convert_scratch.exists():
            convert_scratch.unlink()
        return f, None

    @try_export
    def export_ncnn(self, prefix=colorstr("NCNN:")):
        """YOLO NCNN export using PNNX https://github.com/pnnx/pnnx."""
        check_requirements("ncnn")
        import ncnn  # noqa

        LOGGER.info(f"\n{prefix} starting export with NCNN {ncnn.__version__}...")
        f = Path(str(self.file).replace(self.file.suffix, f"_ncnn_model{os.sep}"))
        f_ts = self.file.with_suffix(".torchscript")

        name = Path("pnnx.exe" if WINDOWS else "pnnx")  # PNNX filename
        pnnx = name if name.is_file() else (ROOT / name)
        if not pnnx.is_file():
            LOGGER.warning(
                f"{prefix} WARNING ⚠️ PNNX not found. Attempting to download binary file from "
                "https://github.com/pnnx/pnnx/.\nNote PNNX Binary file must be placed in current working directory "
                f"or in {ROOT}. See PNNX repo for full installation instructions."
            )
            system = "macos" if MACOS else "windows" if WINDOWS else "linux-aarch64" if ARM64 else "linux"
            try:
                release, assets = get_github_assets(repo="pnnx/pnnx")
                asset = [x for x in assets if f"{system}.zip" in x][0]
                assert isinstance(asset, str), "Unable to retrieve PNNX repo assets"  # i.e. pnnx-20240410-macos.zip
                LOGGER.info(f"{prefix} successfully found latest PNNX asset file {asset}")
            except Exception as e:
                release = "20240410"
                asset = f"pnnx-{release}-{system}.zip"
                LOGGER.warning(f"{prefix} WARNING ⚠️ PNNX GitHub assets not found: {e}, using default {asset}")
            unzip_dir = safe_download(f"https://github.com/pnnx/pnnx/releases/download/{release}/{asset}", delete=True)
            if check_is_path_safe(Path.cwd(), unzip_dir):  # avoid path traversal security vulnerability
                shutil.move(src=unzip_dir / name, dst=pnnx)  # move binary to ROOT
                pnnx.chmod(0o777)  # set read, write, and execute permissions for everyone
                shutil.rmtree(unzip_dir)  # delete unzip dir

        ncnn_args = [
            f'ncnnparam={f / "model.ncnn.param"}',
            f'ncnnbin={f / "model.ncnn.bin"}',
            f'ncnnpy={f / "model_ncnn.py"}',
        ]

        pnnx_args = [
            f'pnnxparam={f / "model.pnnx.param"}',
            f'pnnxbin={f / "model.pnnx.bin"}',
            f'pnnxpy={f / "model_pnnx.py"}',
            f'pnnxonnx={f / "model.pnnx.onnx"}',
        ]

        cmd = [
            str(pnnx),
            str(f_ts),
            *ncnn_args,
            *pnnx_args,
            f"fp16={int(self.args.half)}",
            f"device={self.device.type}",
            f'inputshape="{[self.args.batch, 3, *self.imgsz]}"',
        ]
        f.mkdir(exist_ok=True)  # make ncnn_model directory
        LOGGER.info(f"{prefix} running '{' '.join(cmd)}'")
        subprocess.run(cmd, check=True)

        # Remove debug files
        pnnx_files = [x.split("=")[-1] for x in pnnx_args]
        for f_debug in ("debug.bin", "debug.param", "debug2.bin", "debug2.param", *pnnx_files):
            Path(f_debug).unlink(missing_ok=True)

        yaml_save(f / "metadata.yaml", self.metadata)  # add metadata.yaml
        return str(f), None

    @try_export
    def export_coreml(self, prefix=colorstr("CoreML:")):
        """YOLO CoreML export."""
        mlmodel = self.args.format.lower() == "mlmodel"  # legacy *.mlmodel export format requested
        check_requirements("coremltools>=6.0,<=6.2" if mlmodel else "coremltools>=7.0")
        import coremltools as ct  # noqa

        LOGGER.info(f"\n{prefix} starting export with coremltools {ct.__version__}...")
        assert not WINDOWS, "CoreML export is not supported on Windows, please run on macOS or Linux."
        assert self.args.batch == 1, "CoreML batch sizes > 1 are not supported. Please retry at 'batch=1'."
        f = self.file.with_suffix(".mlmodel" if mlmodel else ".mlpackage")
        if f.is_dir():
            shutil.rmtree(f)
        if self.args.nms and getattr(self.model, "end2end", False):
            LOGGER.warning(f"{prefix} WARNING ⚠️ 'nms=True' is not available for end2end models. Forcing 'nms=False'.")
            self.args.nms = False

        bias = [0.0, 0.0, 0.0]
        scale = 1 / 255
        classifier_config = None
        if self.model.task == "classify":
            classifier_config = ct.ClassifierConfig(list(self.model.names.values())) if self.args.nms else None
            model = self.model
        elif self.model.task == "detect":
            model = IOSDetectModel(self.model, self.im) if self.args.nms else self.model
        else:
            if self.args.nms:
                LOGGER.warning(f"{prefix} WARNING ⚠️ 'nms=True' is only available for Detect models like 'yolov8n.pt'.")
                # TODO CoreML Segment and Pose model pipelining
            model = self.model

        ts = torch.jit.trace(model.eval(), self.im, strict=False)  # TorchScript model
        ct_model = ct.convert(
            ts,
            inputs=[ct.ImageType("image", shape=self.im.shape, scale=scale, bias=bias)],
            classifier_config=classifier_config,
            convert_to="neuralnetwork" if mlmodel else "mlprogram",
        )
        bits, mode = (8, "kmeans") if self.args.int8 else (16, "linear") if self.args.half else (32, None)
        if bits < 32:
            if "kmeans" in mode:
                check_requirements("scikit-learn")  # scikit-learn package required for k-means quantization
            if mlmodel:
                ct_model = ct.models.neural_network.quantization_utils.quantize_weights(ct_model, bits, mode)
            elif bits == 8:  # mlprogram already quantized to FP16
                import coremltools.optimize.coreml as cto

                op_config = cto.OpPalettizerConfig(mode="kmeans", nbits=bits, weight_threshold=512)
                config = cto.OptimizationConfig(global_config=op_config)
                ct_model = cto.palettize_weights(ct_model, config=config)
        if self.args.nms and self.model.task == "detect":
            if mlmodel:
                # coremltools<=6.2 NMS export requires Python<3.11
                check_version(PYTHON_VERSION, "<3.11", name="Python ", hard=True)
                weights_dir = None
            else:
                ct_model.save(str(f))  # save otherwise weights_dir does not exist
                weights_dir = str(f / "Data/com.apple.CoreML/weights")
            ct_model = self._pipeline_coreml(ct_model, weights_dir=weights_dir)

        m = self.metadata  # metadata dict
        ct_model.short_description = m.pop("description")
        ct_model.author = m.pop("author")
        ct_model.license = m.pop("license")
        ct_model.version = m.pop("version")
        ct_model.user_defined_metadata.update({k: str(v) for k, v in m.items()})
        try:
            ct_model.save(str(f))  # save *.mlpackage
        except Exception as e:
            LOGGER.warning(
                f"{prefix} WARNING ⚠️ CoreML export to *.mlpackage failed ({e}), reverting to *.mlmodel export. "
                f"Known coremltools Python 3.11 and Windows bugs https://github.com/apple/coremltools/issues/1928."
            )
            f = f.with_suffix(".mlmodel")
            ct_model.save(str(f))
        return f, ct_model

    @try_export
    def export_engine(self, dla=None, prefix=colorstr("TensorRT:")):
        """YOLO TensorRT export https://developer.nvidia.com/tensorrt."""
        assert self.im.device.type != "cpu", "export running on CPU but must be on GPU, i.e. use 'device=0'"
        f_onnx, _ = self.export_onnx()  # run before TRT import https://github.com/ultralytics/ultralytics/issues/7016

        try:
            import tensorrt as trt  # noqa
        except ImportError:
            if LINUX:
                check_requirements("tensorrt>7.0.0,!=10.1.0")
            import tensorrt as trt  # noqa
        check_version(trt.__version__, ">=7.0.0", hard=True)
        check_version(trt.__version__, "!=10.1.0", msg="https://github.com/ultralytics/ultralytics/pull/14239")

        # Setup and checks
        LOGGER.info(f"\n{prefix} starting export with TensorRT {trt.__version__}...")
        is_trt10 = int(trt.__version__.split(".")[0]) >= 10  # is TensorRT >= 10
        assert Path(f_onnx).exists(), f"failed to export ONNX file: {f_onnx}"
        f = self.file.with_suffix(".engine")  # TensorRT engine file
        logger = trt.Logger(trt.Logger.INFO)
        if self.args.verbose:
            logger.min_severity = trt.Logger.Severity.VERBOSE

        # Engine builder
        builder = trt.Builder(logger)
        config = builder.create_builder_config()
        workspace = int(self.args.workspace * (1 << 30))
        if is_trt10:
            config.set_memory_pool_limit(trt.MemoryPoolType.WORKSPACE, workspace)
        else:  # TensorRT versions 7, 8
            config.max_workspace_size = workspace
        flag = 1 << int(trt.NetworkDefinitionCreationFlag.EXPLICIT_BATCH)
        network = builder.create_network(flag)
        half = builder.platform_has_fast_fp16 and self.args.half
        int8 = builder.platform_has_fast_int8 and self.args.int8

        # Optionally switch to DLA if enabled
        if dla is not None:
            if not IS_JETSON:
                raise ValueError("DLA is only available on NVIDIA Jetson devices")
            LOGGER.info(f"{prefix} enabling DLA on core {dla}...")
            if not self.args.half and not self.args.int8:
                raise ValueError(
                    "DLA requires either 'half=True' (FP16) or 'int8=True' (INT8) to be enabled. Please enable one of them and try again."
                )
            config.default_device_type = trt.DeviceType.DLA
            config.DLA_core = int(dla)
            config.set_flag(trt.BuilderFlag.GPU_FALLBACK)

        # Read ONNX file
        parser = trt.OnnxParser(network, logger)
        if not parser.parse_from_file(f_onnx):
            raise RuntimeError(f"failed to load ONNX file: {f_onnx}")

        # Network inputs
        inputs = [network.get_input(i) for i in range(network.num_inputs)]
        outputs = [network.get_output(i) for i in range(network.num_outputs)]
        for inp in inputs:
            LOGGER.info(f'{prefix} input "{inp.name}" with shape{inp.shape} {inp.dtype}')
        for out in outputs:
            LOGGER.info(f'{prefix} output "{out.name}" with shape{out.shape} {out.dtype}')

        if self.args.dynamic:
            shape = self.im.shape
            if shape[0] <= 1:
                LOGGER.warning(f"{prefix} WARNING ⚠️ 'dynamic=True' model requires max batch size, i.e. 'batch=16'")
            profile = builder.create_optimization_profile()
            min_shape = (1, shape[1], 32, 32)  # minimum input shape
            max_shape = (*shape[:2], *(max(1, self.args.workspace) * d for d in shape[2:]))  # max input shape
            for inp in inputs:
                profile.set_shape(inp.name, min=min_shape, opt=shape, max=max_shape)
            config.add_optimization_profile(profile)

        LOGGER.info(f"{prefix} building {'INT8' if int8 else 'FP' + ('16' if half else '32')} engine as {f}")
        if int8:
            config.set_flag(trt.BuilderFlag.INT8)
            config.set_calibration_profile(profile)
            config.profiling_verbosity = trt.ProfilingVerbosity.DETAILED

            class EngineCalibrator(trt.IInt8Calibrator):
                def __init__(
                    self,
                    dataset,  # ultralytics.data.build.InfiniteDataLoader
                    batch: int,
                    cache: str = "",
                ) -> None:
                    trt.IInt8Calibrator.__init__(self)
                    self.dataset = dataset
                    self.data_iter = iter(dataset)
                    self.algo = trt.CalibrationAlgoType.ENTROPY_CALIBRATION_2
                    self.batch = batch
                    self.cache = Path(cache)

                def get_algorithm(self) -> trt.CalibrationAlgoType:
                    """Get the calibration algorithm to use."""
                    return self.algo

                def get_batch_size(self) -> int:
                    """Get the batch size to use for calibration."""
                    return self.batch or 1

                def get_batch(self, names) -> list:
                    """Get the next batch to use for calibration, as a list of device memory pointers."""
                    try:
                        im0s = next(self.data_iter)["img"] / 255.0
                        im0s = im0s.to("cuda") if im0s.device.type == "cpu" else im0s
                        return [int(im0s.data_ptr())]
                    except StopIteration:
                        # Return [] or None, signal to TensorRT there is no calibration data remaining
                        return None

                def read_calibration_cache(self) -> bytes:
                    """Use existing cache instead of calibrating again, otherwise, implicitly return None."""
                    if self.cache.exists() and self.cache.suffix == ".cache":
                        return self.cache.read_bytes()

                def write_calibration_cache(self, cache) -> None:
                    """Write calibration cache to disk."""
                    _ = self.cache.write_bytes(cache)

            # Load dataset w/ builder (for batching) and calibrate
            config.int8_calibrator = EngineCalibrator(
                dataset=self.get_int8_calibration_dataloader(prefix),
                batch=2 * self.args.batch,  # TensorRT INT8 calibration should use 2x batch size
                cache=str(self.file.with_suffix(".cache")),
            )

        elif half:
            config.set_flag(trt.BuilderFlag.FP16)

        # Free CUDA memory
        del self.model
        gc.collect()
        torch.cuda.empty_cache()

        # Write file
        build = builder.build_serialized_network if is_trt10 else builder.build_engine
        with build(network, config) as engine, open(f, "wb") as t:
            # Metadata
            meta = json.dumps(self.metadata)
            t.write(len(meta).to_bytes(4, byteorder="little", signed=True))
            t.write(meta.encode())
            # Model
            t.write(engine if is_trt10 else engine.serialize())

        return f, None

    @try_export
    def export_saved_model(self, prefix=colorstr("TensorFlow SavedModel:")):
        """YOLO TensorFlow SavedModel export."""
        cuda = torch.cuda.is_available()
        try:
            import tensorflow as tf  # noqa
        except ImportError:
            suffix = "-macos" if MACOS else "-aarch64" if ARM64 else "" if cuda else "-cpu"
            version = ">=2.0.0"
            check_requirements(f"tensorflow{suffix}{version}")
            import tensorflow as tf  # noqa
        check_requirements(
            (
                "keras",  # required by 'onnx2tf' package
                "tf_keras",  # required by 'onnx2tf' package
                "sng4onnx>=1.0.1",  # required by 'onnx2tf' package
                "onnx_graphsurgeon>=0.3.26",  # required by 'onnx2tf' package
                "onnx>=1.12.0",
                "onnx2tf>1.17.5,<=1.22.3",
                "onnxslim>=0.1.31",
                "tflite_support<=0.4.3" if IS_JETSON else "tflite_support",  # fix ImportError 'GLIBCXX_3.4.29'
                "flatbuffers>=23.5.26,<100",  # update old 'flatbuffers' included inside tensorflow package
                "onnxruntime-gpu" if cuda else "onnxruntime",
            ),
            cmds="--extra-index-url https://pypi.ngc.nvidia.com",  # onnx_graphsurgeon only on NVIDIA
        )

        LOGGER.info(f"\n{prefix} starting export with tensorflow {tf.__version__}...")
        check_version(
            tf.__version__,
            ">=2.0.0",
            name="tensorflow",
            verbose=True,
            msg="https://github.com/ultralytics/ultralytics/issues/5161",
        )
        import onnx2tf

        f = Path(str(self.file).replace(self.file.suffix, "_saved_model"))
        if f.is_dir():
            shutil.rmtree(f)  # delete output folder

        # Pre-download calibration file to fix https://github.com/PINTO0309/onnx2tf/issues/545
        onnx2tf_file = Path("calibration_image_sample_data_20x128x128x3_float32.npy")
        if not onnx2tf_file.exists():
            attempt_download_asset(f"{onnx2tf_file}.zip", unzip=True, delete=True)

        # Export to ONNX
        self.args.simplify = True
        f_onnx, _ = self.export_onnx()

        # Export to TF
        np_data = None
        if self.args.int8:
            tmp_file = f / "tmp_tflite_int8_calibration_images.npy"  # int8 calibration images file
            if self.args.data:
                f.mkdir()
                images = [batch["img"] for batch in self.get_int8_calibration_dataloader(prefix)]
                images = torch.nn.functional.interpolate(torch.cat(images, 0).float(), size=self.imgsz).permute(
                    0, 2, 3, 1
                )
                np.save(str(tmp_file), images.numpy().astype(np.float32))  # BHWC
                np_data = [["images", tmp_file, [[[[0, 0, 0]]]], [[[[255, 255, 255]]]]]]

        LOGGER.info(f"{prefix} starting TFLite export with onnx2tf {onnx2tf.__version__}...")
        keras_model = onnx2tf.convert(
            input_onnx_file_path=f_onnx,
            output_folder_path=str(f),
            not_use_onnxsim=True,
            verbosity="error",  # note INT8-FP16 activation bug https://github.com/ultralytics/ultralytics/issues/15873
            output_integer_quantized_tflite=self.args.int8,
            quant_type="per-tensor",  # "per-tensor" (faster) or "per-channel" (slower but more accurate)
            custom_input_op_name_np_data_path=np_data,
            disable_group_convolution=True,  # for end-to-end model compatibility
            enable_batchmatmul_unfold=True,  # for end-to-end model compatibility
        )
        yaml_save(f / "metadata.yaml", self.metadata)  # add metadata.yaml

        # Remove/rename TFLite models
        if self.args.int8:
            tmp_file.unlink(missing_ok=True)
            for file in f.rglob("*_dynamic_range_quant.tflite"):
                file.rename(file.with_name(file.stem.replace("_dynamic_range_quant", "_int8") + file.suffix))
            for file in f.rglob("*_integer_quant_with_int16_act.tflite"):
                file.unlink()  # delete extra fp16 activation TFLite files

        # Add TFLite metadata
        for file in f.rglob("*.tflite"):
            f.unlink() if "quant_with_int16_act.tflite" in str(f) else self._add_tflite_metadata(file)

        return str(f), keras_model  # or keras_model = tf.saved_model.load(f, tags=None, options=None)

    @try_export
    def export_pb(self, keras_model, prefix=colorstr("TensorFlow GraphDef:")):
        """YOLO TensorFlow GraphDef *.pb export https://github.com/leimao/Frozen_Graph_TensorFlow."""
        import tensorflow as tf  # noqa
        from tensorflow.python.framework.convert_to_constants import convert_variables_to_constants_v2  # noqa

        LOGGER.info(f"\n{prefix} starting export with tensorflow {tf.__version__}...")
        f = self.file.with_suffix(".pb")

        m = tf.function(lambda x: keras_model(x))  # full model
        m = m.get_concrete_function(tf.TensorSpec(keras_model.inputs[0].shape, keras_model.inputs[0].dtype))
        frozen_func = convert_variables_to_constants_v2(m)
        frozen_func.graph.as_graph_def()
        tf.io.write_graph(graph_or_graph_def=frozen_func.graph, logdir=str(f.parent), name=f.name, as_text=False)
        return f, None

    @try_export
    def export_tflite(self, keras_model, nms, agnostic_nms, prefix=colorstr("TensorFlow Lite:")):
        """YOLO TensorFlow Lite export."""
        # BUG https://github.com/ultralytics/ultralytics/issues/13436
        import tensorflow as tf  # noqa

        LOGGER.info(f"\n{prefix} starting export with tensorflow {tf.__version__}...")
        saved_model = Path(str(self.file).replace(self.file.suffix, "_saved_model"))
        if self.args.int8:
            f = saved_model / f"{self.file.stem}_int8.tflite"  # fp32 in/out
        elif self.args.half:
            f = saved_model / f"{self.file.stem}_float16.tflite"  # fp32 in/out
        else:
            f = saved_model / f"{self.file.stem}_float32.tflite"
        return str(f), None

    @try_export
    def export_edgetpu(self, tflite_model="", prefix=colorstr("Edge TPU:")):
        """YOLO Edge TPU export https://coral.ai/docs/edgetpu/models-intro/."""
        LOGGER.warning(f"{prefix} WARNING ⚠️ Edge TPU known bug https://github.com/ultralytics/ultralytics/issues/1185")

        cmd = "edgetpu_compiler --version"
        help_url = "https://coral.ai/docs/edgetpu/compiler/"
        assert LINUX, f"export only supported on Linux. See {help_url}"
        if subprocess.run(cmd, stdout=subprocess.DEVNULL, stderr=subprocess.DEVNULL, shell=True).returncode != 0:
            LOGGER.info(f"\n{prefix} export requires Edge TPU compiler. Attempting install from {help_url}")
            sudo = subprocess.run("sudo --version >/dev/null", shell=True).returncode == 0  # sudo installed on system
            for c in (
                "curl https://packages.cloud.google.com/apt/doc/apt-key.gpg | sudo apt-key add -",
                'echo "deb https://packages.cloud.google.com/apt coral-edgetpu-stable main" | '
                "sudo tee /etc/apt/sources.list.d/coral-edgetpu.list",
                "sudo apt-get update",
                "sudo apt-get install edgetpu-compiler",
            ):
                subprocess.run(c if sudo else c.replace("sudo ", ""), shell=True, check=True)
        ver = subprocess.run(cmd, shell=True, capture_output=True, check=True).stdout.decode().split()[-1]

        LOGGER.info(f"\n{prefix} starting export with Edge TPU compiler {ver}...")
        f = str(tflite_model).replace(".tflite", "_edgetpu.tflite")  # Edge TPU model

        cmd = (
            "edgetpu_compiler "
            f'--out_dir "{Path(f).parent}" '
            "--show_operations "
            "--search_delegate "
            "--delegate_search_step 30 "
            "--timeout_sec 180 "
            f'"{tflite_model}"'
        )
        LOGGER.info(f"{prefix} running '{cmd}'")
        subprocess.run(cmd, shell=True)
        self._add_tflite_metadata(f)
        return f, None

    @try_export
    def export_tfjs(self, prefix=colorstr("TensorFlow.js:")):
        """YOLO TensorFlow.js export."""
        check_requirements("tensorflowjs")
        if ARM64:
            # Fix error: `np.object` was a deprecated alias for the builtin `object` when exporting to TF.js on ARM64
            check_requirements("numpy==1.23.5")
        import tensorflow as tf
        import tensorflowjs as tfjs  # noqa

        LOGGER.info(f"\n{prefix} starting export with tensorflowjs {tfjs.__version__}...")
        f = str(self.file).replace(self.file.suffix, "_web_model")  # js dir
        f_pb = str(self.file.with_suffix(".pb"))  # *.pb path

        gd = tf.Graph().as_graph_def()  # TF GraphDef
        with open(f_pb, "rb") as file:
            gd.ParseFromString(file.read())
        outputs = ",".join(gd_outputs(gd))
        LOGGER.info(f"\n{prefix} output node names: {outputs}")

        quantization = "--quantize_float16" if self.args.half else "--quantize_uint8" if self.args.int8 else ""
        with spaces_in_path(f_pb) as fpb_, spaces_in_path(f) as f_:  # exporter can not handle spaces in path
            cmd = (
                "tensorflowjs_converter "
                f'--input_format=tf_frozen_model {quantization} --output_node_names={outputs} "{fpb_}" "{f_}"'
            )
            LOGGER.info(f"{prefix} running '{cmd}'")
            subprocess.run(cmd, shell=True)

        if " " in f:
            LOGGER.warning(f"{prefix} WARNING ⚠️ your model may not work correctly with spaces in path '{f}'.")

        # Add metadata
        yaml_save(Path(f) / "metadata.yaml", self.metadata)  # add metadata.yaml
        return f, None

    @try_export
    def export_mct(self, prefix=colorstr("Sony MCT:")):
        if getattr(self.model, "end2end", False):
            raise ValueError("MCT export is not supported for end2end models.")
        if "C2f" not in self.model.__str__():
            raise ValueError("MCT export is only supported for YOLOv8 detection models")
        check_requirements("model-compression-toolkit==2.1.1")
        import model_compression_toolkit as mct

        def representative_dataset_gen(dataloader=self.get_int8_calibration_dataloader(prefix)):
            for batch in dataloader:
                img = batch["img"]
                img = img / 255.0
                yield [img]

        tpc = mct.get_target_platform_capabilities(
            fw_name="pytorch", target_platform_name="imx500", target_platform_version="v1"
        )

        config = mct.core.CoreConfig(
            mixed_precision_config=mct.core.MixedPrecisionQuantizationConfig(num_of_images=10),
            quantization_config=mct.core.QuantizationConfig(concat_threshold_update=True),
        )

        resource_utilization = mct.core.ResourceUtilization(weights_memory=3146176 * 0.76)

        quant_model = (
            mct.gptq.pytorch_gradient_post_training_quantization(  # Perform Gradient-Based Post Training Quantization
                model=self.model,
                representative_data_gen=representative_dataset_gen,
                target_resource_utilization=resource_utilization,
                gptq_config=mct.gptq.get_pytorch_gptq_config(n_epochs=1000, use_hessian_based_weights=False),
                core_config=config,
                target_platform_capabilities=tpc,
            )[0]
            if self.args.gptq
            else mct.ptq.pytorch_post_training_quantization(  # Perform post training quantization
                in_module=self.model,
                representative_data_gen=representative_dataset_gen,
                target_resource_utilization=resource_utilization,
                core_config=config,
                target_platform_capabilities=tpc,
            )[0]
        )

        if self.args.nms:
            check_requirements("sony-custom-layers[torch]")
            from sony_custom_layers.pytorch.object_detection.nms import multiclass_nms

            class NMSWrapper(torch.nn.Module):
                def __init__(
                    self,
                    model: torch.nn.Module,
                    score_threshold: float = 0.001,
                    iou_threshold: float = 0.7,
                    max_detections: int = 300,
                ):
                    """
                    Wrapping PyTorch Module with multiclass_nms layer from sony_custom_layers.

                    Args:
                        model (nn.Module): Model instance.
                        score_threshold (float): Score threshold for non-maximum suppression.
                        iou_threshold (float): Intersection over union threshold for non-maximum suppression.
                        max_detections (float): The number of detections to return.
                    """
                    super().__init__()
                    self.model = model
                    self.score_threshold = score_threshold
                    self.iou_threshold = iou_threshold
                    self.max_detections = max_detections

                def forward(self, images):
                    # model inference
                    outputs = self.model(images)

                    boxes = outputs[0]
                    scores = outputs[1]
                    nms = multiclass_nms(
                        boxes=boxes,
                        scores=scores,
                        score_threshold=self.score_threshold,
                        iou_threshold=self.iou_threshold,
                        max_detections=self.max_detections,
                    )
                    return nms

            quant_model = NMSWrapper(
                model=quant_model,
                score_threshold=self.args.conf,
                iou_threshold=self.args.iou,
                max_detections=self.args.max_det,
            ).to(self.device)

        f = Path(str(self.file).replace(self.file.suffix, "_mct_model.onnx"))  # js dir
        mct.exporter.pytorch_export_model(model=quant_model, save_model_path=f, repr_dataset=representative_dataset_gen)

        import onnx

        model_onnx = onnx.load(f)  # load onnx model
        for k, v in self.metadata.items():
            meta = model_onnx.metadata_props.add()
            meta.key, meta.value = k, str(v)

        onnx.save(model_onnx, f)

        if not LINUX:
            LOGGER.warning(f"{prefix} WARNING ⚠️ MCT imx500-converter is only supported on Linux.")
        else:
            check_requirements("imx500-converter[pt]==3.14.1")
            try:
                import subprocess

                subprocess.run(["java", "--version"], check=True)
            except FileNotFoundError:
                LOGGER.error(
                    "Java 17 is required for the imx500 conversion. \n Please install Java with: \n sudo apt install openjdk-17-jdk openjdk-17-jre"
                )
                return None

            subprocess.run(["imxconv-pt", "-i", "yolov8n_mct_model.onnx", "-o", "yolov8n_imx500_model"], check=True)

        return f, None

    def _add_tflite_metadata(self, file):
        """Add metadata to *.tflite models per https://www.tensorflow.org/lite/models/convert/metadata."""
        import flatbuffers

        try:
            # TFLite Support bug https://github.com/tensorflow/tflite-support/issues/954#issuecomment-2108570845
            from tensorflow_lite_support.metadata import metadata_schema_py_generated as schema  # noqa
            from tensorflow_lite_support.metadata.python import metadata  # noqa
        except ImportError:  # ARM64 systems may not have the 'tensorflow_lite_support' package available
            from tflite_support import metadata  # noqa
            from tflite_support import metadata_schema_py_generated as schema  # noqa

        # Create model info
        model_meta = schema.ModelMetadataT()
        model_meta.name = self.metadata["description"]
        model_meta.version = self.metadata["version"]
        model_meta.author = self.metadata["author"]
        model_meta.license = self.metadata["license"]

        # Label file
        tmp_file = Path(file).parent / "temp_meta.txt"
        with open(tmp_file, "w") as f:
            f.write(str(self.metadata))

        label_file = schema.AssociatedFileT()
        label_file.name = tmp_file.name
        label_file.type = schema.AssociatedFileType.TENSOR_AXIS_LABELS

        # Create input info
        input_meta = schema.TensorMetadataT()
        input_meta.name = "image"
        input_meta.description = "Input image to be detected."
        input_meta.content = schema.ContentT()
        input_meta.content.contentProperties = schema.ImagePropertiesT()
        input_meta.content.contentProperties.colorSpace = schema.ColorSpaceType.RGB
        input_meta.content.contentPropertiesType = schema.ContentProperties.ImageProperties

        # Create output info
        output1 = schema.TensorMetadataT()
        output1.name = "output"
        output1.description = "Coordinates of detected objects, class labels, and confidence score"
        output1.associatedFiles = [label_file]
        if self.model.task == "segment":
            output2 = schema.TensorMetadataT()
            output2.name = "output"
            output2.description = "Mask protos"
            output2.associatedFiles = [label_file]

        # Create subgraph info
        subgraph = schema.SubGraphMetadataT()
        subgraph.inputTensorMetadata = [input_meta]
        subgraph.outputTensorMetadata = [output1, output2] if self.model.task == "segment" else [output1]
        model_meta.subgraphMetadata = [subgraph]

        b = flatbuffers.Builder(0)
        b.Finish(model_meta.Pack(b), metadata.MetadataPopulator.METADATA_FILE_IDENTIFIER)
        metadata_buf = b.Output()

        populator = metadata.MetadataPopulator.with_model_file(str(file))
        populator.load_metadata_buffer(metadata_buf)
        populator.load_associated_files([str(tmp_file)])
        populator.populate()
        tmp_file.unlink()

    def _pipeline_coreml(self, model, weights_dir=None, prefix=colorstr("CoreML Pipeline:")):
        """YOLO CoreML pipeline."""
        import coremltools as ct  # noqa

        LOGGER.info(f"{prefix} starting pipeline with coremltools {ct.__version__}...")
        _, _, h, w = list(self.im.shape)  # BCHW

        # Output shapes
        spec = model.get_spec()
        out0, out1 = iter(spec.description.output)
        if MACOS:
            from PIL import Image

            img = Image.new("RGB", (w, h))  # w=192, h=320
            out = model.predict({"image": img})
            out0_shape = out[out0.name].shape  # (3780, 80)
            out1_shape = out[out1.name].shape  # (3780, 4)
        else:  # linux and windows can not run model.predict(), get sizes from PyTorch model output y
            out0_shape = self.output_shape[2], self.output_shape[1] - 4  # (3780, 80)
            out1_shape = self.output_shape[2], 4  # (3780, 4)

        # Checks
        names = self.metadata["names"]
        nx, ny = spec.description.input[0].type.imageType.width, spec.description.input[0].type.imageType.height
        _, nc = out0_shape  # number of anchors, number of classes
        assert len(names) == nc, f"{len(names)} names found for nc={nc}"  # check

        # Define output shapes (missing)
        out0.type.multiArrayType.shape[:] = out0_shape  # (3780, 80)
        out1.type.multiArrayType.shape[:] = out1_shape  # (3780, 4)

        # Model from spec
        model = ct.models.MLModel(spec, weights_dir=weights_dir)

        # 3. Create NMS protobuf
        nms_spec = ct.proto.Model_pb2.Model()
        nms_spec.specificationVersion = 5
        for i in range(2):
            decoder_output = model._spec.description.output[i].SerializeToString()
            nms_spec.description.input.add()
            nms_spec.description.input[i].ParseFromString(decoder_output)
            nms_spec.description.output.add()
            nms_spec.description.output[i].ParseFromString(decoder_output)

        nms_spec.description.output[0].name = "confidence"
        nms_spec.description.output[1].name = "coordinates"

        output_sizes = [nc, 4]
        for i in range(2):
            ma_type = nms_spec.description.output[i].type.multiArrayType
            ma_type.shapeRange.sizeRanges.add()
            ma_type.shapeRange.sizeRanges[0].lowerBound = 0
            ma_type.shapeRange.sizeRanges[0].upperBound = -1
            ma_type.shapeRange.sizeRanges.add()
            ma_type.shapeRange.sizeRanges[1].lowerBound = output_sizes[i]
            ma_type.shapeRange.sizeRanges[1].upperBound = output_sizes[i]
            del ma_type.shape[:]

        nms = nms_spec.nonMaximumSuppression
        nms.confidenceInputFeatureName = out0.name  # 1x507x80
        nms.coordinatesInputFeatureName = out1.name  # 1x507x4
        nms.confidenceOutputFeatureName = "confidence"
        nms.coordinatesOutputFeatureName = "coordinates"
        nms.iouThresholdInputFeatureName = "iouThreshold"
        nms.confidenceThresholdInputFeatureName = "confidenceThreshold"
        nms.iouThreshold = 0.45
        nms.confidenceThreshold = 0.25
        nms.pickTop.perClass = True
        nms.stringClassLabels.vector.extend(names.values())
        nms_model = ct.models.MLModel(nms_spec)

        # 4. Pipeline models together
        pipeline = ct.models.pipeline.Pipeline(
            input_features=[
                ("image", ct.models.datatypes.Array(3, ny, nx)),
                ("iouThreshold", ct.models.datatypes.Double()),
                ("confidenceThreshold", ct.models.datatypes.Double()),
            ],
            output_features=["confidence", "coordinates"],
        )
        pipeline.add_model(model)
        pipeline.add_model(nms_model)

        # Correct datatypes
        pipeline.spec.description.input[0].ParseFromString(model._spec.description.input[0].SerializeToString())
        pipeline.spec.description.output[0].ParseFromString(nms_model._spec.description.output[0].SerializeToString())
        pipeline.spec.description.output[1].ParseFromString(nms_model._spec.description.output[1].SerializeToString())

        # Update metadata
        pipeline.spec.specificationVersion = 5
        pipeline.spec.description.metadata.userDefined.update(
            {"IoU threshold": str(nms.iouThreshold), "Confidence threshold": str(nms.confidenceThreshold)}
        )

        # Save the model
        model = ct.models.MLModel(pipeline.spec, weights_dir=weights_dir)
        model.input_description["image"] = "Input image"
        model.input_description["iouThreshold"] = f"(optional) IoU threshold override (default: {nms.iouThreshold})"
        model.input_description["confidenceThreshold"] = (
            f"(optional) Confidence threshold override (default: {nms.confidenceThreshold})"
        )
        model.output_description["confidence"] = 'Boxes × Class confidence (see user-defined metadata "classes")'
        model.output_description["coordinates"] = "Boxes × [x, y, width, height] (relative to image size)"
        LOGGER.info(f"{prefix} pipeline success")
        return model

    def add_callback(self, event: str, callback):
        """Appends the given callback."""
        self.callbacks[event].append(callback)

    def run_callbacks(self, event: str):
        """Execute all callbacks for a given event."""
        for callback in self.callbacks.get(event, []):
            callback(self)


class IOSDetectModel(torch.nn.Module):
    """Wrap an Ultralytics YOLO model for Apple iOS CoreML export."""

    def __init__(self, model, im):
        """Initialize the IOSDetectModel class with a YOLO model and example image."""
        super().__init__()
        _, _, h, w = im.shape  # batch, channel, height, width
        self.model = model
        self.nc = len(model.names)  # number of classes
        if w == h:
            self.normalize = 1.0 / w  # scalar
        else:
            self.normalize = torch.tensor([1.0 / w, 1.0 / h, 1.0 / w, 1.0 / h])  # broadcast (slower, smaller)

    def forward(self, x):
        """Normalize predictions of object detection model with input size-dependent factors."""
        xywh, cls = self.model(x)[0].transpose(0, 1).split((4, self.nc), 1)
        return cls, xywh * self.normalize  # confidence (3780, 80), coordinates (3780, 4)<|MERGE_RESOLUTION|>--- conflicted
+++ resolved
@@ -195,7 +195,6 @@
         flags = [x == fmt for x in fmts]
         if sum(flags) != 1:
             raise ValueError(f"Invalid export format='{fmt}'. Valid formats are {fmts}")
-<<<<<<< HEAD
         (
             jit,
             onnx,
@@ -208,14 +207,11 @@
             edgetpu,
             tfjs,
             paddle,
+            mnn,
             ncnn,
             mct,
         ) = flags  # export booleans
-=======
-        jit, onnx, xml, engine, coreml, saved_model, pb, tflite, edgetpu, tfjs, paddle, mnn, ncnn = (
-            flags  # export booleans
-        )
->>>>>>> 9c72d94b
+
         is_tf_format = any((saved_model, pb, tflite, edgetpu, tfjs))
         if mct:
             LOGGER.warning("WARNING ⚠️ Sony MCT only supports int8 export, setting int8=True.")
@@ -378,13 +374,9 @@
         if mnn:  # MNN
             f[11], _ = self.export_mnn()
         if ncnn:  # NCNN
-<<<<<<< HEAD
-            f[11], _ = self.export_ncnn()
+            f[12], _ = self.export_ncnn()
         if mct:
-            f[12], _ = self.export_mct()
-=======
-            f[12], _ = self.export_ncnn()
->>>>>>> 9c72d94b
+            f[13], _ = self.export_mct()
 
         # Finish
         f = [str(x) for x in f if x]  # filter out '' and None
