--- conflicted
+++ resolved
@@ -5,25 +5,15 @@
 mode: train # (str) YOLO mode, i.e. train, val, predict, export, track, benchmark
 
 # Train settings -------------------------------------------------------------------------------------------------------
-<<<<<<< HEAD
 model:  # (str, optional) path to model file, i.e. yolov8n.pt, yolov8n.yaml
 backbonePath: # (str, optional) path to backbone pt file.
 data:  # (str, optional) path to data file, i.e. coco128.yaml
 epochs: 100  # (int) number of epochs to train for
+time: # (float, optional) number of hours to train for, overrides epochs if supplied
 patience: 50  # (int) epochs to wait for no observable improvement for early stopping of training
 batch: 16  # (int) number of images per batch (-1 for AutoBatch)
 imgsz: 640  # (int | list) input images size as int for train and val modes, or list[w,h] for predict and export modes
 save: True  # (bool) save train checkpoints and predict results
-=======
-model: # (str, optional) path to model file, i.e. yolov8n.pt, yolov8n.yaml
-data: # (str, optional) path to data file, i.e. coco128.yaml
-epochs: 100 # (int) number of epochs to train for
-time: # (float, optional) number of hours to train for, overrides epochs if supplied
-patience: 50 # (int) epochs to wait for no observable improvement for early stopping of training
-batch: 16 # (int) number of images per batch (-1 for AutoBatch)
-imgsz: 640 # (int | list) input images size as int for train and val modes, or list[w,h] for predict and export modes
-save: True # (bool) save train checkpoints and predict results
->>>>>>> c26e497e
 save_period: -1 # (int) Save checkpoint every x epochs (disabled if < 1)
 cache: False # (bool) True/ram, disk or False. Use cache for data loading
 device: # (int | str | list, optional) device to run on, i.e. cuda device=0 or device=0,1,2,3 or device=cpu
@@ -98,37 +88,6 @@
 nms: False # (bool) CoreML: add NMS
 
 # Hyperparameters ------------------------------------------------------------------------------------------------------
-<<<<<<< HEAD
-lr0: 0.01  # (float) initial learning rate (i.e. SGD=1E-2, Adam=1E-3)
-lrf: 0.01  # (float) final learning rate (lr0 * lrf)
-momentum: 0.937  # (float) SGD momentum/Adam beta1
-weight_decay: 0.0005  # (float) optimizer weight decay 5e-4
-warmup_epochs: 3.0  # (float) warmup epochs (fractions ok)
-warmup_momentum: 0.8  # (float) warmup initial momentum
-warmup_bias_lr: 0.1  # (float) warmup initial bias lr
-box: 7.5  # (float) box loss gain
-cls: 0.5  # (float) cls loss gain (scale with pixels)
-dfl: 1.5  # (float) dfl loss gain
-pose: 12.0  # (float) pose loss gain
-kobj: 1.0  # (float) keypoint obj loss gain
-label_smoothing: 0.0  # (float) label smoothing (fraction)
-nbs: 64  # (int) nominal batch size
-hsv_h: 0.015  # (float) image HSV-Hue augmentation (fraction)
-hsv_s: 0.7  # (float) image HSV-Saturation augmentation (fraction)
-hsv_v: 0.4  # (float) image HSV-Value augmentation (fraction)
-degrees: 0.0  # (float) image rotation (+/- deg)
-translate: 0.1  # (float) image translation (+/- fraction)
-scale: 0.5  # (float) image scale (+/- gain)
-shear: 0.0  # (float) image shear (+/- deg)
-perspective: 0.0  # (float) image perspective (+/- fraction), range 0-0.001
-flipud: 0.0  # (float) image flip up-down (probability)
-fliplr: 0.5  # (float) image flip left-right (probability)
-mosaic: 1.0  # (float) image mosaic (probability)
-mixup: 0.0  # (float) image mixup (probability)
-copy_paste: 0.0  # (float) segment copy-paste (probability)
-inputCh: 3  # (int) number of input channels
-colorConvOutputSize: 0  # (int) number of output channels from the 1x1 color convolution
-=======
 lr0: 0.01 # (float) initial learning rate (i.e. SGD=1E-2, Adam=1E-3)
 lrf: 0.01 # (float) final learning rate (lr0 * lrf)
 momentum: 0.937 # (float) SGD momentum/Adam beta1
@@ -159,7 +118,8 @@
 auto_augment: randaugment # (str) auto augmentation policy for classification (randaugment, autoaugment, augmix)
 erasing: 0.4 # (float) probability of random erasing during classification training (0-1)
 crop_fraction: 1.0 # (float) image crop fraction for classification evaluation/inference (0-1)
->>>>>>> c26e497e
+inputCh: 3  # (int) number of input channels
+colorConvOutputSize: 0  # (int) number of output channels from the 1x1 color convolution
 
 # Custom config.yaml ---------------------------------------------------------------------------------------------------
 cfg: # (str, optional) for overriding defaults.yaml
