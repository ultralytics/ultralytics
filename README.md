--- conflicted
+++ resolved
@@ -119,15 +119,9 @@
 
 所有[模型](https://github.com/ultralytics/ultralytics/tree/main/ultralytics/cfg/models)在首次使用时会自动从最新的Ultralytics [发布版本](https://github.com/ultralytics/assets/releases)下载。
 
-<<<<<<< HEAD
-<details open><summary>检测</summary>
-
-查看 [检测文档](https://docs.ultralytics.com/tasks/detect/) 以获取使用这些模型的示例。
-=======
 <details open><summary>Detection (COCO)</summary>
 
 See [Detection Docs](https://docs.ultralytics.com/tasks/detect/) for usage examples with these models trained on [COCO](https://docs.ultralytics.com/datasets/detect/coco/), which include 80 pre-trained classes.
->>>>>>> e4702cb1
 
 | 模型                                                                                   | 尺寸<br><sup>(像素) | mAP<sup>val<br>50-95 | 速度<br><sup>CPU ONNX<br>(ms) | 速度<br><sup>A100 TensorRT<br>(ms) | 参数<br><sup>(M) | FLOPs<br><sup>(B) |
 | ------------------------------------------------------------------------------------ | --------------- | -------------------- | --------------------------- | -------------------------------- | -------------- | ----------------- |
@@ -137,18 +131,6 @@
 | [YOLOv8l](https://github.com/ultralytics/assets/releases/download/v0.0.0/yolov8l.pt) | 640             | 52.9                 | 375.2                       | 2.39                             | 43.7           | 165.2             |
 | [YOLOv8x](https://github.com/ultralytics/assets/releases/download/v0.0.0/yolov8x.pt) | 640             | 53.9                 | 479.1                       | 3.53                             | 68.2           | 257.8             |
 
-<<<<<<< HEAD
-- **mAP<sup>val</sup>** 值是基于单模型单尺度在 [COCO val2017](http://cocodataset.org) 数据集上的结果。
-  <br>通过 `yolo val detect data=coco.yaml device=0` 复现
-- **速度** 是使用 [Amazon EC2 P4d](https://aws.amazon.com/ec2/instance-types/p4/) 实例对 COCO val 图像进行平均计算的。
-  <br>通过 `yolo val detect data=coco128.yaml batch=1 device=0|cpu` 复现
-
-</details>
-
-<details><summary>分割</summary>
-
-查看 [分割文档](https://docs.ultralytics.com/tasks/segment/) 以获取使用这些模型的示例。
-=======
 - **mAP<sup>val</sup>** values are for single-model single-scale on [COCO val2017](http://cocodataset.org) dataset.
   <br>Reproduce by `yolo val detect data=coco.yaml device=0`
 - **Speed** averaged over COCO val images using an [Amazon EC2 P4d](https://aws.amazon.com/ec2/instance-types/p4/) instance.
@@ -178,7 +160,6 @@
 <details><summary>Segmentation (COCO)</summary>
 
 See [Segmentation Docs](https://docs.ultralytics.com/tasks/segment/) for usage examples with these models trained on [COCO-Seg](https://docs.ultralytics.com/datasets/segment/coco/), which include 80 pre-trained classes.
->>>>>>> e4702cb1
 
 | 模型                                                                                           | 尺寸<br><sup>(像素) | mAP<sup>box<br>50-95 | mAP<sup>mask<br>50-95 | 速度<br><sup>CPU ONNX<br>(ms) | 速度<br><sup>A100 TensorRT<br>(ms) | 参数<br><sup>(M) | FLOPs<br><sup>(B) |
 | -------------------------------------------------------------------------------------------- | --------------- | -------------------- | --------------------- | --------------------------- | -------------------------------- | -------------- | ----------------- |
@@ -188,37 +169,6 @@
 | [YOLOv8l-seg](https://github.com/ultralytics/assets/releases/download/v0.0.0/yolov8l-seg.pt) | 640             | 52.3                 | 42.6                  | 572.4                       | 2.79                             | 46.0           | 220.5             |
 | [YOLOv8x-seg](https://github.com/ultralytics/assets/releases/download/v0.0.0/yolov8x-seg.pt) | 640             | 53.4                 | 43.4                  | 712.1                       | 4.02                             | 71.8           | 344.1             |
 
-<<<<<<< HEAD
-- **mAP<sup>val</sup>** 值是基于单模型单尺度在 [COCO val2017](http://cocodataset.org) 数据集上的结果。
-  <br>通过 `yolo val segment data=coco.yaml device=0` 复现
-- **速度** 是使用 [Amazon EC2 P4d](https://aws.amazon.com/ec2/instance-types/p4/) 实例对 COCO val 图像进行平均计算的。
-  <br>通过 `yolo val segment data=coco128-seg.yaml batch=1 device=0|cpu` 复现
-
-</details>
-
-<details><summary>分类</summary>
-
-查看 [分类文档](https://docs.ultralytics.com/tasks/classify/) 以获取使用这些模型的示例。
-
-| 模型                                                                                           | 尺寸<br><sup>(像素) | acc<br><sup>top1 | acc<br><sup>top5 | 速度<br><sup>CPU ONNX<br>(ms) | 速度<br><sup>A100 TensorRT<br>(ms) | 参数<br><sup>(M) | FLOPs<br><sup>(B) at 640 |
-| -------------------------------------------------------------------------------------------- | --------------- | ---------------- | ---------------- | --------------------------- | -------------------------------- | -------------- | ------------------------ |
-| [YOLOv8n-cls](https://github.com/ultralytics/assets/releases/download/v0.0.0/yolov8n-cls.pt) | 224             | 66.6             | 87.0             | 12.9                        | 0.31                             | 2.7            | 4.3                      |
-| [YOLOv8s-cls](https://github.com/ultralytics/assets/releases/download/v0.0.0/yolov8s-cls.pt) | 224             | 72.3             | 91.1             | 23.4                        | 0.35                             | 6.4            | 13.5                     |
-| [YOLOv8m-cls](https://github.com/ultralytics/assets/releases/download/v0.0.0/yolov8m-cls.pt) | 224             | 76.4             | 93.2             | 85.4                        | 0.62                             | 17.0           | 42.7                     |
-| [YOLOv8l-cls](https://github.com/ultralytics/assets/releases/download/v0.0.0/yolov8l-cls.pt) | 224             | 78.0             | 94.1             | 163.0                       | 0.87                             | 37.5           | 99.7                     |
-| [YOLOv8x-cls](https://github.com/ultralytics/assets/releases/download/v0.0.0/yolov8x-cls.pt) | 224             | 78.4             | 94.3             | 232.0                       | 1.01                             | 57.4           | 154.8                    |
-
-- **acc** 值是模型在 [ImageNet](https://www.image-net.org/) 数据集验证集上的准确率。
-  <br>通过 `yolo val classify data=path/to/ImageNet device=0` 复现
-- **速度** 是使用 [Amazon EC2 P4d](https://aws.amazon.com/ec2/instance-types/p4/) 实例对 ImageNet val 图像进行平均计算的。
-  <br>通过 `yolo val classify data=path/to/ImageNet batch=1 device=0|cpu` 复现
-
-</details>
-
-<details><summary>姿态</summary>
-
-查看 [姿态文档](https://docs.ultralytics.com/tasks/) 以获取使用这些模型的示例。
-=======
 - **mAP<sup>val</sup>** values are for single-model single-scale on [COCO val2017](http://cocodataset.org) dataset.
   <br>Reproduce by `yolo val segment data=coco-seg.yaml device=0`
 - **Speed** averaged over COCO val images using an [Amazon EC2 P4d](https://aws.amazon.com/ec2/instance-types/p4/) instance.
@@ -229,7 +179,6 @@
 <details><summary>Pose (COCO)</summary>
 
 See [Pose Docs](https://docs.ultralytics.com/tasks/pose/) for usage examples with these models trained on [COCO-Pose](https://docs.ultralytics.com/datasets/pose/coco/), which include 1 pre-trained class, person.
->>>>>>> e4702cb1
 
 | 模型                                                                                                   | 尺寸<br><sup>(像素) | mAP<sup>pose<br>50-95 | mAP<sup>pose<br>50 | 速度<br><sup>CPU ONNX<br>(ms) | 速度<br><sup>A100 TensorRT<br>(ms) | 参数<br><sup>(M) | FLOPs<br><sup>(B) |
 | ---------------------------------------------------------------------------------------------------- | --------------- | --------------------- | ------------------ | --------------------------- | -------------------------------- | -------------- | ----------------- |
@@ -240,12 +189,6 @@
 | [YOLOv8x-pose](https://github.com/ultralytics/assets/releases/download/v0.0.0/yolov8x-pose.pt)       | 640             | 69.2                  | 90.2               | 1607.1                      | 3.73                             | 69.4           | 263.2             |
 | [YOLOv8x-pose-p6](https://github.com/ultralytics/assets/releases/download/v0.0.0/yolov8x-pose-p6.pt) | 1280            | 71.6                  | 91.2               | 4088.7                      | 10.04                            | 99.1           | 1066.4            |
 
-<<<<<<< HEAD
-- **mAP<sup>val</sup>** 值是基于单模型单尺度在 [COCO Keypoints val2017](http://cocodataset.org) 数据集上的结果。
-  <br>通过 `yolo val pose data=coco-pose.yaml device=0` 复现
-- **速度** 是使用 [Amazon EC2 P4d](https://aws.amazon.com/ec2/instance-types/p4/) 实例对 COCO val 图像进行平均计算的。
-  <br>通过 `yolo val pose data=coco8-pose.yaml batch=1 device=0|cpu` 复现
-=======
 - **mAP<sup>val</sup>** values are for single-model single-scale on [COCO Keypoints val2017](http://cocodataset.org)
   dataset.
   <br>Reproduce by `yolo val pose data=coco-pose.yaml device=0`
@@ -270,7 +213,6 @@
   <br>Reproduce by `yolo val classify data=path/to/ImageNet device=0`
 - **Speed** averaged over ImageNet val images using an [Amazon EC2 P4d](https://aws.amazon.com/ec2/instance-types/p4/) instance.
   <br>Reproduce by `yolo val classify data=path/to/ImageNet batch=1 device=0|cpu`
->>>>>>> e4702cb1
 
 </details>
 
@@ -331,27 +273,6 @@
 
 <br>
 <div align="center">
-<<<<<<< HEAD
-  <a href="https://github.com/ultralytics" style="text-decoration:none;">
-    <img src="https://github.com/ultralytics/assets/raw/main/social/logo-social-github.png" width="3%" alt="" /></a>
-  <img src="https://github.com/ultralytics/assets/raw/main/social/logo-transparent.png" width="3%" alt="" />
-  <a href="https://www.linkedin.com/company/ultralytics/" style="text-decoration:none;">
-    <img src="https://github.com/ultralytics/assets/raw/main/social/logo-social-linkedin.png" width="3%" alt="" /></a>
-  <img src="https://github.com/ultralytics/assets/raw/main/social/logo-transparent.png" width="3%" alt="" />
-  <a href="https://twitter.com/ultralytics" style="text-decoration:none;">
-    <img src="https://github.com/ultralytics/assets/raw/main/social/logo-social-twitter.png" width="3%" alt="" /></a>
-  <img src="https://github.com/ultralytics/assets/raw/main/social/logo-transparent.png" width="3%" alt="" />
-  <a href="https://youtube.com/ultralytics" style="text-decoration:none;">
-    <img src="https://github.com/ultralytics/assets/raw/main/social/logo-social-youtube.png" width="3%" alt="" /></a>
-  <img src="https://github.com/ultralytics/assets/raw/main/social/logo-transparent.png" width="3%" alt="" />
-  <a href="https://www.tiktok.com/@ultralytics" style="text-decoration:none;">
-    <img src="https://github.com/ultralytics/assets/raw/main/social/logo-social-tiktok.png" width="3%" alt="" /></a>
-  <img src="https://github.com/ultralytics/assets/raw/main/social/logo-transparent.png" width="3%" alt="" />
-  <a href="https://www.instagram.com/ultralytics/" style="text-decoration:none;">
-    <img src="https://github.com/ultralytics/assets/raw/main/social/logo-social-instagram.png" width="3%" alt="" /></a>
-  <a href="https://ultralytics.com/discord" style="text-decoration:none;">
-    <img src="https://github.com/ultralytics/assets/blob/main/social/logo-social-discord.png" width="3%" alt="" /></a>
-=======
   <a href="https://github.com/ultralytics"><img src="https://github.com/ultralytics/assets/raw/main/social/logo-social-github.png" width="3%" alt="Ultralytics GitHub"></a>
   <img src="https://github.com/ultralytics/assets/raw/main/social/logo-transparent.png" width="3%">
   <a href="https://www.linkedin.com/company/ultralytics/"><img src="https://github.com/ultralytics/assets/raw/main/social/logo-social-linkedin.png" width="3%" alt="Ultralytics LinkedIn"></a>
@@ -365,5 +286,4 @@
   <a href="https://www.instagram.com/ultralytics/"><img src="https://github.com/ultralytics/assets/raw/main/social/logo-social-instagram.png" width="3%" alt="Ultralytics Instagram"></a>
   <img src="https://github.com/ultralytics/assets/raw/main/social/logo-transparent.png" width="3%">
   <a href="https://ultralytics.com/discord"><img src="https://github.com/ultralytics/assets/raw/main/social/logo-social-discord.png" width="3%" alt="Ultralytics Discord"></a>
->>>>>>> e4702cb1
 </div>