--- conflicted
+++ resolved
@@ -30,13 +30,8 @@
 )
 
 # Define valid tasks and modes
-<<<<<<< HEAD
-MODES = "train", "val", "predict", "export", "track", "benchmark"
-TASKS = "detect", "segment", "classify", "pose", "obb", "regress"
-=======
 MODES = {"train", "val", "predict", "export", "track", "benchmark"}
-TASKS = {"detect", "segment", "classify", "pose", "obb"}
->>>>>>> 03d0ffd9
+TASKS = {"detect", "segment", "classify", "pose", "obb", "regress"}
 TASK2DATA = {
     "detect": "coco8.yaml",
     "segment": "coco8-seg.yaml",
@@ -147,14 +142,9 @@
     "line_width",
     "nbs",
     "save_period",
-<<<<<<< HEAD
     "max_ncalib_imgs",
-)
-CFG_BOOL_KEYS = (
-=======
 }
 CFG_BOOL_KEYS = {
->>>>>>> 03d0ffd9
     "save",
     "exist_ok",
     "verbose",
@@ -189,14 +179,10 @@
     "nms",
     "profile",
     "multi_scale",
-<<<<<<< HEAD
     "separate_outputs", 
     "export_hw_optimized", 
     "uint8_io_dtype",
-)
-=======
 }
->>>>>>> 03d0ffd9
 
 
 def cfg2dict(cfg):
