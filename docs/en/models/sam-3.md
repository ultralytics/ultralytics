---
comments: true
description: Discover SAM 3, Meta's next evolution of the Segment Anything Model, introducing Promptable Concept Segmentation with text and image exemplar prompts for detecting all instances of visual concepts across images and videos.
keywords: SAM 3, Segment Anything 3, SAM3, SAM-3, video segmentation, image segmentation, concept segmentation, promptable AI, SA-Co dataset, Meta, Ultralytics, computer vision, AI, machine learning, open vocabulary
---

# SAM 3: Segment Anything with Concepts

<<<<<<< HEAD
!!! note "Released and supported in Ultralytics."

    Meta released SAM-3 on November 20th, 2025, and Ultralytics now provides native support, enabling promptable concept segmentation workflows.
=======
!!! success "Now Available in Ultralytics"

    SAM 3 is fully integrated into the Ultralytics package as of **version 8.3.237** ([PR #22897](https://github.com/ultralytics/ultralytics/pull/22897)). Install or upgrade with `pip install -U ultralytics` to access all SAM 3 features including text-based concept segmentation, image exemplar prompts, and video tracking.
>>>>>>> 8dc50659

![SAM 3 Overview](https://github.com/ultralytics/docs/releases/download/0/sam-3-overview.webp)

**SAM 3** (Segment Anything Model 3) is Meta's released foundation model for **Promptable Concept Segmentation (PCS)**. Building upon [SAM 2](sam-2.md), SAM 3 introduces a fundamentally new capability: detecting, segmenting, and tracking **all instances** of a visual concept specified by text prompts, image exemplars, or both. Unlike previous SAM versions that segment single objects per prompt, SAM 3 can find and segment every occurrence of a concept appearing anywhere in images or videos, aligning with open-vocabulary goals in modern [instance segmentation](https://www.ultralytics.com/glossary/instance-segmentation).

<<<<<<< HEAD
=======
SAM 3 is now fully integrated into the `ultralytics` package, providing native support for concept segmentation with text prompts, image exemplar prompts, and video tracking capabilities.
>>>>>>> 8dc50659

## Overview

SAM 3 achieves a **2× performance gain** over existing systems in Promptable Concept Segmentation while maintaining and improving SAM 2's capabilities for interactive [visual segmentation](../tasks/segment.md). The model excels at open-vocabulary segmentation, allowing users to specify concepts using simple noun phrases (e.g., "yellow school bus", "striped cat") or by providing example images of the target object. These capabilities complement production-ready pipelines that rely on streamlined [predict](../modes/predict.md) and [track](../modes/track.md) workflows.

![SAM 3 Segmentation](https://github.com/ultralytics/docs/releases/download/0/sam-3-segmentation.webp)

### What is Promptable Concept Segmentation (PCS)?

The PCS task takes a **concept prompt** as input and returns segmentation masks with unique identities for **all matching object instances**. Concept prompts can be:

- **Text**: Simple noun phrases like "red apple" or "person wearing a hat", similar to [zero-shot learning](https://www.ultralytics.com/glossary/zero-shot-learning)
- **Image exemplars**: Bounding boxes around example objects (positive or negative) for fast generalization
- **Combined**: Both text and image exemplars together for precise control

This differs from traditional visual prompts (points, boxes, masks) which segment only a single specific object instance, as popularized by the original [SAM family](../models/sam.md).

### Key Performance Metrics

| Metric                         | SAM 3 Achievement                                        |
| ------------------------------ | -------------------------------------------------------- |
| **LVIS Zero-Shot Mask AP**     | **47.0** (vs previous best 38.5, +22% improvement)       |
| **SA-Co Benchmark**            | **2× better** than existing systems                      |
| **Inference Speed (H200 GPU)** | **30 ms** per image with 100+ detected objects           |
| **Video Performance**          | Near real-time for ~5 concurrent objects                 |
| **MOSEv2 VOS Benchmark**       | **60.1 J&F** (+25.5% over SAM 2.1, +17% over prior SOTA) |
| **Interactive Refinement**     | **+18.6 CGF1** improvement after 3 exemplar prompts      |
| **Human Performance Gap**      | Achieves **88%** of estimated lower bound on SA-Co/Gold  |

For context on model metrics and trade-offs in production, see [model evaluation insights](../guides/model-evaluation-insights.md) and [YOLO performance metrics](../guides/yolo-performance-metrics.md).

## Architecture

SAM 3 consists of a **detector** and **tracker** that share a Perception Encoder (PE) vision backbone. This decoupled design avoids task conflicts while enabling both image-level detection and video-level tracking, with an interface compatible with Ultralytics [Python usage](../usage/python.md) and [CLI usage](../usage/cli.md).

### Core Components

- **Detector**: [DETR-based architecture](rtdetr.md) for image-level concept detection
    - Text encoder for noun phrase prompts
    - Exemplar encoder for image-based prompts
    - Fusion encoder to condition image features on prompts
    - Novel **presence head** that decouples recognition ("what") from localization ("where")
    - Mask head for generating instance segmentation masks

- **Tracker**: Memory-based video segmentation inherited from [SAM 2](sam-2.md)
    - Prompt encoder, mask decoder, memory encoder
    - Memory bank for storing object appearance across frames
    - Temporal disambiguation aided by techniques like a [Kalman filter](../reference/trackers/utils/kalman_filter.md) in multi-object settings

- **Presence Token**: A learned global token that predicts whether the target concept is present in the image/frame, improving detection by separating recognition from localization.

![SAM 3 Architecture](https://github.com/ultralytics/docs/releases/download/0/sam-3-architecture.webp)

### Key Innovations

1. **Decoupled Recognition and Localization**: The presence head predicts concept presence globally, while proposal queries focus only on localization, avoiding conflicting objectives.
2. **Unified Concept and Visual Prompts**: Supports both PCS (concept prompts) and PVS (visual prompts like SAM 2's clicks/boxes) in a single model.
3. **Interactive Exemplar Refinement**: Users can add positive or negative image exemplars to iteratively refine results, with the model generalizing to similar objects rather than just correcting individual instances.
4. **Temporal Disambiguation**: Uses masklet detection scores and periodic re-prompting to handle occlusions, crowded scenes, and tracking failures in video, aligning with [instance segmentation and tracking](../guides/instance-segmentation-and-tracking.md) best practices.

## SA-Co Dataset

SAM 3 is trained on **Segment Anything with Concepts (SA-Co)**, Meta's largest and most diverse segmentation dataset to date, expanding beyond common benchmarks like [COCO](../datasets/detect/coco.md) and [LVIS](../datasets/detect/lvis.md).

### Training Data

| Dataset Component | Description                                                      | Scale                                   |
| ----------------- | ---------------------------------------------------------------- | --------------------------------------- |
| **SA-Co/HQ**      | High-quality human-annotated image data from 4-phase data engine | 5.2M images, 4M unique noun phrases     |
| **SA-Co/SYN**     | Synthetic dataset labeled by AI without human involvement        | 38M noun phrases, 1.4B masks            |
| **SA-Co/EXT**     | 15 external datasets enriched with hard negatives                | Varies by source                        |
| **SA-Co/VIDEO**   | Video annotations with temporal tracking                         | 52.5K videos, 24.8K unique noun phrases |

### Benchmark Data

The **SA-Co evaluation benchmark** contains **214K unique phrases** across **126K images and videos**, providing over **50× more concepts** than existing benchmarks. It includes:

- **SA-Co/Gold**: 7 domains, triple-annotated for measuring human performance bounds
- **SA-Co/Silver**: 10 domains, single human annotation
- **SA-Co/Bronze** and **SA-Co/Bio**: 9 existing datasets adapted for concept segmentation
- **SA-Co/VEval**: Video benchmark with 3 domains (SA-V, YT-Temporal-1B, SmartGlasses)

### Data Engine Innovations

SAM 3's scalable human- and model-in-the-loop data engine achieves **2× annotation throughput** through:

1. **AI Annotators**: [Llama](https://arxiv.org/abs/2302.13971) based models propose diverse noun phrases including hard negatives
2. **AI Verifiers**: Fine-tuned [multimodal LLMs](https://ai.google.dev/gemini-api/docs) verify mask quality and exhaustivity at near-human performance
3. **Active Mining**: Focuses human effort on challenging failure cases where AI struggles
4. **Ontology-Driven**: Leverages a large ontology grounded in [Wikidata](https://www.wikidata.org/wiki/Wikidata:Main_Page) for concept coverage

## Installation

<<<<<<< HEAD
SAM 3 is available directly in the Ultralytics package. Installation remains unchanged:
=======
SAM 3 is available in Ultralytics **version 8.3.237** and later. Install or upgrade with:
>>>>>>> 8dc50659

```bash
pip install -U ultralytics
```

!!! warning "SAM 3 Model Weights Required"

    Unlike other Ultralytics models, SAM 3 weights (`sam3.pt`) are **not automatically downloaded**. You must manually download the model weights from the [official SAM 3 repository](https://github.com/facebookresearch/sam3) before using SAM 3. Place the downloaded `sam3.pt` file in your working directory or specify the full path when loading the model.

!!! note "BPE Vocabulary for Text Prompts"

    If you plan to use text-based concept segmentation with `SAM3SemanticPredictor`, you also need to download the BPE vocabulary file `bpe_simple_vocab_16e6.txt.gz` from the [SAM 3 assets](https://github.com/facebookresearch/sam3/blob/main/assets/bpe_simple_vocab_16e6.txt.gz).

## How to Use SAM 3: Versatility in Concept Segmentation

SAM 3 supports both Promptable Concept Segmentation (PCS) and Promptable Visual Segmentation (PVS) tasks through different predictor interfaces:

### Supported Tasks and Models

| Task Type                      | Prompt Types                               | Output                                      |
| ------------------------------ | ------------------------------------------ | ------------------------------------------- |
| **Concept Segmentation (PCS)** | Text (noun phrases), image exemplars       | All instances matching the concept          |
| **Visual Segmentation (PVS)**  | Points, boxes, masks                       | Single object instance (SAM 2 style)        |
| **Interactive Refinement**     | Add/remove exemplars or clicks iteratively | Refined segmentation with improved accuracy |

### Concept Segmentation Examples

#### Segment with Text Prompts

!!! example "Text-based Concept Segmentation"

    Find and segment all instances of a concept using a text description. Text prompts require the `SAM3SemanticPredictor` interface.

    === "Python"

        ```python
        from ultralytics.models.sam import SAM3SemanticPredictor

        # Initialize predictor with configuration
        overrides = dict(
            conf=0.25,
            task="segment",
            mode="predict",
            model="sam3.pt",
            half=True,  # Use FP16 for faster inference
        )
        predictor = SAM3SemanticPredictor(
            overrides=overrides,
            bpe_path="path/to/bpe_simple_vocab_16e6.txt.gz",  # Required for text encoding
        )

        # Set image once for multiple queries
        predictor.set_image("path/to/image.jpg")

        # Query with multiple text prompts
        results = predictor(text=["person", "bus", "glasses"], save=True)

        # Works with descriptive phrases
        results = predictor(text=["person with red cloth", "person with blue cloth"], save=True)

        # Query with a single concept
        results = predictor(text=["a person"], save=True)
        ```

    !!! note "Text Encoding Requirement"

        The `bpe_path` parameter is required for text prompt encoding. Download the BPE vocabulary file from the [bpe_simple_vocab_16e6.txt.gz](https://github.com/facebookresearch/sam3/blob/main/assets/bpe_simple_vocab_16e6.txt.gz).

#### Segment with Image Exemplars

!!! example "Image Exemplar-based Segmentation"

    Use bounding boxes as visual prompts to find all similar instances. This also requires `SAM3SemanticPredictor` for concept-based matching.

    === "Python"

        ```python
        from ultralytics.models.sam import SAM3SemanticPredictor

        # Initialize predictor
        overrides = dict(conf=0.25, task="segment", mode="predict", model="sam3.pt", half=True)
        predictor = SAM3SemanticPredictor(overrides=overrides, bpe_path="path/to/bpe_simple_vocab_16e6.txt.gz")

        # Set image
        predictor.set_image("path/to/image.jpg")

        # Provide bounding box examples to segment similar objects
        results = predictor(bboxes=[[480.0, 290.0, 590.0, 650.0]], save=True)

        # Multiple bounding boxes for different concepts
        results = predictor(bboxes=[[539, 599, 589, 639], [343, 267, 499, 662]], save=True)
        ```

#### Feature-based Inference for Efficiency

!!! example "Reusing Image Features for Multiple Queries"

    Extract image features once and reuse them for multiple segmentation queries to improve efficiency.

    === "Python"

        ```python
        import cv2

        from ultralytics.models.sam import SAM3SemanticPredictor
        from ultralytics.utils.plotting import Annotator, colors

        # Initialize predictors
        overrides = dict(conf=0.50, task="segment", mode="predict", model="sam3.pt", verbose=False)
        predictor = SAM3SemanticPredictor(overrides=overrides, bpe_path="path/to/bpe_simple_vocab_16e6.txt.gz")
        predictor2 = SAM3SemanticPredictor(overrides=overrides, bpe_path="path/to/bpe_simple_vocab_16e6.txt.gz")

        # Extract features from the first predictor
        source = "path/to/image.jpg"
        predictor.set_image(source)
        src_shape = cv2.imread(source).shape[:2]

        # Setup second predictor and reuse features
        predictor2.setup_model()

        # Perform inference using shared features with text prompt
        masks, boxes = predictor2.inference_features(predictor.features, src_shape=src_shape, text=["person"])

        # Perform inference using shared features with bounding box prompt
        masks, boxes = predictor2.inference_features(predictor.features, src_shape=src_shape, bboxes=[[439, 437, 524, 709]])

        # Visualize results
        if masks is not None:
            masks, boxes = masks.cpu().numpy(), boxes.cpu().numpy()
            im = cv2.imread(source)
            annotator = Annotator(im, pil=False)
            annotator.masks(masks, [colors(x, True) for x in range(len(masks))])

            cv2.imshow("result", annotator.result())
            cv2.waitKey(0)
        ```

### Video Concept Segmentation

#### Track Concepts Across Video with Bounding Boxes

!!! example "Video Tracking with Visual Prompts"

    Detect and track object instances across video frames using bounding box prompts.

    === "Python"

        ```python
        from ultralytics.models.sam import SAM3VideoPredictor

        # Create video predictor
        overrides = dict(conf=0.25, task="segment", mode="predict", model="sam3.pt", half=True)
        predictor = SAM3VideoPredictor(overrides=overrides)

        # Track objects using bounding box prompts
        results = predictor(source="path/to/video.mp4", bboxes=[[706.5, 442.5, 905.25, 555], [598, 635, 725, 750]], stream=True)

        # Process and display results
        for r in results:
            r.show()  # Display frame with segmentation masks
        ```

#### Track Concepts with Text Prompts

!!! example "Video Tracking with Semantic Queries"

    Track all instances of concepts specified by text across video frames.

    === "Python"

        ```python
        from ultralytics.models.sam import SAM3VideoSemanticPredictor

        # Initialize semantic video predictor
        overrides = dict(conf=0.25, task="segment", mode="predict", imgsz=640, model="sam3.pt", half=True)
        predictor = SAM3VideoSemanticPredictor(overrides=overrides, bpe_path="path/to/bpe_simple_vocab_16e6.txt.gz")

        # Track concepts using text prompts
        results = predictor(source="path/to/video.mp4", text=["person", "bicycle"], stream=True, save=True)

        # Process results
        for r in results:
            r.show()  # Display frame with tracked objects

        # Alternative: Track with bounding box prompts
        results = predictor(
            source="path/to/video.mp4",
            bboxes=[[864, 383, 975, 620], [705, 229, 782, 402]],
            labels=[1, 1],  # Positive labels
            stream=True,
            save=True,
        )
        ```

### Visual Prompts (SAM 2 Compatibility)

SAM 3 maintains full backward compatibility with SAM 2's visual prompting for single-object segmentation:

!!! example "SAM 2 Style Visual Prompts"

    The basic `SAM` interface behaves exactly like SAM 2, segmenting only the specific area indicated by visual prompts (points, boxes, or masks).

    === "Python"

        ```python
        from ultralytics import SAM

        model = SAM("sam3.pt")

        # Single point prompt - segments object at specific location
        results = model.predict(source="path/to/image.jpg", points=[900, 370], labels=[1])
        results[0].show()

        # Multiple points - segments single object with multiple point hints
        results = model.predict(source="path/to/image.jpg", points=[[400, 370], [900, 370]], labels=[1, 1])

        # Box prompt - segments object within bounding box
        results = model.predict(source="path/to/image.jpg", bboxes=[100, 150, 300, 400])
        results[0].show()
        ```

    !!! warning "Visual Prompts vs Concept Segmentation"

        Using `SAM("sam3.pt")` with visual prompts (points/boxes/masks) will segment **only the specific object** at that location, just like SAM 2. To segment **all instances of a concept**, use `SAM3SemanticPredictor` with text or exemplar prompts as shown above.

## Performance Benchmarks

### Image Segmentation

SAM 3 achieves state-of-the-art results across multiple benchmarks, including real-world datasets like [LVIS](../datasets/detect/lvis.md) and [COCO for segmentation](../datasets/segment/coco.md):

| Benchmark                     | Metric  | SAM 3    | Previous Best | Improvement |
| ----------------------------- | ------- | -------- | ------------- | ----------- |
| **LVIS (zero-shot)**          | Mask AP | **47.0** | 38.5          | +22.1%      |
| **SA-Co/Gold**                | CGF1    | **65.0** | 34.3 (OWLv2)  | +89.5%      |
| **COCO (zero-shot)**          | Box AP  | **53.5** | 52.2 (T-Rex2) | +2.5%       |
| **ADE-847 (semantic seg)**    | mIoU    | **14.7** | 9.2 (APE-D)   | +59.8%      |
| **PascalConcept-59**          | mIoU    | **59.4** | 58.5 (APE-D)  | +1.5%       |
| **Cityscapes (semantic seg)** | mIoU    | **65.1** | 44.2 (APE-D)  | +47.3%      |

Explore dataset options for quick experimentation in [Ultralytics datasets](../datasets/index.md).

### Video Segmentation Performance

SAM 3 shows significant improvements over SAM 2 and prior state-of-the-art across video benchmarks such as [DAVIS 2017](https://davischallenge.org/) and [YouTube-VOS](https://youtube-vos.org/):

| Benchmark      | Metric | SAM 3    | SAM 2.1 L | Improvement |
| -------------- | ------ | -------- | --------- | ----------- |
| **MOSEv2**     | J&F    | **60.1** | 47.9      | +25.5%      |
| **DAVIS 2017** | J&F    | **92.0** | 90.7      | +1.4%       |
| **LVOSv2**     | J&F    | **88.2** | 79.6      | +10.8%      |
| **SA-V**       | J&F    | **84.6** | 78.4      | +7.9%       |
| **YTVOS19**    | J&F    | **89.6** | 89.3      | +0.3%       |

### Few-Shot Adaptation

SAM 3 excels at adapting to new domains with minimal examples, relevant for [data-centric AI](https://www.ultralytics.com/glossary/data-centric-ai) workflows:

| Benchmark    | 0-shot AP | 10-shot AP | Previous Best (10-shot) |
| ------------ | --------- | ---------- | ----------------------- |
| **ODinW13**  | 59.9      | **71.6**   | 67.9 (gDino1.5-Pro)     |
| **RF100-VL** | 14.3      | **35.7**   | 33.7 (gDino-T)          |

### Interactive Refinement Effectiveness

SAM 3's concept-based prompting with exemplars converges much faster than visual prompting:

| Prompts Added | CGF1 Score | Gain vs Text-Only | Gain vs PVS Baseline |
| ------------- | ---------- | ----------------- | -------------------- |
| Text only     | 46.4       | baseline          | baseline             |
| +1 exemplar   | 57.6       | +11.2             | +6.7                 |
| +2 exemplars  | 62.2       | +15.8             | +9.7                 |
| +3 exemplars  | **65.0**   | **+18.6**         | **+11.2**            |
| +4 exemplars  | 65.7       | +19.3             | +11.5 (plateau)      |

### Object Counting Accuracy

SAM 3 provides accurate counting by segmenting all instances, a common requirement in [object counting](../guides/object-counting.md):

| Benchmark       | Accuracy  | MAE  | vs Best MLLM       |
| --------------- | --------- | ---- | ------------------ |
| **CountBench**  | **95.6%** | 0.11 | 92.4% (Gemini 2.5) |
| **PixMo-Count** | **87.3%** | 0.22 | 88.8% (Molmo-72B)  |

## SAM 3 vs SAM 2 vs YOLO Comparison

Here we compare SAM 3's capabilities with SAM 2 and [YOLO11](../models/yolo11.md) models:

| Capability                   | SAM 3                                 | SAM 2                | YOLO11n-seg        |
| ---------------------------- | ------------------------------------- | -------------------- | ------------------ |
| **Concept Segmentation**     | ✅ All instances from text/exemplars  | ❌ Not supported     | ❌ Not supported   |
| **Visual Segmentation**      | ✅ Single instance (SAM 2 compatible) | ✅ Single instance   | ✅ All instances   |
| **Zero-shot Capability**     | ✅ Open vocabulary                    | ✅ Geometric prompts | ❌ Closed set      |
| **Interactive Refinement**   | ✅ Exemplars + clicks                 | ✅ Clicks only       | ❌ Not supported   |
| **Video Tracking**           | ✅ Multi-object with identities       | ✅ Multi-object      | ✅ Multi-object    |
| **LVIS Mask AP (zero-shot)** | **47.0**                              | N/A                  | N/A                |
| **MOSEv2 J&F**               | **60.1**                              | 47.9                 | N/A                |
| **Inference Speed (H200)**   | **30 ms** (100+ objects)              | ~23 ms (per object)  | **2-3 ms** (image) |
| **Model Size**               | 3.4GB                                 | 162 MB (base)        | **5.9 MB**         |

**Key Takeaways**:

- **SAM 3**: Best for open-vocabulary concept segmentation, finding all instances of a concept with text or exemplar prompts
- **SAM 2**: Best for interactive single-object segmentation in images and videos with geometric prompts
- **YOLO11**: Best for real-time, high-speed segmentation in resource-constrained deployments using efficient [export pipelines](../modes/export.md) like [ONNX](../integrations/onnx.md) and [TensorRT](../integrations/tensorrt.md)

## Evaluation Metrics

SAM 3 introduces new metrics designed for the PCS task, complementing familiar measures like [F1 score](https://www.ultralytics.com/glossary/f1-score), [precision](https://www.ultralytics.com/glossary/precision), and [recall](https://www.ultralytics.com/glossary/recall).

### Classification-Gated F1 (CGF1)

The primary metric combining localization and classification:

**CGF1 = 100 × pmF1 × IL_MCC**

Where:

- **pmF1** (Positive Macro F1): Measures localization quality on positive examples
- **IL_MCC** (Image-Level Matthews Correlation Coefficient): Measures binary classification accuracy ("is the concept present?")

### Why These Metrics?

Traditional AP metrics don't account for calibration, making models difficult to use in practice. By evaluating only predictions above 0.5 confidence, SAM 3's metrics enforce good calibration and mimic real-world usage patterns in interactive [predict](../modes/predict.md) and [track](../modes/track.md) loops.

## Key Ablations and Insights

### Impact of Presence Head

The presence head decouples recognition from localization, providing significant improvements:

| Configuration     | CGF1     | IL_MCC   | pmF1     |
| ----------------- | -------- | -------- | -------- |
| Without presence  | 57.6     | 0.77     | 74.7     |
| **With presence** | **63.3** | **0.82** | **77.1** |

The presence head provides a **+5.7 CGF1 boost** (+9.9%), primarily improving recognition ability (IL_MCC +6.5%).

### Effect of Hard Negatives

| Hard Negatives/Image | CGF1     | IL_MCC   | pmF1     |
| -------------------- | -------- | -------- | -------- |
| 0                    | 31.8     | 0.44     | 70.2     |
| 5                    | 44.8     | 0.62     | 71.9     |
| **30**               | **49.2** | **0.68** | **72.3** |

Hard negatives are crucial for open-vocabulary recognition, improving IL_MCC by **54.5%** (0.44 → 0.68).

### Training Data Scaling

| Data Sources         | CGF1     | IL_MCC   | pmF1     |
| -------------------- | -------- | -------- | -------- |
| External only        | 30.9     | 0.46     | 66.3     |
| External + Synthetic | 39.7     | 0.57     | 70.6     |
| External + HQ        | 51.8     | 0.71     | 73.2     |
| **All three**        | **54.3** | **0.74** | **73.5** |

High-quality human annotations provide large gains over synthetic or external data alone. For background on data quality practices, see [data collection and annotation](../guides/data-collection-and-annotation.md).

## Applications

SAM 3's concept segmentation capability enables new use cases:

- **Content Moderation**: Find all instances of specific content types across media libraries
- **E-commerce**: Segment all products of a certain type in catalog images, supporting [auto-annotation](../guides/preprocessing_annotated_data.md)
- **Medical Imaging**: Identify all occurrences of specific tissue types or abnormalities
- **Autonomous Systems**: Track all instances of traffic signs, pedestrians, or vehicles by category
- **Video Analytics**: Count and track all people wearing specific clothing or performing actions
- **Dataset Annotation**: Rapidly annotate all instances of rare object categories
- **Scientific Research**: Quantify and analyze all specimens matching specific criteria

## SAM 3 Agent: Extended Language Reasoning

SAM 3 can be combined with Multimodal Large Language Models (MLLMs) to handle complex queries requiring reasoning, similar in spirit to open-vocabulary systems like [OWLv2](https://arxiv.org/abs/2306.09683) and [T-Rex](https://arxiv.org/abs/2401.03533).

### Performance on Reasoning Tasks

| Benchmark                  | Metric | SAM 3 Agent (Gemini 2.5 Pro) | Previous Best |
| -------------------------- | ------ | ---------------------------- | ------------- |
| **ReasonSeg (validation)** | gIoU   | **76.0**                     | 65.0 (SoTA)   |
| **ReasonSeg (test)**       | gIoU   | **73.8**                     | 61.3 (SoTA)   |
| **OmniLabel (validation)** | AP     | **46.7**                     | 36.5 (REAL)   |
| **RefCOCO+**               | Acc    | **91.2**                     | 89.3 (LISA)   |

### Example Complex Queries

SAM 3 Agent can handle queries requiring reasoning:

- "People sitting down but not holding a gift box in their hands"
- "The dog closest to the camera that is not wearing a collar"
- "Red objects larger than the person's hand"

The MLLM proposes simple noun phrase queries to SAM 3, analyzes returned masks, and iterates until satisfied.

## Limitations

While SAM 3 represents a major advancement, it has certain limitations:

- **Phrase Complexity**: Best suited for simple noun phrases; long referring expressions or complex reasoning may require MLLM integration
- **Ambiguity Handling**: Some concepts remain inherently ambiguous (e.g., "small window", "cozy room")
- **Computational Requirements**: Larger and slower than specialized detection models like [YOLO](../models/yolo26.md)
- **Vocabulary Scope**: Focused on atomic visual concepts; compositional reasoning is limited without MLLM assistance
- **Rare Concepts**: Performance may degrade on extremely rare or fine-grained concepts not well-represented in training data

## Citation

!!! quote ""

    === "BibTeX"

        ```bibtex
        @inproceedings{sam3_2025,
          title     = {SAM 3: Segment Anything with Concepts},
          author    = {Anonymous authors},
          booktitle = {Submitted to ICLR 2026},
          year      = {2025},
          url       = {https://openreview.net/forum?id=r35clVtGzw},
          note      = {Paper ID: 4183, under double-blind review}
        }
        ```

---

## FAQ

### When Was SAM 3 Released?
<<<<<<< HEAD

SAM 3 was released by Meta on **November 20th, 2025**, and is now supported within the Ultralytics ecosystem.

### Is SAM 3 Integrated Into Ultralytics?

Yes. Ultralytics provides native support for SAM-3, allowing users to run promptable concept segmentation using text and image prompts, including concept segmentation, SAM 2–style visual prompts, and multi-object video tracking. You can [export](../modes/export.md) to formats like [ONNX](../integrations/onnx.md) and [TensorRT](../integrations/tensorrt.md) for deployment, with streamlined [Python](../usage/python.md) and [CLI](../usage/cli.md) workflows.

=======

SAM 3 was released by Meta on **November 20th, 2025** and is fully integrated into Ultralytics as of **version 8.3.237** ([PR #22897](https://github.com/ultralytics/ultralytics/pull/22897)). Full support is available for [predict mode](../modes/predict.md) and [track mode](../modes/track.md).

### Is SAM 3 Integrated Into Ultralytics?

Yes! SAM 3 is fully integrated into the Ultralytics Python package, including concept segmentation, SAM 2–style visual prompts, and multi-object video tracking. You can [export](../modes/export.md) to formats like [ONNX](../integrations/onnx.md) and [TensorRT](../integrations/tensorrt.md) for deployment, with streamlined [Python](../usage/python.md) and [CLI](../usage/cli.md) workflows.
>>>>>>> 8dc50659

### What Is Promptable Concept Segmentation (PCS)?

PCS is a new task introduced in SAM 3 that segments **all instances** of a visual concept in an image or video. Unlike traditional segmentation that targets a specific object instance, PCS finds every occurrence of a category. For example:

- **Text prompt**: "yellow school bus" → segments all yellow school buses in the scene
- **Image exemplar**: Box around one dog → segments all dogs in the image
- **Combined**: "striped cat" + exemplar box → segments all striped cats matching the example

See related background on [object detection](https://www.ultralytics.com/glossary/object-detection) and [instance segmentation](https://www.ultralytics.com/glossary/instance-segmentation).

### How Does SAM 3 Differ From SAM 2?

| Feature                    | SAM 2                         | SAM 3                                 |
| -------------------------- | ----------------------------- | ------------------------------------- |
| **Task**                   | Single object per prompt      | All instances of a concept            |
| **Prompt Types**           | Points, boxes, masks          | + Text phrases, image exemplars       |
| **Detection Capability**   | Requires external detector    | Built-in open-vocabulary detector     |
| **Recognition**            | Geometry-based only           | Text and visual recognition           |
| **Architecture**           | Tracker only                  | Detector + Tracker with presence head |
| **Zero-Shot Performance**  | N/A (requires visual prompts) | 47.0 AP on LVIS, 2× better on SA-Co   |
| **Interactive Refinement** | Clicks only                   | Clicks + exemplar generalization      |

SAM 3 maintains backward compatibility with [SAM 2](sam-2.md) visual prompting while adding concept-based capabilities.

### What datasets are used to train SAM 3?

SAM 3 is trained on the **Segment Anything with Concepts (SA-Co)** dataset:

**Training Data**:

- **5.2M images** with **4M unique noun phrases** (SA-Co/HQ) - high-quality human annotations
- **52.5K videos** with **24.8K unique noun phrases** (SA-Co/VIDEO)
- **1.4B synthetic masks** across **38M noun phrases** (SA-Co/SYN)
- **15 external datasets** enriched with hard negatives (SA-Co/EXT)

**Benchmark Data**:

- **214K unique concepts** across **126K images/videos**
- **50× more concepts** than existing benchmarks (e.g., LVIS has ~4K concepts)
- Triple annotation on SA-Co/Gold for measuring human performance bounds

This massive scale and diversity enables SAM 3's superior zero-shot generalization across open-vocabulary concepts.

### How does SAM 3 compare to YOLO11 for segmentation?

SAM 3 and YOLO11 serve different use cases:

**SAM 3 Advantages**:

- **Open-vocabulary**: Segments any concept via text prompts without training
- **Zero-shot**: Works on new categories immediately
- **Interactive**: Exemplar-based refinement generalizes to similar objects
- **Concept-based**: Automatically finds all instances of a category
- **Accuracy**: 47.0 AP on LVIS zero-shot instance segmentation

**YOLO11 Advantages**:

- **Speed**: 10-15× faster inference (2-3ms vs 30ms per image)
- **Efficiency**: 576× smaller models (5.9MB vs 3.4GB)
- **Resource-friendly**: Runs on edge devices and mobile
- **Real-time**: Optimized for production deployments

**Recommendation**:

- Use **SAM 3** for flexible, open-vocabulary segmentation where you need to find all instances of concepts described by text or examples
- Use **YOLO11** for high-speed, production deployments where categories are known in advance
- Use **SAM 2** for interactive single-object segmentation with geometric prompts

### Can SAM 3 handle complex language queries?

SAM 3 is designed for simple noun phrases (e.g., "red apple", "person wearing hat"). For complex queries requiring reasoning, combine SAM 3 with an MLLM as **SAM 3 Agent**:

**Simple queries (native SAM 3)**:

- "yellow school bus"
- "striped cat"
- "person wearing red hat"

**Complex queries (SAM 3 Agent with MLLM)**:

- "People sitting down but not holding a gift box"
- "The dog closest to the camera without a collar"
- "Red objects larger than the person's hand"

SAM 3 Agent achieves **76.0 gIoU** on ReasonSeg validation (vs 65.0 previous best, +16.9% improvement) by combining SAM 3's segmentation with MLLM reasoning capabilities.

### How accurate is SAM 3 compared to human performance?

On the SA-Co/Gold benchmark with triple human annotation:

- **Human lower bound**: 74.2 CGF1 (most conservative annotator)
- **SAM 3 performance**: 65.0 CGF1
- **Achievement**: **88%** of estimated human lower bound
- **Human upper bound**: 81.4 CGF1 (most liberal annotator)

SAM 3 achieves strong performance approaching human-level accuracy on open-vocabulary concept segmentation, with the gap primarily on ambiguous or subjective concepts (e.g., "small window", "cozy room").<|MERGE_RESOLUTION|>--- conflicted
+++ resolved
@@ -6,24 +6,15 @@
 
 # SAM 3: Segment Anything with Concepts
 
-<<<<<<< HEAD
-!!! note "Released and supported in Ultralytics."
-
-    Meta released SAM-3 on November 20th, 2025, and Ultralytics now provides native support, enabling promptable concept segmentation workflows.
-=======
 !!! success "Now Available in Ultralytics"
 
     SAM 3 is fully integrated into the Ultralytics package as of **version 8.3.237** ([PR #22897](https://github.com/ultralytics/ultralytics/pull/22897)). Install or upgrade with `pip install -U ultralytics` to access all SAM 3 features including text-based concept segmentation, image exemplar prompts, and video tracking.
->>>>>>> 8dc50659
 
 ![SAM 3 Overview](https://github.com/ultralytics/docs/releases/download/0/sam-3-overview.webp)
 
 **SAM 3** (Segment Anything Model 3) is Meta's released foundation model for **Promptable Concept Segmentation (PCS)**. Building upon [SAM 2](sam-2.md), SAM 3 introduces a fundamentally new capability: detecting, segmenting, and tracking **all instances** of a visual concept specified by text prompts, image exemplars, or both. Unlike previous SAM versions that segment single objects per prompt, SAM 3 can find and segment every occurrence of a concept appearing anywhere in images or videos, aligning with open-vocabulary goals in modern [instance segmentation](https://www.ultralytics.com/glossary/instance-segmentation).
 
-<<<<<<< HEAD
-=======
 SAM 3 is now fully integrated into the `ultralytics` package, providing native support for concept segmentation with text prompts, image exemplar prompts, and video tracking capabilities.
->>>>>>> 8dc50659
 
 ## Overview
 
@@ -117,11 +108,7 @@
 
 ## Installation
 
-<<<<<<< HEAD
-SAM 3 is available directly in the Ultralytics package. Installation remains unchanged:
-=======
 SAM 3 is available in Ultralytics **version 8.3.237** and later. Install or upgrade with:
->>>>>>> 8dc50659
 
 ```bash
 pip install -U ultralytics
@@ -548,22 +535,12 @@
 ## FAQ
 
 ### When Was SAM 3 Released?
-<<<<<<< HEAD
-
-SAM 3 was released by Meta on **November 20th, 2025**, and is now supported within the Ultralytics ecosystem.
+
+SAM 3 was released by Meta on **November 20th, 2025** and is fully integrated into Ultralytics as of **version 8.3.237** ([PR #22897](https://github.com/ultralytics/ultralytics/pull/22897)). Full support is available for [predict mode](../modes/predict.md) and [track mode](../modes/track.md).
 
 ### Is SAM 3 Integrated Into Ultralytics?
 
-Yes. Ultralytics provides native support for SAM-3, allowing users to run promptable concept segmentation using text and image prompts, including concept segmentation, SAM 2–style visual prompts, and multi-object video tracking. You can [export](../modes/export.md) to formats like [ONNX](../integrations/onnx.md) and [TensorRT](../integrations/tensorrt.md) for deployment, with streamlined [Python](../usage/python.md) and [CLI](../usage/cli.md) workflows.
-
-=======
-
-SAM 3 was released by Meta on **November 20th, 2025** and is fully integrated into Ultralytics as of **version 8.3.237** ([PR #22897](https://github.com/ultralytics/ultralytics/pull/22897)). Full support is available for [predict mode](../modes/predict.md) and [track mode](../modes/track.md).
-
-### Is SAM 3 Integrated Into Ultralytics?
-
 Yes! SAM 3 is fully integrated into the Ultralytics Python package, including concept segmentation, SAM 2–style visual prompts, and multi-object video tracking. You can [export](../modes/export.md) to formats like [ONNX](../integrations/onnx.md) and [TensorRT](../integrations/tensorrt.md) for deployment, with streamlined [Python](../usage/python.md) and [CLI](../usage/cli.md) workflows.
->>>>>>> 8dc50659
 
 ### What Is Promptable Concept Segmentation (PCS)?
 
