--- conflicted
+++ resolved
@@ -163,15 +163,9 @@
         letterboxing and convert visual prompts into tensor format, then extracts the VPE from the model.
 
         Args:
-<<<<<<< HEAD
-            source (str | Path | int | PIL.Image | np.ndarray | torch.Tensor | list | tuple): The source
-                of the image to make predictions on. Accepts various types including file paths, URLs, PIL
-                images, numpy arrays, and torch tensors. Only single images are supported.
-=======
             source (str | Path | int | PIL.Image | np.ndarray | torch.Tensor | list | tuple): The source of the image to
                 make predictions on. Accepts various types including file paths, URLs, PIL images, numpy arrays, and
-                torch tensors.
->>>>>>> 339618b5
+                torch tensors. Only single images are supported.
 
         Returns:
             (torch.Tensor): The visual prompt embeddings (VPE) from the model.
