--- conflicted
+++ resolved
@@ -5,11 +5,9 @@
 from ultralytics.yolo.engine.predictor import BasePredictor
 from ultralytics.yolo.engine.results import Results
 from ultralytics.yolo.utils import DEFAULT_CFG, ROOT, ops
-<<<<<<< HEAD
 from ultralytics.yolo.utils.night_vision import apply_night_vision, night_vision_core
 from ultralytics.yolo.utils.plotting import Annotator, save_one_box
-=======
->>>>>>> 5629ed0b
+
 
 
 class DetectionPredictor(BasePredictor):
@@ -53,7 +51,6 @@
             results.append(Results(orig_img=orig_img, path=img_path, names=self.model.names, boxes=pred))
         return results
 
-<<<<<<< HEAD
     def write_results(self, idx, results, batch):
         p, im, im0 = batch
         log_string = ''
@@ -103,9 +100,6 @@
 
         return log_string
 
-=======
->>>>>>> 5629ed0b
-
 def predict(cfg=DEFAULT_CFG, use_python=False):
     model = cfg.model or 'yolov8n.pt'
     source = cfg.source if cfg.source is not None else ROOT / 'assets' if (ROOT / 'assets').exists() \
