--- conflicted
+++ resolved
@@ -199,14 +199,7 @@
         and updates the parking information.
 
         Args:
-<<<<<<< HEAD
-            json_file (str): file that have all parking slot points
-        """
-        with open(json_file) as json_file:
-            return json.load(json_file)
-=======
             im0 (np.ndarray): The input inference image.
->>>>>>> 1cfe60e1
 
         Examples:
             >>> parking_manager = ParkingManagement(json_file="parking_regions.json")
