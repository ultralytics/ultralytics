# Ultralytics YOLO 🚀, AGPL-3.0 license

# Overview:
# This pyproject.toml file manages the build, packaging, and distribution of the Ultralytics library.
# It defines essential project metadata, dependencies, and settings used to develop and deploy the library.

# Key Sections:
# - [build-system]: Specifies the build requirements and backend (e.g., setuptools, wheel).
# - [project]: Includes details like name, version, description, authors, dependencies and more.
# - [project.optional-dependencies]: Provides additional, optional packages for extended features.
# - [tool.*]: Configures settings for various tools (pytest, yapf, etc.) used in the project.

# Installation:
# The Ultralytics library can be installed using the command: 'pip install ultralytics'
# For development purposes, you can install the package in editable mode with: 'pip install -e .'
# This approach allows for real-time code modifications without the need for re-installation.

# Documentation:
# For comprehensive documentation and usage instructions, visit: https://docs.ultralytics.com

[build-system]
requires = ["setuptools>=57.0.0", "wheel"]
build-backend = "setuptools.build_meta"

# Project settings -----------------------------------------------------------------------------------------------------
[project]
name = "ultralytics"
dynamic = ["version"]
description = "Ultralytics YOLOv8 for SOTA object detection, multi-object tracking, instance segmentation, pose estimation and image classification."
readme = "README.md"
requires-python = ">=3.8"
license = { "text" = "AGPL-3.0" }
keywords = ["machine-learning", "deep-learning", "computer-vision", "ML", "DL", "AI", "YOLO", "YOLOv3", "YOLOv5", "YOLOv8", "HUB", "Ultralytics"]
authors = [
    { name = "Glenn Jocher" },
    { name = "Ayush Chaurasia" },
    { name = "Jing Qiu" }
]
maintainers = [
    { name = "Glenn Jocher" },
    { name = "Ayush Chaurasia" },
    { name = "Jing Qiu" }
]
classifiers = [
    "Development Status :: 4 - Beta",
    "Intended Audience :: Developers",
    "Intended Audience :: Education",
    "Intended Audience :: Science/Research",
    "License :: OSI Approved :: GNU Affero General Public License v3 or later (AGPLv3+)",
    "Programming Language :: Python :: 3",
    "Programming Language :: Python :: 3.8",
    "Programming Language :: Python :: 3.9",
    "Programming Language :: Python :: 3.10",
    "Programming Language :: Python :: 3.11",
    "Programming Language :: Python :: 3.12",
    "Topic :: Software Development",
    "Topic :: Scientific/Engineering",
    "Topic :: Scientific/Engineering :: Artificial Intelligence",
    "Topic :: Scientific/Engineering :: Image Recognition",
    "Operating System :: POSIX :: Linux",
    "Operating System :: MacOS",
    "Operating System :: Microsoft :: Windows",
]

# Required dependencies ------------------------------------------------------------------------------------------------
dependencies = [
    "numpy>=1.23.0,<2.0.0", # temporary patch for compat errors https://github.com/ultralytics/yolov5/actions/runs/9538130424/job/26286956354
    "matplotlib>=3.3.0",
    "opencv-python>=4.6.0",
    "pillow>=7.1.2",
    "pyyaml>=5.3.1",
    "requests>=2.23.0",
    "scipy>=1.4.1",
    "torch>=1.8.0",
    "torchvision>=0.9.0",
    "tqdm>=4.64.0", # progress bars
    "psutil", # system utilization
    "py-cpuinfo", # display CPU info
    "pandas>=1.1.4",
    "seaborn>=0.11.0", # plotting
    "ultralytics-thop>=2.0.0", # FLOPs computation https://github.com/ultralytics/thop
]

# Optional dependencies ------------------------------------------------------------------------------------------------
[project.optional-dependencies]
dev = [
    "ipython",
    "pytest",
    "pytest-cov",
    "coverage[toml]",
    "mkdocs>=1.6.0",
    "mkdocs-material>=9.5.9",
    "mkdocstrings[python]",
<<<<<<< HEAD
    "mkdocs-jupyter", # notebooks
    "mkdocs-redirects", # 301 redirects
    "mkdocs-ultralytics-plugin>=0.0.49", # meta descriptions and images, dates and authors
    "mkdocs-macros-plugin>=1.0.5"  # duplicating content (i.e. export tables) in multiple places
=======
    "mkdocs-jupyter", # for notebooks
    "mkdocs-redirects", # for 301 redirects
    "mkdocs-ultralytics-plugin>=0.1.2", # for meta descriptions and images, dates and authors
>>>>>>> e5a5be5d
]
export = [
    "onnx>=1.12.0", # ONNX export
    "coremltools>=7.0; platform_system != 'Windows' and python_version <= '3.11'", # CoreML supported on macOS and Linux
    "openvino>=2024.0.0", # OpenVINO export
    "tensorflow>=2.0.0", # TF bug https://github.com/ultralytics/ultralytics/issues/5161
    "tensorflowjs>=3.9.0", # TF.js export, automatically installs tensorflow
    "tensorstore>=0.1.63; platform_machine == 'aarch64' and python_version >= '3.9'",  # for TF Raspberry Pi exports
    "keras",  # not installed automatically by tensorflow>=2.16
    "flatbuffers>=23.5.26,<100; platform_machine == 'aarch64'", # update old 'flatbuffers' included inside tensorflow package
    "numpy==1.23.5; platform_machine == 'aarch64'", # fix error: `np.bool` was a deprecated alias for the builtin `bool` when using TensorRT models on NVIDIA Jetson
    "h5py!=3.11.0; platform_machine == 'aarch64'", # fix h5py build issues due to missing aarch64 wheels in 3.11 release
]
explorer = [
    "lancedb", # vector search
    "duckdb<=0.9.2", # SQL queries, duckdb==0.10.0 bug https://github.com/ultralytics/ultralytics/pull/8181
    "streamlit", # visualizing with GUI
]
logging = [
    "comet", # https://docs.ultralytics.com/integrations/comet/
    "tensorboard>=2.13.0",
    "dvclive>=2.12.0",
]
extra = [
    "hub-sdk>=0.0.8", # Ultralytics HUB
    "ipython", # interactive notebook
    "albumentations>=1.4.6", # training augmentations
    "pycocotools>=2.0.7", # COCO mAP
]

[project.urls]
"Bug Reports" = "https://github.com/ultralytics/ultralytics/issues"
"Funding" = "https://ultralytics.com"
"Source" = "https://github.com/ultralytics/ultralytics/"

[project.scripts]
yolo = "ultralytics.cfg:entrypoint"
ultralytics = "ultralytics.cfg:entrypoint"

# Tools settings -------------------------------------------------------------------------------------------------------
[tool.setuptools]  # configuration specific to the `setuptools` build backend.
packages = { find = { where = ["."], include = ["ultralytics", "ultralytics.*"] } }
package-data = { "ultralytics" = ["**/*.yaml", "../tests/*.py"], "ultralytics.assets" = ["*.jpg"] }

[tool.setuptools.dynamic]
version = { attr = "ultralytics.__version__" }

[tool.pytest.ini_options]
addopts = "--doctest-modules --durations=30 --color=yes"
markers = [
    "slow: skip slow tests unless --slow is set",
]
norecursedirs = [".git", "dist", "build"]

[tool.coverage.run]
source = ["ultralytics/"]
data_file = "tests/.coverage"
omit = ["ultralytics/utils/callbacks/*"]

[tool.isort]
line_length = 120
multi_line_output = 0

[tool.yapf]
based_on_style = "pep8"
spaces_before_comment = 2
column_limit = 120
coalesce_brackets = true
spaces_around_power_operator = true
space_between_ending_comma_and_closing_bracket = true
split_before_closing_bracket = false
split_before_first_argument = false

[tool.ruff]
line-length = 120

[tool.docformatter]
wrap-summaries = 120
wrap-descriptions = 120
in-place = true
pre-summary-newline = true
close-quotes-on-newline = true

[tool.codespell]
ignore-words-list = "crate,nd,ned,strack,dota,ane,segway,fo,gool,winn,commend,bloc,nam,afterall"
skip = '*.pt,*.pth,*.torchscript,*.onnx,*.tflite,*.pb,*.bin,*.param,*.mlmodel,*.engine,*.npy,*.data*,*.csv,*pnnx*,*venv*,*translat*,__pycache__*,*.ico,*.jpg,*.png,*.mp4,*.mov,/runs,/.git,./docs/??/*.md,./docs/mkdocs_??.yml'<|MERGE_RESOLUTION|>--- conflicted
+++ resolved
@@ -91,16 +91,10 @@
     "mkdocs>=1.6.0",
     "mkdocs-material>=9.5.9",
     "mkdocstrings[python]",
-<<<<<<< HEAD
     "mkdocs-jupyter", # notebooks
     "mkdocs-redirects", # 301 redirects
-    "mkdocs-ultralytics-plugin>=0.0.49", # meta descriptions and images, dates and authors
+    "mkdocs-ultralytics-plugin>=0.1.2", # for meta descriptions and images, dates and authors
     "mkdocs-macros-plugin>=1.0.5"  # duplicating content (i.e. export tables) in multiple places
-=======
-    "mkdocs-jupyter", # for notebooks
-    "mkdocs-redirects", # for 301 redirects
-    "mkdocs-ultralytics-plugin>=0.1.2", # for meta descriptions and images, dates and authors
->>>>>>> e5a5be5d
 ]
 export = [
     "onnx>=1.12.0", # ONNX export
