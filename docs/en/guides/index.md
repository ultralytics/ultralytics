--- conflicted
+++ resolved
@@ -35,12 +35,8 @@
 - [Conda Quickstart](conda-quickstart.md) 🚀 NEW: Step-by-step guide to setting up a [Conda](https://anaconda.org/conda-forge/ultralytics) environment for Ultralytics. Learn how to install and start using the Ultralytics package efficiently with Conda.
 - [Docker Quickstart](docker-quickstart.md) 🚀 NEW: Complete guide to setting up and using Ultralytics YOLO models with [Docker](https://hub.docker.com/r/ultralytics/ultralytics). Learn how to install Docker, manage GPU support, and run YOLO models in isolated containers for consistent development and deployment.
 - [Raspberry Pi](raspberry-pi.md) 🚀 NEW: Quickstart tutorial to run YOLO models to the latest Raspberry Pi hardware.
-<<<<<<< HEAD
-- [NVIDIA-Jetson](nvidia-jetson.md)🚀 NEW: Quickstart guide for deploying YOLO models on NVIDIA Jetson devices.
-=======
 - [NVIDIA Jetson](nvidia-jetson.md) 🚀 NEW: Quickstart guide for deploying YOLO models on NVIDIA Jetson devices.
 - [DeepStream on NVIDIA Jetson](deepstream-nvidia-jetson.md) 🚀 NEW: Quickstart guide for deploying YOLO models on NVIDIA Jetson devices using DeepStream and TensorRT.
->>>>>>> 250eaa85
 - [Triton Inference Server Integration](triton-inference-server.md) 🚀 NEW: Dive into the integration of Ultralytics YOLOv8 with NVIDIA's Triton Inference Server for scalable and efficient deep learning inference deployments.
 - [YOLO Thread-Safe Inference](yolo-thread-safe-inference.md) 🚀 NEW: Guidelines for performing inference with YOLO models in a thread-safe manner. Learn the importance of thread safety and best practices to prevent race conditions and ensure consistent predictions.
 - [Isolating Segmentation Objects](isolating-segmentation-objects.md) 🚀 NEW: Step-by-step recipe and explanation on how to extract and/or isolate objects from images using Ultralytics Segmentation.
@@ -49,10 +45,6 @@
 - [OpenVINO Latency vs Throughput Modes](optimizing-openvino-latency-vs-throughput-modes.md) - Learn latency and throughput optimization techniques for peak YOLO inference performance.
 - [Steps of a Computer Vision Project ](steps-of-a-cv-project.md) 🚀 NEW: Learn about the key steps involved in a computer vision project, including defining goals, selecting models, preparing data, and evaluating results.
 - [Defining A Computer Vision Project's Goals](defining-project-goals.md) 🚀 NEW: Walk through how to effectively define clear and measurable goals for your computer vision project. Learn the importance of a well-defined problem statement and how it creates a roadmap for your project.
-<<<<<<< HEAD
-- [Data Collection and Annotation](data-collection-and-annotation.md)🚀 NEW: Explore the tools, techniques, and best practices for collecting and annotating data to create high-quality inputs for your computer vision models.
-- [Preprocessing Annotated Data](preprocessing_annotated_data.md)🚀 NEW: Learn about preprocessing and augmenting image data in computer vision projects using YOLOv8, including normalization, dataset augmentation, splitting, and exploratory data analysis (EDA).
-=======
 - [Data Collection and Annotation](data-collection-and-annotation.md) 🚀 NEW: Explore the tools, techniques, and best practices for collecting and annotating data to create high-quality inputs for your computer vision models.
 - [Preprocessing Annotated Data](preprocessing_annotated_data.md) 🚀 NEW: Learn about preprocessing and augmenting image data in computer vision projects using YOLOv8, including normalization, dataset augmentation, splitting, and exploratory data analysis (EDA).
 - [Tips for Model Training](model-training-tips.md) 🚀 NEW: Explore tips on optimizing [batch sizes](https://www.ultralytics.com/glossary/batch-size), using [mixed precision](https://www.ultralytics.com/glossary/mixed-precision), applying pre-trained weights, and more to make training your computer vision model a breeze.
@@ -61,7 +53,6 @@
 - [Best Practices for Model Deployment](model-deployment-practices.md) 🚀 NEW: Walk through tips and best practices for efficiently deploying models in computer vision projects, with a focus on optimization, troubleshooting, and security.
 - [Maintaining Your Computer Vision Model](model-monitoring-and-maintenance.md) 🚀 NEW: Understand the key practices for monitoring, maintaining, and documenting computer vision models to guarantee accuracy, spot anomalies, and mitigate data drift.
 - [ROS Quickstart](ros-quickstart.md) 🚀 NEW: Learn how to integrate YOLO with the Robot Operating System (ROS) for real-time object detection in robotics applications, including Point Cloud and Depth images.
->>>>>>> 250eaa85
 
 ## Contribute to Our Guides
 
