// Ultralytics 🚀 AGPL-3.0 License - https://ultralytics.com/license

// Apply theme colors based on dark/light mode
const applyTheme = (isDark) => {
  document.body.setAttribute("data-md-color-scheme", isDark ? "slate" : "default");
  document.body.setAttribute("data-md-color-primary", isDark ? "black" : "indigo");
};

// Sync widget theme with Material theme
const syncWidgetTheme = () => {
  const isDark = document.body.getAttribute("data-md-color-scheme") === "slate";
  document.documentElement.setAttribute("data-theme", isDark ? "dark" : "light");
};

// Check and apply appropriate theme based on system/user preference
const checkTheme = () => {
  const palette = JSON.parse(localStorage.getItem(".__palette") || "{}");
  if (palette.index === 0) {
    applyTheme(window.matchMedia("(prefers-color-scheme: dark)").matches);
    syncWidgetTheme();
  }
};

// Initialize theme handling on page load
document.addEventListener("DOMContentLoaded", () => {
  checkTheme();
  syncWidgetTheme();

  // Watch for system theme changes
  window.matchMedia("(prefers-color-scheme: dark)").addEventListener("change", checkTheme);

  // Watch for theme toggle changes
  document.getElementById("__palette_1")?.addEventListener("change", (e) => {
    if (e.target.checked) setTimeout(checkTheme);
  });

  // Watch for Material theme changes and sync to widget
  new MutationObserver(syncWidgetTheme).observe(document.body, {
    attributes: true,
    attributeFilter: ["data-md-color-scheme"],
  });
});

// Ultralytics Chat Widget ---------------------------------------------------------------------------------------------
let ultralyticsChat = null;

document.addEventListener("DOMContentLoaded", () => {
  ultralyticsChat = new UltralyticsChat({
    welcome: {
      title: "Hello 👋",
<<<<<<< HEAD
      message:
        "Ask about YOLO, tutorials, training, export, deployment, or troubleshooting.",
      examples: [
        "What's new in SAM 3?",
        "How can I get started with YOLO?",
        "How does Enterprise Licensing work?",
=======
      message: "Ask about YOLO, tutorials, training, export, deployment, or troubleshooting.",
      chatExamples: ["What's new in SAM 3?", "How can I get started with YOLO?", "How does Enterprise Licensing work?"],
      searchExamples: [
        "YOLO11 quickstart",
        "custom dataset training",
        "model export formats",
        "object detection tutorial",
        "hyperparameter tuning",
>>>>>>> 5e4e0316
      ],
    },
  });

  const headerElement = document.querySelector(".md-header__inner");
  const searchContainer = headerElement?.querySelector(".md-header__source");

  if (headerElement && searchContainer) {
    const searchBar = document.createElement("div");
    searchBar.className = "ult-header-search";
    const hotkey = /Mac|iPod|iPhone|iPad/.test(navigator.platform) ? "⌘K" : "Ctrl+K";
    searchBar.innerHTML = `
      <button class="ult-search-button" title="Search documentation (${hotkey})" aria-label="Search documentation">
        <svg width="24" height="24" viewBox="0 0 24 24" fill="none" stroke="currentColor" stroke-width="2" aria-hidden="true">
          <circle cx="11" cy="11" r="8"></circle>
          <path d="m21 21-4.35-4.35"></path>
        </svg>
        <span>Search</span>
        <span class="ult-search-hotkey" aria-hidden="true">${hotkey}</span>
      </button>
    `;
    headerElement.insertBefore(searchBar, searchContainer);

    const defaultSearchToggle = headerElement.querySelector('label[for="__search"]');
    const defaultSearchInput = document.getElementById("__search");
    const defaultSearchDialog = document.querySelector(".md-search");
    if (defaultSearchToggle) {
      defaultSearchToggle.setAttribute("aria-hidden", "true");
      defaultSearchToggle.style.display = "none";
    }
    if (defaultSearchInput) {
      defaultSearchInput.setAttribute("tabindex", "-1");
      defaultSearchInput.setAttribute("aria-hidden", "true");
    }
    if (defaultSearchDialog) defaultSearchDialog.style.display = "none";

    searchBar.querySelector(".ult-search-button").addEventListener("click", () => {
      ultralyticsChat?.toggle(true, "search");
    });
  }
});

// Fix language switcher links
(() => {
  function fixLanguageLinks() {
    const path = location.pathname;
    const links = document.querySelectorAll(".md-select__link");
    if (!links.length) {
      return;
    }

    const langs = [];
    let defaultLink = null;

    // Extract language codes
    links.forEach((link) => {
      const href = link.getAttribute("href");
      if (!href) {
        return;
      }

      const url = new URL(href, location.origin);
      const match = url.pathname.match(/^\/([a-z]{2})\/?$/);

      if (match) {
        langs.push({ code: match[1], link });
      } else if (url.pathname === "/" || url.pathname === "") {
        defaultLink = link;
      }
    });

    // Find current language and base path
    let basePath = path;
    for (const lang of langs) {
      if (path.startsWith(`/${lang.code}/`)) {
        basePath = path.substring(lang.code.length + 1);
        break;
      }
    }

    // Update links
    langs.forEach((lang) => {
      lang.link.href = `${location.origin}/${lang.code}${basePath}`;
    });
    if (defaultLink) {
      defaultLink.href = location.origin + basePath;
    }
  }

  // Run immediately
  fixLanguageLinks();

  // Handle SPA navigation
  if (typeof document$ !== "undefined") {
    document$.subscribe(() => setTimeout(fixLanguageLinks, 50));
  } else {
    let lastPath = location.pathname;
    setInterval(() => {
      if (location.pathname !== lastPath) {
        lastPath = location.pathname;
        setTimeout(fixLanguageLinks, 50);
      }
    }, 200);
  }
})();<|MERGE_RESOLUTION|>--- conflicted
+++ resolved
@@ -48,14 +48,6 @@
   ultralyticsChat = new UltralyticsChat({
     welcome: {
       title: "Hello 👋",
-<<<<<<< HEAD
-      message:
-        "Ask about YOLO, tutorials, training, export, deployment, or troubleshooting.",
-      examples: [
-        "What's new in SAM 3?",
-        "How can I get started with YOLO?",
-        "How does Enterprise Licensing work?",
-=======
       message: "Ask about YOLO, tutorials, training, export, deployment, or troubleshooting.",
       chatExamples: ["What's new in SAM 3?", "How can I get started with YOLO?", "How does Enterprise Licensing work?"],
       searchExamples: [
@@ -64,7 +56,6 @@
         "model export formats",
         "object detection tutorial",
         "hyperparameter tuning",
->>>>>>> 5e4e0316
       ],
     },
   });
