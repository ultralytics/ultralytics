# Ultralytics 🚀 AGPL-3.0 License - https://ultralytics.com/license


import contextlib
import pickle
import re
import types
from copy import deepcopy
from pathlib import Path

import torch
import torch.nn as nn

<<<<<<< HEAD

from ultralytics.nn.modules.conv import BiFPN_ConcatN, BiFPN
=======
>>>>>>> a3991514
from ultralytics.nn.autobackend import check_class_names
from ultralytics.nn.modules import (
    AIFI,
    C1,
    C2,
    C2PSA,
    C3,
    C3K2_FE,
    C3TR,
    ELAN1,
    OBB,
    PSA,
    SPP,
    SPPELAN,
    SPPF,
    A2C2f,
    AConv,
    ADown,
    Bottleneck,
    BottleneckCSP,
    C2f,
    C2fAttn,
    C2fCIB,
    C2fPSA,
    C3Ghost,
    C3k2,
    C3x,
    CBFuse,
    CBLinear,
    Classify,
    Concat,
    Conv,
    Conv2,
    ConvTranspose,
    Detect,
    DWConv,
    DWConvTranspose2d,
    Focus,
    GhostBottleneck,
    GhostConv,
    HGBlock,
    HGStem,
    ImagePoolingAttn,
    Index,
    LRPCHead,
    Pose,
    RepC3,
    RepConv,
    RepNCSPELAN4,
    RepVGGDW,
    ResNetLayer,
    RTDETRDecoder,
    SCDown,
    Segment,
    TorchVision,
    WorldDetect,
    YOLOEDetect,
    YOLOESegment,
    v10Detect,
)
from ultralytics.utils import DEFAULT_CFG_DICT, DEFAULT_CFG_KEYS, LOGGER, YAML, colorstr, emojis
from ultralytics.utils.checks import check_requirements, check_suffix, check_yaml
from ultralytics.utils.loss import (
    E2EDetectLoss,
    v8ClassificationLoss,
    v8DetectionLoss,
    v8OBBLoss,
    v8PoseLoss,
    v8SegmentationLoss,
)
from ultralytics.utils.ops import make_divisible
from ultralytics.utils.plotting import feature_visualization
from ultralytics.utils.torch_utils import (
    fuse_conv_and_bn,
    fuse_deconv_and_bn,
    initialize_weights,
    intersect_dicts,
    model_info,
    scale_img,
    smart_inference_mode,
    time_sync,
)


class BaseModel(torch.nn.Module):
    """The BaseModel class serves as a base class for all the models in the Ultralytics YOLO family."""

    def forward(self, x, *args, **kwargs):
        """
        Perform forward pass of the model for either training or inference.

        If x is a dict, calculates and returns the loss for training. Otherwise, returns predictions for inference.

        Args:
            x (torch.Tensor | dict): Input tensor for inference, or dict with image tensor and labels for training.
            *args (Any): Variable length argument list.
            **kwargs (Any): Arbitrary keyword arguments.

        Returns:
            (torch.Tensor): Loss if x is a dict (training), or network predictions (inference).
        """
        if isinstance(x, dict):  # for cases of training and validating while training.
            return self.loss(x, *args, **kwargs)
        return self.predict(x, *args, **kwargs)

    def predict(self, x, profile=False, visualize=False, augment=False, embed=None):
        """
        Perform a forward pass through the network.

        Args:
            x (torch.Tensor): The input tensor to the model.
            profile (bool): Print the computation time of each layer if True.
            visualize (bool): Save the feature maps of the model if True.
            augment (bool): Augment image during prediction.
            embed (list, optional): A list of feature vectors/embeddings to return.

        Returns:
            (torch.Tensor): The last output of the model.
        """
        if augment:
            return self._predict_augment(x)
        return self._predict_once(x, profile, visualize, embed)

    def _predict_once(self, x, profile=False, visualize=False, embed=None):
        """
        Perform a forward pass through the network.

        Args:
            x (torch.Tensor): The input tensor to the model.
            profile (bool): Print the computation time of each layer if True.
            visualize (bool): Save the feature maps of the model if True.
            embed (list, optional): A list of feature vectors/embeddings to return.

        Returns:
            (torch.Tensor): The last output of the model.
        """
        y, dt, embeddings = [], [], []  # outputs
        embed = frozenset(embed) if embed is not None else {-1}
        max_idx = max(embed)
        for m in self.model:
            if m.f != -1:  # if not from previous layer
                x = y[m.f] if isinstance(m.f, int) else [x if j == -1 else y[j] for j in m.f]  # from earlier layers
            if profile:
                self._profile_one_layer(m, x, dt)
            x = m(x)  # run
            y.append(x if m.i in self.save else None)  # save output
            if visualize:
                feature_visualization(x, m.type, m.i, save_dir=visualize)
            if m.i in embed:
                embeddings.append(torch.nn.functional.adaptive_avg_pool2d(x, (1, 1)).squeeze(-1).squeeze(-1))  # flatten
                if m.i == max_idx:
                    return torch.unbind(torch.cat(embeddings, 1), dim=0)
        return x

    def _predict_augment(self, x):
        """Perform augmentations on input image x and return augmented inference."""
        LOGGER.warning(
            f"{self.__class__.__name__} does not support 'augment=True' prediction. "
            f"Reverting to single-scale prediction."
        )
        return self._predict_once(x)

    def _profile_one_layer(self, m, x, dt):
        """
        Profile the computation time and FLOPs of a single layer of the model on a given input.

        Args:
            m (torch.nn.Module): The layer to be profiled.
            x (torch.Tensor): The input data to the layer.
            dt (list): A list to store the computation time of the layer.
        """
        try:
            import thop
        except ImportError:
            thop = None  # conda support without 'ultralytics-thop' installed

        c = m == self.model[-1] and isinstance(x, list)  # is final layer list, copy input as inplace fix
        flops = thop.profile(m, inputs=[x.copy() if c else x], verbose=False)[0] / 1e9 * 2 if thop else 0  # GFLOPs
        t = time_sync()
        for _ in range(10):
            m(x.copy() if c else x)
        dt.append((time_sync() - t) * 100)
        if m == self.model[0]:
            LOGGER.info(f"{'time (ms)':>10s} {'GFLOPs':>10s} {'params':>10s}  module")
        LOGGER.info(f"{dt[-1]:10.2f} {flops:10.2f} {m.np:10.0f}  {m.type}")
        if c:
            LOGGER.info(f"{sum(dt):10.2f} {'-':>10s} {'-':>10s}  Total")

    def fuse(self, verbose=True):
        """
        Fuse the `Conv2d()` and `BatchNorm2d()` layers of the model into a single layer for improved computation
        efficiency.

        Returns:
            (torch.nn.Module): The fused model is returned.
        """
        if not self.is_fused():
            for m in self.model.modules():
                if isinstance(m, (Conv, Conv2, DWConv)) and hasattr(m, "bn"):
                    if isinstance(m, Conv2):
                        m.fuse_convs()
                    m.conv = fuse_conv_and_bn(m.conv, m.bn)  # update conv
                    delattr(m, "bn")  # remove batchnorm
                    m.forward = m.forward_fuse  # update forward
                if isinstance(m, ConvTranspose) and hasattr(m, "bn"):
                    m.conv_transpose = fuse_deconv_and_bn(m.conv_transpose, m.bn)
                    delattr(m, "bn")  # remove batchnorm
                    m.forward = m.forward_fuse  # update forward
                if isinstance(m, RepConv):
                    m.fuse_convs()
                    m.forward = m.forward_fuse  # update forward
                if isinstance(m, RepVGGDW):
                    m.fuse()
                    m.forward = m.forward_fuse
                if isinstance(m, v10Detect):
                    m.fuse()  # remove one2many head
            self.info(verbose=verbose)

        return self

    def is_fused(self, thresh=10):
        """
        Check if the model has less than a certain threshold of BatchNorm layers.

        Args:
            thresh (int, optional): The threshold number of BatchNorm layers.

        Returns:
            (bool): True if the number of BatchNorm layers in the model is less than the threshold, False otherwise.
        """
        bn = tuple(v for k, v in torch.nn.__dict__.items() if "Norm" in k)  # normalization layers, i.e. BatchNorm2d()
        return sum(isinstance(v, bn) for v in self.modules()) < thresh  # True if < 'thresh' BatchNorm layers in model

    def info(self, detailed=False, verbose=True, imgsz=640):
        """
        Print model information.

        Args:
            detailed (bool): If True, prints out detailed information about the model.
            verbose (bool): If True, prints out the model information.
            imgsz (int): The size of the image that the model will be trained on.
        """
        return model_info(self, detailed=detailed, verbose=verbose, imgsz=imgsz)

    def _apply(self, fn):
        """
        Apply a function to all tensors in the model that are not parameters or registered buffers.

        Args:
            fn (function): The function to apply to the model.

        Returns:
            (BaseModel): An updated BaseModel object.
        """
        self = super()._apply(fn)
        m = self.model[-1]  # Detect()
        if isinstance(
            m, Detect
        ):  # includes all Detect subclasses like Segment, Pose, OBB, WorldDetect, YOLOEDetect, YOLOESegment
            m.stride = fn(m.stride)
            m.anchors = fn(m.anchors)
            m.strides = fn(m.strides)
        return self

    def load(self, weights, verbose=True):
        """
        Load weights into the model.

        Args:
            weights (dict | torch.nn.Module): The pre-trained weights to be loaded.
            verbose (bool, optional): Whether to log the transfer progress.
        """
        model = weights["model"] if isinstance(weights, dict) else weights  # torchvision models are not dicts
        csd = model.float().state_dict()  # checkpoint state_dict as FP32
        updated_csd = intersect_dicts(csd, self.state_dict())  # intersect
        self.load_state_dict(updated_csd, strict=False)  # load
        len_updated_csd = len(updated_csd)
        first_conv = "model.0.conv.weight"  # hard-coded to yolo models for now
        # mostly used to boost multi-channel training
        state_dict = self.state_dict()
        if first_conv not in updated_csd and first_conv in state_dict:
            c1, c2, h, w = state_dict[first_conv].shape
            cc1, cc2, ch, cw = csd[first_conv].shape
            if ch == h and cw == w:
                c1, c2 = min(c1, cc1), min(c2, cc2)
                state_dict[first_conv][:c1, :c2] = csd[first_conv][:c1, :c2]
                len_updated_csd += 1
        if verbose:
            LOGGER.info(f"Transferred {len_updated_csd}/{len(self.model.state_dict())} items from pretrained weights")

    def loss(self, batch, preds=None):
        """
        Compute loss.

        Args:
            batch (dict): Batch to compute loss on.
            preds (torch.Tensor | List[torch.Tensor], optional): Predictions.
        """
        if getattr(self, "criterion", None) is None:
            self.criterion = self.init_criterion()

        preds = self.forward(batch["img"]) if preds is None else preds
        return self.criterion(preds, batch)

    def init_criterion(self):
        """Initialize the loss criterion for the BaseModel."""
        raise NotImplementedError("compute_loss() needs to be implemented by task heads")


class DetectionModel(BaseModel):
    """YOLO detection model."""

    def __init__(self, cfg="yolo11n.yaml", ch=3, nc=None, verbose=True):
        """
        Initialize the YOLO detection model with the given config and parameters.

        Args:
            cfg (str | dict): Model configuration file path or dictionary.
            ch (int): Number of input channels.
            nc (int, optional): Number of classes.
            verbose (bool): Whether to display model information.
        """
        super().__init__()
        self.yaml = cfg if isinstance(cfg, dict) else yaml_model_load(cfg)  # cfg dict
        if self.yaml["backbone"][0][2] == "Silence":
            LOGGER.warning(
                "YOLOv9 `Silence` module is deprecated in favor of torch.nn.Identity. "
                "Please delete local *.pt file and re-download the latest model checkpoint."
            )
            self.yaml["backbone"][0][2] = "nn.Identity"

        # Define model
        self.yaml["channels"] = ch  # save channels
        if nc and nc != self.yaml["nc"]:
            LOGGER.info(f"Overriding model.yaml nc={self.yaml['nc']} with nc={nc}")
            self.yaml["nc"] = nc  # override YAML value
        self.model, self.save = parse_model(deepcopy(self.yaml), ch=ch, verbose=verbose)  # model, savelist
        self.names = {i: f"{i}" for i in range(self.yaml["nc"])}  # default names dict
        self.inplace = self.yaml.get("inplace", True)
        self.end2end = getattr(self.model[-1], "end2end", False)

        # Build strides
        m = self.model[-1]  # Detect()
        if isinstance(m, Detect):  # includes all Detect subclasses like Segment, Pose, OBB, YOLOEDetect, YOLOESegment
            s = 256  # 2x min stride
            m.inplace = self.inplace

            def _forward(x):
                """Perform a forward pass through the model, handling different Detect subclass types accordingly."""
                if self.end2end:
                    return self.forward(x)["one2many"]
                return self.forward(x)[0] if isinstance(m, (Segment, YOLOESegment, Pose, OBB)) else self.forward(x)

            m.stride = torch.tensor([s / x.shape[-2] for x in _forward(torch.zeros(1, ch, s, s))])  # forward
            self.stride = m.stride
            m.bias_init()  # only run once
        else:
            self.stride = torch.Tensor([32])  # default stride for i.e. RTDETR

        # Init weights, biases
        initialize_weights(self)
        if verbose:
            self.info()
            LOGGER.info("")

    def _predict_augment(self, x):
        """
        Perform augmentations on input image x and return augmented inference and train outputs.

        Args:
            x (torch.Tensor): Input image tensor.

        Returns:
            (torch.Tensor): Augmented inference output.
        """
        if getattr(self, "end2end", False) or self.__class__.__name__ != "DetectionModel":
            LOGGER.warning("Model does not support 'augment=True', reverting to single-scale prediction.")
            return self._predict_once(x)
        img_size = x.shape[-2:]  # height, width
        s = [1, 0.83, 0.67]  # scales
        f = [None, 3, None]  # flips (2-ud, 3-lr)
        y = []  # outputs
        for si, fi in zip(s, f):
            xi = scale_img(x.flip(fi) if fi else x, si, gs=int(self.stride.max()))
            yi = super().predict(xi)[0]  # forward
            yi = self._descale_pred(yi, fi, si, img_size)
            y.append(yi)
        y = self._clip_augmented(y)  # clip augmented tails
        return torch.cat(y, -1), None  # augmented inference, train

    @staticmethod
    def _descale_pred(p, flips, scale, img_size, dim=1):
        """
        De-scale predictions following augmented inference (inverse operation).

        Args:
            p (torch.Tensor): Predictions tensor.
            flips (int): Flip type (0=none, 2=ud, 3=lr).
            scale (float): Scale factor.
            img_size (tuple): Original image size (height, width).
            dim (int): Dimension to split at.

        Returns:
            (torch.Tensor): De-scaled predictions.
        """
        p[:, :4] /= scale  # de-scale
        x, y, wh, cls = p.split((1, 1, 2, p.shape[dim] - 4), dim)
        if flips == 2:
            y = img_size[0] - y  # de-flip ud
        elif flips == 3:
            x = img_size[1] - x  # de-flip lr
        return torch.cat((x, y, wh, cls), dim)

    def _clip_augmented(self, y):
        """
        Clip YOLO augmented inference tails.

        Args:
            y (List[torch.Tensor]): List of detection tensors.

        Returns:
            (List[torch.Tensor]): Clipped detection tensors.
        """
        nl = self.model[-1].nl  # number of detection layers (P3-P5)
        g = sum(4**x for x in range(nl))  # grid points
        e = 1  # exclude layer count
        i = (y[0].shape[-1] // g) * sum(4**x for x in range(e))  # indices
        y[0] = y[0][..., :-i]  # large
        i = (y[-1].shape[-1] // g) * sum(4 ** (nl - 1 - x) for x in range(e))  # indices
        y[-1] = y[-1][..., i:]  # small
        return y

    def init_criterion(self):
        """Initialize the loss criterion for the DetectionModel."""
        return E2EDetectLoss(self) if getattr(self, "end2end", False) else v8DetectionLoss(self)


class OBBModel(DetectionModel):
    """YOLO Oriented Bounding Box (OBB) model."""

    def __init__(self, cfg="yolo11n-obb.yaml", ch=3, nc=None, verbose=True):
        """
        Initialize YOLO OBB model with given config and parameters.

        Args:
            cfg (str | dict): Model configuration file path or dictionary.
            ch (int): Number of input channels.
            nc (int, optional): Number of classes.
            verbose (bool): Whether to display model information.
        """
        super().__init__(cfg=cfg, ch=ch, nc=nc, verbose=verbose)

    def init_criterion(self):
        """Initialize the loss criterion for the model."""
        return v8OBBLoss(self)


class SegmentationModel(DetectionModel):
    """YOLO segmentation model."""

    def __init__(self, cfg="yolo11n-seg.yaml", ch=3, nc=None, verbose=True):
        """
        Initialize Ultralytics YOLO segmentation model with given config and parameters.

        Args:
            cfg (str | dict): Model configuration file path or dictionary.
            ch (int): Number of input channels.
            nc (int, optional): Number of classes.
            verbose (bool): Whether to display model information.
        """
        super().__init__(cfg=cfg, ch=ch, nc=nc, verbose=verbose)

    def init_criterion(self):
        """Initialize the loss criterion for the SegmentationModel."""
        return v8SegmentationLoss(self)


class PoseModel(DetectionModel):
    """YOLO pose model."""

    def __init__(self, cfg="yolo11n-pose.yaml", ch=3, nc=None, data_kpt_shape=(None, None), verbose=True):
        """
        Initialize Ultralytics YOLO Pose model.

        Args:
            cfg (str | dict): Model configuration file path or dictionary.
            ch (int): Number of input channels.
            nc (int, optional): Number of classes.
            data_kpt_shape (tuple): Shape of keypoints data.
            verbose (bool): Whether to display model information.
        """
        if not isinstance(cfg, dict):
            cfg = yaml_model_load(cfg)  # load model YAML
        if any(data_kpt_shape) and list(data_kpt_shape) != list(cfg["kpt_shape"]):
            LOGGER.info(f"Overriding model.yaml kpt_shape={cfg['kpt_shape']} with kpt_shape={data_kpt_shape}")
            cfg["kpt_shape"] = data_kpt_shape
        super().__init__(cfg=cfg, ch=ch, nc=nc, verbose=verbose)

    def init_criterion(self):
        """Initialize the loss criterion for the PoseModel."""
        return v8PoseLoss(self)


class ClassificationModel(BaseModel):
    """YOLO classification model."""

    def __init__(self, cfg="yolo11n-cls.yaml", ch=3, nc=None, verbose=True):
        """
        Initialize ClassificationModel with YAML, channels, number of classes, verbose flag.

        Args:
            cfg (str | dict): Model configuration file path or dictionary.
            ch (int): Number of input channels.
            nc (int, optional): Number of classes.
            verbose (bool): Whether to display model information.
        """
        super().__init__()
        self._from_yaml(cfg, ch, nc, verbose)

    def _from_yaml(self, cfg, ch, nc, verbose):
        """
        Set Ultralytics YOLO model configurations and define the model architecture.

        Args:
            cfg (str | dict): Model configuration file path or dictionary.
            ch (int): Number of input channels.
            nc (int, optional): Number of classes.
            verbose (bool): Whether to display model information.
        """
        self.yaml = cfg if isinstance(cfg, dict) else yaml_model_load(cfg)  # cfg dict

        # Define model
        ch = self.yaml["channels"] = self.yaml.get("channels", ch)  # input channels
        if nc and nc != self.yaml["nc"]:
            LOGGER.info(f"Overriding model.yaml nc={self.yaml['nc']} with nc={nc}")
            self.yaml["nc"] = nc  # override YAML value
        elif not nc and not self.yaml.get("nc", None):
            raise ValueError("nc not specified. Must specify nc in model.yaml or function arguments.")
        self.model, self.save = parse_model(deepcopy(self.yaml), ch=ch, verbose=verbose)  # model, savelist
        self.stride = torch.Tensor([1])  # no stride constraints
        self.names = {i: f"{i}" for i in range(self.yaml["nc"])}  # default names dict
        self.info()

    @staticmethod
    def reshape_outputs(model, nc):
        """
        Update a TorchVision classification model to class count 'n' if required.

        Args:
            model (torch.nn.Module): Model to update.
            nc (int): New number of classes.
        """
        name, m = list((model.model if hasattr(model, "model") else model).named_children())[-1]  # last module
        if isinstance(m, Classify):  # YOLO Classify() head
            if m.linear.out_features != nc:
                m.linear = torch.nn.Linear(m.linear.in_features, nc)
        elif isinstance(m, torch.nn.Linear):  # ResNet, EfficientNet
            if m.out_features != nc:
                setattr(model, name, torch.nn.Linear(m.in_features, nc))
        elif isinstance(m, torch.nn.Sequential):
            types = [type(x) for x in m]
            if torch.nn.Linear in types:
                i = len(types) - 1 - types[::-1].index(torch.nn.Linear)  # last torch.nn.Linear index
                if m[i].out_features != nc:
                    m[i] = torch.nn.Linear(m[i].in_features, nc)
            elif torch.nn.Conv2d in types:
                i = len(types) - 1 - types[::-1].index(torch.nn.Conv2d)  # last torch.nn.Conv2d index
                if m[i].out_channels != nc:
                    m[i] = torch.nn.Conv2d(
                        m[i].in_channels, nc, m[i].kernel_size, m[i].stride, bias=m[i].bias is not None
                    )

    def init_criterion(self):
        """Initialize the loss criterion for the ClassificationModel."""
        return v8ClassificationLoss()


class RTDETRDetectionModel(DetectionModel):
    """
    RTDETR (Real-time DEtection and Tracking using Transformers) Detection Model class.

    This class is responsible for constructing the RTDETR architecture, defining loss functions, and facilitating both
    the training and inference processes. RTDETR is an object detection and tracking model that extends from the
    DetectionModel base class.

    Methods:
        init_criterion: Initializes the criterion used for loss calculation.
        loss: Computes and returns the loss during training.
        predict: Performs a forward pass through the network and returns the output.
    """

    def __init__(self, cfg="rtdetr-l.yaml", ch=3, nc=None, verbose=True):
        """
        Initialize the RTDETRDetectionModel.

        Args:
            cfg (str | dict): Configuration file name or path.
            ch (int): Number of input channels.
            nc (int, optional): Number of classes.
            verbose (bool): Print additional information during initialization.
        """
        super().__init__(cfg=cfg, ch=ch, nc=nc, verbose=verbose)

    def init_criterion(self):
        """Initialize the loss criterion for the RTDETRDetectionModel."""
        from ultralytics.models.utils.loss import RTDETRDetectionLoss

        return RTDETRDetectionLoss(nc=self.nc, use_vfl=True)

    def loss(self, batch, preds=None):
        """
        Compute the loss for the given batch of data.

        Args:
            batch (dict): Dictionary containing image and label data.
            preds (torch.Tensor, optional): Precomputed model predictions.

        Returns:
            (tuple): A tuple containing the total loss and main three losses in a tensor.
        """
        if not hasattr(self, "criterion"):
            self.criterion = self.init_criterion()

        img = batch["img"]
        # NOTE: preprocess gt_bbox and gt_labels to list.
        bs = len(img)
        batch_idx = batch["batch_idx"]
        gt_groups = [(batch_idx == i).sum().item() for i in range(bs)]
        targets = {
            "cls": batch["cls"].to(img.device, dtype=torch.long).view(-1),
            "bboxes": batch["bboxes"].to(device=img.device),
            "batch_idx": batch_idx.to(img.device, dtype=torch.long).view(-1),
            "gt_groups": gt_groups,
        }

        preds = self.predict(img, batch=targets) if preds is None else preds
        dec_bboxes, dec_scores, enc_bboxes, enc_scores, dn_meta = preds if self.training else preds[1]
        if dn_meta is None:
            dn_bboxes, dn_scores = None, None
        else:
            dn_bboxes, dec_bboxes = torch.split(dec_bboxes, dn_meta["dn_num_split"], dim=2)
            dn_scores, dec_scores = torch.split(dec_scores, dn_meta["dn_num_split"], dim=2)

        dec_bboxes = torch.cat([enc_bboxes.unsqueeze(0), dec_bboxes])  # (7, bs, 300, 4)
        dec_scores = torch.cat([enc_scores.unsqueeze(0), dec_scores])

        loss = self.criterion(
            (dec_bboxes, dec_scores), targets, dn_bboxes=dn_bboxes, dn_scores=dn_scores, dn_meta=dn_meta
        )
        # NOTE: There are like 12 losses in RTDETR, backward with all losses but only show the main three losses.
        return sum(loss.values()), torch.as_tensor(
            [loss[k].detach() for k in ["loss_giou", "loss_class", "loss_bbox"]], device=img.device
        )

    def predict(self, x, profile=False, visualize=False, batch=None, augment=False, embed=None):
        """
        Perform a forward pass through the model.

        Args:
            x (torch.Tensor): The input tensor.
            profile (bool): If True, profile the computation time for each layer.
            visualize (bool): If True, save feature maps for visualization.
            batch (dict, optional): Ground truth data for evaluation.
            augment (bool): If True, perform data augmentation during inference.
            embed (list, optional): A list of feature vectors/embeddings to return.

        Returns:
            (torch.Tensor): Model's output tensor.
        """
        y, dt, embeddings = [], [], []  # outputs
        embed = frozenset(embed) if embed is not None else {-1}
        max_idx = max(embed)
        for m in self.model[:-1]:  # except the head part
            if m.f != -1:  # if not from previous layer
                x = y[m.f] if isinstance(m.f, int) else [x if j == -1 else y[j] for j in m.f]  # from earlier layers
            if profile:
                self._profile_one_layer(m, x, dt)
            x = m(x)  # run
            y.append(x if m.i in self.save else None)  # save output
            if visualize:
                feature_visualization(x, m.type, m.i, save_dir=visualize)
            if m.i in embed:
                embeddings.append(torch.nn.functional.adaptive_avg_pool2d(x, (1, 1)).squeeze(-1).squeeze(-1))  # flatten
                if m.i == max_idx:
                    return torch.unbind(torch.cat(embeddings, 1), dim=0)
        head = self.model[-1]
        x = head([y[j] for j in head.f], batch)  # head inference
        return x


class WorldModel(DetectionModel):
    """YOLOv8 World Model."""

    def __init__(self, cfg="yolov8s-world.yaml", ch=3, nc=None, verbose=True):
        """
        Initialize YOLOv8 world model with given config and parameters.

        Args:
            cfg (str | dict): Model configuration file path or dictionary.
            ch (int): Number of input channels.
            nc (int, optional): Number of classes.
            verbose (bool): Whether to display model information.
        """
        self.txt_feats = torch.randn(1, nc or 80, 512)  # features placeholder
        self.clip_model = None  # CLIP model placeholder
        super().__init__(cfg=cfg, ch=ch, nc=nc, verbose=verbose)

    def set_classes(self, text, batch=80, cache_clip_model=True):
        """
        Set classes in advance so that model could do offline-inference without clip model.

        Args:
            text (List[str]): List of class names.
            batch (int): Batch size for processing text tokens.
            cache_clip_model (bool): Whether to cache the CLIP model.
        """
        self.txt_feats = self.get_text_pe(text, batch=batch, cache_clip_model=cache_clip_model)
        self.model[-1].nc = len(text)

    @smart_inference_mode()
    def get_text_pe(self, text, batch=80, cache_clip_model=True):
        """
        Set classes in advance so that model could do offline-inference without clip model.

        Args:
            text (List[str]): List of class names.
            batch (int): Batch size for processing text tokens.
            cache_clip_model (bool): Whether to cache the CLIP model.

        Returns:
            (torch.Tensor): Text positional embeddings.
        """
        from ultralytics.nn.text_model import build_text_model

        device = next(self.model.parameters()).device
        if not getattr(self, "clip_model", None) and cache_clip_model:
            # For backwards compatibility of models lacking clip_model attribute
            self.clip_model = build_text_model("clip:ViT-B/32", device=device)
        model = self.clip_model if cache_clip_model else build_text_model("clip:ViT-B/32", device=device)
        text_token = model.tokenize(text)
        txt_feats = [model.encode_text(token).detach() for token in text_token.split(batch)]
        txt_feats = txt_feats[0] if len(txt_feats) == 1 else torch.cat(txt_feats, dim=0)
        return txt_feats.reshape(-1, len(text), txt_feats.shape[-1])

    def predict(self, x, profile=False, visualize=False, txt_feats=None, augment=False, embed=None):
        """
        Perform a forward pass through the model.

        Args:
            x (torch.Tensor): The input tensor.
            profile (bool): If True, profile the computation time for each layer.
            visualize (bool): If True, save feature maps for visualization.
            txt_feats (torch.Tensor, optional): The text features, use it if it's given.
            augment (bool): If True, perform data augmentation during inference.
            embed (list, optional): A list of feature vectors/embeddings to return.

        Returns:
            (torch.Tensor): Model's output tensor.
        """
        txt_feats = (self.txt_feats if txt_feats is None else txt_feats).to(device=x.device, dtype=x.dtype)
        if len(txt_feats) != len(x) or self.model[-1].export:
            txt_feats = txt_feats.expand(x.shape[0], -1, -1)
        ori_txt_feats = txt_feats.clone()
        y, dt, embeddings = [], [], []  # outputs
        embed = frozenset(embed) if embed is not None else {-1}
        max_idx = max(embed)
        for m in self.model:  # except the head part
            if m.f != -1:  # if not from previous layer
                x = y[m.f] if isinstance(m.f, int) else [x if j == -1 else y[j] for j in m.f]  # from earlier layers
            if profile:
                self._profile_one_layer(m, x, dt)
            if isinstance(m, C2fAttn):
                x = m(x, txt_feats)
            elif isinstance(m, WorldDetect):
                x = m(x, ori_txt_feats)
            elif isinstance(m, ImagePoolingAttn):
                txt_feats = m(x, txt_feats)
            else:
                x = m(x)  # run

            y.append(x if m.i in self.save else None)  # save output
            if visualize:
                feature_visualization(x, m.type, m.i, save_dir=visualize)
            if m.i in embed:
                embeddings.append(torch.nn.functional.adaptive_avg_pool2d(x, (1, 1)).squeeze(-1).squeeze(-1))  # flatten
                if m.i == max_idx:
                    return torch.unbind(torch.cat(embeddings, 1), dim=0)
        return x

    def loss(self, batch, preds=None):
        """
        Compute loss.

        Args:
            batch (dict): Batch to compute loss on.
            preds (torch.Tensor | List[torch.Tensor], optional): Predictions.
        """
        if not hasattr(self, "criterion"):
            self.criterion = self.init_criterion()

        if preds is None:
            preds = self.forward(batch["img"], txt_feats=batch["txt_feats"])
        return self.criterion(preds, batch)


class YOLOEModel(DetectionModel):
    """YOLOE detection model."""

    def __init__(self, cfg="yoloe-v8s.yaml", ch=3, nc=None, verbose=True):
        """
        Initialize YOLOE model with given config and parameters.

        Args:
            cfg (str | dict): Model configuration file path or dictionary.
            ch (int): Number of input channels.
            nc (int, optional): Number of classes.
            verbose (bool): Whether to display model information.
        """
        super().__init__(cfg=cfg, ch=ch, nc=nc, verbose=verbose)

    @smart_inference_mode()
    def get_text_pe(self, text, batch=80, cache_clip_model=False, without_reprta=False):
        """
        Set classes in advance so that model could do offline-inference without clip model.

        Args:
            text (List[str]): List of class names.
            batch (int): Batch size for processing text tokens.
            cache_clip_model (bool): Whether to cache the CLIP model.
            without_reprta (bool): Whether to return text embeddings cooperated with reprta module.

        Returns:
            (torch.Tensor): Text positional embeddings.
        """
        from ultralytics.nn.text_model import build_text_model

        device = next(self.model.parameters()).device
        if not getattr(self, "clip_model", None) and cache_clip_model:
            # For backwards compatibility of models lacking clip_model attribute
            self.clip_model = build_text_model("mobileclip:blt", device=device)

        model = self.clip_model if cache_clip_model else build_text_model("mobileclip:blt", device=device)
        text_token = model.tokenize(text)
        txt_feats = [model.encode_text(token).detach() for token in text_token.split(batch)]
        txt_feats = txt_feats[0] if len(txt_feats) == 1 else torch.cat(txt_feats, dim=0)
        txt_feats = txt_feats.reshape(-1, len(text), txt_feats.shape[-1])
        if without_reprta:
            return txt_feats

        assert not self.training
        head = self.model[-1]
        assert isinstance(head, YOLOEDetect)
        return head.get_tpe(txt_feats)  # run axuiliary text head

    @smart_inference_mode()
    def get_visual_pe(self, img, visual):
        """
        Get visual embeddings.

        Args:
            img (torch.Tensor): Input image tensor.
            visual (torch.Tensor): Visual features.

        Returns:
            (torch.Tensor): Visual positional embeddings.
        """
        return self(img, vpe=visual, return_vpe=True)

    def set_vocab(self, vocab, names):
        """
        Set vocabulary for the prompt-free model.

        Args:
            vocab (nn.ModuleList): List of vocabulary items.
            names (List[str]): List of class names.
        """
        assert not self.training
        head = self.model[-1]
        assert isinstance(head, YOLOEDetect)

        # Cache anchors for head
        device = next(self.parameters()).device
        self(torch.empty(1, 3, self.args["imgsz"], self.args["imgsz"]).to(device))  # warmup

        # re-parameterization for prompt-free model
        self.model[-1].lrpc = nn.ModuleList(
            LRPCHead(cls, pf[-1], loc[-1], enabled=i != 2)
            for i, (cls, pf, loc) in enumerate(zip(vocab, head.cv3, head.cv2))
        )
        for loc_head, cls_head in zip(head.cv2, head.cv3):
            assert isinstance(loc_head, nn.Sequential)
            assert isinstance(cls_head, nn.Sequential)
            del loc_head[-1]
            del cls_head[-1]
        self.model[-1].nc = len(names)
        self.names = check_class_names(names)

    def get_vocab(self, names):
        """
        Get fused vocabulary layer from the model.

        Args:
            names (list): List of class names.

        Returns:
            (nn.ModuleList): List of vocabulary modules.
        """
        assert not self.training
        head = self.model[-1]
        assert isinstance(head, YOLOEDetect)
        assert not head.is_fused

        tpe = self.get_text_pe(names)
        self.set_classes(names, tpe)
        device = next(self.model.parameters()).device
        head.fuse(self.pe.to(device))  # fuse prompt embeddings to classify head

        vocab = nn.ModuleList()
        for cls_head in head.cv3:
            assert isinstance(cls_head, nn.Sequential)
            vocab.append(cls_head[-1])
        return vocab

    def set_classes(self, names, embeddings):
        """
        Set classes in advance so that model could do offline-inference without clip model.

        Args:
            names (List[str]): List of class names.
            embeddings (torch.Tensor): Embeddings tensor.
        """
        assert not hasattr(self.model[-1], "lrpc"), (
            "Prompt-free model does not support setting classes. Please try with Text/Visual prompt models."
        )
        assert embeddings.ndim == 3
        self.pe = embeddings
        self.model[-1].nc = len(names)
        self.names = check_class_names(names)

    def get_cls_pe(self, tpe, vpe):
        """
        Get class positional embeddings.

        Args:
            tpe (torch.Tensor, optional): Text positional embeddings.
            vpe (torch.Tensor, optional): Visual positional embeddings.

        Returns:
            (torch.Tensor): Class positional embeddings.
        """
        all_pe = []
        if tpe is not None:
            assert tpe.ndim == 3
            all_pe.append(tpe)
        if vpe is not None:
            assert vpe.ndim == 3
            all_pe.append(vpe)
        if not all_pe:
            all_pe.append(getattr(self, "pe", torch.zeros(1, 80, 512)))
        return torch.cat(all_pe, dim=1)

    def predict(
        self, x, profile=False, visualize=False, tpe=None, augment=False, embed=None, vpe=None, return_vpe=False
    ):
        """
        Perform a forward pass through the model.

        Args:
            x (torch.Tensor): The input tensor.
            profile (bool): If True, profile the computation time for each layer.
            visualize (bool): If True, save feature maps for visualization.
            tpe (torch.Tensor, optional): Text positional embeddings.
            augment (bool): If True, perform data augmentation during inference.
            embed (list, optional): A list of feature vectors/embeddings to return.
            vpe (torch.Tensor, optional): Visual positional embeddings.
            return_vpe (bool): If True, return visual positional embeddings.

        Returns:
            (torch.Tensor): Model's output tensor.
        """
        y, dt, embeddings = [], [], []  # outputs
        b = x.shape[0]
        embed = frozenset(embed) if embed is not None else {-1}
        max_idx = max(embed)
        for m in self.model:  # except the head part
            if m.f != -1:  # if not from previous layer
                x = y[m.f] if isinstance(m.f, int) else [x if j == -1 else y[j] for j in m.f]  # from earlier layers
            if profile:
                self._profile_one_layer(m, x, dt)
            if isinstance(m, YOLOEDetect):
                vpe = m.get_vpe(x, vpe) if vpe is not None else None
                if return_vpe:
                    assert vpe is not None
                    assert not self.training
                    return vpe
                cls_pe = self.get_cls_pe(m.get_tpe(tpe), vpe).to(device=x[0].device, dtype=x[0].dtype)
                if cls_pe.shape[0] != b or m.export:
                    cls_pe = cls_pe.expand(b, -1, -1)
                x = m(x, cls_pe)
            else:
                x = m(x)  # run

            y.append(x if m.i in self.save else None)  # save output
            if visualize:
                feature_visualization(x, m.type, m.i, save_dir=visualize)
            if m.i in embed:
                embeddings.append(torch.nn.functional.adaptive_avg_pool2d(x, (1, 1)).squeeze(-1).squeeze(-1))  # flatten
                if m.i == max_idx:
                    return torch.unbind(torch.cat(embeddings, 1), dim=0)
        return x

    def loss(self, batch, preds=None):
        """
        Compute loss.

        Args:
            batch (dict): Batch to compute loss on.
            preds (torch.Tensor | List[torch.Tensor], optional): Predictions.
        """
        if not hasattr(self, "criterion"):
            from ultralytics.utils.loss import TVPDetectLoss

            visual_prompt = batch.get("visuals", None) is not None  # TODO
            self.criterion = TVPDetectLoss(self) if visual_prompt else self.init_criterion()

        if preds is None:
            preds = self.forward(batch["img"], tpe=batch.get("txt_feats", None), vpe=batch.get("visuals", None))
        return self.criterion(preds, batch)


class YOLOESegModel(YOLOEModel, SegmentationModel):
    """YOLOE segmentation model."""

    def __init__(self, cfg="yoloe-v8s-seg.yaml", ch=3, nc=None, verbose=True):
        """
        Initialize YOLOE segmentation model with given config and parameters.

        Args:
            cfg (str | dict): Model configuration file path or dictionary.
            ch (int): Number of input channels.
            nc (int, optional): Number of classes.
            verbose (bool): Whether to display model information.
        """
        super().__init__(cfg=cfg, ch=ch, nc=nc, verbose=verbose)

    def loss(self, batch, preds=None):
        """
        Compute loss.

        Args:
            batch (dict): Batch to compute loss on.
            preds (torch.Tensor | List[torch.Tensor], optional): Predictions.
        """
        if not hasattr(self, "criterion"):
            from ultralytics.utils.loss import TVPSegmentLoss

            visual_prompt = batch.get("visuals", None) is not None  # TODO
            self.criterion = TVPSegmentLoss(self) if visual_prompt else self.init_criterion()

        if preds is None:
            preds = self.forward(batch["img"], tpe=batch.get("txt_feats", None), vpe=batch.get("visuals", None))
        return self.criterion(preds, batch)


class Ensemble(torch.nn.ModuleList):
    """Ensemble of models."""

    def __init__(self):
        """Initialize an ensemble of models."""
        super().__init__()

    def forward(self, x, augment=False, profile=False, visualize=False):
        """
        Generate the YOLO network's final layer.

        Args:
            x (torch.Tensor): Input tensor.
            augment (bool): Whether to augment the input.
            profile (bool): Whether to profile the model.
            visualize (bool): Whether to visualize the features.

        Returns:
            (tuple): Tuple containing the concatenated predictions and None.
        """
        y = [module(x, augment, profile, visualize)[0] for module in self]
        # y = torch.stack(y).max(0)[0]  # max ensemble
        # y = torch.stack(y).mean(0)  # mean ensemble
        y = torch.cat(y, 2)  # nms ensemble, y shape(B, HW, C)
        return y, None  # inference, train output


# Functions ------------------------------------------------------------------------------------------------------------


@contextlib.contextmanager
def temporary_modules(modules=None, attributes=None):
    """
    Context manager for temporarily adding or modifying modules in Python's module cache (`sys.modules`).

    This function can be used to change the module paths during runtime. It's useful when refactoring code,
    where you've moved a module from one location to another, but you still want to support the old import
    paths for backwards compatibility.

    Args:
        modules (dict, optional): A dictionary mapping old module paths to new module paths.
        attributes (dict, optional): A dictionary mapping old module attributes to new module attributes.

    Examples:
        >>> with temporary_modules({"old.module": "new.module"}, {"old.module.attribute": "new.module.attribute"}):
        >>> import old.module  # this will now import new.module
        >>> from old.module import attribute  # this will now import new.module.attribute

    Note:
        The changes are only in effect inside the context manager and are undone once the context manager exits.
        Be aware that directly manipulating `sys.modules` can lead to unpredictable results, especially in larger
        applications or libraries. Use this function with caution.
    """
    if modules is None:
        modules = {}
    if attributes is None:
        attributes = {}
    import sys
    from importlib import import_module

    try:
        # Set attributes in sys.modules under their old name
        for old, new in attributes.items():
            old_module, old_attr = old.rsplit(".", 1)
            new_module, new_attr = new.rsplit(".", 1)
            setattr(import_module(old_module), old_attr, getattr(import_module(new_module), new_attr))

        # Set modules in sys.modules under their old name
        for old, new in modules.items():
            sys.modules[old] = import_module(new)

        yield
    finally:
        # Remove the temporary module paths
        for old in modules:
            if old in sys.modules:
                del sys.modules[old]


class SafeClass:
    """A placeholder class to replace unknown classes during unpickling."""

    def __init__(self, *args, **kwargs):
        """Initialize SafeClass instance, ignoring all arguments."""
        pass

    def __call__(self, *args, **kwargs):
        """Run SafeClass instance, ignoring all arguments."""
        pass


class SafeUnpickler(pickle.Unpickler):
    """Custom Unpickler that replaces unknown classes with SafeClass."""

    def find_class(self, module, name):
        """
        Attempt to find a class, returning SafeClass if not among safe modules.

        Args:
            module (str): Module name.
            name (str): Class name.

        Returns:
            (type): Found class or SafeClass.
        """
        safe_modules = (
            "torch",
            "collections",
            "collections.abc",
            "builtins",
            "math",
            "numpy",
            # Add other modules considered safe
        )
        if module in safe_modules:
            return super().find_class(module, name)
        else:
            return SafeClass


def torch_safe_load(weight, safe_only=False):
    """
    Attempts to load a PyTorch model with the torch.load() function. If a ModuleNotFoundError is raised, it catches the
    error, logs a warning message, and attempts to install the missing module via the check_requirements() function.
    After installation, the function again attempts to load the model using torch.load().

    Args:
        weight (str): The file path of the PyTorch model.
        safe_only (bool): If True, replace unknown classes with SafeClass during loading.

    Returns:
        ckpt (dict): The loaded model checkpoint.
        file (str): The loaded filename.

    Examples:
        >>> from ultralytics.nn.tasks import torch_safe_load
        >>> ckpt, file = torch_safe_load("path/to/best.pt", safe_only=True)
    """
    from ultralytics.utils.downloads import attempt_download_asset

    check_suffix(file=weight, suffix=".pt")
    file = attempt_download_asset(weight)  # search online if missing locally
    try:
        with temporary_modules(
            modules={
                "ultralytics.yolo.utils": "ultralytics.utils",
                "ultralytics.yolo.v8": "ultralytics.models.yolo",
                "ultralytics.yolo.data": "ultralytics.data",
            },
            attributes={
                "ultralytics.nn.modules.block.Silence": "torch.nn.Identity",  # YOLOv9e
                "ultralytics.nn.tasks.YOLOv10DetectionModel": "ultralytics.nn.tasks.DetectionModel",  # YOLOv10
                "ultralytics.utils.loss.v10DetectLoss": "ultralytics.utils.loss.E2EDetectLoss",  # YOLOv10
            },
        ):
            if safe_only:
                # Load via custom pickle module
                safe_pickle = types.ModuleType("safe_pickle")
                safe_pickle.Unpickler = SafeUnpickler
                safe_pickle.load = lambda file_obj: SafeUnpickler(file_obj).load()
                with open(file, "rb") as f:
                    ckpt = torch.load(f, pickle_module=safe_pickle)
            else:
                ckpt = torch.load(file, map_location="cpu")

    except ModuleNotFoundError as e:  # e.name is missing module name
        if e.name == "models":
            raise TypeError(
                emojis(
                    f"ERROR ❌️ {weight} appears to be an Ultralytics YOLOv5 model originally trained "
                    f"with https://github.com/ultralytics/yolov5.\nThis model is NOT forwards compatible with "
                    f"YOLOv8 at https://github.com/ultralytics/ultralytics."
                    f"\nRecommend fixes are to train a new model using the latest 'ultralytics' package or to "
                    f"run a command with an official Ultralytics model, i.e. 'yolo predict model=yolo11n.pt'"
                )
            ) from e
        LOGGER.warning(
            f"{weight} appears to require '{e.name}', which is not in Ultralytics requirements."
            f"\nAutoInstall will run now for '{e.name}' but this feature will be removed in the future."
            f"\nRecommend fixes are to train a new model using the latest 'ultralytics' package or to "
            f"run a command with an official Ultralytics model, i.e. 'yolo predict model=yolo11n.pt'"
        )
        check_requirements(e.name)  # install missing module
        ckpt = torch.load(file, map_location="cpu")

    if not isinstance(ckpt, dict):
        # File is likely a YOLO instance saved with i.e. torch.save(model, "saved_model.pt")
        LOGGER.warning(
            f"The file '{weight}' appears to be improperly saved or formatted. "
            f"For optimal results, use model.save('filename.pt') to correctly save YOLO models."
        )
        ckpt = {"model": ckpt.model}

    return ckpt, file


def attempt_load_weights(weights, device=None, inplace=True, fuse=False):
    """
    Load an ensemble of models weights=[a,b,c] or a single model weights=[a] or weights=a.

    Args:
        weights (str | List[str]): Model weights path(s).
        device (torch.device, optional): Device to load model to.
        inplace (bool): Whether to do inplace operations.
        fuse (bool): Whether to fuse model.

    Returns:
        (torch.nn.Module): Loaded model.
    """
    ensemble = Ensemble()
    for w in weights if isinstance(weights, list) else [weights]:
        ckpt, w = torch_safe_load(w)  # load ckpt
        args = {**DEFAULT_CFG_DICT, **ckpt["train_args"]} if "train_args" in ckpt else None  # combined args
        model = (ckpt.get("ema") or ckpt["model"]).to(device).float()  # FP32 model

        # Model compatibility updates
        model.args = args  # attach args to model
        model.pt_path = w  # attach *.pt file path to model
        model.task = guess_model_task(model)
        if not hasattr(model, "stride"):
            model.stride = torch.tensor([32.0])

        # Append
        ensemble.append(model.fuse().eval() if fuse and hasattr(model, "fuse") else model.eval())  # model in eval mode

    # Module updates
    for m in ensemble.modules():
        if hasattr(m, "inplace"):
            m.inplace = inplace
        elif isinstance(m, torch.nn.Upsample) and not hasattr(m, "recompute_scale_factor"):
            m.recompute_scale_factor = None  # torch 1.11.0 compatibility

    # Return model
    if len(ensemble) == 1:
        return ensemble[-1]

    # Return ensemble
    LOGGER.info(f"Ensemble created with {weights}\n")
    for k in "names", "nc", "yaml":
        setattr(ensemble, k, getattr(ensemble[0], k))
    ensemble.stride = ensemble[int(torch.argmax(torch.tensor([m.stride.max() for m in ensemble])))].stride
    assert all(ensemble[0].nc == m.nc for m in ensemble), f"Models differ in class counts {[m.nc for m in ensemble]}"
    return ensemble


def attempt_load_one_weight(weight, device=None, inplace=True, fuse=False):
    """
    Load a single model weights.

    Args:
        weight (str): Model weight path.
        device (torch.device, optional): Device to load model to.
        inplace (bool): Whether to do inplace operations.
        fuse (bool): Whether to fuse model.

    Returns:
        (tuple): Tuple containing the model and checkpoint.
    """
    ckpt, weight = torch_safe_load(weight)  # load ckpt
    args = {**DEFAULT_CFG_DICT, **(ckpt.get("train_args", {}))}  # combine model and default args, preferring model args
    model = (ckpt.get("ema") or ckpt["model"]).to(device).float()  # FP32 model

    # Model compatibility updates
    model.args = {k: v for k, v in args.items() if k in DEFAULT_CFG_KEYS}  # attach args to model
    model.pt_path = weight  # attach *.pt file path to model
    model.task = guess_model_task(model)
    if not hasattr(model, "stride"):
        model.stride = torch.tensor([32.0])

    model = model.fuse().eval() if fuse and hasattr(model, "fuse") else model.eval()  # model in eval mode

    # Module updates
    for m in model.modules():
        if hasattr(m, "inplace"):
            m.inplace = inplace
        elif isinstance(m, torch.nn.Upsample) and not hasattr(m, "recompute_scale_factor"):
            m.recompute_scale_factor = None  # torch 1.11.0 compatibility

    # Return model and ckpt
    return model, ckpt


def parse_model(d, ch, verbose=True):  # model_dict, input_channels(3)
    """
    Parse a YOLO model.yaml dictionary into a PyTorch model.

    Args:
        d (dict): Model dictionary.
        ch (int): Input channels.
        verbose (bool): Whether to print model details.

    Returns:
        (tuple): Tuple containing the PyTorch model and sorted list of output layers.
    """
    import ast

    # Args
    legacy = True  # backward compatibility for v3/v5/v8/v9 models
    max_channels = float("inf")
    nc, act, scales = (d.get(x) for x in ("nc", "activation", "scales"))
    depth, width, kpt_shape = (d.get(x, 1.0) for x in ("depth_multiple", "width_multiple", "kpt_shape"))
    if scales:
        scale = d.get("scale")
        if not scale:
            scale = tuple(scales.keys())[0]
            LOGGER.warning(f"WARNING ⚠️ no model scale passed. Assuming scale='{scale}'.")
        depth, width, max_channels = scales[scale]

    if act:
        Conv.default_act = eval(act)  # redefine default activation, i.e. Conv.default_act = torch.nn.SiLU()
        if verbose:
            LOGGER.info(f"{colorstr('activation:')} {act}")  # print

    if verbose:
        LOGGER.info(f"\n{'':>3}{'from':>20}{'n':>3}{'params':>10}  {'module':<45}{'arguments':<30}")
    ch = [ch]
    layers, save, c2 = [], [], ch[-1]  # layers, savelist, ch out
    base_modules = frozenset(
        {
            Classify,
            Conv,
            ConvTranspose,
            GhostConv,
            Bottleneck,
            GhostBottleneck,
            SPP,
            SPPF,
            C2fPSA,
            C2PSA,
            DWConv,
            Focus,
            BottleneckCSP,
            C1,
            C2,
            C2f,
            C3k2,
            C3K2_FE,
            RepNCSPELAN4,
            ELAN1,
            ADown,
            AConv,
            SPPELAN,
            C2fAttn,
            C3,
            C3TR,
            C3Ghost,
            torch.nn.ConvTranspose2d,
            DWConvTranspose2d,
            C3x,
            RepC3,
            PSA,
            SCDown,
            C2fCIB,
            A2C2f,
        }
    )
    repeat_modules = frozenset(  # modules with 'repeat' arguments
        {
            BottleneckCSP,
            C1,
            C2,
            C2f,
            C3k2,
            C3K2_FE,
            C2fAttn,
            C3,
            C3TR,
            C3Ghost,
            C3x,
            RepC3,
            C2fPSA,
            C2fCIB,
            C2PSA,
            A2C2f,
        }
    )
    for i, (f, n, m, args) in enumerate(d["backbone"] + d["head"]):  # from, number, module, args
        m = (
            getattr(torch.nn, m[3:])
            if "nn." in m
            else getattr(__import__("torchvision").ops, m[16:])
            if "torchvision.ops." in m
            else globals()[m]
        )  # get module
        for j, a in enumerate(args):
            if isinstance(a, str):
                with contextlib.suppress(ValueError):
                    args[j] = locals()[a] if a in locals() else ast.literal_eval(a)
        n = n_ = max(round(n * depth), 1) if n > 1 else n  # depth gain
        if m in base_modules:
            c1, c2 = ch[f], args[0]
            if c2 != nc:  # if c2 not equal to number of classes (i.e. for Classify() output)
                c2 = make_divisible(min(c2, max_channels) * width, 8)
            if m is C2fAttn:  # set 1) embed channels and 2) num heads
                args[1] = make_divisible(min(args[1], max_channels // 2) * width, 8)
                args[2] = int(max(round(min(args[2], max_channels // 2 // 32)) * width, 1) if args[2] > 1 else args[2])

            args = [c1, c2, *args[1:]]
            if m in repeat_modules:
                args.insert(2, n)  # number of repeats
                n = 1
            if m is C3k2:  # for M/L/X sizes
                legacy = False
                if scale in "mlx":
                    args[3] = True
            if m is A2C2f:
                legacy = False
                if scale in "lx":  # for L/X sizes
                    args.extend((True, 1.2))
        elif m is AIFI:
            args = [ch[f], *args]
        elif m in frozenset({HGStem, HGBlock}):
            c1, cm, c2 = ch[f], args[0], args[1]
            args = [c1, cm, c2, *args[2:]]
            if m is HGBlock:
                args.insert(4, n)  # number of repeats
                n = 1
        elif m is ResNetLayer:
            c2 = args[1] if args[3] else args[1] * 4
        elif m is torch.nn.BatchNorm2d:
            args = [ch[f]]
        elif m is Concat:
            c2 = sum(ch[x] for x in f)
        # 添加bifpn_concat结构
        elif m in [Concat, BiFPN_ConcatN]:
            c2 = sum(ch[x] for x in f)
        elif m in frozenset({Detect, WorldDetect, Segment, Pose, OBB, ImagePoolingAttn, v10Detect}):
            args.append([ch[x] for x in f])
            if m is Segment:
                args[2] = make_divisible(min(args[2], max_channels) * width, 8)
            if m in {Detect, Segment, Pose, OBB}:
                m.legacy = legacy
        elif m is RTDETRDecoder:  # special case, channels arg must be passed in index 1
            args.insert(1, [ch[x] for x in f])
        elif m is CBLinear:
            c2 = args[0]
            c1 = ch[f]
            args = [c1, c2, *args[1:]]
        elif m is CBFuse:
            c2 = ch[f[-1]]
        elif m in frozenset({TorchVision, Index}):
            c2 = args[0]
            c1 = ch[f]
            args = [*args[1:]]
            
        else:
            c2 = ch[f]

        m_ = torch.nn.Sequential(*(m(*args) for _ in range(n))) if n > 1 else m(*args)  # module
        t = str(m)[8:-2].replace("__main__.", "")  # module type
        m_.np = sum(x.numel() for x in m_.parameters())  # number params
        m_.i, m_.f, m_.type = i, f, t  # attach index, 'from' index, type
        if verbose:
            LOGGER.info(f"{i:>3}{str(f):>20}{n_:>3}{m_.np:10.0f}  {t:<45}{str(args):<30}")  # print
        save.extend(x % i for x in ([f] if isinstance(f, int) else f) if x != -1)  # append to savelist
        layers.append(m_)
        if i == 0:
            ch = []
        ch.append(c2)
    return torch.nn.Sequential(*layers), sorted(save)


def yaml_model_load(path):
    """
    Load a YOLOv8 model from a YAML file.

    Args:
        path (str | Path): Path to the YAML file.

    Returns:
        (dict): Model dictionary.
    """
    path = Path(path)
    if path.stem in (f"yolov{d}{x}6" for x in "nsmlx" for d in (5, 8)):
        new_stem = re.sub(r"(\d+)([nslmx])6(.+)?$", r"\1\2-p6\3", path.stem)
        LOGGER.warning(f"Ultralytics YOLO P6 models now use -p6 suffix. Renaming {path.stem} to {new_stem}.")
        path = path.with_name(new_stem + path.suffix)

    unified_path = re.sub(r"(\d+)([nslmx])(.+)?$", r"\1\3", str(path))  # i.e. yolov8x.yaml -> yolov8.yaml
    yaml_file = check_yaml(unified_path, hard=False) or check_yaml(path)
    d = YAML.load(yaml_file)  # model dict
    d["scale"] = guess_model_scale(path)
    d["yaml_file"] = str(path)
    return d


def guess_model_scale(model_path):
    """
    Extract the size character n, s, m, l, or x of the model's scale from the model path.

    Args:
        model_path (str | Path): The path to the YOLO model's YAML file.

    Returns:
        (str): The size character of the model's scale (n, s, m, l, or x).
    """
    try:
        return re.search(r"yolo(e-)?[v]?\d+([nslmx])", Path(model_path).stem).group(2)  # noqa
    except AttributeError:
        return ""


def guess_model_task(model):
    """
    Guess the task of a PyTorch model from its architecture or configuration.

    Args:
        model (torch.nn.Module | dict): PyTorch model or model configuration in YAML format.

    Returns:
        (str): Task of the model ('detect', 'segment', 'classify', 'pose', 'obb').
    """

    def cfg2task(cfg):
        """Guess from YAML dictionary."""
        m = cfg["head"][-1][-2].lower()  # output module name
        if m in {"classify", "classifier", "cls", "fc"}:
            return "classify"
        if "detect" in m:
            return "detect"
        if "segment" in m:
            return "segment"
        if m == "pose":
            return "pose"
        if m == "obb":
            return "obb"

    # Guess from model cfg
    if isinstance(model, dict):
        with contextlib.suppress(Exception):
            return cfg2task(model)
    # Guess from PyTorch model
    if isinstance(model, torch.nn.Module):  # PyTorch model
        for x in "model.args", "model.model.args", "model.model.model.args":
            with contextlib.suppress(Exception):
                return eval(x)["task"]
        for x in "model.yaml", "model.model.yaml", "model.model.model.yaml":
            with contextlib.suppress(Exception):
                return cfg2task(eval(x))
        for m in model.modules():
            if isinstance(m, (Segment, YOLOESegment)):
                return "segment"
            elif isinstance(m, Classify):
                return "classify"
            elif isinstance(m, Pose):
                return "pose"
            elif isinstance(m, OBB):
                return "obb"
            elif isinstance(m, (Detect, WorldDetect, YOLOEDetect, v10Detect)):
                return "detect"

    # Guess from model filename
    if isinstance(model, (str, Path)):
        model = Path(model)
        if "-seg" in model.stem or "segment" in model.parts:
            return "segment"
        elif "-cls" in model.stem or "classify" in model.parts:
            return "classify"
        elif "-pose" in model.stem or "pose" in model.parts:
            return "pose"
        elif "-obb" in model.stem or "obb" in model.parts:
            return "obb"
        elif "detect" in model.parts:
            return "detect"

    # Unable to determine task from model
    LOGGER.warning(
        "Unable to automatically guess model task, assuming 'task=detect'. "
        "Explicitly define task for your model, i.e. 'task=detect', 'segment', 'classify','pose' or 'obb'."
    )
    return "detect"  # assume detect<|MERGE_RESOLUTION|>--- conflicted
+++ resolved
@@ -11,11 +11,8 @@
 import torch
 import torch.nn as nn
 
-<<<<<<< HEAD
 
 from ultralytics.nn.modules.conv import BiFPN_ConcatN, BiFPN
-=======
->>>>>>> a3991514
 from ultralytics.nn.autobackend import check_class_names
 from ultralytics.nn.modules import (
     AIFI,
