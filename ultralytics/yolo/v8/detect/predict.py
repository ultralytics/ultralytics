--- conflicted
+++ resolved
@@ -30,20 +30,15 @@
         results = []
         for i, pred in enumerate(preds):
             orig_img = orig_imgs[i] if isinstance(orig_imgs, list) else orig_imgs
-<<<<<<< HEAD
-            shape = orig_img.shape
-            pred[:, :4] = ops.scale_boxes(img.shape[2:], pred[:, :4], shape).round()
+
+            if not isinstance(orig_imgs, torch.Tensor):
+                pred[:, :4] = ops.scale_boxes(img.shape[2:], pred[:, :4], orig_img.shape)
 
             if len(self.batch) == 5:
                 path, _, _, _, _ = self.batch
             else:
                 path, _, _, _, _, _ = self.batch
 
-=======
-            if not isinstance(orig_imgs, torch.Tensor):
-                pred[:, :4] = ops.scale_boxes(img.shape[2:], pred[:, :4], orig_img.shape)
-            path, _, _, _, _ = self.batch
->>>>>>> 9e58c32c
             img_path = path[i] if isinstance(path, list) else path
             results.append(Results(orig_img=orig_img, path=img_path, names=self.model.names, boxes=pred))
         return results
