# Ultralytics 🚀 AGPL-3.0 License - https://ultralytics.com/license
"""
Export a YOLO PyTorch model to other formats. TensorFlow exports authored by https://github.com/zldrobit.

Format                  | `format=argument`         | Model
---                     | ---                       | ---
PyTorch                 | -                         | yolo11n.pt
TorchScript             | `torchscript`             | yolo11n.torchscript
ONNX                    | `onnx`                    | yolo11n.onnx
OpenVINO                | `openvino`                | yolo11n_openvino_model/
TensorRT                | `engine`                  | yolo11n.engine
CoreML                  | `coreml`                  | yolo11n.mlpackage
TensorFlow SavedModel   | `saved_model`             | yolo11n_saved_model/
TensorFlow GraphDef     | `pb`                      | yolo11n.pb
TensorFlow Lite         | `tflite`                  | yolo11n.tflite
TensorFlow Edge TPU     | `edgetpu`                 | yolo11n_edgetpu.tflite
TensorFlow.js           | `tfjs`                    | yolo11n_web_model/
PaddlePaddle            | `paddle`                  | yolo11n_paddle_model/
MNN                     | `mnn`                     | yolo11n.mnn
NCNN                    | `ncnn`                    | yolo11n_ncnn_model/
IMX                     | `imx`                     | yolo11n_imx_model/
RKNN                    | `rknn`                    | yolo11n_rknn_model/

Requirements:
    $ pip install "ultralytics[export]"

Python:
    from ultralytics import YOLO
    model = YOLO('yolo11n.pt')
    results = model.export(format='onnx')

CLI:
    $ yolo mode=export model=yolo11n.pt format=onnx

Inference:
    $ yolo predict model=yolo11n.pt                 # PyTorch
                         yolo11n.torchscript        # TorchScript
                         yolo11n.onnx               # ONNX Runtime or OpenCV DNN with dnn=True
                         yolo11n_openvino_model     # OpenVINO
                         yolo11n.engine             # TensorRT
                         yolo11n.mlpackage          # CoreML (macOS-only)
                         yolo11n_saved_model        # TensorFlow SavedModel
                         yolo11n.pb                 # TensorFlow GraphDef
                         yolo11n.tflite             # TensorFlow Lite
                         yolo11n_edgetpu.tflite     # TensorFlow Edge TPU
                         yolo11n_paddle_model       # PaddlePaddle
                         yolo11n.mnn                # MNN
                         yolo11n_ncnn_model         # NCNN
                         yolo11n_imx_model          # IMX
                         yolo11n_rknn_model         # RKNN

TensorFlow.js:
    $ cd .. && git clone https://github.com/zldrobit/tfjs-yolov5-example.git && cd tfjs-yolov5-example
    $ npm install
    $ ln -s ../../yolo11n_web_model public/yolo11n_web_model
    $ npm start
"""

import json
import os
import re
import shutil
import subprocess
import time
import warnings
from copy import deepcopy
from datetime import datetime
from pathlib import Path

import numpy as np
import torch

from ultralytics import __version__
from ultralytics.cfg import TASK2DATA, get_cfg
from ultralytics.data import build_dataloader
from ultralytics.data.dataset import YOLODataset
from ultralytics.data.utils import check_cls_dataset, check_det_dataset
from ultralytics.nn.autobackend import check_class_names, default_class_names
from ultralytics.nn.modules import C2f, Classify, Detect, RTDETRDecoder
from ultralytics.nn.tasks import ClassificationModel, DetectionModel, SegmentationModel, WorldModel
from ultralytics.utils import (
    ARM64,
    DEFAULT_CFG,
    IS_COLAB,
    IS_JETSON,
    LINUX,
    LOGGER,
    MACOS,
    MACOS_VERSION,
    RKNN_CHIPS,
    ROOT,
    SETTINGS,
    TORCH_VERSION,
    WINDOWS,
    YAML,
    callbacks,
    colorstr,
    get_default_args,
)
from ultralytics.utils.checks import (
    check_imgsz,
    check_is_path_safe,
    check_requirements,
    check_version,
    is_intel,
    is_sudo_available,
)
from ultralytics.utils.downloads import attempt_download_asset, get_github_assets, safe_download
from ultralytics.utils.export import onnx2engine, torch2imx, torch2onnx
from ultralytics.utils.files import file_size, spaces_in_path
from ultralytics.utils.metrics import batch_probiou
from ultralytics.utils.nms import TorchNMS
from ultralytics.utils.ops import Profile
from ultralytics.utils.patches import arange_patch
from ultralytics.utils.torch_utils import TORCH_1_11, TORCH_1_13, TORCH_2_1, TORCH_2_4, select_device


def export_formats():
    """Return a dictionary of Ultralytics YOLO export formats."""
    x = [
        ["PyTorch", "-", ".pt", True, True, []],
        ["TorchScript", "torchscript", ".torchscript", True, True, ["batch", "optimize", "half", "nms", "dynamic"]],
        ["ONNX", "onnx", ".onnx", True, True, ["batch", "dynamic", "half", "opset", "simplify", "nms"]],
        [
            "OpenVINO",
            "openvino",
            "_openvino_model",
            True,
            False,
            ["batch", "dynamic", "half", "int8", "nms", "fraction"],
        ],
        [
            "TensorRT",
            "engine",
            ".engine",
            False,
            True,
            ["batch", "dynamic", "half", "int8", "simplify", "nms", "fraction"],
        ],
        ["CoreML", "coreml", ".mlpackage", True, False, ["batch", "dynamic", "half", "int8", "nms"]],
        ["TensorFlow SavedModel", "saved_model", "_saved_model", True, True, ["batch", "int8", "keras", "nms"]],
        ["TensorFlow GraphDef", "pb", ".pb", True, True, ["batch"]],
        ["TensorFlow Lite", "tflite", ".tflite", True, False, ["batch", "half", "int8", "nms", "fraction"]],
        ["TensorFlow Edge TPU", "edgetpu", "_edgetpu.tflite", True, False, []],
        ["TensorFlow.js", "tfjs", "_web_model", True, False, ["batch", "half", "int8", "nms"]],
        ["PaddlePaddle", "paddle", "_paddle_model", True, True, ["batch"]],
        ["MNN", "mnn", ".mnn", True, True, ["batch", "half", "int8"]],
        ["NCNN", "ncnn", "_ncnn_model", True, True, ["batch", "half"]],
        ["IMX", "imx", "_imx_model", True, True, ["int8", "fraction", "nms"]],
        ["RKNN", "rknn", "_rknn_model", False, False, ["batch", "name"]],
    ]
    return dict(zip(["Format", "Argument", "Suffix", "CPU", "GPU", "Arguments"], zip(*x)))


def best_onnx_opset(onnx, cuda=False) -> int:
    """Return max ONNX opset for this torch version with ONNX fallback."""
    version = ".".join(TORCH_VERSION.split(".")[:2])
    if TORCH_2_4:  # _constants.ONNX_MAX_OPSET first defined in torch 1.13
        opset = torch.onnx.utils._constants.ONNX_MAX_OPSET - 1  # use second-latest version for safety
        if cuda:
            opset -= 2  # fix CUDA ONNXRuntime NMS squeeze op errors
    else:
        opset = {
            "1.8": 12,
            "1.9": 12,
            "1.10": 13,
            "1.11": 14,
            "1.12": 15,
            "1.13": 17,
            "2.0": 17,  # reduced from 18 to fix ONNX errors
            "2.1": 17,  # reduced from 19
            "2.2": 17,  # reduced from 19
            "2.3": 17,  # reduced from 19
            "2.4": 20,
            "2.5": 20,
            "2.6": 20,
            "2.7": 20,
            "2.8": 23,
        }.get(version, 12)
    return min(opset, onnx.defs.onnx_opset_version())


def validate_args(format, passed_args, valid_args):
    """
    Validate arguments based on the export format.

    Args:
        format (str): The export format.
        passed_args (Namespace): The arguments used during export.
        valid_args (list): List of valid arguments for the format.

    Raises:
        AssertionError: If an unsupported argument is used, or if the format lacks supported argument listings.
    """
    export_args = ["half", "int8", "dynamic", "keras", "nms", "batch", "fraction"]

    assert valid_args is not None, f"ERROR ❌️ valid arguments for '{format}' not listed."
    custom = {"batch": 1, "data": None, "device": None}  # exporter defaults
    default_args = get_cfg(DEFAULT_CFG, custom)
    for arg in export_args:
        not_default = getattr(passed_args, arg, None) != getattr(default_args, arg, None)
        if not_default:
            assert arg in valid_args, f"ERROR ❌️ argument '{arg}' is not supported for format='{format}'"


def gd_outputs(gd):
    """Return TensorFlow GraphDef model output node names."""
    name_list, input_list = [], []
    for node in gd.node:  # tensorflow.core.framework.node_def_pb2.NodeDef
        name_list.append(node.name)
        input_list.extend(node.input)
    return sorted(f"{x}:0" for x in list(set(name_list) - set(input_list)) if not x.startswith("NoOp"))


def try_export(inner_func):
    """YOLO export decorator, i.e. @try_export."""
    inner_args = get_default_args(inner_func)

    def outer_func(*args, **kwargs):
        """Export a model."""
        prefix = inner_args["prefix"]
        dt = 0.0
        try:
            with Profile() as dt:
                f = inner_func(*args, **kwargs)  # exported file/dir or tuple of (file/dir, *)
            path = f if isinstance(f, (str, Path)) else f[0]
            mb = file_size(path)
            assert mb > 0.0, "0.0 MB output model size"
            LOGGER.info(f"{prefix} export success ✅ {dt.t:.1f}s, saved as '{path}' ({mb:.1f} MB)")
            return f
        except Exception as e:
            LOGGER.error(f"{prefix} export failure {dt.t:.1f}s: {e}")
            raise e

    return outer_func


class Exporter:
    """
    A class for exporting YOLO models to various formats.

    This class provides functionality to export YOLO models to different formats including ONNX, TensorRT, CoreML,
    TensorFlow, and others. It handles format validation, device selection, model preparation, and the actual export
    process for each supported format.

    Attributes:
        args (SimpleNamespace): Configuration arguments for the exporter.
        callbacks (dict): Dictionary of callback functions for different export events.
        im (torch.Tensor): Input tensor for model inference during export.
        model (torch.nn.Module): The YOLO model to be exported.
        file (Path): Path to the model file being exported.
        output_shape (tuple): Shape of the model output tensor(s).
        pretty_name (str): Formatted model name for display purposes.
        metadata (dict): Model metadata including description, author, version, etc.
        device (torch.device): Device on which the model is loaded.
        imgsz (tuple): Input image size for the model.

    Methods:
        __call__: Main export method that handles the export process.
        get_int8_calibration_dataloader: Build dataloader for INT8 calibration.
        export_torchscript: Export model to TorchScript format.
        export_onnx: Export model to ONNX format.
        export_openvino: Export model to OpenVINO format.
        export_paddle: Export model to PaddlePaddle format.
        export_mnn: Export model to MNN format.
        export_ncnn: Export model to NCNN format.
        export_coreml: Export model to CoreML format.
        export_engine: Export model to TensorRT format.
        export_saved_model: Export model to TensorFlow SavedModel format.
        export_pb: Export model to TensorFlow GraphDef format.
        export_tflite: Export model to TensorFlow Lite format.
        export_edgetpu: Export model to Edge TPU format.
        export_tfjs: Export model to TensorFlow.js format.
        export_rknn: Export model to RKNN format.
        export_imx: Export model to IMX format.

    Examples:
        Export a YOLOv8 model to ONNX format
        >>> from ultralytics.engine.exporter import Exporter
        >>> exporter = Exporter()
        >>> exporter(model="yolov8n.pt")  # exports to yolov8n.onnx

        Export with specific arguments
        >>> args = {"format": "onnx", "dynamic": True, "half": True}
        >>> exporter = Exporter(overrides=args)
        >>> exporter(model="yolov8n.pt")
    """

    def __init__(self, cfg=DEFAULT_CFG, overrides=None, _callbacks=None):
        """
        Initialize the Exporter class.

        Args:
            cfg (str, optional): Path to a configuration file.
            overrides (dict, optional): Configuration overrides.
            _callbacks (dict, optional): Dictionary of callback functions.
        """
        self.args = get_cfg(cfg, overrides)
        self.callbacks = _callbacks or callbacks.get_default_callbacks()
        callbacks.add_integration_callbacks(self)

    def __call__(self, model=None) -> str:
        """Return list of exported files/dirs after running callbacks."""
        t = time.time()
        fmt = self.args.format.lower()  # to lowercase
        if fmt in {"tensorrt", "trt"}:  # 'engine' aliases
            fmt = "engine"
        if fmt in {"mlmodel", "mlpackage", "mlprogram", "apple", "ios", "coreml"}:  # 'coreml' aliases
            fmt = "coreml"
        fmts_dict = export_formats()
        fmts = tuple(fmts_dict["Argument"][1:])  # available export formats
        if fmt not in fmts:
            import difflib

            # Get the closest match if format is invalid
            matches = difflib.get_close_matches(fmt, fmts, n=1, cutoff=0.6)  # 60% similarity required to match
            if not matches:
                msg = "Model is already in PyTorch format." if fmt == "pt" else f"Invalid export format='{fmt}'."
                raise ValueError(f"{msg} Valid formats are {fmts}")
            LOGGER.warning(f"Invalid export format='{fmt}', updating to format='{matches[0]}'")
            fmt = matches[0]
        flags = [x == fmt for x in fmts]
        if sum(flags) != 1:
            raise ValueError(f"Invalid export format='{fmt}'. Valid formats are {fmts}")
        (jit, onnx, xml, engine, coreml, saved_model, pb, tflite, edgetpu, tfjs, paddle, mnn, ncnn, imx, rknn) = (
            flags  # export booleans
        )

        is_tf_format = any((saved_model, pb, tflite, edgetpu, tfjs))

        # Device
        dla = None
        if engine and self.args.device is None:
            LOGGER.warning("TensorRT requires GPU export, automatically assigning device=0")
            self.args.device = "0"
        if engine and "dla" in str(self.args.device):  # convert int/list to str first
            dla = self.args.device.rsplit(":", 1)[-1]
            self.args.device = "0"  # update device to "0"
            assert dla in {"0", "1"}, f"Expected self.args.device='dla:0' or 'dla:1, but got {self.args.device}."
        if imx and self.args.device is None and torch.cuda.is_available():
            LOGGER.warning("Exporting on CPU while CUDA is available, setting device=0 for faster export on GPU.")
            self.args.device = "0"  # update device to "0"
        self.device = select_device("cpu" if self.args.device is None else self.args.device)

        # Argument compatibility checks
        fmt_keys = fmts_dict["Arguments"][flags.index(True) + 1]
        validate_args(fmt, self.args, fmt_keys)
        if imx:
            if not self.args.int8:
                LOGGER.warning("IMX export requires int8=True, setting int8=True.")
                self.args.int8 = True
            if not self.args.nms and model.task in {"detect", "pose"}:
                LOGGER.warning("IMX export requires nms=True, setting nms=True.")
                self.args.nms = True
            if model.task not in {"detect", "pose", "classify"}:
                raise ValueError("IMX export only supported for detection and pose estimation models.")
        if not hasattr(model, "names"):
            model.names = default_class_names()
        model.names = check_class_names(model.names)
        if self.args.half and self.args.int8:
            LOGGER.warning("half=True and int8=True are mutually exclusive, setting half=False.")
            self.args.half = False
        if self.args.half and (onnx or jit) and self.device.type == "cpu":
            LOGGER.warning("half=True only compatible with GPU export, i.e. use device=0, setting half=False.")
            self.args.half = False
        self.imgsz = check_imgsz(self.args.imgsz, stride=model.stride, min_dim=2)  # check image size
        if self.args.optimize:
            assert not ncnn, "optimize=True not compatible with format='ncnn', i.e. use optimize=False"
            assert self.device.type == "cpu", "optimize=True not compatible with cuda devices, i.e. use device='cpu'"
        if rknn:
            if not self.args.name:
                LOGGER.warning(
                    "Rockchip RKNN export requires a missing 'name' arg for processor type. "
                    "Using default name='rk3588'."
                )
                self.args.name = "rk3588"
            self.args.name = self.args.name.lower()
            assert self.args.name in RKNN_CHIPS, (
                f"Invalid processor name '{self.args.name}' for Rockchip RKNN export. Valid names are {RKNN_CHIPS}."
            )
        if self.args.int8 and tflite:
            assert not getattr(model, "end2end", False), "TFLite INT8 export not supported for end2end models."
        if self.args.nms:
            assert not isinstance(model, ClassificationModel), "'nms=True' is not valid for classification models."
            assert not tflite or not ARM64 or not LINUX, "TFLite export with NMS unsupported on ARM64 Linux"
            assert not is_tf_format or TORCH_1_13, "TensorFlow exports with NMS require torch>=1.13"
            assert not onnx or TORCH_1_13, "ONNX export with NMS requires torch>=1.13"
            if getattr(model, "end2end", False):
                LOGGER.warning("'nms=True' is not available for end2end models. Forcing 'nms=False'.")
                self.args.nms = False
            self.args.conf = self.args.conf or 0.25  # set conf default value for nms export
        if (engine or coreml or self.args.nms) and self.args.dynamic and self.args.batch == 1:
            LOGGER.warning(
                f"'dynamic=True' model with '{'nms=True' if self.args.nms else f'format={self.args.format}'}' requires max batch size, i.e. 'batch=16'"
            )
        if edgetpu:
            if not LINUX or ARM64:
                raise SystemError(
                    "Edge TPU export only supported on non-aarch64 Linux. See https://coral.ai/docs/edgetpu/compiler"
                )
            elif self.args.batch != 1:  # see github.com/ultralytics/ultralytics/pull/13420
                LOGGER.warning("Edge TPU export requires batch size 1, setting batch=1.")
                self.args.batch = 1
        if isinstance(model, WorldModel):
            LOGGER.warning(
                "YOLOWorld (original version) export is not supported to any format. "
                "YOLOWorldv2 models (i.e. 'yolov8s-worldv2.pt') only support export to "
                "(torchscript, onnx, openvino, engine, coreml) formats. "
                "See https://docs.ultralytics.com/models/yolo-world for details."
            )
            model.clip_model = None  # openvino int8 export error: https://github.com/ultralytics/ultralytics/pull/18445
        if self.args.int8 and not self.args.data:
            self.args.data = DEFAULT_CFG.data or TASK2DATA[getattr(model, "task", "detect")]  # assign default data
            LOGGER.warning(
                f"INT8 export requires a missing 'data' arg for calibration. Using default 'data={self.args.data}'."
            )
        if tfjs and (ARM64 and LINUX):
            raise SystemError("TF.js exports are not currently supported on ARM64 Linux")
        # Recommend OpenVINO if export and Intel CPU
        if SETTINGS.get("openvino_msg"):
            if is_intel():
                LOGGER.info(
                    "💡 ProTip: Export to OpenVINO format for best performance on Intel hardware."
                    " Learn more at https://docs.ultralytics.com/integrations/openvino/"
                )
            SETTINGS["openvino_msg"] = False

        # Input
        im = torch.zeros(self.args.batch, model.yaml.get("channels", 3), *self.imgsz).to(self.device)
        file = Path(
            getattr(model, "pt_path", None) or getattr(model, "yaml_file", None) or model.yaml.get("yaml_file", "")
        )
        if file.suffix in {".yaml", ".yml"}:
            file = Path(file.name)

        # Update model
        model = deepcopy(model).to(self.device)
        for p in model.parameters():
            p.requires_grad = False
        model.eval()
        model.float()
        model = model.fuse()

        if imx:
            from ultralytics.utils.export.imx import FXModel

            model = FXModel(model, self.imgsz)
        for m in model.modules():
            if isinstance(m, Classify):
                m.export = True
            if isinstance(m, (Detect, RTDETRDecoder)):  # includes all Detect subclasses like Segment, Pose, OBB
                m.dynamic = self.args.dynamic
                m.export = True
                m.format = self.args.format
                m.max_det = self.args.max_det
                m.xyxy = self.args.nms and not coreml
                if hasattr(model, "pe") and hasattr(m, "fuse"):  # for YOLOE models
                    m.fuse(model.pe.to(self.device))
            elif isinstance(m, C2f) and not is_tf_format:
                # EdgeTPU does not support FlexSplitV while split provides cleaner ONNX graph
                m.forward = m.forward_split

        y = None
        for _ in range(2):  # dry runs
            y = NMSModel(model, self.args)(im) if self.args.nms and not coreml and not imx else model(im)
        if self.args.half and (onnx or jit) and self.device.type != "cpu":
            im, model = im.half(), model.half()  # to FP16

        # Filter warnings
        warnings.filterwarnings("ignore", category=torch.jit.TracerWarning)  # suppress TracerWarning
        warnings.filterwarnings("ignore", category=UserWarning)  # suppress shape prim::Constant missing ONNX warning
        warnings.filterwarnings("ignore", category=DeprecationWarning)  # suppress CoreML np.bool deprecation warning

        # Assign
        self.im = im
        self.model = model
        self.file = file
        self.output_shape = (
            tuple(y.shape)
            if isinstance(y, torch.Tensor)
            else tuple(tuple(x.shape if isinstance(x, torch.Tensor) else []) for x in y)
        )
        self.pretty_name = Path(self.model.yaml.get("yaml_file", self.file)).stem.replace("yolo", "YOLO")
        data = model.args["data"] if hasattr(model, "args") and isinstance(model.args, dict) else ""
        description = f"Ultralytics {self.pretty_name} model {f'trained on {data}' if data else ''}"
        self.metadata = {
            "description": description,
            "author": "Ultralytics",
            "date": datetime.now().isoformat(),
            "version": __version__,
            "license": "AGPL-3.0 License (https://ultralytics.com/license)",
            "docs": "https://docs.ultralytics.com",
            "stride": int(max(model.stride)),
            "task": model.task,
            "batch": self.args.batch,
            "imgsz": self.imgsz,
            "names": model.names,
            "args": {k: v for k, v in self.args if k in fmt_keys},
            "channels": model.yaml.get("channels", 3),
        }  # model metadata
        if dla is not None:
            self.metadata["dla"] = dla  # make sure `AutoBackend` uses correct dla device if it has one
        if model.task == "pose":
            self.metadata["kpt_shape"] = model.model[-1].kpt_shape

        LOGGER.info(
            f"\n{colorstr('PyTorch:')} starting from '{file}' with input shape {tuple(im.shape)} BCHW and "
            f"output shape(s) {self.output_shape} ({file_size(file):.1f} MB)"
        )
        self.run_callbacks("on_export_start")
        # Exports
        f = [""] * len(fmts)  # exported filenames
        if jit:  # TorchScript
            f[0] = self.export_torchscript()
        if engine:  # TensorRT required before ONNX
            f[1] = self.export_engine(dla=dla)
        if onnx or ncnn:  # ONNX
            f[2] = self.export_onnx()
        if xml:  # OpenVINO
            f[3] = self.export_openvino()
        if coreml:  # CoreML
            f[4] = self.export_coreml()
        if is_tf_format:  # TensorFlow formats
            self.args.int8 |= edgetpu
            f[5], keras_model = self.export_saved_model()
            if pb or tfjs:  # pb prerequisite to tfjs
                f[6] = self.export_pb(keras_model=keras_model)
            if tflite:
                f[7] = self.export_tflite()
            if edgetpu:
                f[8] = self.export_edgetpu(tflite_model=Path(f[5]) / f"{self.file.stem}_full_integer_quant.tflite")
            if tfjs:
                f[9] = self.export_tfjs()
        if paddle:  # PaddlePaddle
            f[10] = self.export_paddle()
        if mnn:  # MNN
            f[11] = self.export_mnn()
        if ncnn:  # NCNN
            f[12] = self.export_ncnn()
        if imx:
            f[13] = self.export_imx()
        if rknn:
            f[14] = self.export_rknn()

        # Finish
        f = [str(x) for x in f if x]  # filter out '' and None
        if any(f):
            f = str(Path(f[-1]))
            square = self.imgsz[0] == self.imgsz[1]
            s = (
                ""
                if square
                else f"WARNING ⚠️ non-PyTorch val requires square images, 'imgsz={self.imgsz}' will not "
                f"work. Use export 'imgsz={max(self.imgsz)}' if val is required."
            )
            imgsz = self.imgsz[0] if square else str(self.imgsz)[1:-1].replace(" ", "")
            predict_data = f"data={data}" if model.task == "segment" and pb else ""
            q = "int8" if self.args.int8 else "half" if self.args.half else ""  # quantization
            LOGGER.info(
                f"\nExport complete ({time.time() - t:.1f}s)"
                f"\nResults saved to {colorstr('bold', file.parent.resolve())}"
                f"\nPredict:         yolo predict task={model.task} model={f} imgsz={imgsz} {q} {predict_data}"
                f"\nValidate:        yolo val task={model.task} model={f} imgsz={imgsz} data={data} {q} {s}"
                f"\nVisualize:       https://netron.app"
            )

        self.run_callbacks("on_export_end")
        return f  # return list of exported files/dirs

    def get_int8_calibration_dataloader(self, prefix=""):
        """Build and return a dataloader for calibration of INT8 models."""
        LOGGER.info(f"{prefix} collecting INT8 calibration images from 'data={self.args.data}'")
        data = (check_cls_dataset if self.model.task == "classify" else check_det_dataset)(self.args.data)
        dataset = YOLODataset(
            data[self.args.split or "val"],
            data=data,
            fraction=self.args.fraction,
            task=self.model.task,
            imgsz=self.imgsz[0],
            augment=False,
            batch_size=self.args.batch,
        )
        n = len(dataset)
        if n < self.args.batch:
            raise ValueError(
                f"The calibration dataset ({n} images) must have at least as many images as the batch size "
                f"('batch={self.args.batch}')."
            )
        elif n < 300:
            LOGGER.warning(f"{prefix} >300 images recommended for INT8 calibration, found {n} images.")
        return build_dataloader(dataset, batch=self.args.batch, workers=0, drop_last=True)  # required for batch loading

    @try_export
    def export_torchscript(self, prefix=colorstr("TorchScript:")):
        """Export YOLO model to TorchScript format."""
        LOGGER.info(f"\n{prefix} starting export with torch {TORCH_VERSION}...")
        f = self.file.with_suffix(".torchscript")

        ts = torch.jit.trace(NMSModel(self.model, self.args) if self.args.nms else self.model, self.im, strict=False)
        extra_files = {"config.txt": json.dumps(self.metadata)}  # torch._C.ExtraFilesMap()
        if self.args.optimize:  # https://pytorch.org/tutorials/recipes/mobile_interpreter.html
            LOGGER.info(f"{prefix} optimizing for mobile...")
            from torch.utils.mobile_optimizer import optimize_for_mobile

            optimize_for_mobile(ts)._save_for_lite_interpreter(str(f), _extra_files=extra_files)
        else:
            ts.save(str(f), _extra_files=extra_files)
        return f

    @try_export
    def export_onnx(self, prefix=colorstr("ONNX:")):
        """Export YOLO model to ONNX format."""
        requirements = ["onnx>=1.12.0"]
        if self.args.simplify:
            requirements += ["onnxslim>=0.1.71", "onnxruntime" + ("-gpu" if torch.cuda.is_available() else "")]
        check_requirements(requirements)
        import onnx  # noqa

        opset = self.args.opset or best_onnx_opset(onnx, cuda="cuda" in self.device.type)
        LOGGER.info(f"\n{prefix} starting export with onnx {onnx.__version__} opset {opset}...")
        if self.args.nms:
            assert TORCH_1_13, f"'nms=True' ONNX export requires torch>=1.13 (found torch=={TORCH_VERSION})"

        f = str(self.file.with_suffix(".onnx"))
        output_names = ["output0", "output1"] if isinstance(self.model, SegmentationModel) else ["output0"]
        dynamic = self.args.dynamic
        if dynamic:
            dynamic = {"images": {0: "batch", 2: "height", 3: "width"}}  # shape(1,3,640,640)
            if isinstance(self.model, SegmentationModel):
                dynamic["output0"] = {0: "batch", 2: "anchors"}  # shape(1, 116, 8400)
                dynamic["output1"] = {0: "batch", 2: "mask_height", 3: "mask_width"}  # shape(1,32,160,160)
            elif isinstance(self.model, DetectionModel):
                dynamic["output0"] = {0: "batch", 2: "anchors"}  # shape(1, 84, 8400)
            if self.args.nms:  # only batch size is dynamic with NMS
                dynamic["output0"].pop(2)
        if self.args.nms and self.model.task == "obb":
            self.args.opset = opset  # for NMSModel

        with arange_patch(self.args):
            torch2onnx(
                NMSModel(self.model, self.args) if self.args.nms else self.model,
                self.im,
                f,
                opset=opset,
                input_names=["images"],
                output_names=output_names,
                dynamic=dynamic or None,
            )

        # Checks
        model_onnx = onnx.load(f)  # load onnx model

        # Simplify
        if self.args.simplify:
            try:
                import onnxslim

                LOGGER.info(f"{prefix} slimming with onnxslim {onnxslim.__version__}...")
                model_onnx = onnxslim.slim(model_onnx)

            except Exception as e:
                LOGGER.warning(f"{prefix} simplifier failure: {e}")

        # Metadata
        for k, v in self.metadata.items():
            meta = model_onnx.metadata_props.add()
            meta.key, meta.value = k, str(v)

        # IR version
        if getattr(model_onnx, "ir_version", 0) > 10:
            LOGGER.info(f"{prefix} limiting IR version {model_onnx.ir_version} to 10 for ONNXRuntime compatibility...")
            model_onnx.ir_version = 10

        onnx.save(model_onnx, f)
        return f

    @try_export
    def export_openvino(self, prefix=colorstr("OpenVINO:")):
        """Export YOLO model to OpenVINO format."""
        # OpenVINO <= 2025.1.0 error on macOS 15.4+: https://github.com/openvinotoolkit/openvino/issues/30023"
        check_requirements("openvino>=2025.2.0" if MACOS and MACOS_VERSION >= "15.4" else "openvino>=2024.0.0")
        import openvino as ov

        LOGGER.info(f"\n{prefix} starting export with openvino {ov.__version__}...")
        assert TORCH_2_1, f"OpenVINO export requires torch>=2.1 but torch=={TORCH_VERSION} is installed"
        ov_model = ov.convert_model(
            NMSModel(self.model, self.args) if self.args.nms else self.model,
            input=None if self.args.dynamic else [self.im.shape],
            example_input=self.im,
        )

        def serialize(ov_model, file):
            """Set RT info, serialize, and save metadata YAML."""
            ov_model.set_rt_info("YOLO", ["model_info", "model_type"])
            ov_model.set_rt_info(True, ["model_info", "reverse_input_channels"])
            ov_model.set_rt_info(114, ["model_info", "pad_value"])
            ov_model.set_rt_info([255.0], ["model_info", "scale_values"])
            ov_model.set_rt_info(self.args.iou, ["model_info", "iou_threshold"])
            ov_model.set_rt_info([v.replace(" ", "_") for v in self.model.names.values()], ["model_info", "labels"])
            if self.model.task != "classify":
                ov_model.set_rt_info("fit_to_window_letterbox", ["model_info", "resize_type"])

            ov.save_model(ov_model, file, compress_to_fp16=self.args.half)
            YAML.save(Path(file).parent / "metadata.yaml", self.metadata)  # add metadata.yaml

        if self.args.int8:
            fq = str(self.file).replace(self.file.suffix, f"_int8_openvino_model{os.sep}")
            fq_ov = str(Path(fq) / self.file.with_suffix(".xml").name)
            # INT8 requires nncf, nncf requires packaging>=23.2 https://github.com/openvinotoolkit/nncf/issues/3463
            check_requirements("packaging>=23.2")  # must be installed first to build nncf wheel
            check_requirements("nncf>=2.14.0")
            import nncf

            def transform_fn(data_item) -> np.ndarray:
                """Quantization transform function."""
                data_item: torch.Tensor = data_item["img"] if isinstance(data_item, dict) else data_item
                assert data_item.dtype == torch.uint8, "Input image must be uint8 for the quantization preprocessing"
                im = data_item.numpy().astype(np.float32) / 255.0  # uint8 to fp16/32 and 0-255 to 0.0-1.0
                return np.expand_dims(im, 0) if im.ndim == 3 else im

            # Generate calibration data for integer quantization
            ignored_scope = None
            if isinstance(self.model.model[-1], Detect):
                # Includes all Detect subclasses like Segment, Pose, OBB, WorldDetect, YOLOEDetect
                head_module_name = ".".join(list(self.model.named_modules())[-1][0].split(".")[:2])
                ignored_scope = nncf.IgnoredScope(  # ignore operations
                    patterns=[
                        f".*{head_module_name}/.*/Add",
                        f".*{head_module_name}/.*/Sub*",
                        f".*{head_module_name}/.*/Mul*",
                        f".*{head_module_name}/.*/Div*",
                        f".*{head_module_name}\\.dfl.*",
                    ],
                    types=["Sigmoid"],
                )

            quantized_ov_model = nncf.quantize(
                model=ov_model,
                calibration_dataset=nncf.Dataset(self.get_int8_calibration_dataloader(prefix), transform_fn),
                preset=nncf.QuantizationPreset.MIXED,
                ignored_scope=ignored_scope,
            )
            serialize(quantized_ov_model, fq_ov)
            return fq

        f = str(self.file).replace(self.file.suffix, f"_openvino_model{os.sep}")
        f_ov = str(Path(f) / self.file.with_suffix(".xml").name)

        serialize(ov_model, f_ov)
        return f

    @try_export
    def export_paddle(self, prefix=colorstr("PaddlePaddle:")):
        """Export YOLO model to PaddlePaddle format."""
        assert not IS_JETSON, "Jetson Paddle exports not supported yet"
        check_requirements(
            (
                "paddlepaddle-gpu"
                if torch.cuda.is_available()
                else "paddlepaddle==3.0.0"  # pin 3.0.0 for ARM64
                if ARM64
                else "paddlepaddle>=3.0.0",
                "x2paddle",
            )
        )
        import x2paddle  # noqa
        from x2paddle.convert import pytorch2paddle  # noqa

        LOGGER.info(f"\n{prefix} starting export with X2Paddle {x2paddle.__version__}...")
        f = str(self.file).replace(self.file.suffix, f"_paddle_model{os.sep}")

        pytorch2paddle(module=self.model, save_dir=f, jit_type="trace", input_examples=[self.im])  # export
        YAML.save(Path(f) / "metadata.yaml", self.metadata)  # add metadata.yaml
        return f

    @try_export
    def export_mnn(self, prefix=colorstr("MNN:")):
        """Export YOLO model to MNN format using MNN https://github.com/alibaba/MNN."""
        f_onnx = self.export_onnx()  # get onnx model first

        check_requirements("MNN>=2.9.6")
        import MNN  # noqa
        from MNN.tools import mnnconvert

        # Setup and checks
        LOGGER.info(f"\n{prefix} starting export with MNN {MNN.version()}...")
        assert Path(f_onnx).exists(), f"failed to export ONNX file: {f_onnx}"
        f = str(self.file.with_suffix(".mnn"))  # MNN model file
        args = ["", "-f", "ONNX", "--modelFile", f_onnx, "--MNNModel", f, "--bizCode", json.dumps(self.metadata)]
        if self.args.int8:
            args.extend(("--weightQuantBits", "8"))
        if self.args.half:
            args.append("--fp16")
        mnnconvert.convert(args)
        # remove scratch file for model convert optimize
        convert_scratch = Path(self.file.parent / ".__convert_external_data.bin")
        if convert_scratch.exists():
            convert_scratch.unlink()
        return f

    @try_export
    def export_ncnn(self, prefix=colorstr("NCNN:")):
        """Export YOLO model to NCNN format using PNNX https://github.com/pnnx/pnnx."""
        check_requirements("ncnn", cmds="--no-deps")  # no deps to avoid installing opencv-python
        import ncnn  # noqa

        LOGGER.info(f"\n{prefix} starting export with NCNN {ncnn.__version__}...")
        f = Path(str(self.file).replace(self.file.suffix, f"_ncnn_model{os.sep}"))
        f_onnx = self.file.with_suffix(".onnx")

        name = Path("pnnx.exe" if WINDOWS else "pnnx")  # PNNX filename
        pnnx = name if name.is_file() else (ROOT / name)
        if not pnnx.is_file():
            LOGGER.warning(
                f"{prefix} PNNX not found. Attempting to download binary file from "
                "https://github.com/pnnx/pnnx/.\nNote PNNX Binary file must be placed in current working directory "
                f"or in {ROOT}. See PNNX repo for full installation instructions."
            )
            system = "macos" if MACOS else "windows" if WINDOWS else "linux-aarch64" if ARM64 else "linux"
            try:
                release, assets = get_github_assets(repo="pnnx/pnnx")
                asset = [x for x in assets if f"{system}.zip" in x][0]
                assert isinstance(asset, str), "Unable to retrieve PNNX repo assets"  # i.e. pnnx-20250930-macos.zip
                LOGGER.info(f"{prefix} successfully found latest PNNX asset file {asset}")
            except Exception as e:
                release = "20250930"
                asset = f"pnnx-{release}-{system}.zip"
                LOGGER.warning(f"{prefix} PNNX GitHub assets not found: {e}, using default {asset}")
            unzip_dir = safe_download(f"https://github.com/pnnx/pnnx/releases/download/{release}/{asset}", delete=True)
            if check_is_path_safe(Path.cwd(), unzip_dir):  # avoid path traversal security vulnerability
                shutil.move(src=unzip_dir / name, dst=pnnx)  # move binary to ROOT
                pnnx.chmod(0o777)  # set read, write, and execute permissions for everyone
                shutil.rmtree(unzip_dir)  # delete unzip dir

        ncnn_args = [
            f"ncnnparam={f / 'model.ncnn.param'}",
            f"ncnnbin={f / 'model.ncnn.bin'}",
            f"ncnnpy={f / 'model_ncnn.py'}",
        ]

        pnnx_args = [
            f"pnnxparam={f / 'model.pnnx.param'}",
            f"pnnxbin={f / 'model.pnnx.bin'}",
            f"pnnxpy={f / 'model_pnnx.py'}",
            f"pnnxonnx={f / 'model.pnnx.onnx'}",
        ]

        cmd = [
            str(pnnx),
            str(f_onnx),
            *ncnn_args,
            *pnnx_args,
            f"fp16={int(self.args.half)}",
            f"device={self.device.type}",
            f'inputshape="{[self.args.batch, 3, *self.imgsz]}"',
        ]
        f.mkdir(exist_ok=True)  # make ncnn_model directory
        LOGGER.info(f"{prefix} running '{' '.join(cmd)}'")
        subprocess.run(cmd, check=True)

        # Remove debug files
        pnnx_files = [x.rsplit("=", 1)[-1] for x in pnnx_args]
        for f_debug in ("debug.bin", "debug.param", "debug2.bin", "debug2.param", *pnnx_files):
            Path(f_debug).unlink(missing_ok=True)

        YAML.save(f / "metadata.yaml", self.metadata)  # add metadata.yaml
        return str(f)

    @try_export
    def export_coreml(self, prefix=colorstr("CoreML:")):
        """Export YOLO model to CoreML format."""
        mlmodel = self.args.format.lower() == "mlmodel"  # legacy *.mlmodel export format requested
        check_requirements("coremltools>=8.0")
        import coremltools as ct  # noqa

        LOGGER.info(f"\n{prefix} starting export with coremltools {ct.__version__}...")
        assert not WINDOWS, "CoreML export is not supported on Windows, please run on macOS or Linux."
        assert TORCH_1_11, "CoreML export requires torch>=1.11"
        if self.args.batch > 1:
            assert self.args.dynamic, (
                "batch sizes > 1 are not supported without 'dynamic=True' for CoreML export. Please retry at 'dynamic=True'."
            )
        if self.args.dynamic:
            assert not self.args.nms, (
                "'nms=True' cannot be used together with 'dynamic=True' for CoreML export. Please disable one of them."
            )
            assert self.model.task != "classify", "'dynamic=True' is not supported for CoreML classification models."
        f = self.file.with_suffix(".mlmodel" if mlmodel else ".mlpackage")
        if f.is_dir():
            shutil.rmtree(f)

        classifier_config = None
        if self.model.task == "classify":
            classifier_config = ct.ClassifierConfig(list(self.model.names.values()))
            model = self.model
        elif self.model.task == "detect":
            model = IOSDetectModel(self.model, self.im, mlprogram=not mlmodel) if self.args.nms else self.model
        else:
            if self.args.nms:
                LOGGER.warning(f"{prefix} 'nms=True' is only available for Detect models like 'yolo11n.pt'.")
                # TODO CoreML Segment and Pose model pipelining
            model = self.model
        ts = torch.jit.trace(model.eval(), self.im, strict=False)  # TorchScript model

        if self.args.dynamic:
            input_shape = ct.Shape(
                shape=(
                    ct.RangeDim(lower_bound=1, upper_bound=self.args.batch, default=1),
                    self.im.shape[1],
                    ct.RangeDim(lower_bound=32, upper_bound=self.imgsz[0] * 2, default=self.imgsz[0]),
                    ct.RangeDim(lower_bound=32, upper_bound=self.imgsz[1] * 2, default=self.imgsz[1]),
                )
            )
            inputs = [ct.TensorType("image", shape=input_shape)]
        else:
            inputs = [ct.ImageType("image", shape=self.im.shape, scale=1 / 255, bias=[0.0, 0.0, 0.0])]

        # Based on apple's documentation it is better to leave out the minimum_deployment target and let that get set
        # Internally based on the model conversion and output type.
        # Setting minimum_depoloyment_target >= iOS16 will require setting compute_precision=ct.precision.FLOAT32.
        # iOS16 adds in better support for FP16, but none of the CoreML NMS specifications handle FP16 as input.
        ct_model = ct.convert(
            ts,
            inputs=inputs,
            classifier_config=classifier_config,
            convert_to="neuralnetwork" if mlmodel else "mlprogram",
        )
        bits, mode = (8, "kmeans") if self.args.int8 else (16, "linear") if self.args.half else (32, None)
        if bits < 32:
            if "kmeans" in mode:
                check_requirements("scikit-learn")  # scikit-learn package required for k-means quantization
            if mlmodel:
                ct_model = ct.models.neural_network.quantization_utils.quantize_weights(ct_model, bits, mode)
            elif bits == 8:  # mlprogram already quantized to FP16
                import coremltools.optimize.coreml as cto

                op_config = cto.OpPalettizerConfig(mode="kmeans", nbits=bits, weight_threshold=512)
                config = cto.OptimizationConfig(global_config=op_config)
                ct_model = cto.palettize_weights(ct_model, config=config)
        if self.args.nms and self.model.task == "detect":
            ct_model = self._pipeline_coreml(ct_model, weights_dir=None if mlmodel else ct_model.weights_dir)

        m = self.metadata  # metadata dict
        ct_model.short_description = m.pop("description")
        ct_model.author = m.pop("author")
        ct_model.license = m.pop("license")
        ct_model.version = m.pop("version")
        ct_model.user_defined_metadata.update({k: str(v) for k, v in m.items()})
        if self.model.task == "classify":
            ct_model.user_defined_metadata.update({"com.apple.coreml.model.preview.type": "imageClassifier"})

        try:
            ct_model.save(str(f))  # save *.mlpackage
        except Exception as e:
            LOGGER.warning(
                f"{prefix} CoreML export to *.mlpackage failed ({e}), reverting to *.mlmodel export. "
                f"Known coremltools Python 3.11 and Windows bugs https://github.com/apple/coremltools/issues/1928."
            )
            f = f.with_suffix(".mlmodel")
            ct_model.save(str(f))
        return f

    @try_export
    def export_engine(self, dla=None, prefix=colorstr("TensorRT:")):
        """Export YOLO model to TensorRT format https://developer.nvidia.com/tensorrt."""
        assert self.im.device.type != "cpu", "export running on CPU but must be on GPU, i.e. use 'device=0'"
        f_onnx = self.export_onnx()  # run before TRT import https://github.com/ultralytics/ultralytics/issues/7016

        try:
            import tensorrt as trt  # noqa
        except ImportError:
            if LINUX:
                cuda_version = torch.version.cuda.split(".")[0]
                check_requirements(f"tensorrt-cu{cuda_version}>7.0.0,!=10.1.0")
            import tensorrt as trt  # noqa
        check_version(trt.__version__, ">=7.0.0", hard=True)
        check_version(trt.__version__, "!=10.1.0", msg="https://github.com/ultralytics/ultralytics/pull/14239")

        # Setup and checks
        LOGGER.info(f"\n{prefix} starting export with TensorRT {trt.__version__}...")
        assert Path(f_onnx).exists(), f"failed to export ONNX file: {f_onnx}"
        f = self.file.with_suffix(".engine")  # TensorRT engine file
        onnx2engine(
            f_onnx,
            f,
            self.args.workspace,
            self.args.half,
            self.args.int8,
            self.args.dynamic,
            self.im.shape,
            dla=dla,
            dataset=self.get_int8_calibration_dataloader(prefix) if self.args.int8 else None,
            metadata=self.metadata,
            verbose=self.args.verbose,
            prefix=prefix,
        )

        return f

    @try_export
    def export_saved_model(self, prefix=colorstr("TensorFlow SavedModel:")):
        """Export YOLO model to TensorFlow SavedModel format."""
        cuda = torch.cuda.is_available()
        try:
            import tensorflow as tf  # noqa
        except ImportError:
            check_requirements("tensorflow>=2.0.0,<=2.19.0")
            import tensorflow as tf  # noqa
        check_requirements(
            (
                "tf_keras<=2.19.0",  # required by 'onnx2tf' package
                "sng4onnx>=1.0.1",  # required by 'onnx2tf' package
                "onnx_graphsurgeon>=0.3.26",  # required by 'onnx2tf' package
                "ai-edge-litert>=1.2.0" + (",<1.4.0" if MACOS else ""),  # required by 'onnx2tf' package
                "onnx>=1.12.0",
                "onnx2tf>=1.26.3",
                "onnxslim>=0.1.71",
                "onnxruntime-gpu" if cuda else "onnxruntime",
                "protobuf>=5",
            ),
            cmds="--extra-index-url https://pypi.ngc.nvidia.com",  # onnx_graphsurgeon only on NVIDIA
        )

        LOGGER.info(f"\n{prefix} starting export with tensorflow {tf.__version__}...")
        check_version(
            tf.__version__,
            ">=2.0.0",
            name="tensorflow",
            verbose=True,
            msg="https://github.com/ultralytics/ultralytics/issues/5161",
        )
        f = Path(str(self.file).replace(self.file.suffix, "_saved_model"))
        if f.is_dir():
            shutil.rmtree(f)  # delete output folder

        # Pre-download calibration file to fix https://github.com/PINTO0309/onnx2tf/issues/545
        onnx2tf_file = Path("calibration_image_sample_data_20x128x128x3_float32.npy")
        if not onnx2tf_file.exists():
            attempt_download_asset(f"{onnx2tf_file}.zip", unzip=True, delete=True)

        # Export to ONNX
        if "rtdetr" in self.model.model[-1]._get_name().lower():
            self.args.opset = self.args.opset or 19
            assert 16 <= self.args.opset <= 19, "RTDETR export requires opset>=16;<=19"
        self.args.simplify = True
        f_onnx = self.export_onnx()

        # Export to TF
        np_data = None
        if self.args.int8:
            tmp_file = f / "tmp_tflite_int8_calibration_images.npy"  # int8 calibration images file
            if self.args.data:
                f.mkdir()
                images = [batch["img"] for batch in self.get_int8_calibration_dataloader(prefix)]
                images = torch.nn.functional.interpolate(torch.cat(images, 0).float(), size=self.imgsz).permute(
                    0, 2, 3, 1
                )
                np.save(str(tmp_file), images.numpy().astype(np.float32))  # BHWC
                np_data = [["images", tmp_file, [[[[0, 0, 0]]]], [[[[255, 255, 255]]]]]]

        import onnx2tf  # scoped for after ONNX export for reduced conflict during import

        LOGGER.info(f"{prefix} starting TFLite export with onnx2tf {onnx2tf.__version__}...")
        keras_model = onnx2tf.convert(
            input_onnx_file_path=f_onnx,
            output_folder_path=str(f),
            not_use_onnxsim=True,
            verbosity="error",  # note INT8-FP16 activation bug https://github.com/ultralytics/ultralytics/issues/15873
            output_integer_quantized_tflite=self.args.int8,
            custom_input_op_name_np_data_path=np_data,
            enable_batchmatmul_unfold=True and not self.args.int8,  # fix lower no. of detected objects on GPU delegate
            output_signaturedefs=True,  # fix error with Attention block group convolution
            disable_group_convolution=self.args.format in {"tfjs", "edgetpu"},  # fix error with group convolution
        )
        YAML.save(f / "metadata.yaml", self.metadata)  # add metadata.yaml

        # Remove/rename TFLite models
        if self.args.int8:
            tmp_file.unlink(missing_ok=True)
            for file in f.rglob("*_dynamic_range_quant.tflite"):
                file.rename(file.with_name(file.stem.replace("_dynamic_range_quant", "_int8") + file.suffix))
            for file in f.rglob("*_integer_quant_with_int16_act.tflite"):
                file.unlink()  # delete extra fp16 activation TFLite files

        # Add TFLite metadata
        for file in f.rglob("*.tflite"):
            f.unlink() if "quant_with_int16_act.tflite" in str(f) else self._add_tflite_metadata(file)

        return str(f), keras_model  # or keras_model = tf.saved_model.load(f, tags=None, options=None)

    @try_export
    def export_pb(self, keras_model, prefix=colorstr("TensorFlow GraphDef:")):
        """Export YOLO model to TensorFlow GraphDef *.pb format https://github.com/leimao/Frozen-Graph-TensorFlow."""
        import tensorflow as tf  # noqa
        from tensorflow.python.framework.convert_to_constants import convert_variables_to_constants_v2  # noqa

        LOGGER.info(f"\n{prefix} starting export with tensorflow {tf.__version__}...")
        f = self.file.with_suffix(".pb")

        m = tf.function(lambda x: keras_model(x))  # full model
        m = m.get_concrete_function(tf.TensorSpec(keras_model.inputs[0].shape, keras_model.inputs[0].dtype))
        frozen_func = convert_variables_to_constants_v2(m)
        frozen_func.graph.as_graph_def()
        tf.io.write_graph(graph_or_graph_def=frozen_func.graph, logdir=str(f.parent), name=f.name, as_text=False)
        return f

    @try_export
    def export_tflite(self, prefix=colorstr("TensorFlow Lite:")):
        """Export YOLO model to TensorFlow Lite format."""
        # BUG https://github.com/ultralytics/ultralytics/issues/13436
        import tensorflow as tf  # noqa

        LOGGER.info(f"\n{prefix} starting export with tensorflow {tf.__version__}...")
        saved_model = Path(str(self.file).replace(self.file.suffix, "_saved_model"))
        if self.args.int8:
            f = saved_model / f"{self.file.stem}_int8.tflite"  # fp32 in/out
        elif self.args.half:
            f = saved_model / f"{self.file.stem}_float16.tflite"  # fp32 in/out
        else:
            f = saved_model / f"{self.file.stem}_float32.tflite"
        return str(f)

    @try_export
    def export_edgetpu(self, tflite_model="", prefix=colorstr("Edge TPU:")):
        """Export YOLO model to Edge TPU format https://coral.ai/docs/edgetpu/models-intro/."""
        cmd = "edgetpu_compiler --version"
        help_url = "https://coral.ai/docs/edgetpu/compiler/"
        assert LINUX, f"export only supported on Linux. See {help_url}"
        if subprocess.run(cmd, stdout=subprocess.DEVNULL, stderr=subprocess.DEVNULL, shell=True).returncode != 0:
            LOGGER.info(f"\n{prefix} export requires Edge TPU compiler. Attempting install from {help_url}")
            for c in (
                "curl https://packages.cloud.google.com/apt/doc/apt-key.gpg | sudo apt-key add -",
                'echo "deb https://packages.cloud.google.com/apt coral-edgetpu-stable main" | '
                "sudo tee /etc/apt/sources.list.d/coral-edgetpu.list",
                "sudo apt-get update",
                "sudo apt-get install edgetpu-compiler",
            ):
                subprocess.run(c if is_sudo_available() else c.replace("sudo ", ""), shell=True, check=True)
        ver = subprocess.run(cmd, shell=True, capture_output=True, check=True).stdout.decode().rsplit(maxsplit=1)[-1]

        LOGGER.info(f"\n{prefix} starting export with Edge TPU compiler {ver}...")
        f = str(tflite_model).replace(".tflite", "_edgetpu.tflite")  # Edge TPU model

        cmd = (
            "edgetpu_compiler "
            f'--out_dir "{Path(f).parent}" '
            "--show_operations "
            "--search_delegate "
            "--delegate_search_step 30 "
            "--timeout_sec 180 "
            f'"{tflite_model}"'
        )
        LOGGER.info(f"{prefix} running '{cmd}'")
        subprocess.run(cmd, shell=True)
        self._add_tflite_metadata(f)
        return f

    @try_export
    def export_tfjs(self, prefix=colorstr("TensorFlow.js:")):
        """Export YOLO model to TensorFlow.js format."""
        check_requirements("tensorflowjs")
        import tensorflow as tf
        import tensorflowjs as tfjs  # noqa

        LOGGER.info(f"\n{prefix} starting export with tensorflowjs {tfjs.__version__}...")
        f = str(self.file).replace(self.file.suffix, "_web_model")  # js dir
        f_pb = str(self.file.with_suffix(".pb"))  # *.pb path

        gd = tf.Graph().as_graph_def()  # TF GraphDef
        with open(f_pb, "rb") as file:
            gd.ParseFromString(file.read())
        outputs = ",".join(gd_outputs(gd))
        LOGGER.info(f"\n{prefix} output node names: {outputs}")

        quantization = "--quantize_float16" if self.args.half else "--quantize_uint8" if self.args.int8 else ""
        with spaces_in_path(f_pb) as fpb_, spaces_in_path(f) as f_:  # exporter can not handle spaces in path
            cmd = (
                "tensorflowjs_converter "
                f'--input_format=tf_frozen_model {quantization} --output_node_names={outputs} "{fpb_}" "{f_}"'
            )
            LOGGER.info(f"{prefix} running '{cmd}'")
            subprocess.run(cmd, shell=True)

        if " " in f:
            LOGGER.warning(f"{prefix} your model may not work correctly with spaces in path '{f}'.")

        # Add metadata
        YAML.save(Path(f) / "metadata.yaml", self.metadata)  # add metadata.yaml
        return f

    @try_export
    def export_rknn(self, prefix=colorstr("RKNN:")):
        """Export YOLO model to RKNN format."""
        LOGGER.info(f"\n{prefix} starting export with rknn-toolkit2...")

        check_requirements("rknn-toolkit2")
        if IS_COLAB:
            # Prevent 'exit' from closing the notebook https://github.com/airockchip/rknn-toolkit2/issues/259
            import builtins

            builtins.exit = lambda: None

        from rknn.api import RKNN

        f = self.export_onnx()
        export_path = Path(f"{Path(f).stem}_rknn_model")
        export_path.mkdir(exist_ok=True)

        rknn = RKNN(verbose=False)
        rknn.config(mean_values=[[0, 0, 0]], std_values=[[255, 255, 255]], target_platform=self.args.name)
        rknn.load_onnx(model=f)
        rknn.build(do_quantization=False)  # TODO: Add quantization support
        f = f.replace(".onnx", f"-{self.args.name}.rknn")
        rknn.export_rknn(f"{export_path / f}")
        YAML.save(export_path / "metadata.yaml", self.metadata)
        return export_path

    @try_export
    def export_imx(self, prefix=colorstr("IMX:")):
        """Export YOLO model to IMX format."""
        assert LINUX, (
            "export only supported on Linux. "
            "See https://developer.aitrios.sony-semicon.com/en/raspberrypi-ai-camera/documentation/imx500-converter"
        )
        if getattr(self.model, "end2end", False):
            raise ValueError("IMX export is not supported for end2end models.")
        check_requirements(
            ("model-compression-toolkit>=2.4.1", "sony-custom-layers>=0.3.0", "edge-mdt-tpc>=1.1.0", "pydantic<=2.11.7")
        )
        check_requirements("imx500-converter[pt]>=3.16.1")  # Separate requirements for imx500-converter
        check_requirements("mct-quantizers>=1.6.0")  # Separate for compatibility with model-compression-toolkit

        # Install Java>=17
        try:
            java_output = subprocess.run(["java", "--version"], check=True, capture_output=True).stdout.decode()
            version_match = re.search(r"(?:openjdk|java) (\d+)", java_output)
            java_version = int(version_match.group(1)) if version_match else 0
            assert java_version >= 17, "Java version too old"
        except (FileNotFoundError, subprocess.CalledProcessError, AssertionError):
            cmd = (["sudo"] if is_sudo_available() else []) + ["apt", "install", "-y", "openjdk-21-jre"]
            subprocess.run(cmd, check=True)

<<<<<<< HEAD
        def representative_dataset_gen(dataloader=self.get_int8_calibration_dataloader(prefix)):
            for batch in dataloader:
                img = batch["img"]
                img = img / 255.0
                yield [img]

        tpc = get_target_platform_capabilities(tpc_version="4.0", device_type="imx500")

        bit_cfg = mct.core.BitWidthConfig()
        if "C2PSA" in self.model.__str__():  # YOLO11
            if self.model.task == "detect":
                layer_names = ["sub", "mul_2", "add_14", "cat_21"]
                weights_memory = 2585350.2439
                n_layers = 238  # 238 layers for fused YOLO11n
            elif self.model.task == "pose":
                layer_names = ["sub", "mul_2", "add_14", "cat_22", "cat_23", "mul_4", "add_15"]
                weights_memory = 2437771.67
                n_layers = 257  # 257 layers for fused YOLO11n-pose
            elif self.model.task == "classify":
                layer_names = []
                weights_memory = np.inf
                n_layers = 112
        else:  # YOLOv8
            if self.model.task == "detect":
                layer_names = ["sub", "mul", "add_6", "cat_17"]
                weights_memory = 2550540.8
                n_layers = 168  # 168 layers for fused YOLOv8n
            elif self.model.task == "pose":
                layer_names = ["add_7", "mul_2", "cat_19", "mul", "sub", "add_6", "cat_18"]
                weights_memory = 2482451.85
                n_layers = 187  # 187 layers for fused YOLO11n-pose
            elif self.model.task == "classify":
                layer_names = []
                weights_memory = np.inf
                n_layers = 73

        # Check if the model has the expected number of layers
        if len(list(self.model.modules())) != n_layers:
            raise ValueError("IMX export only supported for YOLOv8n and YOLO11n models.")

        for layer_name in layer_names:
            bit_cfg.set_manual_activation_bit_width([mct.core.common.network_editors.NodeNameFilter(layer_name)], 16)

        config = mct.core.CoreConfig(
            mixed_precision_config=mct.core.MixedPrecisionQuantizationConfig(num_of_images=10),
            quantization_config=mct.core.QuantizationConfig(concat_threshold_update=True),
            bit_width_config=bit_cfg,
        )

        resource_utilization = mct.core.ResourceUtilization(weights_memory=weights_memory)

        quant_model = (
            mct.gptq.pytorch_gradient_post_training_quantization(  # Perform Gradient-Based Post Training Quantization
                model=self.model,
                representative_data_gen=representative_dataset_gen,
                target_resource_utilization=resource_utilization,
                gptq_config=mct.gptq.get_pytorch_gptq_config(
                    n_epochs=1000, use_hessian_based_weights=False, use_hessian_sample_attention=False
                ),
                core_config=config,
                target_platform_capabilities=tpc,
            )[0]
            if gptq
            else mct.ptq.pytorch_post_training_quantization(  # Perform post training quantization
                in_module=self.model,
                representative_data_gen=representative_dataset_gen,
                target_resource_utilization=resource_utilization,
                core_config=config,
                target_platform_capabilities=tpc,
            )[0]
        )

        class NMSWrapper(torch.nn.Module):
            """Wrap PyTorch Module with multiclass_nms layer from sony_custom_layers."""

            def __init__(
                self,
                model: torch.nn.Module,
                score_threshold: float = 0.001,
                iou_threshold: float = 0.7,
                max_detections: int = 300,
                task: str = "detect",
            ):
                """
                Initialize NMSWrapper with PyTorch Module and NMS parameters.

                Args:
                    model (torch.nn.Module): Model instance.
                    score_threshold (float): Score threshold for non-maximum suppression.
                    iou_threshold (float): Intersection over union threshold for non-maximum suppression.
                    max_detections (int): The number of detections to return.
                    task (str): Task type, either 'detect' or 'pose'.
                """
                super().__init__()
                self.model = model
                self.score_threshold = score_threshold
                self.iou_threshold = iou_threshold
                self.max_detections = max_detections
                self.task = task

            def forward(self, images):
                """Forward pass with model inference and NMS post-processing."""
                # model inference
                outputs = self.model(images)

                boxes, scores = outputs[0], outputs[1]
                nms_outputs = multiclass_nms_with_indices(
                    boxes=boxes,
                    scores=scores,
                    score_threshold=self.score_threshold,
                    iou_threshold=self.iou_threshold,
                    max_detections=self.max_detections,
                )
                if self.task == "pose":
                    kpts = outputs[2]  # (bs, max_detections, kpts 17*3)
                    out_kpts = torch.gather(kpts, 1, nms_outputs.indices.unsqueeze(-1).expand(-1, -1, kpts.size(-1)))
                    return nms_outputs.boxes, nms_outputs.scores, nms_outputs.labels, out_kpts
                return nms_outputs

        if self.model.task != "classify":
            quant_model = NMSWrapper(
                model=quant_model,
                score_threshold=self.args.conf or 0.001,
                iou_threshold=self.args.iou,
                max_detections=self.args.max_det,
                task=self.model.task,
            ).to(self.device)

        f = Path(str(self.file).replace(self.file.suffix, "_imx_model"))
        f.mkdir(exist_ok=True)
        onnx_model = f / Path(str(self.file.name).replace(self.file.suffix, "_imx.onnx"))  # js dir
        mct.exporter.pytorch_export_model(
            model=quant_model, save_model_path=onnx_model, repr_dataset=representative_dataset_gen
        )

        model_onnx = onnx.load(onnx_model)  # load onnx model
        for k, v in self.metadata.items():
            meta = model_onnx.metadata_props.add()
            meta.key, meta.value = k, str(v)

        onnx.save(model_onnx, onnx_model)

        subprocess.run(
            ["imxconv-pt", "-i", str(onnx_model), "-o", str(f), "--no-input-persistency", "--overwrite-output"],
            check=True,
=======
        return torch2imx(
            self.model,
            self.file,
            self.args.conf,
            self.args.iou,
            self.args.max_det,
            metadata=self.metadata,
            dataset=self.get_int8_calibration_dataloader(prefix),
            prefix=prefix,
>>>>>>> 42d15b69
        )

    def _add_tflite_metadata(self, file):
        """Add metadata to *.tflite models per https://ai.google.dev/edge/litert/models/metadata."""
        import zipfile

        with zipfile.ZipFile(file, "a", zipfile.ZIP_DEFLATED) as zf:
            zf.writestr("metadata.json", json.dumps(self.metadata, indent=2))

    def _pipeline_coreml(self, model, weights_dir=None, prefix=colorstr("CoreML Pipeline:")):
        """Create CoreML pipeline with NMS for YOLO detection models."""
        import coremltools as ct  # noqa

        LOGGER.info(f"{prefix} starting pipeline with coremltools {ct.__version__}...")

        # Output shapes
        spec = model.get_spec()
        outs = list(iter(spec.description.output))
        if self.args.format == "mlmodel":  # mlmodel doesn't infer shapes automatically
            outs[0].type.multiArrayType.shape[:] = self.output_shape[2], self.output_shape[1] - 4
            outs[1].type.multiArrayType.shape[:] = self.output_shape[2], 4

        # Checks
        names = self.metadata["names"]
        nx, ny = spec.description.input[0].type.imageType.width, spec.description.input[0].type.imageType.height
        nc = outs[0].type.multiArrayType.shape[-1]
        if len(names) != nc:  # Hack fix for MLProgram NMS bug https://github.com/ultralytics/ultralytics/issues/22309
            names = {**names, **{i: str(i) for i in range(len(names), nc)}}

        # Model from spec
        model = ct.models.MLModel(spec, weights_dir=weights_dir)

        # Create NMS protobuf
        nms_spec = ct.proto.Model_pb2.Model()
        nms_spec.specificationVersion = spec.specificationVersion
        for i in range(len(outs)):
            decoder_output = model._spec.description.output[i].SerializeToString()
            nms_spec.description.input.add()
            nms_spec.description.input[i].ParseFromString(decoder_output)
            nms_spec.description.output.add()
            nms_spec.description.output[i].ParseFromString(decoder_output)

        output_names = ["confidence", "coordinates"]
        for i, name in enumerate(output_names):
            nms_spec.description.output[i].name = name

        for i, out in enumerate(outs):
            ma_type = nms_spec.description.output[i].type.multiArrayType
            ma_type.shapeRange.sizeRanges.add()
            ma_type.shapeRange.sizeRanges[0].lowerBound = 0
            ma_type.shapeRange.sizeRanges[0].upperBound = -1
            ma_type.shapeRange.sizeRanges.add()
            ma_type.shapeRange.sizeRanges[1].lowerBound = out.type.multiArrayType.shape[-1]
            ma_type.shapeRange.sizeRanges[1].upperBound = out.type.multiArrayType.shape[-1]
            del ma_type.shape[:]

        nms = nms_spec.nonMaximumSuppression
        nms.confidenceInputFeatureName = outs[0].name  # 1x507x80
        nms.coordinatesInputFeatureName = outs[1].name  # 1x507x4
        nms.confidenceOutputFeatureName = output_names[0]
        nms.coordinatesOutputFeatureName = output_names[1]
        nms.iouThresholdInputFeatureName = "iouThreshold"
        nms.confidenceThresholdInputFeatureName = "confidenceThreshold"
        nms.iouThreshold = self.args.iou
        nms.confidenceThreshold = self.args.conf
        nms.pickTop.perClass = True
        nms.stringClassLabels.vector.extend(names.values())
        nms_model = ct.models.MLModel(nms_spec)

        # Pipeline models together
        pipeline = ct.models.pipeline.Pipeline(
            input_features=[
                ("image", ct.models.datatypes.Array(3, ny, nx)),
                ("iouThreshold", ct.models.datatypes.Double()),
                ("confidenceThreshold", ct.models.datatypes.Double()),
            ],
            output_features=output_names,
        )
        pipeline.add_model(model)
        pipeline.add_model(nms_model)

        # Correct datatypes
        pipeline.spec.description.input[0].ParseFromString(model._spec.description.input[0].SerializeToString())
        pipeline.spec.description.output[0].ParseFromString(nms_model._spec.description.output[0].SerializeToString())
        pipeline.spec.description.output[1].ParseFromString(nms_model._spec.description.output[1].SerializeToString())

        # Update metadata
        pipeline.spec.specificationVersion = spec.specificationVersion
        pipeline.spec.description.metadata.userDefined.update(
            {"IoU threshold": str(nms.iouThreshold), "Confidence threshold": str(nms.confidenceThreshold)}
        )

        # Save the model
        model = ct.models.MLModel(pipeline.spec, weights_dir=weights_dir)
        model.input_description["image"] = "Input image"
        model.input_description["iouThreshold"] = f"(optional) IoU threshold override (default: {nms.iouThreshold})"
        model.input_description["confidenceThreshold"] = (
            f"(optional) Confidence threshold override (default: {nms.confidenceThreshold})"
        )
        model.output_description["confidence"] = 'Boxes × Class confidence (see user-defined metadata "classes")'
        model.output_description["coordinates"] = "Boxes × [x, y, width, height] (relative to image size)"
        LOGGER.info(f"{prefix} pipeline success")
        return model

    def add_callback(self, event: str, callback):
        """Append the given callback to the specified event."""
        self.callbacks[event].append(callback)

    def run_callbacks(self, event: str):
        """Execute all callbacks for a given event."""
        for callback in self.callbacks.get(event, []):
            callback(self)


class IOSDetectModel(torch.nn.Module):
    """Wrap an Ultralytics YOLO model for Apple iOS CoreML export."""

    def __init__(self, model, im, mlprogram=True):
        """
        Initialize the IOSDetectModel class with a YOLO model and example image.

        Args:
            model (torch.nn.Module): The YOLO model to wrap.
            im (torch.Tensor): Example input tensor with shape (B, C, H, W).
            mlprogram (bool): Whether exporting to MLProgram format to fix NMS bug.
        """
        super().__init__()
        _, _, h, w = im.shape  # batch, channel, height, width
        self.model = model
        self.nc = len(model.names)  # number of classes
        self.mlprogram = mlprogram
        if w == h:
            self.normalize = 1.0 / w  # scalar
        else:
            self.normalize = torch.tensor(
                [1.0 / w, 1.0 / h, 1.0 / w, 1.0 / h],  # broadcast (slower, smaller)
                device=next(model.parameters()).device,
            )

    def forward(self, x):
        """Normalize predictions of object detection model with input size-dependent factors."""
        xywh, cls = self.model(x)[0].transpose(0, 1).split((4, self.nc), 1)
        if self.mlprogram and self.nc % 80 != 0:  # NMS bug https://github.com/ultralytics/ultralytics/issues/22309
            pad_length = int(((self.nc + 79) // 80) * 80) - self.nc  # pad class length to multiple of 80
            cls = torch.nn.functional.pad(cls, (0, pad_length, 0, 0), "constant", 0)

        return cls, xywh * self.normalize


class NMSModel(torch.nn.Module):
    """Model wrapper with embedded NMS for Detect, Segment, Pose and OBB."""

    def __init__(self, model, args):
        """
        Initialize the NMSModel.

        Args:
            model (torch.nn.Module): The model to wrap with NMS postprocessing.
            args (Namespace): The export arguments.
        """
        super().__init__()
        self.model = model
        self.args = args
        self.obb = model.task == "obb"
        self.is_tf = self.args.format in frozenset({"saved_model", "tflite", "tfjs"})

    def forward(self, x):
        """
        Perform inference with NMS post-processing. Supports Detect, Segment, OBB and Pose.

        Args:
            x (torch.Tensor): The preprocessed tensor with shape (N, 3, H, W).

        Returns:
            (torch.Tensor): List of detections, each an (N, max_det, 4 + 2 + extra_shape) Tensor where N is the
                number of detections after NMS.
        """
        from functools import partial

        from torchvision.ops import nms

        preds = self.model(x)
        pred = preds[0] if isinstance(preds, tuple) else preds
        kwargs = dict(device=pred.device, dtype=pred.dtype)
        bs = pred.shape[0]
        pred = pred.transpose(-1, -2)  # shape(1,84,6300) to shape(1,6300,84)
        extra_shape = pred.shape[-1] - (4 + len(self.model.names))  # extras from Segment, OBB, Pose
        if self.args.dynamic and self.args.batch > 1:  # batch size needs to always be same due to loop unroll
            pad = torch.zeros(torch.max(torch.tensor(self.args.batch - bs), torch.tensor(0)), *pred.shape[1:], **kwargs)
            pred = torch.cat((pred, pad))
        boxes, scores, extras = pred.split([4, len(self.model.names), extra_shape], dim=2)
        scores, classes = scores.max(dim=-1)
        self.args.max_det = min(pred.shape[1], self.args.max_det)  # in case num_anchors < max_det
        # (N, max_det, 4 coords + 1 class score + 1 class label + extra_shape).
        out = torch.zeros(pred.shape[0], self.args.max_det, boxes.shape[-1] + 2 + extra_shape, **kwargs)
        for i in range(bs):
            box, cls, score, extra = boxes[i], classes[i], scores[i], extras[i]
            mask = score > self.args.conf
            if self.is_tf or (self.args.format == "onnx" and self.obb):
                # TFLite GatherND error if mask is empty
                score *= mask
                # Explicit length otherwise reshape error, hardcoded to `self.args.max_det * 5`
                mask = score.topk(min(self.args.max_det * 5, score.shape[0])).indices
            box, score, cls, extra = box[mask], score[mask], cls[mask], extra[mask]
            nmsbox = box.clone()
            # `8` is the minimum value experimented to get correct NMS results for obb
            multiplier = 8 if self.obb else 1
            # Normalize boxes for NMS since large values for class offset causes issue with int8 quantization
            if self.args.format == "tflite":  # TFLite is already normalized
                nmsbox *= multiplier
            else:
                nmsbox = multiplier * nmsbox / torch.tensor(x.shape[2:], **kwargs).max()
            if not self.args.agnostic_nms:  # class-specific NMS
                end = 2 if self.obb else 4
                # fully explicit expansion otherwise reshape error
                # large max_wh causes issues when quantizing
                cls_offset = cls.reshape(-1, 1).expand(nmsbox.shape[0], end)
                offbox = nmsbox[:, :end] + cls_offset * multiplier
                nmsbox = torch.cat((offbox, nmsbox[:, end:]), dim=-1)
            nms_fn = (
                partial(
                    TorchNMS.fast_nms,
                    use_triu=not (
                        self.is_tf
                        or (self.args.opset or 14) < 14
                        or (self.args.format == "openvino" and self.args.int8)  # OpenVINO int8 error with triu
                    ),
                    iou_func=batch_probiou,
                    exit_early=False,
                )
                if self.obb
                else nms
            )
            keep = nms_fn(
                torch.cat([nmsbox, extra], dim=-1) if self.obb else nmsbox,
                score,
                self.args.iou,
            )[: self.args.max_det]
            dets = torch.cat(
                [box[keep], score[keep].view(-1, 1), cls[keep].view(-1, 1).to(out.dtype), extra[keep]], dim=-1
            )
            # Zero-pad to max_det size to avoid reshape error
            pad = (0, 0, 0, self.args.max_det - dets.shape[0])
            out[i] = torch.nn.functional.pad(dets, pad)
        return (out[:bs], preds[1]) if self.model.task == "segment" else out[:bs]<|MERGE_RESOLUTION|>--- conflicted
+++ resolved
@@ -1240,153 +1240,6 @@
             cmd = (["sudo"] if is_sudo_available() else []) + ["apt", "install", "-y", "openjdk-21-jre"]
             subprocess.run(cmd, check=True)
 
-<<<<<<< HEAD
-        def representative_dataset_gen(dataloader=self.get_int8_calibration_dataloader(prefix)):
-            for batch in dataloader:
-                img = batch["img"]
-                img = img / 255.0
-                yield [img]
-
-        tpc = get_target_platform_capabilities(tpc_version="4.0", device_type="imx500")
-
-        bit_cfg = mct.core.BitWidthConfig()
-        if "C2PSA" in self.model.__str__():  # YOLO11
-            if self.model.task == "detect":
-                layer_names = ["sub", "mul_2", "add_14", "cat_21"]
-                weights_memory = 2585350.2439
-                n_layers = 238  # 238 layers for fused YOLO11n
-            elif self.model.task == "pose":
-                layer_names = ["sub", "mul_2", "add_14", "cat_22", "cat_23", "mul_4", "add_15"]
-                weights_memory = 2437771.67
-                n_layers = 257  # 257 layers for fused YOLO11n-pose
-            elif self.model.task == "classify":
-                layer_names = []
-                weights_memory = np.inf
-                n_layers = 112
-        else:  # YOLOv8
-            if self.model.task == "detect":
-                layer_names = ["sub", "mul", "add_6", "cat_17"]
-                weights_memory = 2550540.8
-                n_layers = 168  # 168 layers for fused YOLOv8n
-            elif self.model.task == "pose":
-                layer_names = ["add_7", "mul_2", "cat_19", "mul", "sub", "add_6", "cat_18"]
-                weights_memory = 2482451.85
-                n_layers = 187  # 187 layers for fused YOLO11n-pose
-            elif self.model.task == "classify":
-                layer_names = []
-                weights_memory = np.inf
-                n_layers = 73
-
-        # Check if the model has the expected number of layers
-        if len(list(self.model.modules())) != n_layers:
-            raise ValueError("IMX export only supported for YOLOv8n and YOLO11n models.")
-
-        for layer_name in layer_names:
-            bit_cfg.set_manual_activation_bit_width([mct.core.common.network_editors.NodeNameFilter(layer_name)], 16)
-
-        config = mct.core.CoreConfig(
-            mixed_precision_config=mct.core.MixedPrecisionQuantizationConfig(num_of_images=10),
-            quantization_config=mct.core.QuantizationConfig(concat_threshold_update=True),
-            bit_width_config=bit_cfg,
-        )
-
-        resource_utilization = mct.core.ResourceUtilization(weights_memory=weights_memory)
-
-        quant_model = (
-            mct.gptq.pytorch_gradient_post_training_quantization(  # Perform Gradient-Based Post Training Quantization
-                model=self.model,
-                representative_data_gen=representative_dataset_gen,
-                target_resource_utilization=resource_utilization,
-                gptq_config=mct.gptq.get_pytorch_gptq_config(
-                    n_epochs=1000, use_hessian_based_weights=False, use_hessian_sample_attention=False
-                ),
-                core_config=config,
-                target_platform_capabilities=tpc,
-            )[0]
-            if gptq
-            else mct.ptq.pytorch_post_training_quantization(  # Perform post training quantization
-                in_module=self.model,
-                representative_data_gen=representative_dataset_gen,
-                target_resource_utilization=resource_utilization,
-                core_config=config,
-                target_platform_capabilities=tpc,
-            )[0]
-        )
-
-        class NMSWrapper(torch.nn.Module):
-            """Wrap PyTorch Module with multiclass_nms layer from sony_custom_layers."""
-
-            def __init__(
-                self,
-                model: torch.nn.Module,
-                score_threshold: float = 0.001,
-                iou_threshold: float = 0.7,
-                max_detections: int = 300,
-                task: str = "detect",
-            ):
-                """
-                Initialize NMSWrapper with PyTorch Module and NMS parameters.
-
-                Args:
-                    model (torch.nn.Module): Model instance.
-                    score_threshold (float): Score threshold for non-maximum suppression.
-                    iou_threshold (float): Intersection over union threshold for non-maximum suppression.
-                    max_detections (int): The number of detections to return.
-                    task (str): Task type, either 'detect' or 'pose'.
-                """
-                super().__init__()
-                self.model = model
-                self.score_threshold = score_threshold
-                self.iou_threshold = iou_threshold
-                self.max_detections = max_detections
-                self.task = task
-
-            def forward(self, images):
-                """Forward pass with model inference and NMS post-processing."""
-                # model inference
-                outputs = self.model(images)
-
-                boxes, scores = outputs[0], outputs[1]
-                nms_outputs = multiclass_nms_with_indices(
-                    boxes=boxes,
-                    scores=scores,
-                    score_threshold=self.score_threshold,
-                    iou_threshold=self.iou_threshold,
-                    max_detections=self.max_detections,
-                )
-                if self.task == "pose":
-                    kpts = outputs[2]  # (bs, max_detections, kpts 17*3)
-                    out_kpts = torch.gather(kpts, 1, nms_outputs.indices.unsqueeze(-1).expand(-1, -1, kpts.size(-1)))
-                    return nms_outputs.boxes, nms_outputs.scores, nms_outputs.labels, out_kpts
-                return nms_outputs
-
-        if self.model.task != "classify":
-            quant_model = NMSWrapper(
-                model=quant_model,
-                score_threshold=self.args.conf or 0.001,
-                iou_threshold=self.args.iou,
-                max_detections=self.args.max_det,
-                task=self.model.task,
-            ).to(self.device)
-
-        f = Path(str(self.file).replace(self.file.suffix, "_imx_model"))
-        f.mkdir(exist_ok=True)
-        onnx_model = f / Path(str(self.file.name).replace(self.file.suffix, "_imx.onnx"))  # js dir
-        mct.exporter.pytorch_export_model(
-            model=quant_model, save_model_path=onnx_model, repr_dataset=representative_dataset_gen
-        )
-
-        model_onnx = onnx.load(onnx_model)  # load onnx model
-        for k, v in self.metadata.items():
-            meta = model_onnx.metadata_props.add()
-            meta.key, meta.value = k, str(v)
-
-        onnx.save(model_onnx, onnx_model)
-
-        subprocess.run(
-            ["imxconv-pt", "-i", str(onnx_model), "-o", str(f), "--no-input-persistency", "--overwrite-output"],
-            check=True,
-=======
         return torch2imx(
             self.model,
             self.file,
@@ -1396,7 +1249,6 @@
             metadata=self.metadata,
             dataset=self.get_int8_calibration_dataloader(prefix),
             prefix=prefix,
->>>>>>> 42d15b69
         )
 
     def _add_tflite_metadata(self, file):
