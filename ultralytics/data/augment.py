--- conflicted
+++ resolved
@@ -162,16 +162,12 @@
         """Initialize the Compose object with a List of transforms.
 
         Args:
-<<<<<<< HEAD
             transforms (list[Callable]): A List of callable transform objects to be applied sequentially.
 
         Examples:
             >>> from ultralytics.data.augment import Compose, RandomHSV, RandomFlip
             >>> transforms = [RandomHSV(), RandomFlip()]
             >>> compose = Compose(transforms)
-=======
-            transforms (list[Callable]): A list of callable transform objects to be applied sequentially.
->>>>>>> 050a26ee
         """
         self.transforms = transforms if isinstance(transforms, list) else [transforms]
 
