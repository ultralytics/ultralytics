--- conflicted
+++ resolved
@@ -93,11 +93,9 @@
 
 - [TorchScript](torchscript.md): Developed as part of the [PyTorch](https://pytorch.org/) framework, TorchScript enables efficient execution and deployment of machine learning models in various production environments without the need for Python dependencies.
 
-<<<<<<< HEAD
+- [SONY IMX500](sony-imx500.md): Optimize and deploy [Ultralytics YOLOv8](https://docs.ultralytics.com/models/yolov8/) models on Raspberry Pi AI Cameras with the IMX500 sensor for fast, low-power performance.
+
 - [RKNN](rknn.md): Developed by [Rockchip](https://www.rock-chips.com/), RKNN is a specialized neural network inference framework optimized for Rockchip's hardware platforms, particularly their NPUs. It facilitates efficient deployment of AI models on edge devices, enabling high-performance inference in real-time applications.
-=======
-- [SONY IMX500](sony-imx500.md): Optimize and deploy [Ultralytics YOLOv8](https://docs.ultralytics.com/models/yolov8/) models on Raspberry Pi AI Cameras with the IMX500 sensor for fast, low-power performance.
->>>>>>> 673b43ce
 
 ### Export Formats
 
