--- conflicted
+++ resolved
@@ -158,11 +158,7 @@
     from .tensorboard import callbacks as tb_callbacks
     from .wb import callbacks as wb_callbacks
 
-<<<<<<< HEAD
-    for x in clearml_callbacks, comet_callbacks, hub_callbacks, tb_callbacks, mf_callbacks, tune_callbacks:
-=======
     for x in clearml_callbacks, comet_callbacks, hub_callbacks, tb_callbacks, mf_callbacks, tune_callbacks, wb_callbacks:
->>>>>>> 44f97975
         for k, v in x.items():
             if v not in instance.callbacks[k]:  # prevent duplicate callbacks addition
                 instance.callbacks[k].append(v)  # callback[name].append(func)