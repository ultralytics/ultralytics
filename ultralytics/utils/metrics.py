# Ultralytics 🚀 AGPL-3.0 License - https://ultralytics.com/license
"""Model validation metrics."""

import math
import warnings
from pathlib import Path
from typing import Any, Dict, List, Tuple, Union

import numpy as np
import torch

from ultralytics.utils import LOGGER, DataExportMixin, SimpleClass, TryExcept, checks, plt_settings

OKS_SIGMA = (
    np.array([0.26, 0.25, 0.25, 0.35, 0.35, 0.79, 0.79, 0.72, 0.72, 0.62, 0.62, 1.07, 1.07, 0.87, 0.87, 0.89, 0.89])
    / 10.0
)


def bbox_ioa(box1: np.ndarray, box2: np.ndarray, iou: bool = False, eps: float = 1e-7) -> np.ndarray:
    """
    Calculate the intersection over box2 area given box1 and box2.

    Args:
        box1 (np.ndarray): A numpy array of shape (N, 4) representing N bounding boxes in x1y1x2y2 format.
        box2 (np.ndarray): A numpy array of shape (M, 4) representing M bounding boxes in x1y1x2y2 format.
        iou (bool, optional): Calculate the standard IoU if True else return inter_area/box2_area.
        eps (float, optional): A small value to avoid division by zero.

    Returns:
        (np.ndarray): A numpy array of shape (N, M) representing the intersection over box2 area.
    """
    # Get the coordinates of bounding boxes
    b1_x1, b1_y1, b1_x2, b1_y2 = box1.T
    b2_x1, b2_y1, b2_x2, b2_y2 = box2.T

    # Intersection area
    inter_area = (np.minimum(b1_x2[:, None], b2_x2) - np.maximum(b1_x1[:, None], b2_x1)).clip(0) * (
        np.minimum(b1_y2[:, None], b2_y2) - np.maximum(b1_y1[:, None], b2_y1)
    ).clip(0)

    # Box2 area
    area = (b2_x2 - b2_x1) * (b2_y2 - b2_y1)
    if iou:
        box1_area = (b1_x2 - b1_x1) * (b1_y2 - b1_y1)
        area = area + box1_area[:, None] - inter_area

    # Intersection over box2 area
    return inter_area / (area + eps)


def box_iou(box1: torch.Tensor, box2: torch.Tensor, eps: float = 1e-7) -> torch.Tensor:
    """
    Calculate intersection-over-union (IoU) of boxes.

    Args:
        box1 (torch.Tensor): A tensor of shape (N, 4) representing N bounding boxes in (x1, y1, x2, y2) format.
        box2 (torch.Tensor): A tensor of shape (M, 4) representing M bounding boxes in (x1, y1, x2, y2) format.
        eps (float, optional): A small value to avoid division by zero.

    Returns:
        (torch.Tensor): An NxM tensor containing the pairwise IoU values for every element in box1 and box2.

    References:
        https://github.com/pytorch/vision/blob/main/torchvision/ops/boxes.py
    """
    # NOTE: Need .float() to get accurate iou values
    # inter(N,M) = (rb(N,M,2) - lt(N,M,2)).clamp(0).prod(2)
    (a1, a2), (b1, b2) = box1.float().unsqueeze(1).chunk(2, 2), box2.float().unsqueeze(0).chunk(2, 2)
    inter = (torch.min(a2, b2) - torch.max(a1, b1)).clamp_(0).prod(2)

    # IoU = inter / (area1 + area2 - inter)
    return inter / ((a2 - a1).prod(2) + (b2 - b1).prod(2) - inter + eps)


def bbox_iou(
    box1: torch.Tensor,
    box2: torch.Tensor,
    xywh: bool = True,
    GIoU: bool = False,
    DIoU: bool = False,
    CIoU: bool = False,
    eps: float = 1e-7,
) -> torch.Tensor:
    """
    Calculate the Intersection over Union (IoU) between bounding boxes.

    This function supports various shapes for `box1` and `box2` as long as the last dimension is 4.
    For instance, you may pass tensors shaped like (4,), (N, 4), (B, N, 4), or (B, N, 1, 4).
    Internally, the code will split the last dimension into (x, y, w, h) if `xywh=True`,
    or (x1, y1, x2, y2) if `xywh=False`.

    Args:
        box1 (torch.Tensor): A tensor representing one or more bounding boxes, with the last dimension being 4.
        box2 (torch.Tensor): A tensor representing one or more bounding boxes, with the last dimension being 4.
        xywh (bool, optional): If True, input boxes are in (x, y, w, h) format. If False, input boxes are in
                               (x1, y1, x2, y2) format.
        GIoU (bool, optional): If True, calculate Generalized IoU.
        DIoU (bool, optional): If True, calculate Distance IoU.
        CIoU (bool, optional): If True, calculate Complete IoU.
        eps (float, optional): A small value to avoid division by zero.

    Returns:
        (torch.Tensor): IoU, GIoU, DIoU, or CIoU values depending on the specified flags.
    """
    # Get the coordinates of bounding boxes
    if xywh:  # transform from xywh to xyxy
        (x1, y1, w1, h1), (x2, y2, w2, h2) = box1.chunk(4, -1), box2.chunk(4, -1)
        w1_, h1_, w2_, h2_ = w1 / 2, h1 / 2, w2 / 2, h2 / 2
        b1_x1, b1_x2, b1_y1, b1_y2 = x1 - w1_, x1 + w1_, y1 - h1_, y1 + h1_
        b2_x1, b2_x2, b2_y1, b2_y2 = x2 - w2_, x2 + w2_, y2 - h2_, y2 + h2_
    else:  # x1, y1, x2, y2 = box1
        b1_x1, b1_y1, b1_x2, b1_y2 = box1.chunk(4, -1)
        b2_x1, b2_y1, b2_x2, b2_y2 = box2.chunk(4, -1)
        w1, h1 = b1_x2 - b1_x1, b1_y2 - b1_y1 + eps
        w2, h2 = b2_x2 - b2_x1, b2_y2 - b2_y1 + eps

    # Intersection area
    inter = (b1_x2.minimum(b2_x2) - b1_x1.maximum(b2_x1)).clamp_(0) * (
        b1_y2.minimum(b2_y2) - b1_y1.maximum(b2_y1)
    ).clamp_(0)

    # Union Area
    union = w1 * h1 + w2 * h2 - inter + eps

    # IoU
    iou = inter / union
    if CIoU or DIoU or GIoU:
        cw = b1_x2.maximum(b2_x2) - b1_x1.minimum(b2_x1)  # convex (smallest enclosing box) width
        ch = b1_y2.maximum(b2_y2) - b1_y1.minimum(b2_y1)  # convex height
        if CIoU or DIoU:  # Distance or Complete IoU https://arxiv.org/abs/1911.08287v1
            c2 = cw.pow(2) + ch.pow(2) + eps  # convex diagonal squared
            rho2 = (
                (b2_x1 + b2_x2 - b1_x1 - b1_x2).pow(2) + (b2_y1 + b2_y2 - b1_y1 - b1_y2).pow(2)
            ) / 4  # center dist**2
            if CIoU:  # https://github.com/Zzh-tju/DIoU-SSD-pytorch/blob/master/utils/box/box_utils.py#L47
                v = (4 / math.pi**2) * ((w2 / h2).atan() - (w1 / h1).atan()).pow(2)
                with torch.no_grad():
                    alpha = v / (v - iou + (1 + eps))
                return iou - (rho2 / c2 + v * alpha)  # CIoU
            return iou - rho2 / c2  # DIoU
        c_area = cw * ch + eps  # convex area
        return iou - (c_area - union) / c_area  # GIoU https://arxiv.org/pdf/1902.09630.pdf
    return iou  # IoU


def mask_iou(mask1: torch.Tensor, mask2: torch.Tensor, eps: float = 1e-7) -> torch.Tensor:
    """
    Calculate masks IoU.

    Args:
        mask1 (torch.Tensor): A tensor of shape (N, n) where N is the number of ground truth objects and n is the
                        product of image width and height.
        mask2 (torch.Tensor): A tensor of shape (M, n) where M is the number of predicted objects and n is the
                        product of image width and height.
        eps (float, optional): A small value to avoid division by zero.

    Returns:
        (torch.Tensor): A tensor of shape (N, M) representing masks IoU.
    """
    intersection = torch.matmul(mask1, mask2.T).clamp_(0)
    union = (mask1.sum(1)[:, None] + mask2.sum(1)[None]) - intersection  # (area1 + area2) - intersection
    return intersection / (union + eps)


def kpt_iou(
    kpt1: torch.Tensor, kpt2: torch.Tensor, area: torch.Tensor, sigma: List[float], eps: float = 1e-7
) -> torch.Tensor:
    """
    Calculate Object Keypoint Similarity (OKS).

    Args:
        kpt1 (torch.Tensor): A tensor of shape (N, 17, 3) representing ground truth keypoints.
        kpt2 (torch.Tensor): A tensor of shape (M, 17, 3) representing predicted keypoints.
        area (torch.Tensor): A tensor of shape (N,) representing areas from ground truth.
        sigma (list): A list containing 17 values representing keypoint scales.
        eps (float, optional): A small value to avoid division by zero.

    Returns:
        (torch.Tensor): A tensor of shape (N, M) representing keypoint similarities.
    """
    d = (kpt1[:, None, :, 0] - kpt2[..., 0]).pow(2) + (kpt1[:, None, :, 1] - kpt2[..., 1]).pow(2)  # (N, M, 17)
    sigma = torch.tensor(sigma, device=kpt1.device, dtype=kpt1.dtype)  # (17, )
    kpt_mask = kpt1[..., 2] != 0  # (N, 17)
    e = d / ((2 * sigma).pow(2) * (area[:, None, None] + eps) * 2)  # from cocoeval
    # e = d / ((area[None, :, None] + eps) * sigma) ** 2 / 2  # from formula
    return ((-e).exp() * kpt_mask[:, None]).sum(-1) / (kpt_mask.sum(-1)[:, None] + eps)


def _get_covariance_matrix(boxes: torch.Tensor) -> Tuple[torch.Tensor, torch.Tensor, torch.Tensor]:
    """
    Generate covariance matrix from oriented bounding boxes.

    Args:
        boxes (torch.Tensor): A tensor of shape (N, 5) representing rotated bounding boxes, with xywhr format.

    Returns:
        (torch.Tensor): Covariance matrices corresponding to original rotated bounding boxes.
    """
    # Gaussian bounding boxes, ignore the center points (the first two columns) because they are not needed here.
    gbbs = torch.cat((boxes[:, 2:4].pow(2) / 12, boxes[:, 4:]), dim=-1)
    a, b, c = gbbs.split(1, dim=-1)
    cos = c.cos()
    sin = c.sin()
    cos2 = cos.pow(2)
    sin2 = sin.pow(2)
    return a * cos2 + b * sin2, a * sin2 + b * cos2, (a - b) * cos * sin


def probiou(obb1: torch.Tensor, obb2: torch.Tensor, CIoU: bool = False, eps: float = 1e-7) -> torch.Tensor:
    """
    Calculate probabilistic IoU between oriented bounding boxes.

    Args:
        obb1 (torch.Tensor): Ground truth OBBs, shape (N, 5), format xywhr.
        obb2 (torch.Tensor): Predicted OBBs, shape (N, 5), format xywhr.
        CIoU (bool, optional): If True, calculate CIoU.
        eps (float, optional): Small value to avoid division by zero.

    Returns:
        (torch.Tensor): OBB similarities, shape (N,).

    Notes:
        OBB format: [center_x, center_y, width, height, rotation_angle].

    References:
        https://arxiv.org/pdf/2106.06072v1.pdf
    """
    x1, y1 = obb1[..., :2].split(1, dim=-1)
    x2, y2 = obb2[..., :2].split(1, dim=-1)
    a1, b1, c1 = _get_covariance_matrix(obb1)
    a2, b2, c2 = _get_covariance_matrix(obb2)

    t1 = (
        ((a1 + a2) * (y1 - y2).pow(2) + (b1 + b2) * (x1 - x2).pow(2)) / ((a1 + a2) * (b1 + b2) - (c1 + c2).pow(2) + eps)
    ) * 0.25
    t2 = (((c1 + c2) * (x2 - x1) * (y1 - y2)) / ((a1 + a2) * (b1 + b2) - (c1 + c2).pow(2) + eps)) * 0.5
    t3 = (
        ((a1 + a2) * (b1 + b2) - (c1 + c2).pow(2))
        / (4 * ((a1 * b1 - c1.pow(2)).clamp_(0) * (a2 * b2 - c2.pow(2)).clamp_(0)).sqrt() + eps)
        + eps
    ).log() * 0.5
    bd = (t1 + t2 + t3).clamp(eps, 100.0)
    hd = (1.0 - (-bd).exp() + eps).sqrt()
    iou = 1 - hd
    if CIoU:  # only include the wh aspect ratio part
        w1, h1 = obb1[..., 2:4].split(1, dim=-1)
        w2, h2 = obb2[..., 2:4].split(1, dim=-1)
        v = (4 / math.pi**2) * ((w2 / h2).atan() - (w1 / h1).atan()).pow(2)
        with torch.no_grad():
            alpha = v / (v - iou + (1 + eps))
        return iou - v * alpha  # CIoU
    return iou


def batch_probiou(
    obb1: Union[torch.Tensor, np.ndarray], obb2: Union[torch.Tensor, np.ndarray], eps: float = 1e-7
) -> torch.Tensor:
    """
    Calculate the probabilistic IoU between oriented bounding boxes.

    Args:
        obb1 (torch.Tensor | np.ndarray): A tensor of shape (N, 5) representing ground truth obbs, with xywhr format.
        obb2 (torch.Tensor | np.ndarray): A tensor of shape (M, 5) representing predicted obbs, with xywhr format.
        eps (float, optional): A small value to avoid division by zero.

    Returns:
        (torch.Tensor): A tensor of shape (N, M) representing obb similarities.

    References:
        https://arxiv.org/pdf/2106.06072v1.pdf
    """
    obb1 = torch.from_numpy(obb1) if isinstance(obb1, np.ndarray) else obb1
    obb2 = torch.from_numpy(obb2) if isinstance(obb2, np.ndarray) else obb2

    x1, y1 = obb1[..., :2].split(1, dim=-1)
    x2, y2 = (x.squeeze(-1)[None] for x in obb2[..., :2].split(1, dim=-1))
    a1, b1, c1 = _get_covariance_matrix(obb1)
    a2, b2, c2 = (x.squeeze(-1)[None] for x in _get_covariance_matrix(obb2))

    t1 = (
        ((a1 + a2) * (y1 - y2).pow(2) + (b1 + b2) * (x1 - x2).pow(2)) / ((a1 + a2) * (b1 + b2) - (c1 + c2).pow(2) + eps)
    ) * 0.25
    t2 = (((c1 + c2) * (x2 - x1) * (y1 - y2)) / ((a1 + a2) * (b1 + b2) - (c1 + c2).pow(2) + eps)) * 0.5
    t3 = (
        ((a1 + a2) * (b1 + b2) - (c1 + c2).pow(2))
        / (4 * ((a1 * b1 - c1.pow(2)).clamp_(0) * (a2 * b2 - c2.pow(2)).clamp_(0)).sqrt() + eps)
        + eps
    ).log() * 0.5
    bd = (t1 + t2 + t3).clamp(eps, 100.0)
    hd = (1.0 - (-bd).exp() + eps).sqrt()
    return 1 - hd


def smooth_bce(eps: float = 0.1) -> Tuple[float, float]:
    """
    Compute smoothed positive and negative Binary Cross-Entropy targets.

    Args:
        eps (float, optional): The epsilon value for label smoothing.

    Returns:
        pos (float): Positive label smoothing BCE target.
        neg (float): Negative label smoothing BCE target.

    References:
        https://github.com/ultralytics/yolov3/issues/238#issuecomment-598028441
    """
    return 1.0 - 0.5 * eps, 0.5 * eps


class ConfusionMatrix(DataExportMixin):
    """
    A class for calculating and updating a confusion matrix for object detection and classification tasks.

    Attributes:
        task (str): The type of task, either 'detect' or 'classify'.
        matrix (np.ndarray): The confusion matrix, with dimensions depending on the task.
<<<<<<< HEAD
        nc (int): The number of classes.
        conf (float): The confidence threshold for detections.
        iou_thres (float): The Intersection over Union threshold.
        matches (dict): Contains the indices of ground truths and predictions categorized into TP, FP and FN.
    """

    def __init__(self, nc, conf=0.25, iou_thres=0.45, task="detect", save_matches=False):
=======
        nc (int): The number of category.
        names (List[str]): The names of the classes, used as labels on the plot.
    """

    def __init__(self, names: List[str] = [], task: str = "detect"):
>>>>>>> c393e14e
        """
        Initialize a ConfusionMatrix instance.

        Args:
            names (List[str], optional): Names of classes, used as labels on the plot.
            task (str, optional): Type of task, either 'detect' or 'classify'.
            save_matches (bool, optional): Save the indices of GTs, FPs, FNs for visualization.
        """
        self.task = task
<<<<<<< HEAD
        self.matrix = np.zeros((nc + 1, nc + 1), dtype=int) if self.task == "detect" else np.zeros((nc, nc), dtype=int)
        self.nc = nc  # number of classes
        self.conf = 0.25 if conf in {None, 0.001} else conf  # apply 0.25 if default val conf is passed
        self.iou_thres = iou_thres
        self.matches = {} if save_matches else None

    def _append_match_idx(self, im_name, key, idx):
        """Append the index to TP, FP or FN list for the last batch."""
        if self.matches is not None:
            self.matches[im_name][key].append(idx)
=======
        self.nc = len(names)  # number of classes
        self.matrix = np.zeros((self.nc + 1, self.nc + 1)) if self.task == "detect" else np.zeros((self.nc, self.nc))
        self.names = names  # name of classes
>>>>>>> c393e14e

    def process_cls_preds(self, preds, targets):
        """
        Update confusion matrix for classification task.

        Args:
            preds (Array[N, min(nc,5)]): Predicted class labels.
            targets (Array[N, 1]): Ground truth class labels.
        """
        preds, targets = torch.cat(preds)[:, 0], torch.cat(targets)
        for p, t in zip(preds.cpu().numpy(), targets.cpu().numpy()):
            self.matrix[p][t] += 1

<<<<<<< HEAD
    def process_batch(self, detections, gt_bboxes, gt_cls, im_name=""):
=======
    def process_batch(
        self, detections: Dict[str, torch.Tensor], batch: Dict[str, Any], conf: float = 0.25, iou_thres: float = 0.45
    ) -> None:
>>>>>>> c393e14e
        """
        Update confusion matrix for object detection task.

        Args:
<<<<<<< HEAD
            detections (Array[N, 6] | Array[N, 7]): Detected bounding boxes and their associated information.
                                      Each row should contain (x1, y1, x2, y2, conf, class)
                                      or with an additional element `angle` when it's obb.
            gt_bboxes (Array[M, 4]| Array[N, 5]): Ground truth bounding boxes with xyxy/xyxyr format.
            gt_cls (Array[M]): The class labels.
            im_name (str, optional): Name of the image file.
        """
        if self.matches is not None:  # only if visualization is enabled
            self.matches[im_name] = {"TP": [], "FP": [], "FN": []}
        if gt_cls.shape[0] == 0:  # Check if labels is empty
            if detections is not None:
                detections = detections[detections[:, 4] > self.conf]
                detection_classes = detections[:, 5].int()
                for i, dc in enumerate(detection_classes):
                    self.matrix[dc, self.nc] += 1  # FP
                    self._append_match_idx(im_name, "FP", i)
            return
        if detections is None:
            gt_classes = gt_cls.int()
            for i, gc in enumerate(gt_classes):
                self.matrix[self.nc, gc] += 1  # FN
                self._append_match_idx(im_name, "FN", i)
=======
            detections (Dict[str, torch.Tensor]): Dictionary containing detected bounding boxes and their associated information.
                                       Should contain 'cls', 'conf', and 'bboxes' keys, where 'bboxes' can be
                                       Array[N, 4] for regular boxes or Array[N, 5] for OBB with angle.
            batch (Dict[str, Any]): Batch dictionary containing ground truth data with 'bboxes' (Array[M, 4]| Array[M, 5]) and
                'cls' (Array[M]) keys, where M is the number of ground truth objects.
            conf (float, optional): Confidence threshold for detections.
            iou_thres (float, optional): IoU threshold for matching detections to ground truth.
        """
        conf = 0.25 if conf in {None, 0.001} else conf  # apply 0.25 if default val conf is passed
        gt_cls, gt_bboxes = batch["cls"], batch["bboxes"]
        no_pred = len(detections["cls"]) == 0
        if gt_cls.shape[0] == 0:  # Check if labels is empty
            if not no_pred:
                detections = {k: detections[k][detections["conf"] > conf] for k in {"cls", "bboxes"}}
                detection_classes = detections["cls"].int().tolist()
                for dc in detection_classes:
                    self.matrix[dc, self.nc] += 1  # false positives
            return
        if no_pred:
            gt_classes = gt_cls.int().tolist()
            for gc in gt_classes:
                self.matrix[self.nc, gc] += 1  # background FN
>>>>>>> c393e14e
            return

        detections = {k: detections[k][detections["conf"] > conf] for k in {"cls", "bboxes"}}
        gt_classes = gt_cls.int().tolist()
        detection_classes = detections["cls"].int().tolist()
        bboxes = detections["bboxes"]
        is_obb = bboxes.shape[1] == 5  # check if detections contains angle for OBB
        iou = batch_probiou(gt_bboxes, bboxes) if is_obb else box_iou(gt_bboxes, bboxes)

        x = torch.where(iou > iou_thres)
        if x[0].shape[0]:
            matches = torch.cat((torch.stack(x, 1), iou[x[0], x[1]][:, None]), 1).cpu().numpy()
            if x[0].shape[0] > 1:
                matches = matches[matches[:, 2].argsort()[::-1]]
                matches = matches[np.unique(matches[:, 1], return_index=True)[1]]
                matches = matches[matches[:, 2].argsort()[::-1]]
                matches = matches[np.unique(matches[:, 0], return_index=True)[1]]
        else:
            matches = np.zeros((0, 3))

        n = matches.shape[0] > 0
        m0, m1, _ = matches.transpose().astype(int)
        for i, gc in enumerate(gt_classes):
            j = m0 == i
            if n and sum(j) == 1:
<<<<<<< HEAD
                dc = detection_classes[m1[j]].squeeze()
                self.matrix[dc, gc] += 1  # TP if class is correct else both an FP and an FN
                if dc == gc:
                    self._append_match_idx(im_name, "TP", m1[j].item())
                else:
                    self._append_match_idx(im_name, "FP", m1[j].item())
                    self._append_match_idx(im_name, "FN", i)
=======
                self.matrix[detection_classes[m1[j].item()], gc] += 1  # correct
>>>>>>> c393e14e
            else:
                self.matrix[self.nc, gc] += 1  # FN
                self._append_match_idx(im_name, "FN", i)

        for i, dc in enumerate(detection_classes):
            if not any(m1 == i):
                self.matrix[dc, self.nc] += 1  # FP
                self._append_match_idx(im_name, "FP", i)

    def matrix(self):
        """Return the confusion matrix."""
        return self.matrix

    def tp_fp(self) -> Tuple[np.ndarray, np.ndarray]:
        """
        Return true positives and false positives.

        Returns:
            tp (np.ndarray): True positives.
            fp (np.ndarray): False positives.
        """
        tp = self.matrix.diagonal()  # true positives
        fp = self.matrix.sum(1) - tp  # false positives
        # fn = self.matrix.sum(0) - tp  # false negatives (missed detections)
        return (tp[:-1], fp[:-1]) if self.task == "detect" else (tp, fp)  # remove background class if task=detect

    @TryExcept(msg="ConfusionMatrix plot failure")
    @plt_settings()
    def plot(self, normalize: bool = True, save_dir: str = "", on_plot=None):
        """
        Plot the confusion matrix using matplotlib and save it to a file.

        Args:
            normalize (bool, optional): Whether to normalize the confusion matrix.
            save_dir (str, optional): Directory where the plot will be saved.
            on_plot (callable, optional): An optional callback to pass plots path and data when they are rendered.
        """
        import matplotlib.pyplot as plt  # scope for faster 'import ultralytics'

        array = self.matrix / ((self.matrix.sum(0).reshape(1, -1) + 1e-9) if normalize else 1)  # normalize columns
        array[array < 0.005] = np.nan  # don't annotate (would appear as 0.00)

        fig, ax = plt.subplots(1, 1, figsize=(12, 9))
        if self.nc >= 100:  # downsample for large class count
            k = max(2, self.nc // 60)  # step size for downsampling, always > 1
            keep_idx = slice(None, None, k)  # create slice instead of array
            self.names = self.names[keep_idx]  # slice class names
            array = array[keep_idx, :][:, keep_idx]  # slice matrix rows and cols
            n = (self.nc + k - 1) // k  # number of retained classes
            nc = nn = n if self.task == "classify" else n + 1  # adjust for background if needed
        else:
            nc = nn = self.nc if self.task == "classify" else self.nc + 1
        ticklabels = (self.names + ["background"]) if (0 < nn < 99) and (nn == nc) else "auto"
        xy_ticks = np.arange(len(ticklabels))
        tick_fontsize = max(6, 15 - 0.1 * nc)  # Minimum size is 6
        label_fontsize = max(6, 12 - 0.1 * nc)
        title_fontsize = max(6, 12 - 0.1 * nc)
        btm = max(0.1, 0.25 - 0.001 * nc)  # Minimum value is 0.1
        with warnings.catch_warnings():
            warnings.simplefilter("ignore")  # suppress empty matrix RuntimeWarning: All-NaN slice encountered
            im = ax.imshow(array, cmap="Blues", vmin=0.0, interpolation="none")
            ax.xaxis.set_label_position("bottom")
            if nc < 30:  # Add score for each cell of confusion matrix
                color_threshold = 0.45 * (1 if normalize else np.nanmax(array))  # text color threshold
                for i, row in enumerate(array[:nc]):
                    for j, val in enumerate(row[:nc]):
                        val = array[i, j]
                        if np.isnan(val):
                            continue
                        ax.text(
                            j,
                            i,
                            f"{val:.2f}" if normalize else f"{int(val)}",
                            ha="center",
                            va="center",
                            fontsize=10,
                            color="white" if val > color_threshold else "black",
                        )
            cbar = fig.colorbar(im, ax=ax, fraction=0.046, pad=0.05)
        title = "Confusion Matrix" + " Normalized" * normalize
        ax.set_xlabel("True", fontsize=label_fontsize, labelpad=10)
        ax.set_ylabel("Predicted", fontsize=label_fontsize, labelpad=10)
        ax.set_title(title, fontsize=title_fontsize, pad=20)
        ax.set_xticks(xy_ticks)
        ax.set_yticks(xy_ticks)
        ax.tick_params(axis="x", bottom=True, top=False, labelbottom=True, labeltop=False)
        ax.tick_params(axis="y", left=True, right=False, labelleft=True, labelright=False)
        if ticklabels != "auto":
            ax.set_xticklabels(ticklabels, fontsize=tick_fontsize, rotation=90, ha="center")
            ax.set_yticklabels(ticklabels, fontsize=tick_fontsize)
        for s in ["left", "right", "bottom", "top", "outline"]:
            if s != "outline":
                ax.spines[s].set_visible(False)  # Confusion matrix plot don't have outline
            cbar.ax.spines[s].set_visible(False)
        fig.subplots_adjust(left=0, right=0.84, top=0.94, bottom=btm)  # Adjust layout to ensure equal margins
        plot_fname = Path(save_dir) / f"{title.lower().replace(' ', '_')}.png"
        fig.savefig(plot_fname, dpi=250)
        plt.close(fig)
        if on_plot:
            on_plot(plot_fname)

    def print(self):
        """Print the confusion matrix to the console."""
        for i in range(self.matrix.shape[0]):
            LOGGER.info(" ".join(map(str, self.matrix[i])))

    def summary(self, normalize: bool = False, decimals: int = 5) -> List[Dict[str, float]]:
        """
        Generate a summarized representation of the confusion matrix as a list of dictionaries, with optional
        normalization. This is useful for exporting the matrix to various formats such as CSV, XML, HTML, JSON, or SQL.

        Args:
            normalize (bool): Whether to normalize the confusion matrix values.
            decimals (int): Number of decimal places to round the output values to.

        Returns:
            (List[Dict[str, float]]): A list of dictionaries, each representing one predicted class with corresponding values for all actual classes.

        Examples:
            >>> results = model.val(data="coco8.yaml", plots=True)
            >>> cm_dict = results.confusion_matrix.summary(normalize=True, decimals=5)
            >>> print(cm_dict)
        """
        import re

        names = self.names if self.task == "classify" else self.names + ["background"]
        clean_names, seen = [], set()
        for name in names:
            clean_name = re.sub(r"[^a-zA-Z0-9_]", "_", name)
            original_clean = clean_name
            counter = 1
            while clean_name.lower() in seen:
                clean_name = f"{original_clean}_{counter}"
                counter += 1
            seen.add(clean_name.lower())
            clean_names.append(clean_name)
        array = (self.matrix / ((self.matrix.sum(0).reshape(1, -1) + 1e-9) if normalize else 1)).round(decimals)
        return [
            dict({"Predicted": clean_names[i]}, **{clean_names[j]: array[i, j] for j in range(len(clean_names))})
            for i in range(len(clean_names))
        ]


def smooth(y: np.ndarray, f: float = 0.05) -> np.ndarray:
    """Box filter of fraction f."""
    nf = round(len(y) * f * 2) // 2 + 1  # number of filter elements (must be odd)
    p = np.ones(nf // 2)  # ones padding
    yp = np.concatenate((p * y[0], y, p * y[-1]), 0)  # y padded
    return np.convolve(yp, np.ones(nf) / nf, mode="valid")  # y-smoothed


@plt_settings()
def plot_pr_curve(
    px: np.ndarray,
    py: np.ndarray,
    ap: np.ndarray,
    save_dir: Path = Path("pr_curve.png"),
    names: Dict[int, str] = {},
    on_plot=None,
):
    """
    Plot precision-recall curve.

    Args:
        px (np.ndarray): X values for the PR curve.
        py (np.ndarray): Y values for the PR curve.
        ap (np.ndarray): Average precision values.
        save_dir (Path, optional): Path to save the plot.
        names (Dict[int, str], optional): Dictionary mapping class indices to class names.
        on_plot (callable, optional): Function to call after plot is saved.
    """
    import matplotlib.pyplot as plt  # scope for faster 'import ultralytics'

    fig, ax = plt.subplots(1, 1, figsize=(9, 6), tight_layout=True)
    py = np.stack(py, axis=1)

    if 0 < len(names) < 21:  # display per-class legend if < 21 classes
        for i, y in enumerate(py.T):
            ax.plot(px, y, linewidth=1, label=f"{names[i]} {ap[i, 0]:.3f}")  # plot(recall, precision)
    else:
        ax.plot(px, py, linewidth=1, color="grey")  # plot(recall, precision)

    ax.plot(px, py.mean(1), linewidth=3, color="blue", label=f"all classes {ap[:, 0].mean():.3f} mAP@0.5")
    ax.set_xlabel("Recall")
    ax.set_ylabel("Precision")
    ax.set_xlim(0, 1)
    ax.set_ylim(0, 1)
    ax.legend(bbox_to_anchor=(1.04, 1), loc="upper left")
    ax.set_title("Precision-Recall Curve")
    fig.savefig(save_dir, dpi=250)
    plt.close(fig)
    if on_plot:
        on_plot(save_dir)


@plt_settings()
def plot_mc_curve(
    px: np.ndarray,
    py: np.ndarray,
    save_dir: Path = Path("mc_curve.png"),
    names: Dict[int, str] = {},
    xlabel: str = "Confidence",
    ylabel: str = "Metric",
    on_plot=None,
):
    """
    Plot metric-confidence curve.

    Args:
        px (np.ndarray): X values for the metric-confidence curve.
        py (np.ndarray): Y values for the metric-confidence curve.
        save_dir (Path, optional): Path to save the plot.
        names (Dict[int, str], optional): Dictionary mapping class indices to class names.
        xlabel (str, optional): X-axis label.
        ylabel (str, optional): Y-axis label.
        on_plot (callable, optional): Function to call after plot is saved.
    """
    import matplotlib.pyplot as plt  # scope for faster 'import ultralytics'

    fig, ax = plt.subplots(1, 1, figsize=(9, 6), tight_layout=True)

    if 0 < len(names) < 21:  # display per-class legend if < 21 classes
        for i, y in enumerate(py):
            ax.plot(px, y, linewidth=1, label=f"{names[i]}")  # plot(confidence, metric)
    else:
        ax.plot(px, py.T, linewidth=1, color="grey")  # plot(confidence, metric)

    y = smooth(py.mean(0), 0.1)
    ax.plot(px, y, linewidth=3, color="blue", label=f"all classes {y.max():.2f} at {px[y.argmax()]:.3f}")
    ax.set_xlabel(xlabel)
    ax.set_ylabel(ylabel)
    ax.set_xlim(0, 1)
    ax.set_ylim(0, 1)
    ax.legend(bbox_to_anchor=(1.04, 1), loc="upper left")
    ax.set_title(f"{ylabel}-Confidence Curve")
    fig.savefig(save_dir, dpi=250)
    plt.close(fig)
    if on_plot:
        on_plot(save_dir)


def compute_ap(recall: List[float], precision: List[float]) -> Tuple[float, np.ndarray, np.ndarray]:
    """
    Compute the average precision (AP) given the recall and precision curves.

    Args:
        recall (list): The recall curve.
        precision (list): The precision curve.

    Returns:
        ap (float): Average precision.
        mpre (np.ndarray): Precision envelope curve.
        mrec (np.ndarray): Modified recall curve with sentinel values added at the beginning and end.
    """
    # Append sentinel values to beginning and end
    mrec = np.concatenate(([0.0], recall, [1.0]))
    mpre = np.concatenate(([1.0], precision, [0.0]))

    # Compute the precision envelope
    mpre = np.flip(np.maximum.accumulate(np.flip(mpre)))

    # Integrate area under curve
    method = "interp"  # methods: 'continuous', 'interp'
    if method == "interp":
        x = np.linspace(0, 1, 101)  # 101-point interp (COCO)
        func = np.trapezoid if checks.check_version(np.__version__, ">=2.0") else np.trapz  # np.trapz deprecated
        ap = func(np.interp(x, mrec, mpre), x)  # integrate
    else:  # 'continuous'
        i = np.where(mrec[1:] != mrec[:-1])[0]  # points where x-axis (recall) changes
        ap = np.sum((mrec[i + 1] - mrec[i]) * mpre[i + 1])  # area under curve

    return ap, mpre, mrec


def ap_per_class(
    tp: np.ndarray,
    conf: np.ndarray,
    pred_cls: np.ndarray,
    target_cls: np.ndarray,
    plot: bool = False,
    on_plot=None,
    save_dir: Path = Path(),
    names: Dict[int, str] = {},
    eps: float = 1e-16,
    prefix: str = "",
) -> Tuple:
    """
    Compute the average precision per class for object detection evaluation.

    Args:
        tp (np.ndarray): Binary array indicating whether the detection is correct (True) or not (False).
        conf (np.ndarray): Array of confidence scores of the detections.
        pred_cls (np.ndarray): Array of predicted classes of the detections.
        target_cls (np.ndarray): Array of true classes of the detections.
        plot (bool, optional): Whether to plot PR curves or not.
        on_plot (callable, optional): A callback to pass plots path and data when they are rendered.
        save_dir (Path, optional): Directory to save the PR curves.
        names (Dict[int, str], optional): Dictionary of class names to plot PR curves.
        eps (float, optional): A small value to avoid division by zero.
        prefix (str, optional): A prefix string for saving the plot files.

    Returns:
        tp (np.ndarray): True positive counts at threshold given by max F1 metric for each class.
        fp (np.ndarray): False positive counts at threshold given by max F1 metric for each class.
        p (np.ndarray): Precision values at threshold given by max F1 metric for each class.
        r (np.ndarray): Recall values at threshold given by max F1 metric for each class.
        f1 (np.ndarray): F1-score values at threshold given by max F1 metric for each class.
        ap (np.ndarray): Average precision for each class at different IoU thresholds.
        unique_classes (np.ndarray): An array of unique classes that have data.
        p_curve (np.ndarray): Precision curves for each class.
        r_curve (np.ndarray): Recall curves for each class.
        f1_curve (np.ndarray): F1-score curves for each class.
        x (np.ndarray): X-axis values for the curves.
        prec_values (np.ndarray): Precision values at mAP@0.5 for each class.
    """
    # Sort by objectness
    i = np.argsort(-conf)
    tp, conf, pred_cls = tp[i], conf[i], pred_cls[i]

    # Find unique classes
    unique_classes, nt = np.unique(target_cls, return_counts=True)
    nc = unique_classes.shape[0]  # number of classes, number of detections

    # Create Precision-Recall curve and compute AP for each class
    x, prec_values = np.linspace(0, 1, 1000), []

    # Average precision, precision and recall curves
    ap, p_curve, r_curve = np.zeros((nc, tp.shape[1])), np.zeros((nc, 1000)), np.zeros((nc, 1000))
    for ci, c in enumerate(unique_classes):
        i = pred_cls == c
        n_l = nt[ci]  # number of labels
        n_p = i.sum()  # number of predictions
        if n_p == 0 or n_l == 0:
            continue

        # Accumulate FPs and TPs
        fpc = (1 - tp[i]).cumsum(0)
        tpc = tp[i].cumsum(0)

        # Recall
        recall = tpc / (n_l + eps)  # recall curve
        r_curve[ci] = np.interp(-x, -conf[i], recall[:, 0], left=0)  # negative x, xp because xp decreases

        # Precision
        precision = tpc / (tpc + fpc)  # precision curve
        p_curve[ci] = np.interp(-x, -conf[i], precision[:, 0], left=1)  # p at pr_score

        # AP from recall-precision curve
        for j in range(tp.shape[1]):
            ap[ci, j], mpre, mrec = compute_ap(recall[:, j], precision[:, j])
            if j == 0:
                prec_values.append(np.interp(x, mrec, mpre))  # precision at mAP@0.5

    prec_values = np.array(prec_values) if prec_values else np.zeros((1, 1000))  # (nc, 1000)

    # Compute F1 (harmonic mean of precision and recall)
    f1_curve = 2 * p_curve * r_curve / (p_curve + r_curve + eps)
    names = {i: names[k] for i, k in enumerate(unique_classes) if k in names}  # dict: only classes that have data
    if plot:
        plot_pr_curve(x, prec_values, ap, save_dir / f"{prefix}PR_curve.png", names, on_plot=on_plot)
        plot_mc_curve(x, f1_curve, save_dir / f"{prefix}F1_curve.png", names, ylabel="F1", on_plot=on_plot)
        plot_mc_curve(x, p_curve, save_dir / f"{prefix}P_curve.png", names, ylabel="Precision", on_plot=on_plot)
        plot_mc_curve(x, r_curve, save_dir / f"{prefix}R_curve.png", names, ylabel="Recall", on_plot=on_plot)

    i = smooth(f1_curve.mean(0), 0.1).argmax()  # max F1 index
    p, r, f1 = p_curve[:, i], r_curve[:, i], f1_curve[:, i]  # max-F1 precision, recall, F1 values
    tp = (r * nt).round()  # true positives
    fp = (tp / (p + eps) - tp).round()  # false positives
    return tp, fp, p, r, f1, ap, unique_classes.astype(int), p_curve, r_curve, f1_curve, x, prec_values


class Metric(SimpleClass):
    """
    Class for computing evaluation metrics for Ultralytics YOLO models.

    Attributes:
        p (list): Precision for each class. Shape: (nc,).
        r (list): Recall for each class. Shape: (nc,).
        f1 (list): F1 score for each class. Shape: (nc,).
        all_ap (list): AP scores for all classes and all IoU thresholds. Shape: (nc, 10).
        ap_class_index (list): Index of class for each AP score. Shape: (nc,).
        nc (int): Number of classes.

    Methods:
        ap50(): AP at IoU threshold of 0.5 for all classes. Returns: List of AP scores. Shape: (nc,) or [].
        ap(): AP at IoU thresholds from 0.5 to 0.95 for all classes. Returns: List of AP scores. Shape: (nc,) or [].
        mp(): Mean precision of all classes. Returns: Float.
        mr(): Mean recall of all classes. Returns: Float.
        map50(): Mean AP at IoU threshold of 0.5 for all classes. Returns: Float.
        map75(): Mean AP at IoU threshold of 0.75 for all classes. Returns: Float.
        map(): Mean AP at IoU thresholds from 0.5 to 0.95 for all classes. Returns: Float.
        mean_results(): Mean of results, returns mp, mr, map50, map.
        class_result(i): Class-aware result, returns p[i], r[i], ap50[i], ap[i].
        maps(): mAP of each class. Returns: Array of mAP scores, shape: (nc,).
        fitness(): Model fitness as a weighted combination of metrics. Returns: Float.
        update(results): Update metric attributes with new evaluation results.
    """

    def __init__(self) -> None:
        """Initialize a Metric instance for computing evaluation metrics for the YOLOv8 model."""
        self.p = []  # (nc, )
        self.r = []  # (nc, )
        self.f1 = []  # (nc, )
        self.all_ap = []  # (nc, 10)
        self.ap_class_index = []  # (nc, )
        self.nc = 0

    @property
    def ap50(self) -> Union[np.ndarray, List]:
        """
        Return the Average Precision (AP) at an IoU threshold of 0.5 for all classes.

        Returns:
            (np.ndarray | list): Array of shape (nc,) with AP50 values per class, or an empty list if not available.
        """
        return self.all_ap[:, 0] if len(self.all_ap) else []

    @property
    def ap(self) -> Union[np.ndarray, List]:
        """
        Return the Average Precision (AP) at an IoU threshold of 0.5-0.95 for all classes.

        Returns:
            (np.ndarray | list): Array of shape (nc,) with AP50-95 values per class, or an empty list if not available.
        """
        return self.all_ap.mean(1) if len(self.all_ap) else []

    @property
    def mp(self) -> float:
        """
        Return the Mean Precision of all classes.

        Returns:
            (float): The mean precision of all classes.
        """
        return self.p.mean() if len(self.p) else 0.0

    @property
    def mr(self) -> float:
        """
        Return the Mean Recall of all classes.

        Returns:
            (float): The mean recall of all classes.
        """
        return self.r.mean() if len(self.r) else 0.0

    @property
    def map50(self) -> float:
        """
        Return the mean Average Precision (mAP) at an IoU threshold of 0.5.

        Returns:
            (float): The mAP at an IoU threshold of 0.5.
        """
        return self.all_ap[:, 0].mean() if len(self.all_ap) else 0.0

    @property
    def map75(self) -> float:
        """
        Return the mean Average Precision (mAP) at an IoU threshold of 0.75.

        Returns:
            (float): The mAP at an IoU threshold of 0.75.
        """
        return self.all_ap[:, 5].mean() if len(self.all_ap) else 0.0

    @property
    def map(self) -> float:
        """
        Return the mean Average Precision (mAP) over IoU thresholds of 0.5 - 0.95 in steps of 0.05.

        Returns:
            (float): The mAP over IoU thresholds of 0.5 - 0.95 in steps of 0.05.
        """
        return self.all_ap.mean() if len(self.all_ap) else 0.0

    def mean_results(self) -> List[float]:
        """Return mean of results, mp, mr, map50, map."""
        return [self.mp, self.mr, self.map50, self.map]

    def class_result(self, i: int) -> Tuple[float, float, float, float]:
        """Return class-aware result, p[i], r[i], ap50[i], ap[i]."""
        return self.p[i], self.r[i], self.ap50[i], self.ap[i]

    @property
    def maps(self) -> np.ndarray:
        """Return mAP of each class."""
        maps = np.zeros(self.nc) + self.map
        for i, c in enumerate(self.ap_class_index):
            maps[c] = self.ap[i]
        return maps

    def fitness(self) -> float:
        """Return model fitness as a weighted combination of metrics."""
        w = [0.0, 0.0, 0.1, 0.9]  # weights for [P, R, mAP@0.5, mAP@0.5:0.95]
        return (np.nan_to_num(np.array(self.mean_results())) * w).sum()

    def update(self, results: tuple):
        """
        Update the evaluation metrics with a new set of results.

        Args:
            results (tuple): A tuple containing evaluation metrics:
                - p (list): Precision for each class.
                - r (list): Recall for each class.
                - f1 (list): F1 score for each class.
                - all_ap (list): AP scores for all classes and all IoU thresholds.
                - ap_class_index (list): Index of class for each AP score.
                - p_curve (list): Precision curve for each class.
                - r_curve (list): Recall curve for each class.
                - f1_curve (list): F1 curve for each class.
                - px (list): X values for the curves.
                - prec_values (list): Precision values for each class.
        """
        (
            self.p,
            self.r,
            self.f1,
            self.all_ap,
            self.ap_class_index,
            self.p_curve,
            self.r_curve,
            self.f1_curve,
            self.px,
            self.prec_values,
        ) = results

    @property
    def curves(self) -> List:
        """Return a list of curves for accessing specific metrics curves."""
        return []

    @property
    def curves_results(self) -> List[List]:
        """Return a list of curves for accessing specific metrics curves."""
        return [
            [self.px, self.prec_values, "Recall", "Precision"],
            [self.px, self.f1_curve, "Confidence", "F1"],
            [self.px, self.p_curve, "Confidence", "Precision"],
            [self.px, self.r_curve, "Confidence", "Recall"],
        ]


class DetMetrics(SimpleClass, DataExportMixin):
    """
    Utility class for computing detection metrics such as precision, recall, and mean average precision (mAP).

    Attributes:
        names (Dict[int, str]): A dictionary of class names.
        box (Metric): An instance of the Metric class for storing detection results.
        speed (Dict[str, float]): A dictionary for storing execution times of different parts of the detection process.
        task (str): The task type, set to 'detect'.
        stats (Dict[str, List]): A dictionary containing lists for true positives, confidence scores, predicted classes, target classes, and target images.
        nt_per_class: Number of targets per class.
        nt_per_image: Number of targets per image.
    """

    def __init__(self, names: Dict[int, str] = {}) -> None:
        """
        Initialize a DetMetrics instance with a save directory, plot flag, and class names.

        Args:
            names (Dict[int, str], optional): Dictionary of class names.
        """
        self.names = names
        self.box = Metric()
        self.speed = {"preprocess": 0.0, "inference": 0.0, "loss": 0.0, "postprocess": 0.0}
        self.task = "detect"
        self.stats = dict(tp=[], conf=[], pred_cls=[], target_cls=[], target_img=[])
        self.nt_per_class = None
        self.nt_per_image = None

    def update_stats(self, stat: Dict[str, Any]) -> None:
        """
        Update statistics by appending new values to existing stat collections.

        Args:
            stat (Dict[str, any]): Dictionary containing new statistical values to append.
                         Keys should match existing keys in self.stats.
        """
        for k in self.stats.keys():
            self.stats[k].append(stat[k])

    def process(self, save_dir: Path = Path("."), plot: bool = False, on_plot=None) -> Dict[str, np.ndarray]:
        """
        Process predicted results for object detection and update metrics.

        Args:
            save_dir (Path): Directory to save plots. Defaults to Path(".").
            plot (bool): Whether to plot precision-recall curves. Defaults to False.
            on_plot (callable, optional): Function to call after plots are generated. Defaults to None.

        Returns:
            (Dict[str, np.ndarray]): Dictionary containing concatenated statistics arrays.
        """
        stats = {k: np.concatenate(v, 0) for k, v in self.stats.items()}  # to numpy
        if len(stats) == 0:
            return stats
        results = ap_per_class(
            stats["tp"],
            stats["conf"],
            stats["pred_cls"],
            stats["target_cls"],
            plot=plot,
            save_dir=save_dir,
            names=self.names,
            on_plot=on_plot,
        )[2:]
        self.box.nc = len(self.names)
        self.box.update(results)
        self.nt_per_class = np.bincount(stats["target_cls"].astype(int), minlength=len(self.names))
        self.nt_per_image = np.bincount(stats["target_img"].astype(int), minlength=len(self.names))
        return stats

    def clear_stats(self):
        """Clear the stored statistics."""
        for v in self.stats.values():
            v.clear()

    @property
    def keys(self) -> List[str]:
        """Return a list of keys for accessing specific metrics."""
        return ["metrics/precision(B)", "metrics/recall(B)", "metrics/mAP50(B)", "metrics/mAP50-95(B)"]

    def mean_results(self) -> List[float]:
        """Calculate mean of detected objects & return precision, recall, mAP50, and mAP50-95."""
        return self.box.mean_results()

    def class_result(self, i: int) -> Tuple[float, float, float, float]:
        """Return the result of evaluating the performance of an object detection model on a specific class."""
        return self.box.class_result(i)

    @property
    def maps(self) -> np.ndarray:
        """Return mean Average Precision (mAP) scores per class."""
        return self.box.maps

    @property
    def fitness(self) -> float:
        """Return the fitness of box object."""
        return self.box.fitness()

    @property
    def ap_class_index(self) -> List:
        """Return the average precision index per class."""
        return self.box.ap_class_index

    @property
    def results_dict(self) -> Dict[str, float]:
        """Return dictionary of computed performance metrics and statistics."""
        return dict(zip(self.keys + ["fitness"], self.mean_results() + [self.fitness]))

    @property
    def curves(self) -> List[str]:
        """Return a list of curves for accessing specific metrics curves."""
        return ["Precision-Recall(B)", "F1-Confidence(B)", "Precision-Confidence(B)", "Recall-Confidence(B)"]

    @property
    def curves_results(self) -> List[List]:
        """Return dictionary of computed performance metrics and statistics."""
        return self.box.curves_results

    def summary(self, normalize: bool = True, decimals: int = 5) -> List[Dict[str, Union[str, float]]]:
        """
        Generate a summarized representation of per-class detection metrics as a list of dictionaries. Includes shared
        scalar metrics (mAP, mAP50, mAP75) alongside precision, recall, and F1-score for each class.

        Args:
           normalize (bool): For Detect metrics, everything is normalized  by default [0-1].
           decimals (int): Number of decimal places to round the metrics values to.

        Returns:
           (List[Dict[str, Union[str, float]]]): A list of dictionaries, each representing one class with corresponding metric values.

        Examples:
           >>> results = model.val(data="coco8.yaml")
           >>> detection_summary = results.summary()
           >>> print(detection_summary)
        """
        scalars = {
            "box-map": round(self.box.map, decimals),
            "box-map50": round(self.box.map50, decimals),
            "box-map75": round(self.box.map75, decimals),
        }
        per_class = {
            "box-p": self.box.p,
            "box-r": self.box.r,
            "box-f1": self.box.f1,
        }
        return [
            {
                "class_name": self.names[self.ap_class_index[i]],
                **{k: round(v[i], decimals) for k, v in per_class.items()},
                **scalars,
            }
            for i in range(len(per_class["box-p"]))
        ]


class SegmentMetrics(DetMetrics):
    """
    Calculate and aggregate detection and segmentation metrics over a given set of classes.

    Attributes:
        names (Dict[int, str]): Dictionary of class names.
        box (Metric): An instance of the Metric class for storing detection results.
        seg (Metric): An instance of the Metric class to calculate mask segmentation metrics.
        speed (Dict[str, float]): A dictionary for storing execution times of different parts of the detection process.
        task (str): The task type, set to 'segment'.
        stats (Dict[str, List]): A dictionary containing lists for true positives, confidence scores, predicted classes, target classes, and target images.
        nt_per_class: Number of targets per class.
        nt_per_image: Number of targets per image.
    """

    def __init__(self, names: Dict[int, str] = {}) -> None:
        """
        Initialize a SegmentMetrics instance with a save directory, plot flag, and class names.

        Args:
            names (Dict[int, str], optional): Dictionary of class names.
        """
        DetMetrics.__init__(self, names)
        self.seg = Metric()
        self.task = "segment"
        self.stats["tp_m"] = []  # add additional stats for masks

    def process(self, save_dir: Path = Path("."), plot: bool = False, on_plot=None) -> Dict[str, np.ndarray]:
        """
        Process the detection and segmentation metrics over the given set of predictions.

        Args:
            save_dir (Path): Directory to save plots. Defaults to Path(".").
            plot (bool): Whether to plot precision-recall curves. Defaults to False.
            on_plot (callable, optional): Function to call after plots are generated. Defaults to None.

        Returns:
            (Dict[str, np.ndarray]): Dictionary containing concatenated statistics arrays.
        """
        stats = DetMetrics.process(self, on_plot=on_plot)  # process box stats
        results_mask = ap_per_class(
            stats["tp_m"],
            stats["conf"],
            stats["pred_cls"],
            stats["target_cls"],
            plot=plot,
            on_plot=on_plot,
            save_dir=save_dir,
            names=self.names,
            prefix="Mask",
        )[2:]
        self.seg.nc = len(self.names)
        self.seg.update(results_mask)
        return stats

    @property
    def keys(self) -> List[str]:
        """Return a list of keys for accessing metrics."""
        return DetMetrics.keys.fget(self) + [
            "metrics/precision(M)",
            "metrics/recall(M)",
            "metrics/mAP50(M)",
            "metrics/mAP50-95(M)",
        ]

    def mean_results(self) -> List[float]:
        """Return the mean metrics for bounding box and segmentation results."""
        return DetMetrics.mean_results(self) + self.seg.mean_results()

    def class_result(self, i: int) -> List[float]:
        """Return classification results for a specified class index."""
        return DetMetrics.class_result(self, i) + self.seg.class_result(i)

    @property
    def maps(self) -> np.ndarray:
        """Return mAP scores for object detection and semantic segmentation models."""
        return DetMetrics.maps.fget(self) + self.seg.maps

    @property
    def fitness(self) -> float:
        """Return the fitness score for both segmentation and bounding box models."""
        return self.seg.fitness() + DetMetrics.fitness.fget(self)

    @property
    def curves(self) -> List[str]:
        """Return a list of curves for accessing specific metrics curves."""
        return DetMetrics.curves.fget(self) + [
            "Precision-Recall(M)",
            "F1-Confidence(M)",
            "Precision-Confidence(M)",
            "Recall-Confidence(M)",
        ]

    @property
    def curves_results(self) -> List[List]:
        """Return dictionary of computed performance metrics and statistics."""
        return DetMetrics.curves_results.fget(self) + self.seg.curves_results

    def summary(self, normalize: bool = True, decimals: int = 5) -> List[Dict[str, Union[str, float]]]:
        """
        Generate a summarized representation of per-class segmentation metrics as a list of dictionaries. Includes both
        box and mask scalar metrics (mAP, mAP50, mAP75) alongside precision, recall, and F1-score for each class.

        Args:
            normalize (bool): For Segment metrics, everything is normalized  by default [0-1].
            decimals (int): Number of decimal places to round the metrics values to.

        Returns:
            (List[Dict[str, Union[str, float]]]): A list of dictionaries, each representing one class with corresponding metric values.

        Examples:
            >>> results = model.val(data="coco8-seg.yaml")
            >>> seg_summary = results.summary(decimals=4)
            >>> print(seg_summary)
        """
        scalars = {
            "mask-map": round(self.seg.map, decimals),
            "mask-map50": round(self.seg.map50, decimals),
            "mask-map75": round(self.seg.map75, decimals),
        }
        per_class = {
            "mask-p": self.seg.p,
            "mask-r": self.seg.r,
            "mask-f1": self.seg.f1,
        }
        summary = DetMetrics.summary(self, normalize, decimals)  # get box summary
        for i, s in enumerate(summary):
            s.update({**{k: round(v[i], decimals) for k, v in per_class.items()}, **scalars})
        return summary


class PoseMetrics(DetMetrics):
    """
    Calculate and aggregate detection and pose metrics over a given set of classes.

    Attributes:
        names (Dict[int, str]): Dictionary of class names.
        pose (Metric): An instance of the Metric class to calculate pose metrics.
        box (Metric): An instance of the Metric class for storing detection results.
        speed (Dict[str, float]): A dictionary for storing execution times of different parts of the detection process.
        task (str): The task type, set to 'pose'.
        stats (Dict[str, List]): A dictionary containing lists for true positives, confidence scores, predicted classes, target classes, and target images.
        nt_per_class: Number of targets per class.
        nt_per_image: Number of targets per image.

    Methods:
        process(tp_m, tp_b, conf, pred_cls, target_cls): Process metrics over the given set of predictions.
        mean_results(): Return the mean of the detection and segmentation metrics over all the classes.
        class_result(i): Return the detection and segmentation metrics of class `i`.
        maps: Return the mean Average Precision (mAP) scores for IoU thresholds ranging from 0.50 to 0.95.
        fitness: Return the fitness scores, which are a single weighted combination of metrics.
        ap_class_index: Return the list of indices of classes used to compute Average Precision (AP).
        results_dict: Return the dictionary containing all the detection and segmentation metrics and fitness score.
    """

    def __init__(self, names: Dict[int, str] = {}) -> None:
        """
        Initialize the PoseMetrics class with directory path, class names, and plotting options.

        Args:
            names (Dict[int, str], optional): Dictionary of class names.
        """
        super().__init__(names)
        self.pose = Metric()
        self.task = "pose"
        self.stats["tp_p"] = []  # add additional stats for pose

    def process(self, save_dir: Path = Path("."), plot: bool = False, on_plot=None) -> Dict[str, np.ndarray]:
        """
        Process the detection and pose metrics over the given set of predictions.

        Args:
            save_dir (Path): Directory to save plots. Defaults to Path(".").
            plot (bool): Whether to plot precision-recall curves. Defaults to False.
            on_plot (callable, optional): Function to call after plots are generated.

        Returns:
            (Dict[str, np.ndarray]): Dictionary containing concatenated statistics arrays.
        """
        stats = DetMetrics.process(self, on_plot=on_plot)  # process box stats
        results_pose = ap_per_class(
            stats["tp_p"],
            stats["conf"],
            stats["pred_cls"],
            stats["target_cls"],
            plot=plot,
            on_plot=on_plot,
            save_dir=save_dir,
            names=self.names,
            prefix="Pose",
        )[2:]
        self.pose.nc = len(self.names)
        self.pose.update(results_pose)
        return stats

    @property
    def keys(self) -> List[str]:
        """Return list of evaluation metric keys."""
        return DetMetrics.keys.fget(self) + [
            "metrics/precision(P)",
            "metrics/recall(P)",
            "metrics/mAP50(P)",
            "metrics/mAP50-95(P)",
        ]

    def mean_results(self) -> List[float]:
        """Return the mean results of box and pose."""
        return DetMetrics.mean_results(self) + self.pose.mean_results()

    def class_result(self, i: int) -> List[float]:
        """Return the class-wise detection results for a specific class i."""
        return DetMetrics.class_result(self, i) + self.pose.class_result(i)

    @property
    def maps(self) -> np.ndarray:
        """Return the mean average precision (mAP) per class for both box and pose detections."""
        return DetMetrics.maps.fget(self) + self.pose.maps

    @property
    def fitness(self) -> float:
        """Return combined fitness score for pose and box detection."""
        return self.pose.fitness() + DetMetrics.fitness.fget(self)

    @property
    def curves(self) -> List[str]:
        """Return a list of curves for accessing specific metrics curves."""
        return DetMetrics.curves.fget(self) + [
            "Precision-Recall(B)",
            "F1-Confidence(B)",
            "Precision-Confidence(B)",
            "Recall-Confidence(B)",
            "Precision-Recall(P)",
            "F1-Confidence(P)",
            "Precision-Confidence(P)",
            "Recall-Confidence(P)",
        ]

    @property
    def curves_results(self) -> List[List]:
        """Return dictionary of computed performance metrics and statistics."""
        return DetMetrics.curves_results.fget(self) + self.pose.curves_results

    def summary(self, normalize: bool = True, decimals: int = 5) -> List[Dict[str, Union[str, float]]]:
        """
        Generate a summarized representation of per-class pose metrics as a list of dictionaries. Includes both box and
        pose scalar metrics (mAP, mAP50, mAP75) alongside precision, recall, and F1-score for each class.

        Args:
            normalize (bool): For Pose metrics, everything is normalized  by default [0-1].
            decimals (int): Number of decimal places to round the metrics values to.

        Returns:
            (List[Dict[str, Union[str, float]]]): A list of dictionaries, each representing one class with corresponding metric values.

        Examples:
            >>> results = model.val(data="coco8-pose.yaml")
            >>> pose_summary = results.summary(decimals=4)
            >>> print(pose_summary)
        """
        scalars = {
            "pose-map": round(self.pose.map, decimals),
            "pose-map50": round(self.pose.map50, decimals),
            "pose-map75": round(self.pose.map75, decimals),
        }
        per_class = {
            "pose-p": self.pose.p,
            "pose-r": self.pose.r,
            "pose-f1": self.pose.f1,
        }
        summary = DetMetrics.summary(self, normalize, decimals)  # get box summary
        for i, s in enumerate(summary):
            s.update({**{k: round(v[i], decimals) for k, v in per_class.items()}, **scalars})
        return summary


class ClassifyMetrics(SimpleClass, DataExportMixin):
    """
    Class for computing classification metrics including top-1 and top-5 accuracy.

    Attributes:
        top1 (float): The top-1 accuracy.
        top5 (float): The top-5 accuracy.
        speed (dict): A dictionary containing the time taken for each step in the pipeline.
        task (str): The task type, set to 'classify'.
    """

    def __init__(self) -> None:
        """Initialize a ClassifyMetrics instance."""
        self.top1 = 0
        self.top5 = 0
        self.speed = {"preprocess": 0.0, "inference": 0.0, "loss": 0.0, "postprocess": 0.0}
        self.task = "classify"

    def process(self, targets: torch.Tensor, pred: torch.Tensor):
        """
        Process target classes and predicted classes to compute metrics.

        Args:
            targets (torch.Tensor): Target classes.
            pred (torch.Tensor): Predicted classes.
        """
        pred, targets = torch.cat(pred), torch.cat(targets)
        correct = (targets[:, None] == pred).float()
        acc = torch.stack((correct[:, 0], correct.max(1).values), dim=1)  # (top1, top5) accuracy
        self.top1, self.top5 = acc.mean(0).tolist()

    @property
    def fitness(self) -> float:
        """Return mean of top-1 and top-5 accuracies as fitness score."""
        return (self.top1 + self.top5) / 2

    @property
    def results_dict(self) -> Dict[str, float]:
        """Return a dictionary with model's performance metrics and fitness score."""
        return dict(zip(self.keys + ["fitness"], [self.top1, self.top5, self.fitness]))

    @property
    def keys(self) -> List[str]:
        """Return a list of keys for the results_dict property."""
        return ["metrics/accuracy_top1", "metrics/accuracy_top5"]

    @property
    def curves(self) -> List:
        """Return a list of curves for accessing specific metrics curves."""
        return []

    @property
    def curves_results(self) -> List:
        """Return a list of curves for accessing specific metrics curves."""
        return []

    def summary(self, normalize: bool = True, decimals: int = 5) -> List[Dict[str, float]]:
        """
        Generate a single-row summary of classification metrics (Top-1 and Top-5 accuracy).

        Args:
            normalize (bool): For Classify metrics, everything is normalized  by default [0-1].
            decimals (int): Number of decimal places to round the metrics values to.

        Returns:
            (List[Dict[str, float]]): A list with one dictionary containing Top-1 and Top-5 classification accuracy.

        Examples:
            >>> results = model.val(data="imagenet10")
            >>> classify_summary = results.summary(decimals=4)
            >>> print(classify_summary)
        """
        return [{"classify-top1": round(self.top1, decimals), "classify-top5": round(self.top5, decimals)}]


class OBBMetrics(DetMetrics):
    """
    Metrics for evaluating oriented bounding box (OBB) detection.

    Attributes:
        names (Dict[int, str]): Dictionary of class names.
        box (Metric): An instance of the Metric class for storing detection results.
        speed (Dict[str, float]): A dictionary for storing execution times of different parts of the detection process.
        task (str): The task type, set to 'obb'.
        stats (Dict[str, List]): A dictionary containing lists for true positives, confidence scores, predicted classes, target classes, and target images.
        nt_per_class: Number of targets per class.
        nt_per_image: Number of targets per image.

    References:
        https://arxiv.org/pdf/2106.06072.pdf
    """

    def __init__(self, names: Dict[int, str] = {}) -> None:
        """
        Initialize an OBBMetrics instance with directory, plotting, and class names.

        Args:
            names (Dict[int, str], optional): Dictionary of class names.
        """
        DetMetrics.__init__(self, names)
        # TODO: probably remove task as well
        self.task = "obb"<|MERGE_RESOLUTION|>--- conflicted
+++ resolved
@@ -316,21 +316,12 @@
     Attributes:
         task (str): The type of task, either 'detect' or 'classify'.
         matrix (np.ndarray): The confusion matrix, with dimensions depending on the task.
-<<<<<<< HEAD
-        nc (int): The number of classes.
-        conf (float): The confidence threshold for detections.
-        iou_thres (float): The Intersection over Union threshold.
-        matches (dict): Contains the indices of ground truths and predictions categorized into TP, FP and FN.
-    """
-
-    def __init__(self, nc, conf=0.25, iou_thres=0.45, task="detect", save_matches=False):
-=======
         nc (int): The number of category.
         names (List[str]): The names of the classes, used as labels on the plot.
-    """
-
-    def __init__(self, names: List[str] = [], task: str = "detect"):
->>>>>>> c393e14e
+        matches (dict): Contains the indices of ground truths and predictions categorized into TP, FP and FN.
+    """
+
+    def __init__(self, names: List[str] = [], task: str = "detect", save_matches: bool = False):
         """
         Initialize a ConfusionMatrix instance.
 
@@ -340,22 +331,15 @@
             save_matches (bool, optional): Save the indices of GTs, FPs, FNs for visualization.
         """
         self.task = task
-<<<<<<< HEAD
-        self.matrix = np.zeros((nc + 1, nc + 1), dtype=int) if self.task == "detect" else np.zeros((nc, nc), dtype=int)
-        self.nc = nc  # number of classes
-        self.conf = 0.25 if conf in {None, 0.001} else conf  # apply 0.25 if default val conf is passed
-        self.iou_thres = iou_thres
+        self.nc = len(names)  # number of classes
+        self.matrix = np.zeros((self.nc + 1, self.nc + 1)) if self.task == "detect" else np.zeros((self.nc, self.nc))
+        self.names = names  # name of classes
         self.matches = {} if save_matches else None
 
     def _append_match_idx(self, im_name, key, idx):
         """Append the index to TP, FP or FN list for the last batch."""
         if self.matches is not None:
             self.matches[im_name][key].append(idx)
-=======
-        self.nc = len(names)  # number of classes
-        self.matrix = np.zeros((self.nc + 1, self.nc + 1)) if self.task == "detect" else np.zeros((self.nc, self.nc))
-        self.names = names  # name of classes
->>>>>>> c393e14e
 
     def process_cls_preds(self, preds, targets):
         """
@@ -369,41 +353,13 @@
         for p, t in zip(preds.cpu().numpy(), targets.cpu().numpy()):
             self.matrix[p][t] += 1
 
-<<<<<<< HEAD
-    def process_batch(self, detections, gt_bboxes, gt_cls, im_name=""):
-=======
     def process_batch(
-        self, detections: Dict[str, torch.Tensor], batch: Dict[str, Any], conf: float = 0.25, iou_thres: float = 0.45
+        self, detections: Dict[str, torch.Tensor], batch: Dict[str, Any], conf: float = 0.25, iou_thres: float = 0.45, im_name=""
     ) -> None:
->>>>>>> c393e14e
         """
         Update confusion matrix for object detection task.
 
         Args:
-<<<<<<< HEAD
-            detections (Array[N, 6] | Array[N, 7]): Detected bounding boxes and their associated information.
-                                      Each row should contain (x1, y1, x2, y2, conf, class)
-                                      or with an additional element `angle` when it's obb.
-            gt_bboxes (Array[M, 4]| Array[N, 5]): Ground truth bounding boxes with xyxy/xyxyr format.
-            gt_cls (Array[M]): The class labels.
-            im_name (str, optional): Name of the image file.
-        """
-        if self.matches is not None:  # only if visualization is enabled
-            self.matches[im_name] = {"TP": [], "FP": [], "FN": []}
-        if gt_cls.shape[0] == 0:  # Check if labels is empty
-            if detections is not None:
-                detections = detections[detections[:, 4] > self.conf]
-                detection_classes = detections[:, 5].int()
-                for i, dc in enumerate(detection_classes):
-                    self.matrix[dc, self.nc] += 1  # FP
-                    self._append_match_idx(im_name, "FP", i)
-            return
-        if detections is None:
-            gt_classes = gt_cls.int()
-            for i, gc in enumerate(gt_classes):
-                self.matrix[self.nc, gc] += 1  # FN
-                self._append_match_idx(im_name, "FN", i)
-=======
             detections (Dict[str, torch.Tensor]): Dictionary containing detected bounding boxes and their associated information.
                                        Should contain 'cls', 'conf', and 'bboxes' keys, where 'bboxes' can be
                                        Array[N, 4] for regular boxes or Array[N, 5] for OBB with angle.
@@ -412,6 +368,8 @@
             conf (float, optional): Confidence threshold for detections.
             iou_thres (float, optional): IoU threshold for matching detections to ground truth.
         """
+        if self.matches is not None:  # only if visualization is enabled
+            self.matches[im_name] = {"TP": [], "FP": [], "FN": []}
         conf = 0.25 if conf in {None, 0.001} else conf  # apply 0.25 if default val conf is passed
         gt_cls, gt_bboxes = batch["cls"], batch["bboxes"]
         no_pred = len(detections["cls"]) == 0
@@ -419,14 +377,15 @@
             if not no_pred:
                 detections = {k: detections[k][detections["conf"] > conf] for k in {"cls", "bboxes"}}
                 detection_classes = detections["cls"].int().tolist()
-                for dc in detection_classes:
-                    self.matrix[dc, self.nc] += 1  # false positives
+                for i, dc in enumerate(detection_classes):
+                    self.matrix[dc, self.nc] += 1  # FP
+                    self._append_match_idx(im_name, "FP", i)
             return
         if no_pred:
             gt_classes = gt_cls.int().tolist()
-            for gc in gt_classes:
-                self.matrix[self.nc, gc] += 1  # background FN
->>>>>>> c393e14e
+            for i, gc in enumerate(gt_classes):
+                self.matrix[self.nc, gc] += 1  # FN
+                self._append_match_idx(im_name, "FN", i)
             return
 
         detections = {k: detections[k][detections["conf"] > conf] for k in {"cls", "bboxes"}}
@@ -452,17 +411,13 @@
         for i, gc in enumerate(gt_classes):
             j = m0 == i
             if n and sum(j) == 1:
-<<<<<<< HEAD
-                dc = detection_classes[m1[j]].squeeze()
+                dc = detection_classes[m1[j].item()]
                 self.matrix[dc, gc] += 1  # TP if class is correct else both an FP and an FN
                 if dc == gc:
                     self._append_match_idx(im_name, "TP", m1[j].item())
                 else:
                     self._append_match_idx(im_name, "FP", m1[j].item())
                     self._append_match_idx(im_name, "FN", i)
-=======
-                self.matrix[detection_classes[m1[j].item()], gc] += 1  # correct
->>>>>>> c393e14e
             else:
                 self.matrix[self.nc, gc] += 1  # FN
                 self._append_match_idx(im_name, "FN", i)
