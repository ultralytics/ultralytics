--- conflicted
+++ resolved
@@ -61,7 +61,6 @@
 
     Args:
         x (np.ndarray): Data points for the x-axis with length N.
-<<<<<<< HEAD
         y (np.ndarray): Corresponding data points for the y-axis with shape (C, N), where C is the number of classes.
         names (list): Names of the classes corresponding to the y-axis data; length C.
         id (str): Unique identifier for the logged data in wandb.
@@ -70,16 +69,6 @@
         y_title (str): Label for the y-axis.
         num_x (int): Number of interpolated data points for visualization.
         only_mean (bool): Flag to indicate if only the mean curve should be plotted.
-=======
-        y (np.ndarray): Corresponding data points for the y-axis with shape CxN, where C is the number of classes.
-        names (list, optional): Names of the classes corresponding to the y-axis data; length C. Defaults to [].
-        id (str, optional): Unique identifier for the logged data in wandb. Defaults to 'precision-recall'.
-        title (str, optional): Title for the visualization plot. Defaults to 'Precision Recall Curve'.
-        x_title (str, optional): Label for the x-axis. Defaults to 'Recall'.
-        y_title (str, optional): Label for the y-axis. Defaults to 'Precision'.
-        num_x (int, optional): Number of interpolated data points for visualization. Defaults to 100.
-        only_mean (bool, optional): Flag to indicate if only the mean curve should be plotted. Defaults to True.
->>>>>>> 02121a52
 
     Notes:
         The function leverages the '_custom_table' function to generate the actual visualization.
