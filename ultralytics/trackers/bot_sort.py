# Ultralytics 🚀 AGPL-3.0 License - https://ultralytics.com/license

from __future__ import annotations

from collections import deque
from typing import Any

import numpy as np
import torch

from ultralytics.utils.ops import xywh2xyxy
from ultralytics.utils.plotting import save_one_box

from .basetrack import TrackState
from .byte_tracker import BYTETracker, STrack
from .utils import matching
from .utils.gmc import GMC
from .utils.kalman_filter import KalmanFilterXYWH


class BOTrack(STrack):
    """
    An extended version of the STrack class for YOLO, adding object tracking features.

    This class extends the STrack class to include additional functionalities for object tracking, such as feature
    smoothing, Kalman filter prediction, and reactivation of tracks.

    Attributes:
        shared_kalman (KalmanFilterXYWH): A shared Kalman filter for all instances of BOTrack.
        smooth_feat (np.ndarray): Smoothed feature vector.
        curr_feat (np.ndarray): Current feature vector.
        features (deque): A deque to store feature vectors with a maximum length defined by `feat_history`.
        alpha (float): Smoothing factor for the exponential moving average of features.
        mean (np.ndarray): The mean state of the Kalman filter.
        covariance (np.ndarray): The covariance matrix of the Kalman filter.

    Methods:
        update_features: Update features vector and smooth it using exponential moving average.
        predict: Predict the mean and covariance using Kalman filter.
        re_activate: Reactivate a track with updated features and optionally new ID.
        update: Update the track with new detection and frame ID.
        tlwh: Property that gets the current position in tlwh format `(top left x, top left y, width, height)`.
        multi_predict: Predict the mean and covariance of multiple object tracks using shared Kalman filter.
        convert_coords: Convert tlwh bounding box coordinates to xywh format.
        tlwh_to_xywh: Convert bounding box to xywh format `(center x, center y, width, height)`.

    Examples:
        Create a BOTrack instance and update its features
        >>> bo_track = BOTrack(tlwh=[100, 50, 80, 40], score=0.9, cls=1, feat=np.random.rand(128))
        >>> bo_track.predict()
        >>> new_track = BOTrack(tlwh=[110, 60, 80, 40], score=0.85, cls=1, feat=np.random.rand(128))
        >>> bo_track.update(new_track, frame_id=2)
    """

    shared_kalman = KalmanFilterXYWH()

    def __init__(
        self, xywh: np.ndarray, score: float, cls: int, feat: np.ndarray | None = None, feat_history: int = 50
    ):
        """
        Initialize a BOTrack object with temporal parameters, such as feature history, alpha, and current features.

        Args:
            xywh (np.ndarray): Bounding box coordinates in xywh format (center x, center y, width, height).
            score (float): Confidence score of the detection.
            cls (int): Class ID of the detected object.
            feat (np.ndarray, optional): Feature vector associated with the detection.
            feat_history (int): Maximum length of the feature history deque.

        Examples:
            Initialize a BOTrack object with bounding box, score, class ID, and feature vector
            >>> xywh = np.array([100, 150, 60, 50])
            >>> score = 0.9
            >>> cls = 1
            >>> feat = np.random.rand(128)
            >>> bo_track = BOTrack(xywh, score, cls, feat)
        """
        super().__init__(xywh, score, cls)

        self.smooth_feat = None
        self.curr_feat = None
        if feat is not None:
            self.update_features(feat)
        self.features = deque([], maxlen=feat_history)
        self.alpha = 0.9

    def update_features(self, feat: np.ndarray) -> None:
        """Update the feature vector and apply exponential moving average smoothing."""
        feat /= np.linalg.norm(feat)
        self.curr_feat = feat
        if self.smooth_feat is None:
            self.smooth_feat = feat
        else:
            self.smooth_feat = self.alpha * self.smooth_feat + (1 - self.alpha) * feat
        self.features.append(feat)
        self.smooth_feat /= np.linalg.norm(self.smooth_feat)

    def predict(self) -> None:
        """Predict the object's future state using the Kalman filter to update its mean and covariance."""
        mean_state = self.mean.copy()
        if self.state != TrackState.Tracked:
            mean_state[6] = 0
            mean_state[7] = 0

        self.mean, self.covariance = self.kalman_filter.predict(mean_state, self.covariance)

<<<<<<< HEAD
    def re_activate(self, new_track: "BOTrack", frame_id: int, track_id_count: int, new_id: bool = False) -> None:
=======
    def re_activate(self, new_track: BOTrack, frame_id: int, new_id: bool = False) -> None:
>>>>>>> c638f29c
        """Reactivate a track with updated features and optionally assign a new ID."""
        if new_track.curr_feat is not None:
            self.update_features(new_track.curr_feat)
        super().re_activate(new_track, frame_id, track_id_count, new_id)

    def update(self, new_track: BOTrack, frame_id: int) -> None:
        """Update the track with new detection information and the current frame ID."""
        if new_track.curr_feat is not None:
            self.update_features(new_track.curr_feat)
        super().update(new_track, frame_id)

    @property
    def tlwh(self) -> np.ndarray:
        """Return the current bounding box position in `(top left x, top left y, width, height)` format."""
        if self.mean is None:
            return self._tlwh.copy()
        ret = self.mean[:4].copy()
        ret[:2] -= ret[2:] / 2
        return ret

    @staticmethod
    def multi_predict(stracks: list[BOTrack]) -> None:
        """Predict the mean and covariance for multiple object tracks using a shared Kalman filter."""
        if len(stracks) <= 0:
            return
        multi_mean = np.asarray([st.mean.copy() for st in stracks])
        multi_covariance = np.asarray([st.covariance for st in stracks])
        for i, st in enumerate(stracks):
            if st.state != TrackState.Tracked:
                multi_mean[i][6] = 0
                multi_mean[i][7] = 0
        multi_mean, multi_covariance = BOTrack.shared_kalman.multi_predict(multi_mean, multi_covariance)
        for i, (mean, cov) in enumerate(zip(multi_mean, multi_covariance)):
            stracks[i].mean = mean
            stracks[i].covariance = cov

    def convert_coords(self, tlwh: np.ndarray) -> np.ndarray:
        """Convert tlwh bounding box coordinates to xywh format."""
        return self.tlwh_to_xywh(tlwh)

    @staticmethod
    def tlwh_to_xywh(tlwh: np.ndarray) -> np.ndarray:
        """Convert bounding box from tlwh (top-left-width-height) to xywh (center-x-center-y-width-height) format."""
        ret = np.asarray(tlwh).copy()
        ret[:2] += ret[2:] / 2
        return ret


class BOTSORT(BYTETracker):
    """
    An extended version of the BYTETracker class for YOLO, designed for object tracking with ReID and GMC algorithm.

    Attributes:
        proximity_thresh (float): Threshold for spatial proximity (IoU) between tracks and detections.
        appearance_thresh (float): Threshold for appearance similarity (ReID embeddings) between tracks and detections.
        encoder (Any): Object to handle ReID embeddings, set to None if ReID is not enabled.
        gmc (GMC): An instance of the GMC algorithm for data association.
        args (Any): Parsed command-line arguments containing tracking parameters.

    Methods:
        get_kalmanfilter: Return an instance of KalmanFilterXYWH for object tracking.
        init_track: Initialize track with detections, scores, and classes.
        get_dists: Get distances between tracks and detections using IoU and (optionally) ReID.
        multi_predict: Predict and track multiple objects with a YOLO model.
        reset: Reset the BOTSORT tracker to its initial state.

    Examples:
        Initialize BOTSORT and process detections
        >>> bot_sort = BOTSORT(args, frame_rate=30)
        >>> bot_sort.init_track(dets, scores, cls, img)
        >>> bot_sort.multi_predict(tracks)

    Note:
        The class is designed to work with a YOLO object detection model and supports ReID only if enabled via args.
    """

    def __init__(self, args: Any, frame_rate: int = 30):
        """
        Initialize BOTSORT object with ReID module and GMC algorithm.

        Args:
            args (Any): Parsed command-line arguments containing tracking parameters.
            frame_rate (int): Frame rate of the video being processed.

        Examples:
            Initialize BOTSORT with command-line arguments and a specified frame rate:
            >>> args = parse_args()
            >>> bot_sort = BOTSORT(args, frame_rate=30)
        """
        super().__init__(args, frame_rate)
        self.gmc = GMC(method=args.gmc_method)

        # ReID module
        self.proximity_thresh = args.proximity_thresh
        self.appearance_thresh = args.appearance_thresh
        self.encoder = (
            (lambda feats, s: [f.cpu().numpy() for f in feats])  # native features do not require any model
            if args.with_reid and self.args.model == "auto"
            else ReID(args.model)
            if args.with_reid
            else None
        )

    def get_kalmanfilter(self) -> KalmanFilterXYWH:
        """Return an instance of KalmanFilterXYWH for predicting and updating object states in the tracking process."""
        return KalmanFilterXYWH()

    def init_track(self, results, img: np.ndarray | None = None) -> list[BOTrack]:
        """Initialize object tracks using detection bounding boxes, scores, class labels, and optional ReID features."""
        if len(results) == 0:
            return []
        bboxes = results.xywhr if hasattr(results, "xywhr") else results.xywh
        bboxes = np.concatenate([bboxes, np.arange(len(bboxes)).reshape(-1, 1)], axis=-1)
        if self.args.with_reid and self.encoder is not None:
            features_keep = self.encoder(img, bboxes)
            return [BOTrack(xywh, s, c, f) for (xywh, s, c, f) in zip(bboxes, results.conf, results.cls, features_keep)]
        else:
            return [BOTrack(xywh, s, c) for (xywh, s, c) in zip(bboxes, results.conf, results.cls)]

    def get_dists(self, tracks: list[BOTrack], detections: list[BOTrack]) -> np.ndarray:
        """Calculate distances between tracks and detections using IoU and optionally ReID embeddings."""
        dists = matching.iou_distance(tracks, detections)
        dists_mask = dists > (1 - self.proximity_thresh)

        if self.args.fuse_score:
            dists = matching.fuse_score(dists, detections)

        if self.args.with_reid and self.encoder is not None:
            emb_dists = matching.embedding_distance(tracks, detections) / 2.0
            emb_dists[emb_dists > (1 - self.appearance_thresh)] = 1.0
            emb_dists[dists_mask] = 1.0
            dists = np.minimum(dists, emb_dists)
        return dists

    def multi_predict(self, tracks: list[BOTrack]) -> None:
        """Predict the mean and covariance of multiple object tracks using a shared Kalman filter."""
        BOTrack.multi_predict(tracks)

    def reset(self) -> None:
        """Reset the BOTSORT tracker to its initial state, clearing all tracked objects and internal states."""
        super().reset()
        self.gmc.reset_params()


class ReID:
    """YOLO model as encoder for re-identification."""

    def __init__(self, model: str):
        """
        Initialize encoder for re-identification.

        Args:
            model (str): Path to the YOLO model for re-identification.
        """
        from ultralytics import YOLO

        self.model = YOLO(model)
        self.model(embed=[len(self.model.model.model) - 2 if ".pt" in model else -1], verbose=False, save=False)  # init

    def __call__(self, img: np.ndarray, dets: np.ndarray) -> list[np.ndarray]:
        """Extract embeddings for detected objects."""
        feats = self.model.predictor(
            [save_one_box(det, img, save=False) for det in xywh2xyxy(torch.from_numpy(dets[:, :4]))]
        )
        if len(feats) != dets.shape[0] and feats[0].shape[0] == dets.shape[0]:
            feats = feats[0]  # batched prediction with non-PyTorch backend
        return [f.cpu().numpy() for f in feats]<|MERGE_RESOLUTION|>--- conflicted
+++ resolved
@@ -104,11 +104,7 @@
 
         self.mean, self.covariance = self.kalman_filter.predict(mean_state, self.covariance)
 
-<<<<<<< HEAD
-    def re_activate(self, new_track: "BOTrack", frame_id: int, track_id_count: int, new_id: bool = False) -> None:
-=======
-    def re_activate(self, new_track: BOTrack, frame_id: int, new_id: bool = False) -> None:
->>>>>>> c638f29c
+    def re_activate(self, new_track: BOTrack, frame_id: int, track_id_count: int, new_id: bool = False) -> None:
         """Reactivate a track with updated features and optionally assign a new ID."""
         if new_track.curr_feat is not None:
             self.update_features(new_track.curr_feat)
