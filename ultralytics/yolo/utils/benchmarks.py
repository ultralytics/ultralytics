--- conflicted
+++ resolved
@@ -84,12 +84,7 @@
                 filename = model.ckpt_path or model.cfg
                 export = model  # PyTorch format
             else:
-<<<<<<< HEAD
-                filename = model.export(imgsz=imgsz, format=format, half=half, device=device,
-                                        data='coco128.yaml')  # all others
-=======
-                filename = model.export(imgsz=imgsz, format=format, half=half, int8=int8, device=device)  # all others
->>>>>>> a38f2276
+                filename = model.export(imgsz=imgsz, format=format, half=half, int8=int8, device=device, data='coco128.yaml')  # all others
                 export = YOLO(filename, task=model.task)
                 assert suffix in str(filename), 'export failed'
             emoji = '❎'  # indicates export succeeded
