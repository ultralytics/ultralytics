# Ultralytics YOLO 🚀, AGPL-3.0 license

import ast
import json
import platform
import zipfile
from collections import OrderedDict, namedtuple
from pathlib import Path

import cv2
import numpy as np
import torch
import torch.nn as nn
from PIL import Image

from ultralytics.utils import ARM64, IS_JETSON, IS_RASPBERRYPI, LINUX, LOGGER, ROOT, yaml_load
from ultralytics.utils.checks import check_requirements, check_suffix, check_version, check_yaml
from ultralytics.utils.downloads import attempt_download_asset, is_url


def check_class_names(names):
    """
    Check class names.

    Map imagenet class codes to human-readable names if required. Convert lists to dicts.
    """
    if isinstance(names, list):  # names is a list
        names = dict(enumerate(names))  # convert to dict
    if isinstance(names, dict):
        # Convert 1) string keys to int, i.e. '0' to 0, and non-string values to strings, i.e. True to 'True'
        names = {int(k): str(v) for k, v in names.items()}
        n = len(names)
        if max(names.keys()) >= n:
            raise KeyError(
                f"{n}-class dataset requires class indices 0-{n - 1}, but you have invalid class indices "
                f"{min(names.keys())}-{max(names.keys())} defined in your dataset YAML."
            )
        if isinstance(names[0], str) and names[0].startswith("n0"):  # imagenet class codes, i.e. 'n01440764'
            names_map = yaml_load(ROOT / "cfg/datasets/ImageNet.yaml")["map"]  # human-readable names
            names = {k: names_map[v] for k, v in names.items()}
    return names


def default_class_names(data=None):
    """Applies default class names to an input YAML file or returns numerical class names."""
    if data:
        try:
            return yaml_load(check_yaml(data))["names"]
        except Exception:
            pass
    return {i: f"class{i}" for i in range(999)}  # return default if above errors


class AutoBackend(nn.Module):
    """
    Handles dynamic backend selection for running inference using Ultralytics YOLO models.

    The AutoBackend class is designed to provide an abstraction layer for various inference engines. It supports a wide
    range of formats, each with specific naming conventions as outlined below:

        Supported Formats and Naming Conventions:
<<<<<<< HEAD
            | Format                | File Suffix      |
            |-----------------------|------------------|
            | PyTorch               | *.pt             |
            | TorchScript           | *.torchscript    |
            | ONNX Runtime          | *.onnx           |
            | ONNX OpenCV DNN       | *.onnx (dnn=True)|
            | OpenVINO              | *openvino_model/ |
            | CoreML                | *.mlpackage      |
            | TensorRT              | *.engine         |
            | TensorFlow SavedModel | *_saved_model    |
            | TensorFlow GraphDef   | *.pb             |
            | TensorFlow Lite       | *.tflite         |
            | TensorFlow Edge TPU   | *_edgetpu.tflite |
            | PaddlePaddle          | *_paddle_model   |
            | NCNN                  | *_ncnn_model     |
            | RKNN                  | *.rknn           |
=======
            | Format                | File Suffix       |
            |-----------------------|-------------------|
            | PyTorch               | *.pt              |
            | TorchScript           | *.torchscript     |
            | ONNX Runtime          | *.onnx            |
            | ONNX OpenCV DNN       | *.onnx (dnn=True) |
            | OpenVINO              | *openvino_model/  |
            | CoreML                | *.mlpackage       |
            | TensorRT              | *.engine          |
            | TensorFlow SavedModel | *_saved_model/    |
            | TensorFlow GraphDef   | *.pb              |
            | TensorFlow Lite       | *.tflite          |
            | TensorFlow Edge TPU   | *_edgetpu.tflite  |
            | PaddlePaddle          | *_paddle_model/   |
            | MNN                   | *.mnn             |
            | NCNN                  | *_ncnn_model/     |
>>>>>>> 24f4721d

    This class offers dynamic backend switching capabilities based on the input model format, making it easier to deploy
    models across various platforms.
    """

    @torch.no_grad()
    def __init__(
        self,
        weights="yolo11n.pt",
        device=torch.device("cpu"),
        dnn=False,
        data=None,
        fp16=False,
        batch=1,
        fuse=True,
        verbose=True,
    ):
        """
        Initialize the AutoBackend for inference.

        Args:
            weights (str | torch.nn.Module): Path to the model weights file or a module instance. Defaults to 'yolo11n.pt'.
            device (torch.device): Device to run the model on. Defaults to CPU.
            dnn (bool): Use OpenCV DNN module for ONNX inference. Defaults to False.
            data (str | Path | optional): Path to the additional data.yaml file containing class names. Optional.
            fp16 (bool): Enable half-precision inference. Supported only on specific backends. Defaults to False.
            batch (int): Batch-size to assume for inference.
            fuse (bool): Fuse Conv2D + BatchNorm layers for optimization. Defaults to True.
            verbose (bool): Enable verbose logging. Defaults to True.
        """
        super().__init__()
        w = str(weights[0] if isinstance(weights, list) else weights)
        nn_module = isinstance(weights, torch.nn.Module)
        (
            pt,
            jit,
            onnx,
            xml,
            engine,
            coreml,
            saved_model,
            pb,
            tflite,
            edgetpu,
            tfjs,
            paddle,
            mnn,
            ncnn,
<<<<<<< HEAD
            rknn,
=======
            imx,
>>>>>>> 24f4721d
            triton,
        ) = self._model_type(w)
        fp16 &= pt or jit or onnx or xml or engine or nn_module or triton  # FP16
        nhwc = coreml or saved_model or pb or tflite or edgetpu or rknn  # BHWC formats (vs torch BCWH)
        stride = 32  # default stride
        model, metadata, task = None, None, None

        # Set device
        cuda = torch.cuda.is_available() and device.type != "cpu"  # use CUDA
        if cuda and not any([nn_module, pt, jit, engine, onnx, paddle]):  # GPU dataloader formats
            device = torch.device("cpu")
            cuda = False

        # Download if not local
        if not (pt or triton or nn_module):
            w = attempt_download_asset(w)

        # In-memory PyTorch model
        if nn_module:
            model = weights.to(device)
            if fuse:
                model = model.fuse(verbose=verbose)
            if hasattr(model, "kpt_shape"):
                kpt_shape = model.kpt_shape  # pose-only
            stride = max(int(model.stride.max()), 32)  # model stride
            names = model.module.names if hasattr(model, "module") else model.names  # get class names
            model.half() if fp16 else model.float()
            self.model = model  # explicitly assign for to(), cpu(), cuda(), half()
            pt = True

        # PyTorch
        elif pt:
            from ultralytics.nn.tasks import attempt_load_weights

            model = attempt_load_weights(
                weights if isinstance(weights, list) else w, device=device, inplace=True, fuse=fuse
            )
            if hasattr(model, "kpt_shape"):
                kpt_shape = model.kpt_shape  # pose-only
            stride = max(int(model.stride.max()), 32)  # model stride
            names = model.module.names if hasattr(model, "module") else model.names  # get class names
            model.half() if fp16 else model.float()
            self.model = model  # explicitly assign for to(), cpu(), cuda(), half()

        # TorchScript
        elif jit:
            LOGGER.info(f"Loading {w} for TorchScript inference...")
            extra_files = {"config.txt": ""}  # model metadata
            model = torch.jit.load(w, _extra_files=extra_files, map_location=device)
            model.half() if fp16 else model.float()
            if extra_files["config.txt"]:  # load metadata dict
                metadata = json.loads(extra_files["config.txt"], object_hook=lambda x: dict(x.items()))

        # ONNX OpenCV DNN
        elif dnn:
            LOGGER.info(f"Loading {w} for ONNX OpenCV DNN inference...")
            check_requirements("opencv-python>=4.5.4")
            net = cv2.dnn.readNetFromONNX(w)

        # ONNX Runtime and IMX
        elif onnx or imx:
            LOGGER.info(f"Loading {w} for ONNX Runtime inference...")
            check_requirements(("onnx", "onnxruntime-gpu" if cuda else "onnxruntime"))
            if IS_RASPBERRYPI or IS_JETSON:
                # Fix 'numpy.linalg._umath_linalg' has no attribute '_ilp64' for TF SavedModel on RPi and Jetson
                check_requirements("numpy==1.23.5")
            import onnxruntime

            providers = ["CPUExecutionProvider"]
            if cuda and "CUDAExecutionProvider" in onnxruntime.get_available_providers():
                providers.insert(0, "CUDAExecutionProvider")
            elif cuda:  # Only log warning if CUDA was requested but unavailable
                LOGGER.warning("WARNING ⚠️ Failed to start ONNX Runtime with CUDA. Using CPU...")
                device = torch.device("cpu")
                cuda = False
            LOGGER.info(f"Using ONNX Runtime {providers[0]}")
            if onnx:
                session = onnxruntime.InferenceSession(w, providers=providers)
            else:
                check_requirements(
                    ["model-compression-toolkit==2.1.1", "sony-custom-layers[torch]==0.2.0", "onnxruntime-extensions"]
                )
                w = next(Path(w).glob("*.onnx"))
                LOGGER.info(f"Loading {w} for ONNX IMX inference...")
                import mct_quantizers as mctq
                from sony_custom_layers.pytorch.object_detection import nms_ort  # noqa

                session = onnxruntime.InferenceSession(
                    w, mctq.get_ort_session_options(), providers=["CPUExecutionProvider"]
                )
                task = "detect"

            output_names = [x.name for x in session.get_outputs()]
            metadata = session.get_modelmeta().custom_metadata_map
            dynamic = isinstance(session.get_outputs()[0].shape[0], str)
            if not dynamic:
                io = session.io_binding()
                bindings = []
                for output in session.get_outputs():
                    y_tensor = torch.empty(output.shape, dtype=torch.float16 if fp16 else torch.float32).to(device)
                    io.bind_output(
                        name=output.name,
                        device_type=device.type,
                        device_id=device.index if cuda else 0,
                        element_type=np.float16 if fp16 else np.float32,
                        shape=tuple(y_tensor.shape),
                        buffer_ptr=y_tensor.data_ptr(),
                    )
                    bindings.append(y_tensor)

        # OpenVINO
        elif xml:
            LOGGER.info(f"Loading {w} for OpenVINO inference...")
            check_requirements("openvino>=2024.0.0")
            import openvino as ov

            core = ov.Core()
            w = Path(w)
            if not w.is_file():  # if not *.xml
                w = next(w.glob("*.xml"))  # get *.xml file from *_openvino_model dir
            ov_model = core.read_model(model=str(w), weights=w.with_suffix(".bin"))
            if ov_model.get_parameters()[0].get_layout().empty:
                ov_model.get_parameters()[0].set_layout(ov.Layout("NCHW"))

            # OpenVINO inference modes are 'LATENCY', 'THROUGHPUT' (not recommended), or 'CUMULATIVE_THROUGHPUT'
            inference_mode = "CUMULATIVE_THROUGHPUT" if batch > 1 else "LATENCY"
            LOGGER.info(f"Using OpenVINO {inference_mode} mode for batch={batch} inference...")
            ov_compiled_model = core.compile_model(
                ov_model,
                device_name="AUTO",  # AUTO selects best available device, do not modify
                config={"PERFORMANCE_HINT": inference_mode},
            )
            input_name = ov_compiled_model.input().get_any_name()
            metadata = w.parent / "metadata.yaml"

        # TensorRT
        elif engine:
            LOGGER.info(f"Loading {w} for TensorRT inference...")
            try:
                import tensorrt as trt  # noqa https://developer.nvidia.com/nvidia-tensorrt-download
            except ImportError:
                if LINUX:
                    check_requirements("tensorrt>7.0.0,!=10.1.0")
                import tensorrt as trt  # noqa
            check_version(trt.__version__, ">=7.0.0", hard=True)
            check_version(trt.__version__, "!=10.1.0", msg="https://github.com/ultralytics/ultralytics/pull/14239")
            if device.type == "cpu":
                device = torch.device("cuda:0")
            Binding = namedtuple("Binding", ("name", "dtype", "shape", "data", "ptr"))
            logger = trt.Logger(trt.Logger.INFO)
            # Read file
            with open(w, "rb") as f, trt.Runtime(logger) as runtime:
                try:
                    meta_len = int.from_bytes(f.read(4), byteorder="little")  # read metadata length
                    metadata = json.loads(f.read(meta_len).decode("utf-8"))  # read metadata
                except UnicodeDecodeError:
                    f.seek(0)  # engine file may lack embedded Ultralytics metadata
                model = runtime.deserialize_cuda_engine(f.read())  # read engine

            # Model context
            try:
                context = model.create_execution_context()
            except Exception as e:  # model is None
                LOGGER.error(f"ERROR: TensorRT model exported with a different version than {trt.__version__}\n")
                raise e

            bindings = OrderedDict()
            output_names = []
            fp16 = False  # default updated below
            dynamic = False
            is_trt10 = not hasattr(model, "num_bindings")
            num = range(model.num_io_tensors) if is_trt10 else range(model.num_bindings)
            for i in num:
                if is_trt10:
                    name = model.get_tensor_name(i)
                    dtype = trt.nptype(model.get_tensor_dtype(name))
                    is_input = model.get_tensor_mode(name) == trt.TensorIOMode.INPUT
                    if is_input:
                        if -1 in tuple(model.get_tensor_shape(name)):
                            dynamic = True
                            context.set_input_shape(name, tuple(model.get_tensor_profile_shape(name, 0)[1]))
                        if dtype == np.float16:
                            fp16 = True
                    else:
                        output_names.append(name)
                    shape = tuple(context.get_tensor_shape(name))
                else:  # TensorRT < 10.0
                    name = model.get_binding_name(i)
                    dtype = trt.nptype(model.get_binding_dtype(i))
                    is_input = model.binding_is_input(i)
                    if model.binding_is_input(i):
                        if -1 in tuple(model.get_binding_shape(i)):  # dynamic
                            dynamic = True
                            context.set_binding_shape(i, tuple(model.get_profile_shape(0, i)[1]))
                        if dtype == np.float16:
                            fp16 = True
                    else:
                        output_names.append(name)
                    shape = tuple(context.get_binding_shape(i))
                im = torch.from_numpy(np.empty(shape, dtype=dtype)).to(device)
                bindings[name] = Binding(name, dtype, shape, im, int(im.data_ptr()))
            binding_addrs = OrderedDict((n, d.ptr) for n, d in bindings.items())
            batch_size = bindings["images"].shape[0]  # if dynamic, this is instead max batch size

        # CoreML
        elif coreml:
            LOGGER.info(f"Loading {w} for CoreML inference...")
            import coremltools as ct

            model = ct.models.MLModel(w)
            metadata = dict(model.user_defined_metadata)

        # TF SavedModel
        elif saved_model:
            LOGGER.info(f"Loading {w} for TensorFlow SavedModel inference...")
            import tensorflow as tf

            keras = False  # assume TF1 saved_model
            model = tf.keras.models.load_model(w) if keras else tf.saved_model.load(w)
            metadata = Path(w) / "metadata.yaml"

        # TF GraphDef
        elif pb:  # https://www.tensorflow.org/guide/migrate#a_graphpb_or_graphpbtxt
            LOGGER.info(f"Loading {w} for TensorFlow GraphDef inference...")
            import tensorflow as tf

            from ultralytics.engine.exporter import gd_outputs

            def wrap_frozen_graph(gd, inputs, outputs):
                """Wrap frozen graphs for deployment."""
                x = tf.compat.v1.wrap_function(lambda: tf.compat.v1.import_graph_def(gd, name=""), [])  # wrapped
                ge = x.graph.as_graph_element
                return x.prune(tf.nest.map_structure(ge, inputs), tf.nest.map_structure(ge, outputs))

            gd = tf.Graph().as_graph_def()  # TF GraphDef
            with open(w, "rb") as f:
                gd.ParseFromString(f.read())
            frozen_func = wrap_frozen_graph(gd, inputs="x:0", outputs=gd_outputs(gd))
            try:  # find metadata in SavedModel alongside GraphDef
                metadata = next(Path(w).resolve().parent.rglob(f"{Path(w).stem}_saved_model*/metadata.yaml"))
            except StopIteration:
                pass

        # TFLite or TFLite Edge TPU
        elif tflite or edgetpu:  # https://www.tensorflow.org/lite/guide/python#install_tensorflow_lite_for_python
            try:  # https://coral.ai/docs/edgetpu/tflite-python/#update-existing-tf-lite-code-for-the-edge-tpu
                from tflite_runtime.interpreter import Interpreter, load_delegate
            except ImportError:
                import tensorflow as tf

                Interpreter, load_delegate = tf.lite.Interpreter, tf.lite.experimental.load_delegate
            if edgetpu:  # TF Edge TPU https://coral.ai/software/#edgetpu-runtime
                device = device[3:] if str(device).startswith("tpu") else ":0"
                LOGGER.info(f"Loading {w} on device {device[1:]} for TensorFlow Lite Edge TPU inference...")
                delegate = {"Linux": "libedgetpu.so.1", "Darwin": "libedgetpu.1.dylib", "Windows": "edgetpu.dll"}[
                    platform.system()
                ]
                interpreter = Interpreter(
                    model_path=w,
                    experimental_delegates=[load_delegate(delegate, options={"device": device})],
                )
                device = "cpu"  # Required, otherwise PyTorch will try to use the wrong device
            else:  # TFLite
                LOGGER.info(f"Loading {w} for TensorFlow Lite inference...")
                interpreter = Interpreter(model_path=w)  # load TFLite model
            interpreter.allocate_tensors()  # allocate
            input_details = interpreter.get_input_details()  # inputs
            output_details = interpreter.get_output_details()  # outputs
            # Load metadata
            try:
                with zipfile.ZipFile(w, "r") as model:
                    meta_file = model.namelist()[0]
                    metadata = ast.literal_eval(model.read(meta_file).decode("utf-8"))
            except zipfile.BadZipFile:
                pass

        # TF.js
        elif tfjs:
            raise NotImplementedError("YOLOv8 TF.js inference is not currently supported.")

        # PaddlePaddle
        elif paddle:
            LOGGER.info(f"Loading {w} for PaddlePaddle inference...")
            check_requirements("paddlepaddle-gpu" if cuda else "paddlepaddle")
            import paddle.inference as pdi  # noqa

            w = Path(w)
            if not w.is_file():  # if not *.pdmodel
                w = next(w.rglob("*.pdmodel"))  # get *.pdmodel file from *_paddle_model dir
            config = pdi.Config(str(w), str(w.with_suffix(".pdiparams")))
            if cuda:
                config.enable_use_gpu(memory_pool_init_size_mb=2048, device_id=0)
            predictor = pdi.create_predictor(config)
            input_handle = predictor.get_input_handle(predictor.get_input_names()[0])
            output_names = predictor.get_output_names()
            metadata = w.parents[1] / "metadata.yaml"

        # MNN
        elif mnn:
            LOGGER.info(f"Loading {w} for MNN inference...")
            check_requirements("MNN")  # requires MNN
            import os

            import MNN

            config = {"precision": "low", "backend": "CPU", "numThread": (os.cpu_count() + 1) // 2}
            rt = MNN.nn.create_runtime_manager((config,))
            net = MNN.nn.load_module_from_file(w, [], [], runtime_manager=rt, rearrange=True)

            def torch_to_mnn(x):
                return MNN.expr.const(x.data_ptr(), x.shape)

            metadata = json.loads(net.get_info()["bizCode"])

        # NCNN
        elif ncnn:
            LOGGER.info(f"Loading {w} for NCNN inference...")
            check_requirements("git+https://github.com/Tencent/ncnn.git" if ARM64 else "ncnn")  # requires NCNN
            import ncnn as pyncnn

            net = pyncnn.Net()
            net.opt.use_vulkan_compute = cuda
            w = Path(w)
            if not w.is_file():  # if not *.param
                w = next(w.glob("*.param"))  # get *.param file from *_ncnn_model dir
            net.load_param(str(w))
            net.load_model(str(w.with_suffix(".bin")))
            metadata = w.parent / "metadata.yaml"

        # NVIDIA Triton Inference Server
        elif triton:
            check_requirements("tritonclient[all]")
            from ultralytics.utils.triton import TritonRemoteModel

            model = TritonRemoteModel(w)
            metadata = model.metadata

        # RKNN
        elif rknn:
            LOGGER.info(f"Loading {w} for RKNN inference...")
            check_requirements("rknn-toolkit-lite2")
            from rknnlite.api import RKNNLite

            rknn_model = RKNNLite()
            rknn_model.load_rknn(w)
            ret = rknn_model.init_runtime()
            metadata = Path(w).parent / "metadata.yaml"

        # Any other format (unsupported)
        else:
            from ultralytics.engine.exporter import export_formats

            raise TypeError(
                f"model='{w}' is not a supported model format. Ultralytics supports: {export_formats()['Format']}\n"
                f"See https://docs.ultralytics.com/modes/predict for help."
            )

        # Load external metadata YAML
        if isinstance(metadata, (str, Path)) and Path(metadata).exists():
            metadata = yaml_load(metadata)
        if metadata and isinstance(metadata, dict):
            for k, v in metadata.items():
                if k in {"stride", "batch"}:
                    metadata[k] = int(v)
                elif k in {"imgsz", "names", "kpt_shape"} and isinstance(v, str):
                    metadata[k] = eval(v)
            stride = metadata["stride"]
            task = metadata["task"]
            batch = metadata["batch"]
            imgsz = metadata["imgsz"]
            names = metadata["names"]
            kpt_shape = metadata.get("kpt_shape")
        elif not (pt or triton or nn_module):
            LOGGER.warning(f"WARNING ⚠️ Metadata not found for 'model={weights}'")

        # Check names
        if "names" not in locals():  # names missing
            names = default_class_names(data)
        names = check_class_names(names)

        # Disable gradients
        if pt:
            for p in model.parameters():
                p.requires_grad = False

        self.__dict__.update(locals())  # assign all variables to self

    def forward(self, im, augment=False, visualize=False, embed=None):
        """
        Runs inference on the YOLOv8 MultiBackend model.

        Args:
            im (torch.Tensor): The image tensor to perform inference on.
            augment (bool): whether to perform data augmentation during inference, defaults to False
            visualize (bool): whether to visualize the output predictions, defaults to False
            embed (list, optional): A list of feature vectors/embeddings to return.

        Returns:
            (tuple): Tuple containing the raw output tensor, and processed output for visualization (if visualize=True)
        """
        b, ch, h, w = im.shape  # batch, channel, height, width
        if self.fp16 and im.dtype != torch.float16:
            im = im.half()  # to FP16
        if self.nhwc:
            im = im.permute(0, 2, 3, 1)  # torch BCHW to numpy BHWC shape(1,320,192,3)

        # PyTorch
        if self.pt or self.nn_module:
            y = self.model(im, augment=augment, visualize=visualize, embed=embed)

        # TorchScript
        elif self.jit:
            y = self.model(im)

        # ONNX OpenCV DNN
        elif self.dnn:
            im = im.cpu().numpy()  # torch to numpy
            self.net.setInput(im)
            y = self.net.forward()

        # ONNX Runtime
        elif self.onnx or self.imx:
            if self.dynamic:
                im = im.cpu().numpy()  # torch to numpy
                y = self.session.run(self.output_names, {self.session.get_inputs()[0].name: im})
            else:
                if not self.cuda:
                    im = im.cpu()
                self.io.bind_input(
                    name="images",
                    device_type=im.device.type,
                    device_id=im.device.index if im.device.type == "cuda" else 0,
                    element_type=np.float16 if self.fp16 else np.float32,
                    shape=tuple(im.shape),
                    buffer_ptr=im.data_ptr(),
                )
                self.session.run_with_iobinding(self.io)
                y = self.bindings
            if self.imx:
                # boxes, conf, cls
                y = np.concatenate([y[0], y[1][:, :, None], y[2][:, :, None]], axis=-1)

        # OpenVINO
        elif self.xml:
            im = im.cpu().numpy()  # FP32

            if self.inference_mode in {"THROUGHPUT", "CUMULATIVE_THROUGHPUT"}:  # optimized for larger batch-sizes
                n = im.shape[0]  # number of images in batch
                results = [None] * n  # preallocate list with None to match the number of images

                def callback(request, userdata):
                    """Places result in preallocated list using userdata index."""
                    results[userdata] = request.results

                # Create AsyncInferQueue, set the callback and start asynchronous inference for each input image
                async_queue = self.ov.runtime.AsyncInferQueue(self.ov_compiled_model)
                async_queue.set_callback(callback)
                for i in range(n):
                    # Start async inference with userdata=i to specify the position in results list
                    async_queue.start_async(inputs={self.input_name: im[i : i + 1]}, userdata=i)  # keep image as BCHW
                async_queue.wait_all()  # wait for all inference requests to complete
                y = np.concatenate([list(r.values())[0] for r in results])

            else:  # inference_mode = "LATENCY", optimized for fastest first result at batch-size 1
                y = list(self.ov_compiled_model(im).values())

        # TensorRT
        elif self.engine:
            if self.dynamic and im.shape != self.bindings["images"].shape:
                if self.is_trt10:
                    self.context.set_input_shape("images", im.shape)
                    self.bindings["images"] = self.bindings["images"]._replace(shape=im.shape)
                    for name in self.output_names:
                        self.bindings[name].data.resize_(tuple(self.context.get_tensor_shape(name)))
                else:
                    i = self.model.get_binding_index("images")
                    self.context.set_binding_shape(i, im.shape)
                    self.bindings["images"] = self.bindings["images"]._replace(shape=im.shape)
                    for name in self.output_names:
                        i = self.model.get_binding_index(name)
                        self.bindings[name].data.resize_(tuple(self.context.get_binding_shape(i)))

            s = self.bindings["images"].shape
            assert im.shape == s, f"input size {im.shape} {'>' if self.dynamic else 'not equal to'} max model size {s}"
            self.binding_addrs["images"] = int(im.data_ptr())
            self.context.execute_v2(list(self.binding_addrs.values()))
            y = [self.bindings[x].data for x in sorted(self.output_names)]

        # CoreML
        elif self.coreml:
            im = im[0].cpu().numpy()
            im_pil = Image.fromarray((im * 255).astype("uint8"))
            # im = im.resize((192, 320), Image.BILINEAR)
            y = self.model.predict({"image": im_pil})  # coordinates are xywh normalized
            if "confidence" in y:
                raise TypeError(
                    "Ultralytics only supports inference of non-pipelined CoreML models exported with "
                    f"'nms=False', but 'model={w}' has an NMS pipeline created by an 'nms=True' export."
                )
                # TODO: CoreML NMS inference handling
                # from ultralytics.utils.ops import xywh2xyxy
                # box = xywh2xyxy(y['coordinates'] * [[w, h, w, h]])  # xyxy pixels
                # conf, cls = y['confidence'].max(1), y['confidence'].argmax(1).astype(np.float32)
                # y = np.concatenate((box, conf.reshape(-1, 1), cls.reshape(-1, 1)), 1)
            y = list(y.values())
            if len(y) == 2 and len(y[1].shape) != 4:  # segmentation model
                y = list(reversed(y))  # reversed for segmentation models (pred, proto)

        # PaddlePaddle
        elif self.paddle:
            im = im.cpu().numpy().astype(np.float32)
            self.input_handle.copy_from_cpu(im)
            self.predictor.run()
            y = [self.predictor.get_output_handle(x).copy_to_cpu() for x in self.output_names]

        # MNN
        elif self.mnn:
            input_var = self.torch_to_mnn(im)
            output_var = self.net.onForward([input_var])
            y = [x.read() for x in output_var]

        # NCNN
        elif self.ncnn:
            mat_in = self.pyncnn.Mat(im[0].cpu().numpy())
            with self.net.create_extractor() as ex:
                ex.input(self.net.input_names()[0], mat_in)
                # WARNING: 'output_names' sorted as a temporary fix for https://github.com/pnnx/pnnx/issues/130
                y = [np.array(ex.extract(x)[1])[None] for x in sorted(self.net.output_names())]

        # NVIDIA Triton Inference Server
        elif self.triton:
            im = im.cpu().numpy()  # torch to numpy
            y = self.model(im)

        # RKNN
        elif self.rknn:
            im = (im.cpu().numpy() * 255).astype("uint8")
            im = im if isinstance(im, (list, tuple)) else [im]
            y = self.rknn_model.inference(inputs=im)  # TODO change rknn_model to model

        # TensorFlow (SavedModel, GraphDef, Lite, Edge TPU)
        else:
            im = im.cpu().numpy()
            if self.saved_model:  # SavedModel
                y = self.model(im, training=False) if self.keras else self.model(im)
                if not isinstance(y, list):
                    y = [y]
            elif self.pb:  # GraphDef
                y = self.frozen_func(x=self.tf.constant(im))
            else:  # Lite or Edge TPU
                details = self.input_details[0]
                is_int = details["dtype"] in {np.int8, np.int16}  # is TFLite quantized int8 or int16 model
                if is_int:
                    scale, zero_point = details["quantization"]
                    im = (im / scale + zero_point).astype(details["dtype"])  # de-scale
                self.interpreter.set_tensor(details["index"], im)
                self.interpreter.invoke()
                y = []
                for output in self.output_details:
                    x = self.interpreter.get_tensor(output["index"])
                    if is_int:
                        scale, zero_point = output["quantization"]
                        x = (x.astype(np.float32) - zero_point) * scale  # re-scale
                    if x.ndim == 3:  # if task is not classification, excluding masks (ndim=4) as well
                        # Denormalize xywh by image size. See https://github.com/ultralytics/ultralytics/pull/1695
                        # xywh are normalized in TFLite/EdgeTPU to mitigate quantization error of integer models
                        if x.shape[-1] == 6:  # end-to-end model
                            x[:, :, [0, 2]] *= w
                            x[:, :, [1, 3]] *= h
                        else:
                            x[:, [0, 2]] *= w
                            x[:, [1, 3]] *= h
                            if self.task == "pose":
                                x[:, 5::3] *= w
                                x[:, 6::3] *= h
                    y.append(x)
            # TF segment fixes: export is reversed vs ONNX export and protos are transposed
            if len(y) == 2:  # segment with (det, proto) output order reversed
                if len(y[1].shape) != 4:
                    y = list(reversed(y))  # should be y = (1, 116, 8400), (1, 160, 160, 32)
                if y[1].shape[-1] == 6:  # end-to-end model
                    y = [y[1]]
                else:
                    y[1] = np.transpose(y[1], (0, 3, 1, 2))  # should be y = (1, 116, 8400), (1, 32, 160, 160)
            y = [x if isinstance(x, np.ndarray) else x.numpy() for x in y]

        # for x in y:
        #     print(type(x), len(x)) if isinstance(x, (list, tuple)) else print(type(x), x.shape)  # debug shapes
        if isinstance(y, (list, tuple)):
            if len(self.names) == 999 and (self.task == "segment" or len(y) == 2):  # segments and names not defined
                nc = y[0].shape[1] - y[1].shape[1] - 4  # y = (1, 32, 160, 160), (1, 116, 8400)
                self.names = {i: f"class{i}" for i in range(nc)}
            return self.from_numpy(y[0]) if len(y) == 1 else [self.from_numpy(x) for x in y]
        else:
            return self.from_numpy(y)

    def from_numpy(self, x):
        """
        Convert a numpy array to a tensor.

        Args:
            x (np.ndarray): The array to be converted.

        Returns:
            (torch.Tensor): The converted tensor
        """
        return torch.tensor(x).to(self.device) if isinstance(x, np.ndarray) else x

    def warmup(self, imgsz=(1, 3, 640, 640)):
        """
        Warm up the model by running one forward pass with a dummy input.

        Args:
            imgsz (tuple): The shape of the dummy input tensor in the format (batch_size, channels, height, width)
        """
        import torchvision  # noqa (import here so torchvision import time not recorded in postprocess time)

        warmup_types = self.pt, self.jit, self.onnx, self.engine, self.saved_model, self.pb, self.triton, self.nn_module
        if any(warmup_types) and (self.device.type != "cpu" or self.triton):
            im = torch.empty(*imgsz, dtype=torch.half if self.fp16 else torch.float, device=self.device)  # input
            for _ in range(2 if self.jit else 1):
                self.forward(im)  # warmup

    @staticmethod
    def _model_type(p="path/to/model.pt"):
        """
        Takes a path to a model file and returns the model type. Possibles types are pt, jit, onnx, xml, engine, coreml,
        saved_model, pb, tflite, edgetpu, tfjs, ncnn or paddle.

        Args:
            p: path to the model file. Defaults to path/to/model.pt

        Examples:
            >>> model = AutoBackend(weights="path/to/model.onnx")
            >>> model_type = model._model_type()  # returns "onnx"
        """
        from ultralytics.engine.exporter import export_formats

        sf = export_formats()["Suffix"]  # export suffixes
        if not is_url(p) and not isinstance(p, str):
            check_suffix(p, sf)  # checks
        name = Path(p).name
        types = [s in name for s in sf]
        types[5] |= name.endswith(".mlmodel")  # retain support for older Apple CoreML *.mlmodel formats
        types[8] &= not types[9]  # tflite &= not edgetpu
        if any(types):
            triton = False
        else:
            from urllib.parse import urlsplit

            url = urlsplit(p)
            triton = bool(url.netloc) and bool(url.path) and url.scheme in {"http", "grpc"}

        return types + [triton]<|MERGE_RESOLUTION|>--- conflicted
+++ resolved
@@ -59,24 +59,6 @@
     range of formats, each with specific naming conventions as outlined below:
 
         Supported Formats and Naming Conventions:
-<<<<<<< HEAD
-            | Format                | File Suffix      |
-            |-----------------------|------------------|
-            | PyTorch               | *.pt             |
-            | TorchScript           | *.torchscript    |
-            | ONNX Runtime          | *.onnx           |
-            | ONNX OpenCV DNN       | *.onnx (dnn=True)|
-            | OpenVINO              | *openvino_model/ |
-            | CoreML                | *.mlpackage      |
-            | TensorRT              | *.engine         |
-            | TensorFlow SavedModel | *_saved_model    |
-            | TensorFlow GraphDef   | *.pb             |
-            | TensorFlow Lite       | *.tflite         |
-            | TensorFlow Edge TPU   | *_edgetpu.tflite |
-            | PaddlePaddle          | *_paddle_model   |
-            | NCNN                  | *_ncnn_model     |
-            | RKNN                  | *.rknn           |
-=======
             | Format                | File Suffix       |
             |-----------------------|-------------------|
             | PyTorch               | *.pt              |
@@ -93,7 +75,7 @@
             | PaddlePaddle          | *_paddle_model/   |
             | MNN                   | *.mnn             |
             | NCNN                  | *_ncnn_model/     |
->>>>>>> 24f4721d
+            | RKNN                  | *.rknn            |
 
     This class offers dynamic backend switching capabilities based on the input model format, making it easier to deploy
     models across various platforms.
@@ -142,11 +124,8 @@
             paddle,
             mnn,
             ncnn,
-<<<<<<< HEAD
+            imx,
             rknn,
-=======
-            imx,
->>>>>>> 24f4721d
             triton,
         ) = self._model_type(w)
         fp16 &= pt or jit or onnx or xml or engine or nn_module or triton  # FP16
