# Ultralytics 🚀 AGPL-3.0 License - https://ultralytics.com/license

from typing import Any, List, Optional, Tuple

import numpy as np

from ..utils import LOGGER
from ..utils.ops import xywh2ltwh
from .basetrack import BaseTrack, TrackState
from .utils import matching
from .utils.kalman_filter import KalmanFilterXYAH


class STrack(BaseTrack):
    """
    Single object tracking representation that uses Kalman filtering for state estimation.

    This class is responsible for storing all the information regarding individual tracklets and performs state updates
    and predictions based on Kalman filter.

    Attributes:
        shared_kalman (KalmanFilterXYAH): Shared Kalman filter used across all STrack instances for prediction.
        _tlwh (np.ndarray): Private attribute to store top-left corner coordinates and width and height of bounding box.
        kalman_filter (KalmanFilterXYAH): Instance of Kalman filter used for this particular object track.
        mean (np.ndarray): Mean state estimate vector.
        covariance (np.ndarray): Covariance of state estimate.
        is_activated (bool): Boolean flag indicating if the track has been activated.
        score (float): Confidence score of the track.
        tracklet_len (int): Length of the tracklet.
        cls (Any): Class label for the object.
        idx (int): Index or identifier for the object.
        frame_id (int): Current frame ID.
        start_frame (int): Frame where the object was first detected.
        angle (float | None): Optional angle information for oriented bounding boxes.

    Methods:
        predict: Predict the next state of the object using Kalman filter.
        multi_predict: Predict the next states for multiple tracks.
        multi_gmc: Update multiple track states using a homography matrix.
        activate: Activate a new tracklet.
        re_activate: Reactivate a previously lost tracklet.
        update: Update the state of a matched track.
        convert_coords: Convert bounding box to x-y-aspect-height format.
        tlwh_to_xyah: Convert tlwh bounding box to xyah format.

    Examples:
        Initialize and activate a new track
        >>> track = STrack(xywh=[100, 200, 50, 80, 0], score=0.9, cls="person")
        >>> track.activate(kalman_filter=KalmanFilterXYAH(), frame_id=1)
    """

    shared_kalman = KalmanFilterXYAH()

    def __init__(self, xywh: List[float], score: float, cls: Any):
        """
        Initialize a new STrack instance.

        Args:
            xywh (List[float]): Bounding box coordinates and dimensions in the format (x, y, w, h, [a], idx), where
                (x, y) is the center, (w, h) are width and height, [a] is optional aspect ratio, and idx is the id.
            score (float): Confidence score of the detection.
            cls (Any): Class label for the detected object.

        Examples:
            >>> xywh = [100.0, 150.0, 50.0, 75.0, 1]
            >>> score = 0.9
            >>> cls = "person"
            >>> track = STrack(xywh, score, cls)
        """
        super().__init__()
        # xywh+idx or xywha+idx
        assert len(xywh) in {5, 6}, f"expected 5 or 6 values but got {len(xywh)}"
        self._tlwh = np.asarray(xywh2ltwh(xywh[:4]), dtype=np.float32)
        self.kalman_filter = None
        self.mean, self.covariance = None, None
        self.is_activated = False

        self.score = score
        self.tracklet_len = 0
        self.cls = cls
        self.idx = xywh[-1]
        self.angle = xywh[4] if len(xywh) == 6 else None

    def predict(self):
        """Predict the next state (mean and covariance) of the object using the Kalman filter."""
        mean_state = self.mean.copy()
        if self.state != TrackState.Tracked:
            mean_state[7] = 0
        self.mean, self.covariance = self.kalman_filter.predict(mean_state, self.covariance)

    @staticmethod
    def multi_predict(stracks: List["STrack"]):
        """Perform multi-object predictive tracking using Kalman filter for the provided list of STrack instances."""
        if len(stracks) <= 0:
            return
        multi_mean = np.asarray([st.mean.copy() for st in stracks])
        multi_covariance = np.asarray([st.covariance for st in stracks])
        for i, st in enumerate(stracks):
            if st.state != TrackState.Tracked:
                multi_mean[i][7] = 0
        multi_mean, multi_covariance = STrack.shared_kalman.multi_predict(multi_mean, multi_covariance)
        for i, (mean, cov) in enumerate(zip(multi_mean, multi_covariance)):
            stracks[i].mean = mean
            stracks[i].covariance = cov

    @staticmethod
    def multi_gmc(stracks: List["STrack"], H: np.ndarray = np.eye(2, 3)):
        """Update state tracks positions and covariances using a homography matrix for multiple tracks."""
        if len(stracks) > 0:
            multi_mean = np.asarray([st.mean.copy() for st in stracks])
            multi_covariance = np.asarray([st.covariance for st in stracks])

            R = H[:2, :2]
            R8x8 = np.kron(np.eye(4, dtype=float), R)
            t = H[:2, 2]

            for i, (mean, cov) in enumerate(zip(multi_mean, multi_covariance)):
                mean = R8x8.dot(mean)
                mean[:2] += t
                cov = R8x8.dot(cov).dot(R8x8.transpose())

                stracks[i].mean = mean
                stracks[i].covariance = cov

    def activate(self, kalman_filter: KalmanFilterXYAH, frame_id: int):
        """Activate a new tracklet using the provided Kalman filter and initialize its state and covariance."""
        self.kalman_filter = kalman_filter
        self.track_id = self.next_id()
        self.mean, self.covariance = self.kalman_filter.initiate(self.convert_coords(self._tlwh))

        self.tracklet_len = 0
        self.state = TrackState.Tracked
        if frame_id == 1:
            self.is_activated = True
        self.frame_id = frame_id
        self.start_frame = frame_id

    def re_activate(self, new_track: "STrack", frame_id: int, new_id: bool = False):
        """Reactivate a previously lost track using new detection data and update its state and attributes."""
        self.mean, self.covariance = self.kalman_filter.update(
            self.mean, self.covariance, self.convert_coords(new_track.tlwh)
        )
        self.tracklet_len = 0
        self.state = TrackState.Tracked
        self.is_activated = True
        self.frame_id = frame_id
        if new_id:
            self.track_id = self.next_id()
        self.score = new_track.score
        self.cls = new_track.cls
        self.angle = new_track.angle
        self.idx = new_track.idx

    def update(self, new_track: "STrack", frame_id: int):
        """
        Update the state of a matched track.

        Args:
            new_track (STrack): The new track containing updated information.
            frame_id (int): The ID of the current frame.

        Examples:
            Update the state of a track with new detection information
            >>> track = STrack([100, 200, 50, 80, 0.9, 1])
            >>> new_track = STrack([105, 205, 55, 85, 0.95, 1])
            >>> track.update(new_track, 2)
        """
        self.frame_id = frame_id
        self.tracklet_len += 1

        new_tlwh = new_track.tlwh
        self.mean, self.covariance = self.kalman_filter.update(
            self.mean, self.covariance, self.convert_coords(new_tlwh)
        )
        self.state = TrackState.Tracked
        self.is_activated = True

        self.score = new_track.score
        self.cls = new_track.cls
        self.angle = new_track.angle
        self.idx = new_track.idx

    def convert_coords(self, tlwh: np.ndarray) -> np.ndarray:
        """Convert a bounding box's top-left-width-height format to its x-y-aspect-height equivalent."""
        return self.tlwh_to_xyah(tlwh)

    @property
    def tlwh(self) -> np.ndarray:
        """Get the bounding box in top-left-width-height format from the current state estimate."""
        if self.mean is None:
            return self._tlwh.copy()
        ret = self.mean[:4].copy()
        ret[2] *= ret[3]
        ret[:2] -= ret[2:] / 2
        return ret

    @property
    def xyxy(self) -> np.ndarray:
        """Convert bounding box from (top left x, top left y, width, height) to (min x, min y, max x, max y) format."""
        ret = self.tlwh.copy()
        ret[2:] += ret[:2]
        return ret

    @staticmethod
    def tlwh_to_xyah(tlwh: np.ndarray) -> np.ndarray:
        """Convert bounding box from tlwh format to center-x-center-y-aspect-height (xyah) format."""
        ret = np.asarray(tlwh).copy()
        ret[:2] += ret[2:] / 2
        ret[2] /= ret[3]
        return ret

    @property
    def xywh(self) -> np.ndarray:
        """Get the current position of the bounding box in (center x, center y, width, height) format."""
        ret = np.asarray(self.tlwh).copy()
        ret[:2] += ret[2:] / 2
        return ret

    @property
    def xywha(self) -> np.ndarray:
        """Get position in (center x, center y, width, height, angle) format, warning if angle is missing."""
        if self.angle is None:
            LOGGER.warning("`angle` attr not found, returning `xywh` instead.")
            return self.xywh
        return np.concatenate([self.xywh, self.angle[None]])

    @property
    def result(self) -> List[float]:
        """Get the current tracking results in the appropriate bounding box format."""
        coords = self.xyxy if self.angle is None else self.xywha
        return coords.tolist() + [self.track_id, self.score, self.cls, self.idx]

    def __repr__(self) -> str:
        """Return a string representation of the STrack object including start frame, end frame, and track ID."""
        return f"OT_{self.track_id}_({self.start_frame}-{self.end_frame})"


class BYTETracker:
    """
    BYTETracker: A tracking algorithm built on top of YOLOv8 for object detection and tracking.

    This class encapsulates the functionality for initializing, updating, and managing the tracks for detected objects in a
    video sequence. It maintains the state of tracked, lost, and removed tracks over frames, utilizes Kalman filtering for
    predicting the new object locations, and performs data association.

    Attributes:
        tracked_stracks (List[STrack]): List of successfully activated tracks.
        lost_stracks (List[STrack]): List of lost tracks.
        removed_stracks (List[STrack]): List of removed tracks.
        frame_id (int): The current frame ID.
        args (Namespace): Command-line arguments.
        max_time_lost (int): The maximum frames for a track to be considered as 'lost'.
        kalman_filter (KalmanFilterXYAH): Kalman Filter object.

    Methods:
        update: Update object tracker with new detections.
        get_kalmanfilter: Return a Kalman filter object for tracking bounding boxes.
        init_track: Initialize object tracking with detections.
        get_dists: Calculate the distance between tracks and detections.
        multi_predict: Predict the location of tracks.
        reset_id: Reset the ID counter of STrack.
        reset: Reset the tracker by clearing all tracks.
        joint_stracks: Combine two lists of stracks.
        sub_stracks: Filter out the stracks present in the second list from the first list.
        remove_duplicate_stracks: Remove duplicate stracks based on IoU.

    Examples:
        Initialize BYTETracker and update with detection results
        >>> tracker = BYTETracker(args, frame_rate=30)
        >>> results = yolo_model.detect(image)
        >>> tracked_objects = tracker.update(results)
    """

    def __init__(self, args, frame_rate: int = 30):
        """
        Initialize a BYTETracker instance for object tracking.

        Args:
            args (Namespace): Command-line arguments containing tracking parameters.
            frame_rate (int): Frame rate of the video sequence.

        Examples:
            Initialize BYTETracker with command-line arguments and a frame rate of 30
            >>> args = Namespace(track_buffer=30)
            >>> tracker = BYTETracker(args, frame_rate=30)
        """
        self.tracked_stracks = []  # type: List[STrack]
        self.lost_stracks = []  # type: List[STrack]
        self.removed_stracks = []  # type: List[STrack]

        self.frame_id = 0
        self.args = args
        self.max_time_lost = int(frame_rate / 30.0 * args.track_buffer)
        self.kalman_filter = self.get_kalmanfilter()
        self.reset_id()

    def update(self, results, img: Optional[np.ndarray] = None, feats: Optional[np.ndarray] = None) -> np.ndarray:
        """Update the tracker with new detections and return the current list of tracked objects."""
        self.frame_id += 1
        activated_stracks = []
        refind_stracks = []
        lost_stracks = []
        removed_stracks = []

        scores = results.conf
        bboxes = results.xywhr if hasattr(results, "xywhr") else results.xywh
        # Add index
        bboxes = np.concatenate([bboxes, np.arange(len(bboxes)).reshape(-1, 1)], axis=-1)

        remain_inds = scores >= self.args.track_high_thresh
        inds_low = scores > self.args.track_low_thresh
        inds_high = scores < self.args.track_high_thresh

        inds_second = inds_low & inds_high
<<<<<<< HEAD
        results_second = results[inds_second]
        results = results[remain_inds]

        detections = self.init_track(results, img if feats is None else feats)
=======
        dets_second = bboxes[inds_second]
        dets = bboxes[remain_inds]
        scores_keep = scores[remain_inds]
        scores_second = scores[inds_second]
        cls_keep = cls[remain_inds]
        cls_second = cls[inds_second]
        feats_keep = feats_second = img
        if feats is not None and len(feats):
            feats_keep = feats[remain_inds]
            feats_second = feats[inds_second]

        detections = self.init_track(dets, scores_keep, cls_keep, feats_keep)
>>>>>>> afb4e53f
        # Add newly detected tracklets to tracked_stracks
        unconfirmed = []
        tracked_stracks = []  # type: List[STrack]
        for track in self.tracked_stracks:
            if not track.is_activated:
                unconfirmed.append(track)
            else:
                tracked_stracks.append(track)
        # Step 2: First association, with high score detection boxes
        strack_pool = self.joint_stracks(tracked_stracks, self.lost_stracks)
        # Predict the current location with KF
        self.multi_predict(strack_pool)
        if hasattr(self, "gmc") and img is not None:
            # use try-except here to bypass errors from gmc module
            try:
                # TODO: fix this, this seems to need xyxy format
                dets = results.xywhr if hasattr(results, "xywhr") else results.xywh
                warp = self.gmc.apply(img, dets)
            except Exception:
                warp = np.eye(2, 3)
            STrack.multi_gmc(strack_pool, warp)
            STrack.multi_gmc(unconfirmed, warp)

        dists = self.get_dists(strack_pool, detections)
        matches, u_track, u_detection = matching.linear_assignment(dists, thresh=self.args.match_thresh)

        for itracked, idet in matches:
            track = strack_pool[itracked]
            det = detections[idet]
            if track.state == TrackState.Tracked:
                track.update(det, self.frame_id)
                activated_stracks.append(track)
            else:
                track.re_activate(det, self.frame_id, new_id=False)
                refind_stracks.append(track)
        # Step 3: Second association, with low score detection boxes association the untrack to the low score detections
<<<<<<< HEAD
        detections_second = self.init_track(results_second, img if feats is None else feats)
=======
        detections_second = self.init_track(dets_second, scores_second, cls_second, feats_second)
>>>>>>> afb4e53f
        r_tracked_stracks = [strack_pool[i] for i in u_track if strack_pool[i].state == TrackState.Tracked]
        # TODO
        dists = matching.iou_distance(r_tracked_stracks, detections_second)
        matches, u_track, u_detection_second = matching.linear_assignment(dists, thresh=0.5)
        for itracked, idet in matches:
            track = r_tracked_stracks[itracked]
            det = detections_second[idet]
            if track.state == TrackState.Tracked:
                track.update(det, self.frame_id)
                activated_stracks.append(track)
            else:
                track.re_activate(det, self.frame_id, new_id=False)
                refind_stracks.append(track)

        for it in u_track:
            track = r_tracked_stracks[it]
            if track.state != TrackState.Lost:
                track.mark_lost()
                lost_stracks.append(track)
        # Deal with unconfirmed tracks, usually tracks with only one beginning frame
        detections = [detections[i] for i in u_detection]
        dists = self.get_dists(unconfirmed, detections)
        matches, u_unconfirmed, u_detection = matching.linear_assignment(dists, thresh=0.7)
        for itracked, idet in matches:
            unconfirmed[itracked].update(detections[idet], self.frame_id)
            activated_stracks.append(unconfirmed[itracked])
        for it in u_unconfirmed:
            track = unconfirmed[it]
            track.mark_removed()
            removed_stracks.append(track)
        # Step 4: Init new stracks
        for inew in u_detection:
            track = detections[inew]
            if track.score < self.args.new_track_thresh:
                continue
            track.activate(self.kalman_filter, self.frame_id)
            activated_stracks.append(track)
        # Step 5: Update state
        for track in self.lost_stracks:
            if self.frame_id - track.end_frame > self.max_time_lost:
                track.mark_removed()
                removed_stracks.append(track)

        self.tracked_stracks = [t for t in self.tracked_stracks if t.state == TrackState.Tracked]
        self.tracked_stracks = self.joint_stracks(self.tracked_stracks, activated_stracks)
        self.tracked_stracks = self.joint_stracks(self.tracked_stracks, refind_stracks)
        self.lost_stracks = self.sub_stracks(self.lost_stracks, self.tracked_stracks)
        self.lost_stracks.extend(lost_stracks)
        self.lost_stracks = self.sub_stracks(self.lost_stracks, self.removed_stracks)
        self.tracked_stracks, self.lost_stracks = self.remove_duplicate_stracks(self.tracked_stracks, self.lost_stracks)
        self.removed_stracks.extend(removed_stracks)
        if len(self.removed_stracks) > 1000:
            self.removed_stracks = self.removed_stracks[-999:]  # clip remove stracks to 1000 maximum

        return np.asarray([x.result for x in self.tracked_stracks if x.is_activated], dtype=np.float32)

    def get_kalmanfilter(self) -> KalmanFilterXYAH:
        """Return a Kalman filter object for tracking bounding boxes using KalmanFilterXYAH."""
        return KalmanFilterXYAH()

    def init_track(self, results, img: Optional[np.ndarray] = None) -> List[STrack]:
        """Initialize object tracking with given detections, scores, and class labels using the STrack algorithm."""
<<<<<<< HEAD
        bboxes = results.xywhr if hasattr(results, "xywhr") else results.xywh
        bboxes = np.concatenate([bboxes, np.arange(len(bboxes)).reshape(-1, 1)], axis=-1)
        return (
            [STrack(xyxy, s, c) for (xyxy, s, c) in zip(bboxes, results.conf, results.cls)] if len(bboxes) else []
        )  # detections
=======
        return [STrack(xywh, s, c) for (xywh, s, c) in zip(dets, scores, cls)] if len(dets) else []  # detections
>>>>>>> afb4e53f

    def get_dists(self, tracks: List[STrack], detections: List[STrack]) -> np.ndarray:
        """Calculate the distance between tracks and detections using IoU and optionally fuse scores."""
        dists = matching.iou_distance(tracks, detections)
        if self.args.fuse_score:
            dists = matching.fuse_score(dists, detections)
        return dists

    def multi_predict(self, tracks: List[STrack]):
        """Predict the next states for multiple tracks using Kalman filter."""
        STrack.multi_predict(tracks)

    @staticmethod
    def reset_id():
        """Reset the ID counter for STrack instances to ensure unique track IDs across tracking sessions."""
        STrack.reset_id()

    def reset(self):
        """Reset the tracker by clearing all tracked, lost, and removed tracks and reinitializing the Kalman filter."""
        self.tracked_stracks = []  # type: List[STrack]
        self.lost_stracks = []  # type: List[STrack]
        self.removed_stracks = []  # type: List[STrack]
        self.frame_id = 0
        self.kalman_filter = self.get_kalmanfilter()
        self.reset_id()

    @staticmethod
    def joint_stracks(tlista: List[STrack], tlistb: List[STrack]) -> List[STrack]:
        """Combine two lists of STrack objects into a single list, ensuring no duplicates based on track IDs."""
        exists = {}
        res = []
        for t in tlista:
            exists[t.track_id] = 1
            res.append(t)
        for t in tlistb:
            tid = t.track_id
            if not exists.get(tid, 0):
                exists[tid] = 1
                res.append(t)
        return res

    @staticmethod
    def sub_stracks(tlista: List[STrack], tlistb: List[STrack]) -> List[STrack]:
        """Filter out the stracks present in the second list from the first list."""
        track_ids_b = {t.track_id for t in tlistb}
        return [t for t in tlista if t.track_id not in track_ids_b]

    @staticmethod
    def remove_duplicate_stracks(stracksa: List[STrack], stracksb: List[STrack]) -> Tuple[List[STrack], List[STrack]]:
        """Remove duplicate stracks from two lists based on Intersection over Union (IoU) distance."""
        pdist = matching.iou_distance(stracksa, stracksb)
        pairs = np.where(pdist < 0.15)
        dupa, dupb = [], []
        for p, q in zip(*pairs):
            timep = stracksa[p].frame_id - stracksa[p].start_frame
            timeq = stracksb[q].frame_id - stracksb[q].start_frame
            if timep > timeq:
                dupb.append(q)
            else:
                dupa.append(p)
        resa = [t for i, t in enumerate(stracksa) if i not in dupa]
        resb = [t for i, t in enumerate(stracksb) if i not in dupb]
        return resa, resb<|MERGE_RESOLUTION|>--- conflicted
+++ resolved
@@ -312,25 +312,14 @@
         inds_high = scores < self.args.track_high_thresh
 
         inds_second = inds_low & inds_high
-<<<<<<< HEAD
         results_second = results[inds_second]
         results = results[remain_inds]
-
-        detections = self.init_track(results, img if feats is None else feats)
-=======
-        dets_second = bboxes[inds_second]
-        dets = bboxes[remain_inds]
-        scores_keep = scores[remain_inds]
-        scores_second = scores[inds_second]
-        cls_keep = cls[remain_inds]
-        cls_second = cls[inds_second]
         feats_keep = feats_second = img
         if feats is not None and len(feats):
             feats_keep = feats[remain_inds]
             feats_second = feats[inds_second]
 
-        detections = self.init_track(dets, scores_keep, cls_keep, feats_keep)
->>>>>>> afb4e53f
+        detections = self.init_track(results, feats_keep)
         # Add newly detected tracklets to tracked_stracks
         unconfirmed = []
         tracked_stracks = []  # type: List[STrack]
@@ -367,11 +356,7 @@
                 track.re_activate(det, self.frame_id, new_id=False)
                 refind_stracks.append(track)
         # Step 3: Second association, with low score detection boxes association the untrack to the low score detections
-<<<<<<< HEAD
-        detections_second = self.init_track(results_second, img if feats is None else feats)
-=======
-        detections_second = self.init_track(dets_second, scores_second, cls_second, feats_second)
->>>>>>> afb4e53f
+        detections_second = self.init_track(results_second, feats_second)
         r_tracked_stracks = [strack_pool[i] for i in u_track if strack_pool[i].state == TrackState.Tracked]
         # TODO
         dists = matching.iou_distance(r_tracked_stracks, detections_second)
@@ -434,15 +419,11 @@
 
     def init_track(self, results, img: Optional[np.ndarray] = None) -> List[STrack]:
         """Initialize object tracking with given detections, scores, and class labels using the STrack algorithm."""
-<<<<<<< HEAD
         bboxes = results.xywhr if hasattr(results, "xywhr") else results.xywh
         bboxes = np.concatenate([bboxes, np.arange(len(bboxes)).reshape(-1, 1)], axis=-1)
         return (
-            [STrack(xyxy, s, c) for (xyxy, s, c) in zip(bboxes, results.conf, results.cls)] if len(bboxes) else []
+            [STrack(xywh, s, c) for (xywh, s, c) in zip(bboxes, results.conf, results.cls)] if len(bboxes) else []
         )  # detections
-=======
-        return [STrack(xywh, s, c) for (xywh, s, c) in zip(dets, scores, cls)] if len(dets) else []  # detections
->>>>>>> afb4e53f
 
     def get_dists(self, tracks: List[STrack], detections: List[STrack]) -> np.ndarray:
         """Calculate the distance between tracks and detections using IoU and optionally fuse scores."""
