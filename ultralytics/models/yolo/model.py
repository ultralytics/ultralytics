# Ultralytics YOLO 🚀, AGPL-3.0 license

from ultralytics.engine.model import Model
from ultralytics.models import yolo  # noqa
from ultralytics.nn.tasks import ClassificationModel, DetectionModel, PoseModel, SegmentationModel, MultiTaskModel, OBBModel


class YOLO(Model):
    """YOLO (You Only Look Once) object detection model."""

    @property
    def task_map(self):
        """Map head to model, trainer, validator, and predictor classes."""
        return {
<<<<<<< HEAD
            'classify': {
                'model': ClassificationModel,
                'trainer': yolo.classify.ClassificationTrainer,
                'validator': yolo.classify.ClassificationValidator,
                'predictor': yolo.classify.ClassificationPredictor, },
            'detect': {
                'model': DetectionModel,
                'trainer': yolo.detect.DetectionTrainer,
                'validator': yolo.detect.DetectionValidator,
                'predictor': yolo.detect.DetectionPredictor, },
            'segment': {
                'model': SegmentationModel,
                'trainer': yolo.segment.SegmentationTrainer,
                'validator': yolo.segment.SegmentationValidator,
                'predictor': yolo.segment.SegmentationPredictor, },
            'pose': {
                'model': PoseModel,
                'trainer': yolo.pose.PoseTrainer,
                'validator': yolo.pose.PoseValidator,
                'predictor': yolo.pose.PosePredictor, },
            'multitask': {
                'model': MultiTaskModel,
                'trainer': yolo.multitask.MultiTaskTrainer,
                'validator': yolo.multitask.MultiTaskValidator,
                'predictor': yolo.multitask.MultiTaskPredictor, },
            'obb': {
                'model': OBBModel,
                'trainer': yolo.obb.OBBTrainer,
                'validator': yolo.obb.OBBValidator,
                'predictor': yolo.obb.OBBPredictor, },}
=======
            "classify": {
                "model": ClassificationModel,
                "trainer": yolo.classify.ClassificationTrainer,
                "validator": yolo.classify.ClassificationValidator,
                "predictor": yolo.classify.ClassificationPredictor,
            },
            "detect": {
                "model": DetectionModel,
                "trainer": yolo.detect.DetectionTrainer,
                "validator": yolo.detect.DetectionValidator,
                "predictor": yolo.detect.DetectionPredictor,
            },
            "segment": {
                "model": SegmentationModel,
                "trainer": yolo.segment.SegmentationTrainer,
                "validator": yolo.segment.SegmentationValidator,
                "predictor": yolo.segment.SegmentationPredictor,
            },
            "pose": {
                "model": PoseModel,
                "trainer": yolo.pose.PoseTrainer,
                "validator": yolo.pose.PoseValidator,
                "predictor": yolo.pose.PosePredictor,
            },
            "obb": {
                "model": OBBModel,
                "trainer": yolo.obb.OBBTrainer,
                "validator": yolo.obb.OBBValidator,
                "predictor": yolo.obb.OBBPredictor,
            },
        }
>>>>>>> 09ee982d
<|MERGE_RESOLUTION|>--- conflicted
+++ resolved
@@ -12,38 +12,6 @@
     def task_map(self):
         """Map head to model, trainer, validator, and predictor classes."""
         return {
-<<<<<<< HEAD
-            'classify': {
-                'model': ClassificationModel,
-                'trainer': yolo.classify.ClassificationTrainer,
-                'validator': yolo.classify.ClassificationValidator,
-                'predictor': yolo.classify.ClassificationPredictor, },
-            'detect': {
-                'model': DetectionModel,
-                'trainer': yolo.detect.DetectionTrainer,
-                'validator': yolo.detect.DetectionValidator,
-                'predictor': yolo.detect.DetectionPredictor, },
-            'segment': {
-                'model': SegmentationModel,
-                'trainer': yolo.segment.SegmentationTrainer,
-                'validator': yolo.segment.SegmentationValidator,
-                'predictor': yolo.segment.SegmentationPredictor, },
-            'pose': {
-                'model': PoseModel,
-                'trainer': yolo.pose.PoseTrainer,
-                'validator': yolo.pose.PoseValidator,
-                'predictor': yolo.pose.PosePredictor, },
-            'multitask': {
-                'model': MultiTaskModel,
-                'trainer': yolo.multitask.MultiTaskTrainer,
-                'validator': yolo.multitask.MultiTaskValidator,
-                'predictor': yolo.multitask.MultiTaskPredictor, },
-            'obb': {
-                'model': OBBModel,
-                'trainer': yolo.obb.OBBTrainer,
-                'validator': yolo.obb.OBBValidator,
-                'predictor': yolo.obb.OBBPredictor, },}
-=======
             "classify": {
                 "model": ClassificationModel,
                 "trainer": yolo.classify.ClassificationTrainer,
@@ -68,11 +36,16 @@
                 "validator": yolo.pose.PoseValidator,
                 "predictor": yolo.pose.PosePredictor,
             },
+            "multitask": {
+                "model": MultiTaskModel,
+                "trainer": yolo.multitask.MultiTaskTrainer,
+                "validator": yolo.multitask.MultiTaskValidator,
+                "predictor": yolo.multitask.MultiTaskPredictor,
+            },
             "obb": {
                 "model": OBBModel,
                 "trainer": yolo.obb.OBBTrainer,
                 "validator": yolo.obb.OBBValidator,
                 "predictor": yolo.obb.OBBPredictor,
             },
-        }
->>>>>>> 09ee982d
+        }