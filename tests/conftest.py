# Ultralytics 🚀 AGPL-3.0 License - https://ultralytics.com/license

import shutil
from pathlib import Path


def pytest_addoption(parser):
    """Add custom command-line options to pytest."""
    parser.addoption("--slow", action="store_true", default=False, help="Run slow tests")


def pytest_collection_modifyitems(config, items):
    """
    Modify the list of test items to exclude tests marked as slow if the --slow option is not specified.

    Args:
        config: The pytest configuration object that provides access to command-line options.
        items (list): The list of collected pytest item objects to be modified based on the presence of --slow option.
    """
    if not config.getoption("--slow"):
        # Remove the item entirely from the list of test items if it's marked as 'slow'
        items[:] = [item for item in items if "slow" not in item.keywords]


def pytest_sessionstart(session):
    """
    Initialize session configurations for pytest.

    This function is automatically called by pytest after the 'Session' object has been created but before performing
    test collection. It sets the initial seeds for the test session.

    Args:
        session: The pytest session object.
    """
    from ultralytics.utils.torch_utils import init_seeds

    init_seeds()


def pytest_terminal_summary(terminalreporter, exitstatus, config):
    """
    Cleanup operations after pytest session.

    This function is automatically called by pytest at the end of the entire test session. It removes certain files
    and directories used during testing.

    Args:
        terminalreporter: The terminal reporter object used for terminal output.
        exitstatus (int): The exit status of the test run.
        config: The pytest config object.
    """
    from ultralytics.utils import WEIGHTS_DIR

    # Remove files
    models = [path for x in {"*.onnx", "*.torchscript"} for path in WEIGHTS_DIR.rglob(x)]
    for file in ["decelera_portrait_min.mov", "bus.jpg", "yolo11n.onnx", "yolo11n.torchscript", *models]:
        Path(file).unlink(missing_ok=True)

    # Remove directories
    models = [path for x in {"*.mlpackage", "*_openvino_model"} for path in WEIGHTS_DIR.rglob(x)]
<<<<<<< HEAD
    for directory in [WEIGHTS_DIR / "path with spaces", TMP.parents[1] / ".pytest_cache", TMP, *models]:
=======
    for directory in [WEIGHTS_DIR / "path with spaces"] + models:
>>>>>>> 5ac776b4
        shutil.rmtree(directory, ignore_errors=True)<|MERGE_RESOLUTION|>--- conflicted
+++ resolved
@@ -58,9 +58,5 @@
 
     # Remove directories
     models = [path for x in {"*.mlpackage", "*_openvino_model"} for path in WEIGHTS_DIR.rglob(x)]
-<<<<<<< HEAD
-    for directory in [WEIGHTS_DIR / "path with spaces", TMP.parents[1] / ".pytest_cache", TMP, *models]:
-=======
-    for directory in [WEIGHTS_DIR / "path with spaces"] + models:
->>>>>>> 5ac776b4
+    for directory in [WEIGHTS_DIR / "path with spaces", *models]:
         shutil.rmtree(directory, ignore_errors=True)