# Ultralytics 🚀 AGPL-3.0 License - https://ultralytics.com/license
"""
Export a YOLO PyTorch model to other formats. TensorFlow exports authored by https://github.com/zldrobit.

Format                  | `format=argument`         | Model
---                     | ---                       | ---
PyTorch                 | -                         | yolo11n.pt
TorchScript             | `torchscript`             | yolo11n.torchscript
ONNX                    | `onnx`                    | yolo11n.onnx
OpenVINO                | `openvino`                | yolo11n_openvino_model/
TensorRT                | `engine`                  | yolo11n.engine
CoreML                  | `coreml`                  | yolo11n.mlpackage
TensorFlow SavedModel   | `saved_model`             | yolo11n_saved_model/
TensorFlow GraphDef     | `pb`                      | yolo11n.pb
TensorFlow Lite         | `tflite`                  | yolo11n.tflite
TensorFlow Edge TPU     | `edgetpu`                 | yolo11n_edgetpu.tflite
TensorFlow.js           | `tfjs`                    | yolo11n_web_model/
PaddlePaddle            | `paddle`                  | yolo11n_paddle_model/
MNN                     | `mnn`                     | yolo11n.mnn
NCNN                    | `ncnn`                    | yolo11n_ncnn_model/
IMX                     | `imx`                     | yolo11n_imx_model/
RKNN                    | `rknn`                    | yolo11n_rknn_model/
ExecuTorch              | `executorch`              | yolo11n_executorch_model/

Requirements:
    $ pip install "ultralytics[export]"

Python:
    from ultralytics import YOLO
    model = YOLO('yolo11n.pt')
    results = model.export(format='onnx')

CLI:
    $ yolo mode=export model=yolo11n.pt format=onnx

Inference:
    $ yolo predict model=yolo11n.pt                 # PyTorch
                         yolo11n.torchscript        # TorchScript
                         yolo11n.onnx               # ONNX Runtime or OpenCV DNN with dnn=True
                         yolo11n_openvino_model     # OpenVINO
                         yolo11n.engine             # TensorRT
                         yolo11n.mlpackage          # CoreML (macOS-only)
                         yolo11n_saved_model        # TensorFlow SavedModel
                         yolo11n.pb                 # TensorFlow GraphDef
                         yolo11n.tflite             # TensorFlow Lite
                         yolo11n_edgetpu.tflite     # TensorFlow Edge TPU
                         yolo11n_paddle_model       # PaddlePaddle
                         yolo11n.mnn                # MNN
                         yolo11n_ncnn_model         # NCNN
                         yolo11n_imx_model          # IMX
                         yolo11n_rknn_model         # RKNN
                         yolo11n_executorch_model   # ExecuTorch

TensorFlow.js:
    $ cd .. && git clone https://github.com/zldrobit/tfjs-yolov5-example.git && cd tfjs-yolov5-example
    $ npm install
    $ ln -s ../../yolo11n_web_model public/yolo11n_web_model
    $ npm start
"""

import json
import os
import re
import shutil
import subprocess
import time
import warnings
from copy import deepcopy
from datetime import datetime
from pathlib import Path

import numpy as np
import torch

from ultralytics import __version__
from ultralytics.cfg import TASK2DATA, get_cfg
from ultralytics.data import build_dataloader
from ultralytics.data.dataset import YOLODataset
from ultralytics.data.utils import check_cls_dataset, check_det_dataset
from ultralytics.nn.autobackend import check_class_names, default_class_names
from ultralytics.nn.modules import C2f, Classify, Detect, RTDETRDecoder
from ultralytics.nn.tasks import ClassificationModel, DetectionModel, SegmentationModel, WorldModel
from ultralytics.utils import (
    ARM64,
    DEFAULT_CFG,
    IS_COLAB,
    IS_JETSON,
    LINUX,
    LOGGER,
    MACOS,
    MACOS_VERSION,
    RKNN_CHIPS,
    SETTINGS,
    TORCH_VERSION,
    WINDOWS,
    YAML,
    callbacks,
    colorstr,
    get_default_args,
)
from ultralytics.utils.checks import (
    check_imgsz,
    check_requirements,
    check_version,
    is_intel,
    is_sudo_available,
)
<<<<<<< HEAD
from ultralytics.utils.downloads import attempt_download_asset
from ultralytics.utils.export import onnx2engine, torch2imx, torch2onnx
from ultralytics.utils.files import file_size, spaces_in_path
=======
from ultralytics.utils.downloads import get_github_assets, safe_download
from ultralytics.utils.export import (
    keras2pb,
    onnx2engine,
    onnx2saved_model,
    pb2tfjs,
    tflite2edgetpu,
    torch2imx,
    torch2onnx,
)
from ultralytics.utils.files import file_size
>>>>>>> 1f52c06d
from ultralytics.utils.metrics import batch_probiou
from ultralytics.utils.nms import TorchNMS
from ultralytics.utils.ops import Profile
from ultralytics.utils.patches import arange_patch
from ultralytics.utils.torch_utils import TORCH_1_11, TORCH_1_13, TORCH_2_1, TORCH_2_4, TORCH_2_9, select_device


def export_formats():
    """Return a dictionary of Ultralytics YOLO export formats."""
    x = [
        ["PyTorch", "-", ".pt", True, True, []],
        ["TorchScript", "torchscript", ".torchscript", True, True, ["batch", "optimize", "half", "nms", "dynamic"]],
        ["ONNX", "onnx", ".onnx", True, True, ["batch", "dynamic", "half", "opset", "simplify", "nms"]],
        [
            "OpenVINO",
            "openvino",
            "_openvino_model",
            True,
            False,
            ["batch", "dynamic", "half", "int8", "nms", "fraction"],
        ],
        [
            "TensorRT",
            "engine",
            ".engine",
            False,
            True,
            ["batch", "dynamic", "half", "int8", "simplify", "nms", "fraction"],
        ],
        ["CoreML", "coreml", ".mlpackage", True, False, ["batch", "dynamic", "half", "int8", "nms"]],
        ["TensorFlow SavedModel", "saved_model", "_saved_model", True, True, ["batch", "int8", "keras", "nms"]],
        ["TensorFlow GraphDef", "pb", ".pb", True, True, ["batch"]],
        ["TensorFlow Lite", "tflite", ".tflite", True, False, ["batch", "half", "int8", "nms", "fraction"]],
        ["TensorFlow Edge TPU", "edgetpu", "_edgetpu.tflite", True, False, []],
        ["TensorFlow.js", "tfjs", "_web_model", True, False, ["batch", "half", "int8", "nms"]],
        ["PaddlePaddle", "paddle", "_paddle_model", True, True, ["batch"]],
        ["MNN", "mnn", ".mnn", True, True, ["batch", "half", "int8"]],
        ["NCNN", "ncnn", "_ncnn_model", True, True, ["batch", "half"]],
        ["IMX", "imx", "_imx_model", True, True, ["int8", "fraction", "nms"]],
        ["RKNN", "rknn", "_rknn_model", False, False, ["batch", "name"]],
        ["ExecuTorch", "executorch", "_executorch_model", False, False, ["batch"]],
    ]
    return dict(zip(["Format", "Argument", "Suffix", "CPU", "GPU", "Arguments"], zip(*x)))


def best_onnx_opset(onnx, cuda=False) -> int:
    """Return max ONNX opset for this torch version with ONNX fallback."""
    version = ".".join(TORCH_VERSION.split(".")[:2])
    if TORCH_2_4:  # _constants.ONNX_MAX_OPSET first defined in torch 1.13
        opset = torch.onnx.utils._constants.ONNX_MAX_OPSET - 1  # use second-latest version for safety
        if cuda:
            opset -= 2  # fix CUDA ONNXRuntime NMS squeeze op errors
    else:
        opset = {
            "1.8": 12,
            "1.9": 12,
            "1.10": 13,
            "1.11": 14,
            "1.12": 15,
            "1.13": 17,
            "2.0": 17,  # reduced from 18 to fix ONNX errors
            "2.1": 17,  # reduced from 19
            "2.2": 17,  # reduced from 19
            "2.3": 17,  # reduced from 19
            "2.4": 20,
            "2.5": 20,
            "2.6": 20,
            "2.7": 20,
            "2.8": 23,
        }.get(version, 12)
    return min(opset, onnx.defs.onnx_opset_version())


def validate_args(format, passed_args, valid_args):
    """
    Validate arguments based on the export format.

    Args:
        format (str): The export format.
        passed_args (Namespace): The arguments used during export.
        valid_args (list): List of valid arguments for the format.

    Raises:
        AssertionError: If an unsupported argument is used, or if the format lacks supported argument listings.
    """
    export_args = ["half", "int8", "dynamic", "keras", "nms", "batch", "fraction"]

    assert valid_args is not None, f"ERROR ❌️ valid arguments for '{format}' not listed."
    custom = {"batch": 1, "data": None, "device": None}  # exporter defaults
    default_args = get_cfg(DEFAULT_CFG, custom)
    for arg in export_args:
        not_default = getattr(passed_args, arg, None) != getattr(default_args, arg, None)
        if not_default:
            assert arg in valid_args, f"ERROR ❌️ argument '{arg}' is not supported for format='{format}'"


def try_export(inner_func):
    """YOLO export decorator, i.e. @try_export."""
    inner_args = get_default_args(inner_func)

    def outer_func(*args, **kwargs):
        """Export a model."""
        prefix = inner_args["prefix"]
        dt = 0.0
        try:
            with Profile() as dt:
                f = inner_func(*args, **kwargs)  # exported file/dir or tuple of (file/dir, *)
            path = f if isinstance(f, (str, Path)) else f[0]
            mb = file_size(path)
            assert mb > 0.0, "0.0 MB output model size"
            LOGGER.info(f"{prefix} export success ✅ {dt.t:.1f}s, saved as '{path}' ({mb:.1f} MB)")
            return f
        except Exception as e:
            LOGGER.error(f"{prefix} export failure {dt.t:.1f}s: {e}")
            raise e

    return outer_func


class Exporter:
    """
    A class for exporting YOLO models to various formats.

    This class provides functionality to export YOLO models to different formats including ONNX, TensorRT, CoreML,
    TensorFlow, and others. It handles format validation, device selection, model preparation, and the actual export
    process for each supported format.

    Attributes:
        args (SimpleNamespace): Configuration arguments for the exporter.
        callbacks (dict): Dictionary of callback functions for different export events.
        im (torch.Tensor): Input tensor for model inference during export.
        model (torch.nn.Module): The YOLO model to be exported.
        file (Path): Path to the model file being exported.
        output_shape (tuple): Shape of the model output tensor(s).
        pretty_name (str): Formatted model name for display purposes.
        metadata (dict): Model metadata including description, author, version, etc.
        device (torch.device): Device on which the model is loaded.
        imgsz (tuple): Input image size for the model.

    Methods:
        __call__: Main export method that handles the export process.
        get_int8_calibration_dataloader: Build dataloader for INT8 calibration.
        export_torchscript: Export model to TorchScript format.
        export_onnx: Export model to ONNX format.
        export_openvino: Export model to OpenVINO format.
        export_paddle: Export model to PaddlePaddle format.
        export_mnn: Export model to MNN format.
        export_ncnn: Export model to NCNN format.
        export_coreml: Export model to CoreML format.
        export_engine: Export model to TensorRT format.
        export_saved_model: Export model to TensorFlow SavedModel format.
        export_pb: Export model to TensorFlow GraphDef format.
        export_tflite: Export model to TensorFlow Lite format.
        export_edgetpu: Export model to Edge TPU format.
        export_tfjs: Export model to TensorFlow.js format.
        export_rknn: Export model to RKNN format.
        export_imx: Export model to IMX format.

    Examples:
        Export a YOLOv8 model to ONNX format
        >>> from ultralytics.engine.exporter import Exporter
        >>> exporter = Exporter()
        >>> exporter(model="yolov8n.pt")  # exports to yolov8n.onnx

        Export with specific arguments
        >>> args = {"format": "onnx", "dynamic": True, "half": True}
        >>> exporter = Exporter(overrides=args)
        >>> exporter(model="yolov8n.pt")
    """

    def __init__(self, cfg=DEFAULT_CFG, overrides=None, _callbacks=None):
        """
        Initialize the Exporter class.

        Args:
            cfg (str, optional): Path to a configuration file.
            overrides (dict, optional): Configuration overrides.
            _callbacks (dict, optional): Dictionary of callback functions.
        """
        self.args = get_cfg(cfg, overrides)
        self.callbacks = _callbacks or callbacks.get_default_callbacks()
        callbacks.add_integration_callbacks(self)

    def __call__(self, model=None) -> str:
        """Return list of exported files/dirs after running callbacks."""
        t = time.time()
        fmt = self.args.format.lower()  # to lowercase
        if fmt in {"tensorrt", "trt"}:  # 'engine' aliases
            fmt = "engine"
        if fmt in {"mlmodel", "mlpackage", "mlprogram", "apple", "ios", "coreml"}:  # 'coreml' aliases
            fmt = "coreml"
        fmts_dict = export_formats()
        fmts = tuple(fmts_dict["Argument"][1:])  # available export formats
        if fmt not in fmts:
            import difflib

            # Get the closest match if format is invalid
            matches = difflib.get_close_matches(fmt, fmts, n=1, cutoff=0.6)  # 60% similarity required to match
            if not matches:
                msg = "Model is already in PyTorch format." if fmt == "pt" else f"Invalid export format='{fmt}'."
                raise ValueError(f"{msg} Valid formats are {fmts}")
            LOGGER.warning(f"Invalid export format='{fmt}', updating to format='{matches[0]}'")
            fmt = matches[0]
        flags = [x == fmt for x in fmts]
        if sum(flags) != 1:
            raise ValueError(f"Invalid export format='{fmt}'. Valid formats are {fmts}")
        (
            jit,
            onnx,
            xml,
            engine,
            coreml,
            saved_model,
            pb,
            tflite,
            edgetpu,
            tfjs,
            paddle,
            mnn,
            ncnn,
            imx,
            rknn,
            executorch,
        ) = flags  # export booleans

        is_tf_format = any((saved_model, pb, tflite, edgetpu, tfjs))

        # Device
        dla = None
        if engine and self.args.device is None:
            LOGGER.warning("TensorRT requires GPU export, automatically assigning device=0")
            self.args.device = "0"
        if engine and "dla" in str(self.args.device):  # convert int/list to str first
            dla = self.args.device.rsplit(":", 1)[-1]
            self.args.device = "0"  # update device to "0"
            assert dla in {"0", "1"}, f"Expected self.args.device='dla:0' or 'dla:1, but got {self.args.device}."
        if imx and self.args.device is None and torch.cuda.is_available():
            LOGGER.warning("Exporting on CPU while CUDA is available, setting device=0 for faster export on GPU.")
            self.args.device = "0"  # update device to "0"
        self.device = select_device("cpu" if self.args.device is None else self.args.device)

        # Argument compatibility checks
        fmt_keys = fmts_dict["Arguments"][flags.index(True) + 1]
        validate_args(fmt, self.args, fmt_keys)
        if imx:
            if not self.args.int8:
                LOGGER.warning("IMX export requires int8=True, setting int8=True.")
                self.args.int8 = True
            if not self.args.nms and model.task in {"detect", "pose"}:
                LOGGER.warning("IMX export requires nms=True, setting nms=True.")
                self.args.nms = True
            if model.task not in {"detect", "pose", "classify"}:
                raise ValueError("IMX export only supported for detection, pose estimation, and classification models.")
        if not hasattr(model, "names"):
            model.names = default_class_names()
        model.names = check_class_names(model.names)
        if self.args.half and self.args.int8:
            LOGGER.warning("half=True and int8=True are mutually exclusive, setting half=False.")
            self.args.half = False
        if self.args.half and (onnx or jit) and self.device.type == "cpu":
            LOGGER.warning("half=True only compatible with GPU export, i.e. use device=0, setting half=False.")
            self.args.half = False
        self.imgsz = check_imgsz(self.args.imgsz, stride=model.stride, min_dim=2)  # check image size
        if self.args.optimize:
            assert not ncnn, "optimize=True not compatible with format='ncnn', i.e. use optimize=False"
            assert self.device.type == "cpu", "optimize=True not compatible with cuda devices, i.e. use device='cpu'"
        if rknn:
            if not self.args.name:
                LOGGER.warning(
                    "Rockchip RKNN export requires a missing 'name' arg for processor type. "
                    "Using default name='rk3588'."
                )
                self.args.name = "rk3588"
            self.args.name = self.args.name.lower()
            assert self.args.name in RKNN_CHIPS, (
                f"Invalid processor name '{self.args.name}' for Rockchip RKNN export. Valid names are {RKNN_CHIPS}."
            )
        if self.args.nms:
            assert not isinstance(model, ClassificationModel), "'nms=True' is not valid for classification models."
            assert not tflite or not ARM64 or not LINUX, "TFLite export with NMS unsupported on ARM64 Linux"
            assert not is_tf_format or TORCH_1_13, "TensorFlow exports with NMS require torch>=1.13"
            assert not onnx or TORCH_1_13, "ONNX export with NMS requires torch>=1.13"
            if getattr(model, "end2end", False) or isinstance(model.model[-1], RTDETRDecoder):
                LOGGER.warning("'nms=True' is not available for end2end models. Forcing 'nms=False'.")
                self.args.nms = False
            self.args.conf = self.args.conf or 0.25  # set conf default value for nms export
        if (engine or coreml or self.args.nms) and self.args.dynamic and self.args.batch == 1:
            LOGGER.warning(
                f"'dynamic=True' model with '{'nms=True' if self.args.nms else f'format={self.args.format}'}' requires max batch size, i.e. 'batch=16'"
            )
        if edgetpu:
            if not LINUX or ARM64:
                raise SystemError(
                    "Edge TPU export only supported on non-aarch64 Linux. See https://coral.ai/docs/edgetpu/compiler"
                )
            elif self.args.batch != 1:  # see github.com/ultralytics/ultralytics/pull/13420
                LOGGER.warning("Edge TPU export requires batch size 1, setting batch=1.")
                self.args.batch = 1
        if isinstance(model, WorldModel):
            LOGGER.warning(
                "YOLOWorld (original version) export is not supported to any format. "
                "YOLOWorldv2 models (i.e. 'yolov8s-worldv2.pt') only support export to "
                "(torchscript, onnx, openvino, engine, coreml) formats. "
                "See https://docs.ultralytics.com/models/yolo-world for details."
            )
            model.clip_model = None  # openvino int8 export error: https://github.com/ultralytics/ultralytics/pull/18445
        if self.args.int8 and not self.args.data:
            self.args.data = DEFAULT_CFG.data or TASK2DATA[getattr(model, "task", "detect")]  # assign default data
            LOGGER.warning(
                f"INT8 export requires a missing 'data' arg for calibration. Using default 'data={self.args.data}'."
            )
        if tfjs and (ARM64 and LINUX):
            raise SystemError("TF.js exports are not currently supported on ARM64 Linux")
        # Recommend OpenVINO if export and Intel CPU
        if SETTINGS.get("openvino_msg"):
            if is_intel():
                LOGGER.info(
                    "💡 ProTip: Export to OpenVINO format for best performance on Intel hardware."
                    " Learn more at https://docs.ultralytics.com/integrations/openvino/"
                )
            SETTINGS["openvino_msg"] = False

        # Input
        im = torch.zeros(self.args.batch, model.yaml.get("channels", 3), *self.imgsz).to(self.device)
        file = Path(
            getattr(model, "pt_path", None) or getattr(model, "yaml_file", None) or model.yaml.get("yaml_file", "")
        )
        if file.suffix in {".yaml", ".yml"}:
            file = Path(file.name)

        # Update model
        model = deepcopy(model).to(self.device)
        for p in model.parameters():
            p.requires_grad = False
        model.eval()
        model.float()
        model = model.fuse()

        if imx:
            from ultralytics.utils.export.imx import FXModel

            model = FXModel(model, self.imgsz)
        if tflite or edgetpu:
            from ultralytics.utils.export.tensorflow import tf_wrapper

            model = tf_wrapper(model)
        for m in model.modules():
            if isinstance(m, Classify):
                m.export = True
            if isinstance(m, (Detect, RTDETRDecoder)):  # includes all Detect subclasses like Segment, Pose, OBB
                m.dynamic = self.args.dynamic
                m.export = True
                m.format = self.args.format
                m.max_det = self.args.max_det
                m.xyxy = self.args.nms and not coreml
                if hasattr(model, "pe") and hasattr(m, "fuse"):  # for YOLOE models
                    m.fuse(model.pe.to(self.device))
            elif isinstance(m, C2f) and not is_tf_format:
                # EdgeTPU does not support FlexSplitV while split provides cleaner ONNX graph
                m.forward = m.forward_split

        y = None
        for _ in range(2):  # dry runs
            y = NMSModel(model, self.args)(im) if self.args.nms and not coreml and not imx else model(im)
        if self.args.half and (onnx or jit) and self.device.type != "cpu":
            im, model = im.half(), model.half()  # to FP16

        # Filter warnings
        warnings.filterwarnings("ignore", category=torch.jit.TracerWarning)  # suppress TracerWarning
        warnings.filterwarnings("ignore", category=UserWarning)  # suppress shape prim::Constant missing ONNX warning
        warnings.filterwarnings("ignore", category=DeprecationWarning)  # suppress CoreML np.bool deprecation warning

        # Assign
        self.im = im
        self.model = model
        self.file = file
        self.output_shape = (
            tuple(y.shape)
            if isinstance(y, torch.Tensor)
            else tuple(tuple(x.shape if isinstance(x, torch.Tensor) else []) for x in y)
        )
        self.pretty_name = Path(self.model.yaml.get("yaml_file", self.file)).stem.replace("yolo", "YOLO")
        data = model.args["data"] if hasattr(model, "args") and isinstance(model.args, dict) else ""
        description = f"Ultralytics {self.pretty_name} model {f'trained on {data}' if data else ''}"
        self.metadata = {
            "description": description,
            "author": "Ultralytics",
            "date": datetime.now().isoformat(),
            "version": __version__,
            "license": "AGPL-3.0 License (https://ultralytics.com/license)",
            "docs": "https://docs.ultralytics.com",
            "stride": int(max(model.stride)),
            "task": model.task,
            "batch": self.args.batch,
            "imgsz": self.imgsz,
            "names": model.names,
            "args": {k: v for k, v in self.args if k in fmt_keys},
            "channels": model.yaml.get("channels", 3),
        }  # model metadata
        if dla is not None:
            self.metadata["dla"] = dla  # make sure `AutoBackend` uses correct dla device if it has one
        if model.task == "pose":
            self.metadata["kpt_shape"] = model.model[-1].kpt_shape
            if hasattr(model, "kpt_names"):
                self.metadata["kpt_names"] = model.kpt_names

        LOGGER.info(
            f"\n{colorstr('PyTorch:')} starting from '{file}' with input shape {tuple(im.shape)} BCHW and "
            f"output shape(s) {self.output_shape} ({file_size(file):.1f} MB)"
        )
        self.run_callbacks("on_export_start")
        # Exports
        f = [""] * len(fmts)  # exported filenames
        if jit:  # TorchScript
            f[0] = self.export_torchscript()
        if engine:  # TensorRT required before ONNX
            f[1] = self.export_engine(dla=dla)
        if onnx:  # ONNX
            f[2] = self.export_onnx()
        if xml:  # OpenVINO
            f[3] = self.export_openvino()
        if coreml:  # CoreML
            f[4] = self.export_coreml()
        if is_tf_format:  # TensorFlow formats
            self.args.int8 |= edgetpu
            f[5], keras_model = self.export_saved_model()
            if pb or tfjs:  # pb prerequisite to tfjs
                f[6] = self.export_pb(keras_model=keras_model)
            if tflite:
                f[7] = self.export_tflite()
            if edgetpu:
                f[8] = self.export_edgetpu(tflite_model=Path(f[5]) / f"{self.file.stem}_full_integer_quant.tflite")
            if tfjs:
                f[9] = self.export_tfjs()
        if paddle:  # PaddlePaddle
            f[10] = self.export_paddle()
        if mnn:  # MNN
            f[11] = self.export_mnn()
        if ncnn:  # NCNN
            f[12] = self.export_ncnn()
        if imx:
            f[13] = self.export_imx()
        if rknn:
            f[14] = self.export_rknn()
        if executorch:
            f[15] = self.export_executorch()

        # Finish
        f = [str(x) for x in f if x]  # filter out '' and None
        if any(f):
            f = str(Path(f[-1]))
            square = self.imgsz[0] == self.imgsz[1]
            s = (
                ""
                if square
                else f"WARNING ⚠️ non-PyTorch val requires square images, 'imgsz={self.imgsz}' will not "
                f"work. Use export 'imgsz={max(self.imgsz)}' if val is required."
            )
            imgsz = self.imgsz[0] if square else str(self.imgsz)[1:-1].replace(" ", "")
            predict_data = f"data={data}" if model.task == "segment" and pb else ""
            q = "int8" if self.args.int8 else "half" if self.args.half else ""  # quantization
            LOGGER.info(
                f"\nExport complete ({time.time() - t:.1f}s)"
                f"\nResults saved to {colorstr('bold', file.parent.resolve())}"
                f"\nPredict:         yolo predict task={model.task} model={f} imgsz={imgsz} {q} {predict_data}"
                f"\nValidate:        yolo val task={model.task} model={f} imgsz={imgsz} data={data} {q} {s}"
                f"\nVisualize:       https://netron.app"
            )

        self.run_callbacks("on_export_end")
        return f  # return list of exported files/dirs

    def get_int8_calibration_dataloader(self, prefix=""):
        """Build and return a dataloader for calibration of INT8 models."""
        LOGGER.info(f"{prefix} collecting INT8 calibration images from 'data={self.args.data}'")
        data = (check_cls_dataset if self.model.task == "classify" else check_det_dataset)(self.args.data)
        dataset = YOLODataset(
            data[self.args.split or "val"],
            data=data,
            fraction=self.args.fraction,
            task=self.model.task,
            imgsz=self.imgsz[0],
            augment=False,
            batch_size=self.args.batch,
        )
        n = len(dataset)
        if n < self.args.batch:
            raise ValueError(
                f"The calibration dataset ({n} images) must have at least as many images as the batch size "
                f"('batch={self.args.batch}')."
            )
        elif n < 300:
            LOGGER.warning(f"{prefix} >300 images recommended for INT8 calibration, found {n} images.")
        return build_dataloader(dataset, batch=self.args.batch, workers=0, drop_last=True)  # required for batch loading

    @try_export
    def export_torchscript(self, prefix=colorstr("TorchScript:")):
        """Export YOLO model to TorchScript format."""
        LOGGER.info(f"\n{prefix} starting export with torch {TORCH_VERSION}...")
        f = self.file.with_suffix(".torchscript")

        ts = torch.jit.trace(NMSModel(self.model, self.args) if self.args.nms else self.model, self.im, strict=False)
        extra_files = {"config.txt": json.dumps(self.metadata)}  # torch._C.ExtraFilesMap()
        if self.args.optimize:  # https://pytorch.org/tutorials/recipes/mobile_interpreter.html
            LOGGER.info(f"{prefix} optimizing for mobile...")
            from torch.utils.mobile_optimizer import optimize_for_mobile

            optimize_for_mobile(ts)._save_for_lite_interpreter(str(f), _extra_files=extra_files)
        else:
            ts.save(str(f), _extra_files=extra_files)
        return f

    @try_export
    def export_onnx(self, prefix=colorstr("ONNX:")):
        """Export YOLO model to ONNX format."""
        requirements = ["onnx>=1.12.0"]
        if self.args.simplify:
            requirements += ["onnxslim>=0.1.71", "onnxruntime" + ("-gpu" if torch.cuda.is_available() else "")]
        check_requirements(requirements)
        import onnx

        opset = self.args.opset or best_onnx_opset(onnx, cuda="cuda" in self.device.type)
        LOGGER.info(f"\n{prefix} starting export with onnx {onnx.__version__} opset {opset}...")
        if self.args.nms:
            assert TORCH_1_13, f"'nms=True' ONNX export requires torch>=1.13 (found torch=={TORCH_VERSION})"

        f = str(self.file.with_suffix(".onnx"))
        output_names = ["output0", "output1"] if self.model.task == "segment" else ["output0"]
        dynamic = self.args.dynamic
        if dynamic:
            dynamic = {"images": {0: "batch", 2: "height", 3: "width"}}  # shape(1,3,640,640)
            if isinstance(self.model, SegmentationModel):
                dynamic["output0"] = {0: "batch", 2: "anchors"}  # shape(1, 116, 8400)
                dynamic["output1"] = {0: "batch", 2: "mask_height", 3: "mask_width"}  # shape(1,32,160,160)
            elif isinstance(self.model, DetectionModel):
                dynamic["output0"] = {0: "batch", 2: "anchors"}  # shape(1, 84, 8400)
            if self.args.nms:  # only batch size is dynamic with NMS
                dynamic["output0"].pop(2)
        if self.args.nms and self.model.task == "obb":
            self.args.opset = opset  # for NMSModel

        with arange_patch(self.args):
            torch2onnx(
                NMSModel(self.model, self.args) if self.args.nms else self.model,
                self.im,
                f,
                opset=opset,
                input_names=["images"],
                output_names=output_names,
                dynamic=dynamic or None,
            )

        # Checks
        model_onnx = onnx.load(f)  # load onnx model

        # Simplify
        if self.args.simplify:
            try:
                import onnxslim

                LOGGER.info(f"{prefix} slimming with onnxslim {onnxslim.__version__}...")
                model_onnx = onnxslim.slim(model_onnx)

            except Exception as e:
                LOGGER.warning(f"{prefix} simplifier failure: {e}")

        # Metadata
        for k, v in self.metadata.items():
            meta = model_onnx.metadata_props.add()
            meta.key, meta.value = k, str(v)

        # IR version
        if getattr(model_onnx, "ir_version", 0) > 10:
            LOGGER.info(f"{prefix} limiting IR version {model_onnx.ir_version} to 10 for ONNXRuntime compatibility...")
            model_onnx.ir_version = 10

        onnx.save(model_onnx, f)
        return f

    @try_export
    def export_openvino(self, prefix=colorstr("OpenVINO:")):
        """Export YOLO model to OpenVINO format."""
        # OpenVINO <= 2025.1.0 error on macOS 15.4+: https://github.com/openvinotoolkit/openvino/issues/30023"
        check_requirements("openvino>=2025.2.0" if MACOS and MACOS_VERSION >= "15.4" else "openvino>=2024.0.0")
        import openvino as ov

        LOGGER.info(f"\n{prefix} starting export with openvino {ov.__version__}...")
        assert TORCH_2_1, f"OpenVINO export requires torch>=2.1 but torch=={TORCH_VERSION} is installed"
        ov_model = ov.convert_model(
            NMSModel(self.model, self.args) if self.args.nms else self.model,
            input=None if self.args.dynamic else [self.im.shape],
            example_input=self.im,
        )

        def serialize(ov_model, file):
            """Set RT info, serialize, and save metadata YAML."""
            ov_model.set_rt_info("YOLO", ["model_info", "model_type"])
            ov_model.set_rt_info(True, ["model_info", "reverse_input_channels"])
            ov_model.set_rt_info(114, ["model_info", "pad_value"])
            ov_model.set_rt_info([255.0], ["model_info", "scale_values"])
            ov_model.set_rt_info(self.args.iou, ["model_info", "iou_threshold"])
            ov_model.set_rt_info([v.replace(" ", "_") for v in self.model.names.values()], ["model_info", "labels"])
            if self.model.task != "classify":
                ov_model.set_rt_info("fit_to_window_letterbox", ["model_info", "resize_type"])

            ov.save_model(ov_model, file, compress_to_fp16=self.args.half)
            YAML.save(Path(file).parent / "metadata.yaml", self.metadata)  # add metadata.yaml

        if self.args.int8:
            fq = str(self.file).replace(self.file.suffix, f"_int8_openvino_model{os.sep}")
            fq_ov = str(Path(fq) / self.file.with_suffix(".xml").name)
            # INT8 requires nncf, nncf requires packaging>=23.2 https://github.com/openvinotoolkit/nncf/issues/3463
            check_requirements("packaging>=23.2")  # must be installed first to build nncf wheel
            check_requirements("nncf>=2.14.0")
            import nncf

            def transform_fn(data_item) -> np.ndarray:
                """Quantization transform function."""
                data_item: torch.Tensor = data_item["img"] if isinstance(data_item, dict) else data_item
                assert data_item.dtype == torch.uint8, "Input image must be uint8 for the quantization preprocessing"
                im = data_item.numpy().astype(np.float32) / 255.0  # uint8 to fp16/32 and 0-255 to 0.0-1.0
                return np.expand_dims(im, 0) if im.ndim == 3 else im

            # Generate calibration data for integer quantization
            ignored_scope = None
            if isinstance(self.model.model[-1], Detect):
                # Includes all Detect subclasses like Segment, Pose, OBB, WorldDetect, YOLOEDetect
                head_module_name = ".".join(list(self.model.named_modules())[-1][0].split(".")[:2])
                ignored_scope = nncf.IgnoredScope(  # ignore operations
                    patterns=[
                        f".*{head_module_name}/.*/Add",
                        f".*{head_module_name}/.*/Sub*",
                        f".*{head_module_name}/.*/Mul*",
                        f".*{head_module_name}/.*/Div*",
                        f".*{head_module_name}\\.dfl.*",
                    ],
                    types=["Sigmoid"],
                )

            quantized_ov_model = nncf.quantize(
                model=ov_model,
                calibration_dataset=nncf.Dataset(self.get_int8_calibration_dataloader(prefix), transform_fn),
                preset=nncf.QuantizationPreset.MIXED,
                ignored_scope=ignored_scope,
            )
            serialize(quantized_ov_model, fq_ov)
            return fq

        f = str(self.file).replace(self.file.suffix, f"_openvino_model{os.sep}")
        f_ov = str(Path(f) / self.file.with_suffix(".xml").name)

        serialize(ov_model, f_ov)
        return f

    @try_export
    def export_paddle(self, prefix=colorstr("PaddlePaddle:")):
        """Export YOLO model to PaddlePaddle format."""
        assert not IS_JETSON, "Jetson Paddle exports not supported yet"
        check_requirements(
            (
                "paddlepaddle-gpu"
                if torch.cuda.is_available()
                else "paddlepaddle==3.0.0"  # pin 3.0.0 for ARM64
                if ARM64
                else "paddlepaddle>=3.0.0",
                "x2paddle",
            )
        )
        import x2paddle
        from x2paddle.convert import pytorch2paddle

        LOGGER.info(f"\n{prefix} starting export with X2Paddle {x2paddle.__version__}...")
        f = str(self.file).replace(self.file.suffix, f"_paddle_model{os.sep}")

        pytorch2paddle(module=self.model, save_dir=f, jit_type="trace", input_examples=[self.im])  # export
        YAML.save(Path(f) / "metadata.yaml", self.metadata)  # add metadata.yaml
        return f

    @try_export
    def export_mnn(self, prefix=colorstr("MNN:")):
        """Export YOLO model to MNN format using MNN https://github.com/alibaba/MNN."""
        f_onnx = self.export_onnx()  # get onnx model first

        check_requirements("MNN>=2.9.6")
        import MNN
        from MNN.tools import mnnconvert

        # Setup and checks
        LOGGER.info(f"\n{prefix} starting export with MNN {MNN.version()}...")
        assert Path(f_onnx).exists(), f"failed to export ONNX file: {f_onnx}"
        f = str(self.file.with_suffix(".mnn"))  # MNN model file
        args = ["", "-f", "ONNX", "--modelFile", f_onnx, "--MNNModel", f, "--bizCode", json.dumps(self.metadata)]
        if self.args.int8:
            args.extend(("--weightQuantBits", "8"))
        if self.args.half:
            args.append("--fp16")
        mnnconvert.convert(args)
        # remove scratch file for model convert optimize
        convert_scratch = Path(self.file.parent / ".__convert_external_data.bin")
        if convert_scratch.exists():
            convert_scratch.unlink()
        return f

    @try_export
    def export_ncnn(self, prefix=colorstr("NCNN:")):
        """Export YOLO model to NCNN format using PNNX https://github.com/pnnx/pnnx."""
        check_requirements("ncnn", cmds="--no-deps")  # no deps to avoid installing opencv-python
        check_requirements("pnnx")
        import ncnn
        import pnnx

        LOGGER.info(f"\n{prefix} starting export with NCNN {ncnn.__version__} and PNNX {pnnx.__version__}...")
        # PNNX performs a find and replace to hyphens causing error
        f_orig = str(self.file).replace(self.file.suffix, f"_ncnn_model{os.sep}")
        f = Path(f_orig.replace("-", "_"))

        ncnn_args = dict(
            ncnnparam=str(f / "model.ncnn.param"), ncnnbin=str(f / "model.ncnn.bin"), ncnnpy=str(f / "model_ncnn.py")
        )

        pnnx_args = dict(
            ptpath=str(f / "model.pt"),
            pnnxparam=str(f / "model.pnnx.param"),
            pnnxbin=str(f / "model.pnnx.bin"),
            pnnxpy=str(f / "model_pnnx.py"),
            pnnxonnx=str(f / "model.pnnx.onnx"),
        )

        f.mkdir(exist_ok=True)  # make ncnn_model directory
        pnnx.export(self.model, inputs=self.im, **ncnn_args, **pnnx_args, fp16=self.args.half, device=self.device.type)

        # Remove debug files
        pnnx_files = pnnx_args.values()
        for f_debug in ("debug.bin", "debug.param", "debug2.bin", "debug2.param", *pnnx_files):
            Path(f_debug).unlink(missing_ok=True)

        YAML.save(f / "metadata.yaml", self.metadata)  # add metadata.yaml

        # Restore filename with hyphens for guess_model_task
        if Path(f_orig).exists() and not f.samefile(f_orig):
            shutil.rmtree(f_orig)
        shutil.move(f, f_orig)
        return f_orig

    @try_export
    def export_coreml(self, prefix=colorstr("CoreML:")):
        """Export YOLO model to CoreML format."""
        mlmodel = self.args.format.lower() == "mlmodel"  # legacy *.mlmodel export format requested
        check_requirements("coremltools>=8.0")
        import coremltools as ct

        LOGGER.info(f"\n{prefix} starting export with coremltools {ct.__version__}...")
        assert not WINDOWS, "CoreML export is not supported on Windows, please run on macOS or Linux."
        assert TORCH_1_11, "CoreML export requires torch>=1.11"
        if self.args.batch > 1:
            assert self.args.dynamic, (
                "batch sizes > 1 are not supported without 'dynamic=True' for CoreML export. Please retry at 'dynamic=True'."
            )
        if self.args.dynamic:
            assert not self.args.nms, (
                "'nms=True' cannot be used together with 'dynamic=True' for CoreML export. Please disable one of them."
            )
            assert self.model.task != "classify", "'dynamic=True' is not supported for CoreML classification models."
        f = self.file.with_suffix(".mlmodel" if mlmodel else ".mlpackage")
        if f.is_dir():
            shutil.rmtree(f)

        classifier_config = None
        if self.model.task == "classify":
            classifier_config = ct.ClassifierConfig(list(self.model.names.values()))
            model = self.model
        elif self.model.task == "detect":
            model = IOSDetectModel(self.model, self.im, mlprogram=not mlmodel) if self.args.nms else self.model
        else:
            if self.args.nms:
                LOGGER.warning(f"{prefix} 'nms=True' is only available for Detect models like 'yolo11n.pt'.")
                # TODO CoreML Segment and Pose model pipelining
            model = self.model
        ts = torch.jit.trace(model.eval(), self.im, strict=False)  # TorchScript model

        if self.args.dynamic:
            input_shape = ct.Shape(
                shape=(
                    ct.RangeDim(lower_bound=1, upper_bound=self.args.batch, default=1),
                    self.im.shape[1],
                    ct.RangeDim(lower_bound=32, upper_bound=self.imgsz[0] * 2, default=self.imgsz[0]),
                    ct.RangeDim(lower_bound=32, upper_bound=self.imgsz[1] * 2, default=self.imgsz[1]),
                )
            )
            inputs = [ct.TensorType("image", shape=input_shape)]
        else:
            inputs = [ct.ImageType("image", shape=self.im.shape, scale=1 / 255, bias=[0.0, 0.0, 0.0])]

        # Based on apple's documentation it is better to leave out the minimum_deployment target and let that get set
        # Internally based on the model conversion and output type.
        # Setting minimum_depoloyment_target >= iOS16 will require setting compute_precision=ct.precision.FLOAT32.
        # iOS16 adds in better support for FP16, but none of the CoreML NMS specifications handle FP16 as input.
        ct_model = ct.convert(
            ts,
            inputs=inputs,
            classifier_config=classifier_config,
            convert_to="neuralnetwork" if mlmodel else "mlprogram",
        )
        bits, mode = (8, "kmeans") if self.args.int8 else (16, "linear") if self.args.half else (32, None)
        if bits < 32:
            if "kmeans" in mode:
                check_requirements("scikit-learn")  # scikit-learn package required for k-means quantization
            if mlmodel:
                ct_model = ct.models.neural_network.quantization_utils.quantize_weights(ct_model, bits, mode)
            elif bits == 8:  # mlprogram already quantized to FP16
                import coremltools.optimize.coreml as cto

                op_config = cto.OpPalettizerConfig(mode="kmeans", nbits=bits, weight_threshold=512)
                config = cto.OptimizationConfig(global_config=op_config)
                ct_model = cto.palettize_weights(ct_model, config=config)
        if self.args.nms and self.model.task == "detect":
            ct_model = self._pipeline_coreml(ct_model, weights_dir=None if mlmodel else ct_model.weights_dir)

        m = self.metadata  # metadata dict
        ct_model.short_description = m.pop("description")
        ct_model.author = m.pop("author")
        ct_model.license = m.pop("license")
        ct_model.version = m.pop("version")
        ct_model.user_defined_metadata.update({k: str(v) for k, v in m.items()})
        if self.model.task == "classify":
            ct_model.user_defined_metadata.update({"com.apple.coreml.model.preview.type": "imageClassifier"})

        try:
            ct_model.save(str(f))  # save *.mlpackage
        except Exception as e:
            LOGGER.warning(
                f"{prefix} CoreML export to *.mlpackage failed ({e}), reverting to *.mlmodel export. "
                f"Known coremltools Python 3.11 and Windows bugs https://github.com/apple/coremltools/issues/1928."
            )
            f = f.with_suffix(".mlmodel")
            ct_model.save(str(f))
        return f

    @try_export
    def export_engine(self, dla=None, prefix=colorstr("TensorRT:")):
        """Export YOLO model to TensorRT format https://developer.nvidia.com/tensorrt."""
        assert self.im.device.type != "cpu", "export running on CPU but must be on GPU, i.e. use 'device=0'"
        f_onnx = self.export_onnx()  # run before TRT import https://github.com/ultralytics/ultralytics/issues/7016

        try:
            import tensorrt as trt
        except ImportError:
            if LINUX:
                cuda_version = torch.version.cuda.split(".")[0]
                check_requirements(f"tensorrt-cu{cuda_version}>7.0.0,!=10.1.0")
            import tensorrt as trt
        check_version(trt.__version__, ">=7.0.0", hard=True)
        check_version(trt.__version__, "!=10.1.0", msg="https://github.com/ultralytics/ultralytics/pull/14239")

        # Setup and checks
        LOGGER.info(f"\n{prefix} starting export with TensorRT {trt.__version__}...")
        assert Path(f_onnx).exists(), f"failed to export ONNX file: {f_onnx}"
        f = self.file.with_suffix(".engine")  # TensorRT engine file
        onnx2engine(
            f_onnx,
            f,
            self.args.workspace,
            self.args.half,
            self.args.int8,
            self.args.dynamic,
            self.im.shape,
            dla=dla,
            dataset=self.get_int8_calibration_dataloader(prefix) if self.args.int8 else None,
            metadata=self.metadata,
            verbose=self.args.verbose,
            prefix=prefix,
        )

        return f

    @try_export
    def export_saved_model(self, prefix=colorstr("TensorFlow SavedModel:")):
        """Export YOLO model to TensorFlow SavedModel format."""
        cuda = torch.cuda.is_available()
        try:
            import tensorflow as tf
        except ImportError:
            check_requirements("tensorflow>=2.0.0,<=2.19.0")
            import tensorflow as tf
        check_requirements(
            (
                "tf_keras<=2.19.0",  # required by 'onnx2tf' package
                "sng4onnx>=1.0.1",  # required by 'onnx2tf' package
                "onnx_graphsurgeon>=0.3.26",  # required by 'onnx2tf' package
                "ai-edge-litert>=1.2.0" + (",<1.4.0" if MACOS else ""),  # required by 'onnx2tf' package
                "onnx>=1.12.0",
                "onnx2tf>=1.26.3",
                "onnxslim>=0.1.71",
                "onnxruntime-gpu" if cuda else "onnxruntime",
                "protobuf>=5",
            ),
            cmds="--extra-index-url https://pypi.ngc.nvidia.com",  # onnx_graphsurgeon only on NVIDIA
        )

        LOGGER.info(f"\n{prefix} starting export with tensorflow {tf.__version__}...")
        check_version(
            tf.__version__,
            ">=2.0.0",
            name="tensorflow",
            verbose=True,
            msg="https://github.com/ultralytics/ultralytics/issues/5161",
        )
        f = Path(str(self.file).replace(self.file.suffix, "_saved_model"))
        if f.is_dir():
            shutil.rmtree(f)  # delete output folder

        # Export to TF
        images = None
        if self.args.int8 and self.args.data:
            images = [batch["img"] for batch in self.get_int8_calibration_dataloader(prefix)]
            images = (
                torch.nn.functional.interpolate(torch.cat(images, 0).float(), size=self.imgsz)
                .permute(0, 2, 3, 1)
                .numpy()
                .astype(np.float32)
            )

        # Export to ONNX
        if isinstance(self.model.model[-1], RTDETRDecoder):
            self.args.opset = self.args.opset or 19
            assert 16 <= self.args.opset <= 19, "RTDETR export requires opset>=16;<=19"
        self.args.simplify = True
        f_onnx = self.export_onnx()  # ensure ONNX is available
        keras_model = onnx2saved_model(
            f_onnx,
            f,
            int8=self.args.int8,
            images=images,
            disable_group_convolution=self.args.format in {"tfjs", "edgetpu"},
            prefix=prefix,
        )
        YAML.save(f / "metadata.yaml", self.metadata)  # add metadata.yaml
        # Add TFLite metadata
        for file in f.rglob("*.tflite"):
            file.unlink() if "quant_with_int16_act.tflite" in str(file) else self._add_tflite_metadata(file)

        return str(f), keras_model  # or keras_model = tf.saved_model.load(f, tags=None, options=None)

    @try_export
    def export_pb(self, keras_model, prefix=colorstr("TensorFlow GraphDef:")):
        """Export YOLO model to TensorFlow GraphDef *.pb format https://github.com/leimao/Frozen-Graph-TensorFlow."""
        f = self.file.with_suffix(".pb")
        keras2pb(keras_model, f, prefix)
        return f

    @try_export
    def export_tflite(self, prefix=colorstr("TensorFlow Lite:")):
        """Export YOLO model to TensorFlow Lite format."""
        # BUG https://github.com/ultralytics/ultralytics/issues/13436
        import tensorflow as tf

        LOGGER.info(f"\n{prefix} starting export with tensorflow {tf.__version__}...")
        saved_model = Path(str(self.file).replace(self.file.suffix, "_saved_model"))
        if self.args.int8:
            f = saved_model / f"{self.file.stem}_int8.tflite"  # fp32 in/out
        elif self.args.half:
            f = saved_model / f"{self.file.stem}_float16.tflite"  # fp32 in/out
        else:
            f = saved_model / f"{self.file.stem}_float32.tflite"
        return str(f)

    @try_export
    def export_executorch(self, prefix=colorstr("ExecuTorch:")):
        """Exports a model to ExecuTorch (.pte) format into a dedicated directory and saves the required metadata,
        following Ultralytics conventions.
        """
        LOGGER.info(f"\n{prefix} starting export with ExecuTorch...")
        assert TORCH_2_9, f"ExecuTorch export requires torch>=2.9.0 but torch=={TORCH_VERSION} is installed"
        # TorchAO release compatibility table bug https://github.com/pytorch/ao/issues/2919
        # Setuptools bug: https://github.com/pypa/setuptools/issues/4483
        check_requirements("setuptools<71.0.0")  # Setuptools bug: https://github.com/pypa/setuptools/issues/4483
        check_requirements(("executorch==1.0.0", "flatbuffers"))

        import torch
        from executorch.backends.xnnpack.partition.xnnpack_partitioner import XnnpackPartitioner
        from executorch.exir import to_edge_transform_and_lower

        file_directory = Path(str(self.file).replace(self.file.suffix, "_executorch_model"))
        file_directory.mkdir(parents=True, exist_ok=True)

        file_pte = file_directory / self.file.with_suffix(".pte").name
        sample_inputs = (self.im,)

        et_program = to_edge_transform_and_lower(
            torch.export.export(self.model, sample_inputs), partitioner=[XnnpackPartitioner()]
        ).to_executorch()

        with open(file_pte, "wb") as file:
            file.write(et_program.buffer)

        YAML.save(file_directory / "metadata.yaml", self.metadata)

        return str(file_directory)

    @try_export
    def export_edgetpu(self, tflite_model="", prefix=colorstr("Edge TPU:")):
        """Export YOLO model to Edge TPU format https://coral.ai/docs/edgetpu/models-intro/."""
        cmd = "edgetpu_compiler --version"
        help_url = "https://coral.ai/docs/edgetpu/compiler/"
        assert LINUX, f"export only supported on Linux. See {help_url}"
        if subprocess.run(cmd, stdout=subprocess.DEVNULL, stderr=subprocess.DEVNULL, shell=True).returncode != 0:
            LOGGER.info(f"\n{prefix} export requires Edge TPU compiler. Attempting install from {help_url}")
            for c in (
                "curl https://packages.cloud.google.com/apt/doc/apt-key.gpg | sudo apt-key add -",
                'echo "deb https://packages.cloud.google.com/apt coral-edgetpu-stable main" | '
                "sudo tee /etc/apt/sources.list.d/coral-edgetpu.list",
                "sudo apt-get update",
                "sudo apt-get install edgetpu-compiler",
            ):
                subprocess.run(c if is_sudo_available() else c.replace("sudo ", ""), shell=True, check=True)

        ver = subprocess.run(cmd, shell=True, capture_output=True, check=True).stdout.decode().rsplit(maxsplit=1)[-1]
        LOGGER.info(f"\n{prefix} starting export with Edge TPU compiler {ver}...")
        tflite2edgetpu(tflite_file=tflite_model, output_dir=tflite_model.parent, prefix=prefix)
        f = str(tflite_model).replace(".tflite", "_edgetpu.tflite")  # Edge TPU model
        self._add_tflite_metadata(f)
        return f

    @try_export
    def export_tfjs(self, prefix=colorstr("TensorFlow.js:")):
        """Export YOLO model to TensorFlow.js format."""
        check_requirements("tensorflowjs")

        f = str(self.file).replace(self.file.suffix, "_web_model")  # js dir
        f_pb = str(self.file.with_suffix(".pb"))  # *.pb path
        pb2tfjs(pb_file=f_pb, output_dir=f, half=self.args.half, int8=self.args.int8, prefix=prefix)
        # Add metadata
        YAML.save(Path(f) / "metadata.yaml", self.metadata)  # add metadata.yaml
        return f

    @try_export
    def export_rknn(self, prefix=colorstr("RKNN:")):
        """Export YOLO model to RKNN format."""
        LOGGER.info(f"\n{prefix} starting export with rknn-toolkit2...")

        check_requirements("rknn-toolkit2")
        if IS_COLAB:
            # Prevent 'exit' from closing the notebook https://github.com/airockchip/rknn-toolkit2/issues/259
            import builtins

            builtins.exit = lambda: None

        from rknn.api import RKNN

        f = self.export_onnx()
        export_path = Path(f"{Path(f).stem}_rknn_model")
        export_path.mkdir(exist_ok=True)

        rknn = RKNN(verbose=False)
        rknn.config(mean_values=[[0, 0, 0]], std_values=[[255, 255, 255]], target_platform=self.args.name)
        rknn.load_onnx(model=f)
        rknn.build(do_quantization=False)  # TODO: Add quantization support
        f = f.replace(".onnx", f"-{self.args.name}.rknn")
        rknn.export_rknn(f"{export_path / f}")
        YAML.save(export_path / "metadata.yaml", self.metadata)
        return export_path

    @try_export
    def export_imx(self, prefix=colorstr("IMX:")):
        """Export YOLO model to IMX format."""
        assert LINUX, (
            "export only supported on Linux. "
            "See https://developer.aitrios.sony-semicon.com/en/raspberrypi-ai-camera/documentation/imx500-converter"
        )
        if getattr(self.model, "end2end", False):
            raise ValueError("IMX export is not supported for end2end models.")
        check_requirements(
            ("model-compression-toolkit>=2.4.1", "sony-custom-layers>=0.3.0", "edge-mdt-tpc>=1.1.0", "pydantic<=2.11.7")
        )
        check_requirements("imx500-converter[pt]>=3.16.1")  # Separate requirements for imx500-converter
        check_requirements("mct-quantizers>=1.6.0")  # Separate for compatibility with model-compression-toolkit

        # Install Java>=17
        try:
            java_output = subprocess.run(["java", "--version"], check=True, capture_output=True).stdout.decode()
            version_match = re.search(r"(?:openjdk|java) (\d+)", java_output)
            java_version = int(version_match.group(1)) if version_match else 0
            assert java_version >= 17, "Java version too old"
        except (FileNotFoundError, subprocess.CalledProcessError, AssertionError):
            cmd = (["sudo"] if is_sudo_available() else []) + ["apt", "install", "-y", "openjdk-21-jre"]
            subprocess.run(cmd, check=True)

        return torch2imx(
            self.model,
            self.file,
            self.args.conf,
            self.args.iou,
            self.args.max_det,
            metadata=self.metadata,
            dataset=self.get_int8_calibration_dataloader(prefix),
            prefix=prefix,
        )

    def _add_tflite_metadata(self, file):
        """Add metadata to *.tflite models per https://ai.google.dev/edge/litert/models/metadata."""
        import zipfile

        with zipfile.ZipFile(file, "a", zipfile.ZIP_DEFLATED) as zf:
            zf.writestr("metadata.json", json.dumps(self.metadata, indent=2))

    def _pipeline_coreml(self, model, weights_dir=None, prefix=colorstr("CoreML Pipeline:")):
        """Create CoreML pipeline with NMS for YOLO detection models."""
        import coremltools as ct

        LOGGER.info(f"{prefix} starting pipeline with coremltools {ct.__version__}...")

        # Output shapes
        spec = model.get_spec()
        outs = list(iter(spec.description.output))
        if self.args.format == "mlmodel":  # mlmodel doesn't infer shapes automatically
            outs[0].type.multiArrayType.shape[:] = self.output_shape[2], self.output_shape[1] - 4
            outs[1].type.multiArrayType.shape[:] = self.output_shape[2], 4

        # Checks
        names = self.metadata["names"]
        nx, ny = spec.description.input[0].type.imageType.width, spec.description.input[0].type.imageType.height
        nc = outs[0].type.multiArrayType.shape[-1]
        if len(names) != nc:  # Hack fix for MLProgram NMS bug https://github.com/ultralytics/ultralytics/issues/22309
            names = {**names, **{i: str(i) for i in range(len(names), nc)}}

        # Model from spec
        model = ct.models.MLModel(spec, weights_dir=weights_dir)

        # Create NMS protobuf
        nms_spec = ct.proto.Model_pb2.Model()
        nms_spec.specificationVersion = spec.specificationVersion
        for i in range(len(outs)):
            decoder_output = model._spec.description.output[i].SerializeToString()
            nms_spec.description.input.add()
            nms_spec.description.input[i].ParseFromString(decoder_output)
            nms_spec.description.output.add()
            nms_spec.description.output[i].ParseFromString(decoder_output)

        output_names = ["confidence", "coordinates"]
        for i, name in enumerate(output_names):
            nms_spec.description.output[i].name = name

        for i, out in enumerate(outs):
            ma_type = nms_spec.description.output[i].type.multiArrayType
            ma_type.shapeRange.sizeRanges.add()
            ma_type.shapeRange.sizeRanges[0].lowerBound = 0
            ma_type.shapeRange.sizeRanges[0].upperBound = -1
            ma_type.shapeRange.sizeRanges.add()
            ma_type.shapeRange.sizeRanges[1].lowerBound = out.type.multiArrayType.shape[-1]
            ma_type.shapeRange.sizeRanges[1].upperBound = out.type.multiArrayType.shape[-1]
            del ma_type.shape[:]

        nms = nms_spec.nonMaximumSuppression
        nms.confidenceInputFeatureName = outs[0].name  # 1x507x80
        nms.coordinatesInputFeatureName = outs[1].name  # 1x507x4
        nms.confidenceOutputFeatureName = output_names[0]
        nms.coordinatesOutputFeatureName = output_names[1]
        nms.iouThresholdInputFeatureName = "iouThreshold"
        nms.confidenceThresholdInputFeatureName = "confidenceThreshold"
        nms.iouThreshold = self.args.iou
        nms.confidenceThreshold = self.args.conf
        nms.pickTop.perClass = True
        nms.stringClassLabels.vector.extend(names.values())
        nms_model = ct.models.MLModel(nms_spec)

        # Pipeline models together
        pipeline = ct.models.pipeline.Pipeline(
            input_features=[
                ("image", ct.models.datatypes.Array(3, ny, nx)),
                ("iouThreshold", ct.models.datatypes.Double()),
                ("confidenceThreshold", ct.models.datatypes.Double()),
            ],
            output_features=output_names,
        )
        pipeline.add_model(model)
        pipeline.add_model(nms_model)

        # Correct datatypes
        pipeline.spec.description.input[0].ParseFromString(model._spec.description.input[0].SerializeToString())
        pipeline.spec.description.output[0].ParseFromString(nms_model._spec.description.output[0].SerializeToString())
        pipeline.spec.description.output[1].ParseFromString(nms_model._spec.description.output[1].SerializeToString())

        # Update metadata
        pipeline.spec.specificationVersion = spec.specificationVersion
        pipeline.spec.description.metadata.userDefined.update(
            {"IoU threshold": str(nms.iouThreshold), "Confidence threshold": str(nms.confidenceThreshold)}
        )

        # Save the model
        model = ct.models.MLModel(pipeline.spec, weights_dir=weights_dir)
        model.input_description["image"] = "Input image"
        model.input_description["iouThreshold"] = f"(optional) IoU threshold override (default: {nms.iouThreshold})"
        model.input_description["confidenceThreshold"] = (
            f"(optional) Confidence threshold override (default: {nms.confidenceThreshold})"
        )
        model.output_description["confidence"] = 'Boxes × Class confidence (see user-defined metadata "classes")'
        model.output_description["coordinates"] = "Boxes × [x, y, width, height] (relative to image size)"
        LOGGER.info(f"{prefix} pipeline success")
        return model

    def add_callback(self, event: str, callback):
        """Append the given callback to the specified event."""
        self.callbacks[event].append(callback)

    def run_callbacks(self, event: str):
        """Execute all callbacks for a given event."""
        for callback in self.callbacks.get(event, []):
            callback(self)


class IOSDetectModel(torch.nn.Module):
    """Wrap an Ultralytics YOLO model for Apple iOS CoreML export."""

    def __init__(self, model, im, mlprogram=True):
        """
        Initialize the IOSDetectModel class with a YOLO model and example image.

        Args:
            model (torch.nn.Module): The YOLO model to wrap.
            im (torch.Tensor): Example input tensor with shape (B, C, H, W).
            mlprogram (bool): Whether exporting to MLProgram format to fix NMS bug.
        """
        super().__init__()
        _, _, h, w = im.shape  # batch, channel, height, width
        self.model = model
        self.nc = len(model.names)  # number of classes
        self.mlprogram = mlprogram
        if w == h:
            self.normalize = 1.0 / w  # scalar
        else:
            self.normalize = torch.tensor(
                [1.0 / w, 1.0 / h, 1.0 / w, 1.0 / h],  # broadcast (slower, smaller)
                device=next(model.parameters()).device,
            )

    def forward(self, x):
        """Normalize predictions of object detection model with input size-dependent factors."""
        xywh, cls = self.model(x)[0].transpose(0, 1).split((4, self.nc), 1)
        if self.mlprogram and self.nc % 80 != 0:  # NMS bug https://github.com/ultralytics/ultralytics/issues/22309
            pad_length = int(((self.nc + 79) // 80) * 80) - self.nc  # pad class length to multiple of 80
            cls = torch.nn.functional.pad(cls, (0, pad_length, 0, 0), "constant", 0)

        return cls, xywh * self.normalize


class NMSModel(torch.nn.Module):
    """Model wrapper with embedded NMS for Detect, Segment, Pose and OBB."""

    def __init__(self, model, args):
        """
        Initialize the NMSModel.

        Args:
            model (torch.nn.Module): The model to wrap with NMS postprocessing.
            args (Namespace): The export arguments.
        """
        super().__init__()
        self.model = model
        self.args = args
        self.obb = model.task == "obb"
        self.is_tf = self.args.format in frozenset({"saved_model", "tflite", "tfjs"})

    def forward(self, x):
        """
        Perform inference with NMS post-processing. Supports Detect, Segment, OBB and Pose.

        Args:
            x (torch.Tensor): The preprocessed tensor with shape (N, 3, H, W).

        Returns:
            (torch.Tensor): List of detections, each an (N, max_det, 4 + 2 + extra_shape) Tensor where N is the
                number of detections after NMS.
        """
        from functools import partial

        from torchvision.ops import nms

        preds = self.model(x)
        pred = preds[0] if isinstance(preds, tuple) else preds
        kwargs = dict(device=pred.device, dtype=pred.dtype)
        bs = pred.shape[0]
        pred = pred.transpose(-1, -2)  # shape(1,84,6300) to shape(1,6300,84)
        extra_shape = pred.shape[-1] - (4 + len(self.model.names))  # extras from Segment, OBB, Pose
        if self.args.dynamic and self.args.batch > 1:  # batch size needs to always be same due to loop unroll
            pad = torch.zeros(torch.max(torch.tensor(self.args.batch - bs), torch.tensor(0)), *pred.shape[1:], **kwargs)
            pred = torch.cat((pred, pad))
        boxes, scores, extras = pred.split([4, len(self.model.names), extra_shape], dim=2)
        scores, classes = scores.max(dim=-1)
        self.args.max_det = min(pred.shape[1], self.args.max_det)  # in case num_anchors < max_det
        # (N, max_det, 4 coords + 1 class score + 1 class label + extra_shape).
        out = torch.zeros(pred.shape[0], self.args.max_det, boxes.shape[-1] + 2 + extra_shape, **kwargs)
        for i in range(bs):
            box, cls, score, extra = boxes[i], classes[i], scores[i], extras[i]
            mask = score > self.args.conf
            if self.is_tf or (self.args.format == "onnx" and self.obb):
                # TFLite GatherND error if mask is empty
                score *= mask
                # Explicit length otherwise reshape error, hardcoded to `self.args.max_det * 5`
                mask = score.topk(min(self.args.max_det * 5, score.shape[0])).indices
            box, score, cls, extra = box[mask], score[mask], cls[mask], extra[mask]
            nmsbox = box.clone()
            # `8` is the minimum value experimented to get correct NMS results for obb
            multiplier = (8 if self.obb else 1) / max(len(self.model.names), 1)
            # Normalize boxes for NMS since large values for class offset causes issue with int8 quantization
            if self.args.format == "tflite":  # TFLite is already normalized
                nmsbox *= multiplier
            else:
                nmsbox = multiplier * (nmsbox / torch.tensor(x.shape[2:], **kwargs).max())
            if not self.args.agnostic_nms:  # class-wise NMS
                end = 2 if self.obb else 4
                # fully explicit expansion otherwise reshape error
                cls_offset = cls.view(cls.shape[0], 1).expand(cls.shape[0], end)
                offbox = nmsbox[:, :end] + cls_offset * multiplier
                nmsbox = torch.cat((offbox, nmsbox[:, end:]), dim=-1)
            nms_fn = (
                partial(
                    TorchNMS.fast_nms,
                    use_triu=not (
                        self.is_tf
                        or (self.args.opset or 14) < 14
                        or (self.args.format == "openvino" and self.args.int8)  # OpenVINO int8 error with triu
                    ),
                    iou_func=batch_probiou,
                    exit_early=False,
                )
                if self.obb
                else nms
            )
            keep = nms_fn(
                torch.cat([nmsbox, extra], dim=-1) if self.obb else nmsbox,
                score,
                self.args.iou,
            )[: self.args.max_det]
            dets = torch.cat(
                [box[keep], score[keep].view(-1, 1), cls[keep].view(-1, 1).to(out.dtype), extra[keep]], dim=-1
            )
            # Zero-pad to max_det size to avoid reshape error
            pad = (0, 0, 0, self.args.max_det - dets.shape[0])
            out[i] = torch.nn.functional.pad(dets, pad)
        return (out[:bs], preds[1]) if self.model.task == "segment" else out[:bs]<|MERGE_RESOLUTION|>--- conflicted
+++ resolved
@@ -105,11 +105,9 @@
     is_intel,
     is_sudo_available,
 )
-<<<<<<< HEAD
 from ultralytics.utils.downloads import attempt_download_asset
 from ultralytics.utils.export import onnx2engine, torch2imx, torch2onnx
 from ultralytics.utils.files import file_size, spaces_in_path
-=======
 from ultralytics.utils.downloads import get_github_assets, safe_download
 from ultralytics.utils.export import (
     keras2pb,
@@ -121,7 +119,6 @@
     torch2onnx,
 )
 from ultralytics.utils.files import file_size
->>>>>>> 1f52c06d
 from ultralytics.utils.metrics import batch_probiou
 from ultralytics.utils.nms import TorchNMS
 from ultralytics.utils.ops import Profile
