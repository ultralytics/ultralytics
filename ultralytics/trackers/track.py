--- conflicted
+++ resolved
@@ -30,14 +30,10 @@
         >>> predictor = SomePredictorClass()
         >>> on_predict_start(predictor)
     """
-<<<<<<< HEAD
-    if hasattr(predictor, "trackers") and predictor.args.persist:
-=======
     if predictor.args.task == "classify":
         raise ValueError("❌ Classification doesn't support 'mode=track'")
 
-    if hasattr(predictor, "trackers") and persist:
->>>>>>> 210df5c2
+    if hasattr(predictor, "trackers") and predictor.args.persist:
         return
 
     tracker = check_yaml(predictor.args.tracker)
@@ -91,13 +87,8 @@
     is_stream = predictor.dataset.mode == "stream"
     for i, result in enumerate(predictor.results):
         tracker = predictor.trackers[i if is_stream else 0]
-<<<<<<< HEAD
-        vid_path = predictor.save_dir / Path(path[i]).name
+        vid_path = predictor.save_dir / Path(result.path).name
         if not predictor.args.persist and predictor.vid_path[i if is_stream else 0] != vid_path:
-=======
-        vid_path = predictor.save_dir / Path(result.path).name
-        if not persist and predictor.vid_path[i if is_stream else 0] != vid_path:
->>>>>>> 210df5c2
             tracker.reset()
             predictor.vid_path[i if is_stream else 0] = vid_path
 
