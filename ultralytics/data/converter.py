--- conflicted
+++ resolved
@@ -690,13 +690,9 @@
             # Read image filenames from label list file
             label_list_file = path / f"{subset}.txt"
             if label_list_file.exists():
-<<<<<<< HEAD
-                with open(label_list_file) as f:
-                    image_files = [path / line.strip() for line in f]
-=======
+
                 with open(label_list_file, encoding="utf-8") as f:
                     image_files = [dir / line.strip() for line in f]
->>>>>>> 7a435f60
 
                 # Submit all tasks
                 futures = [executor.submit(create_synthetic_image, image_file) for image_file in image_files]
