# Ultralytics 🚀 AGPL-3.0 License - https://ultralytics.com/license

import contextlib
import pickle
import re
import types
from copy import deepcopy
from pathlib import Path

import torch
import torch.nn as nn

from ultralytics.nn.autobackend import check_class_names
from ultralytics.nn.modules import (
    AIFI,
    C1,
    C2,
    C2PSA,
    C3,
    C3TR,
    ELAN1,
    OBB,
    PSA,
    SPP,
    SPPELAN,
    SPPF,
    A2C2f,
    AConv,
    ADown,
    Bottleneck,
    BottleneckCSP,
    C2f,
    C2fAttn,
    C2fCIB,
    C2fPSA,
    C3Ghost,
    C3k2,
    C3x,
    CBFuse,
    CBLinear,
    Classify,
    Concat,
    Conv,
    Conv2,
    ConvTranspose,
    Detect,
    DWConv,
    DWConvTranspose2d,
    Focus,
    GhostBottleneck,
    GhostConv,
    HGBlock,
    HGStem,
    ImagePoolingAttn,
    Index,
    LRPCHead,
    Pose,
    RepC3,
    RepConv,
    RepNCSPELAN4,
    RepVGGDW,
    ResNetLayer,
    RTDETRDecoder,
    SCDown,
    Segment,
    TorchVision,
    WorldDetect,
    YOLOEDetect,
    YOLOESegment,
    v10Detect,
)
from ultralytics.utils import DEFAULT_CFG_DICT, DEFAULT_CFG_KEYS, LOGGER, YAML, colorstr, emojis
from ultralytics.utils.checks import check_requirements, check_suffix, check_yaml
from ultralytics.utils.loss import (
    E2EDetectLoss,
    v8ClassificationLoss,
    v8DetectionLoss,
    v8OBBLoss,
    v8PoseLoss,
    v8SegmentationLoss,
)
from ultralytics.utils.ops import make_divisible
from ultralytics.utils.patches import torch_load
from ultralytics.utils.plotting import feature_visualization
from ultralytics.utils.torch_utils import (
    fuse_conv_and_bn,
    fuse_deconv_and_bn,
    initialize_weights,
    intersect_dicts,
    model_info,
    scale_img,
    smart_inference_mode,
    time_sync,
)


class BaseModel(torch.nn.Module):
    """
    Base class for all YOLO models in the Ultralytics family.

    This class provides common functionality for YOLO models including forward pass handling, model fusion,
    information display, and weight loading capabilities.

    Attributes:
        model (torch.nn.Module): The neural network model.
        save (list): List of layer indices to save outputs from.
        stride (torch.Tensor): Model stride values.

    Methods:
        forward: Perform forward pass for training or inference.
        predict: Perform inference on input tensor.
        fuse: Fuse Conv2d and BatchNorm2d layers for optimization.
        info: Print model information.
        load: Load weights into the model.
        loss: Compute loss for training.

    Examples:
        Create a BaseModel instance
        >>> model = BaseModel()
        >>> model.info()  # Display model information
    """

    def forward(self, x, *args, **kwargs):
        """
        Perform forward pass of the model for either training or inference.

        If x is a dict, calculates and returns the loss for training. Otherwise, returns predictions for inference.

        Args:
            x (torch.Tensor | dict): Input tensor for inference, or dict with image tensor and labels for training.
            *args (Any): Variable length argument list.
            **kwargs (Any): Arbitrary keyword arguments.

        Returns:
            (torch.Tensor): Loss if x is a dict (training), or network predictions (inference).
        """
        if isinstance(x, dict):  # for cases of training and validating while training.
            return self.loss(x, *args, **kwargs)
        return self.predict(x, *args, **kwargs)

    def predict(self, x, profile=False, visualize=False, augment=False, embed=None):
        """
        Perform a forward pass through the network.

        Args:
            x (torch.Tensor): The input tensor to the model.
            profile (bool): Print the computation time of each layer if True.
            visualize (bool): Save the feature maps of the model if True.
            augment (bool): Augment image during prediction.
            embed (list, optional): A list of feature vectors/embeddings to return.

        Returns:
            (torch.Tensor): The last output of the model.
        """
        if augment:
            return self._predict_augment(x)
        return self._predict_once(x, profile, visualize, embed)

    def _predict_once(self, x, profile=False, visualize=False, embed=None):
        """
        Perform a forward pass through the network.

        Args:
            x (torch.Tensor): The input tensor to the model.
            profile (bool): Print the computation time of each layer if True.
            visualize (bool): Save the feature maps of the model if True.
            embed (list, optional): A list of feature vectors/embeddings to return.

        Returns:
            (torch.Tensor): The last output of the model.
        """
        y, dt, embeddings = [], [], []  # outputs
        embed = frozenset(embed) if embed is not None else {-1}
        max_idx = max(embed)
        for m in self.model:
            if m.f != -1:  # if not from previous layer
                x = y[m.f] if isinstance(m.f, int) else [x if j == -1 else y[j] for j in m.f]  # from earlier layers
            if profile:
                self._profile_one_layer(m, x, dt)
            x = m(x)  # run
            y.append(x if m.i in self.save else None)  # save output
            if visualize:
                feature_visualization(x, m.type, m.i, save_dir=visualize)
            if m.i in embed:
                embeddings.append(torch.nn.functional.adaptive_avg_pool2d(x, (1, 1)).squeeze(-1).squeeze(-1))  # flatten
                if m.i == max_idx:
                    return torch.unbind(torch.cat(embeddings, 1), dim=0)
        return x

    def _predict_augment(self, x):
        """Perform augmentations on input image x and return augmented inference."""
        LOGGER.warning(
            f"{self.__class__.__name__} does not support 'augment=True' prediction. "
            f"Reverting to single-scale prediction."
        )
        return self._predict_once(x)

    def _profile_one_layer(self, m, x, dt):
        """
        Profile the computation time and FLOPs of a single layer of the model on a given input.

        Args:
            m (torch.nn.Module): The layer to be profiled.
            x (torch.Tensor): The input data to the layer.
            dt (list): A list to store the computation time of the layer.
        """
        try:
            import thop
        except ImportError:
            thop = None  # conda support without 'ultralytics-thop' installed

        c = m == self.model[-1] and isinstance(x, list)  # is final layer list, copy input as inplace fix
        flops = thop.profile(m, inputs=[x.copy() if c else x], verbose=False)[0] / 1e9 * 2 if thop else 0  # GFLOPs
        t = time_sync()
        for _ in range(10):
            m(x.copy() if c else x)
        dt.append((time_sync() - t) * 100)
        if m == self.model[0]:
            LOGGER.info(f"{'time (ms)':>10s} {'GFLOPs':>10s} {'params':>10s}  module")
        LOGGER.info(f"{dt[-1]:10.2f} {flops:10.2f} {m.np:10.0f}  {m.type}")
        if c:
            LOGGER.info(f"{sum(dt):10.2f} {'-':>10s} {'-':>10s}  Total")

    def fuse(self, verbose=True):
        """
        Fuse the `Conv2d()` and `BatchNorm2d()` layers of the model into a single layer for improved computation
        efficiency.

        Returns:
            (torch.nn.Module): The fused model is returned.
        """
        if not self.is_fused():
            for m in self.model.modules():
                if isinstance(m, (Conv, Conv2, DWConv)) and hasattr(m, "bn"):
                    if isinstance(m, Conv2):
                        m.fuse_convs()
                    m.conv = fuse_conv_and_bn(m.conv, m.bn)  # update conv
                    delattr(m, "bn")  # remove batchnorm
                    m.forward = m.forward_fuse  # update forward
                if isinstance(m, ConvTranspose) and hasattr(m, "bn"):
                    m.conv_transpose = fuse_deconv_and_bn(m.conv_transpose, m.bn)
                    delattr(m, "bn")  # remove batchnorm
                    m.forward = m.forward_fuse  # update forward
                if isinstance(m, RepConv):
                    m.fuse_convs()
                    m.forward = m.forward_fuse  # update forward
                if isinstance(m, RepVGGDW):
                    m.fuse()
                    m.forward = m.forward_fuse
                if isinstance(m, v10Detect):
                    m.fuse()  # remove one2many head
                if isinstance(m, YOLOEDetect) and hasattr(self, "pe"):
                    m.fuse(self.pe.to(next(self.model.parameters()).device))
            self.info(verbose=verbose)

        return self

    def is_fused(self, thresh=10):
        """
        Check if the model has less than a certain threshold of BatchNorm layers.

        Args:
            thresh (int, optional): The threshold number of BatchNorm layers.

        Returns:
            (bool): True if the number of BatchNorm layers in the model is less than the threshold, False otherwise.
        """
        bn = tuple(v for k, v in torch.nn.__dict__.items() if "Norm" in k)  # normalization layers, i.e. BatchNorm2d()
        return sum(isinstance(v, bn) for v in self.modules()) < thresh  # True if < 'thresh' BatchNorm layers in model

    def info(self, detailed=False, verbose=True, imgsz=640):
        """
        Print model information.

        Args:
            detailed (bool): If True, prints out detailed information about the model.
            verbose (bool): If True, prints out the model information.
            imgsz (int): The size of the image that the model will be trained on.
        """
        return model_info(self, detailed=detailed, verbose=verbose, imgsz=imgsz)

    def _apply(self, fn):
        """
        Apply a function to all tensors in the model that are not parameters or registered buffers.

        Args:
            fn (function): The function to apply to the model.

        Returns:
            (BaseModel): An updated BaseModel object.
        """
        self = super()._apply(fn)
        m = self.model[-1]  # Detect()
        if isinstance(
            m, Detect
        ):  # includes all Detect subclasses like Segment, Pose, OBB, WorldDetect, YOLOEDetect, YOLOESegment
            m.stride = fn(m.stride)
            m.anchors = fn(m.anchors)
            m.strides = fn(m.strides)
        return self

    def load(self, weights, verbose=True):
        """
        Load weights into the model.

        Args:
            weights (dict | torch.nn.Module): The pre-trained weights to be loaded.
            verbose (bool, optional): Whether to log the transfer progress.
        """
        model = weights["model"] if isinstance(weights, dict) else weights  # torchvision models are not dicts
        csd = model.float().state_dict()  # checkpoint state_dict as FP32
        updated_csd = intersect_dicts(csd, self.state_dict())  # intersect
        self.load_state_dict(updated_csd, strict=False)  # load
        len_updated_csd = len(updated_csd)
        first_conv = "model.0.conv.weight"  # hard-coded to yolo models for now
        # mostly used to boost multi-channel training
        state_dict = self.state_dict()
        if first_conv not in updated_csd and first_conv in state_dict:
            c1, c2, h, w = state_dict[first_conv].shape
            cc1, cc2, ch, cw = csd[first_conv].shape
            if ch == h and cw == w:
<<<<<<< HEAD
                first_weight = csd[first_conv][:, torch.arange(c2) % cc2]
                c1 = min(c1, cc1)
                state_dict[first_conv][:c1] = first_weight[:c1]
=======
                c1, c2 = min(c1, cc1), min(c2, cc2)
                state_dict[first_conv][:c1, :c2] = csd[first_conv][:c1, :c2]
>>>>>>> 18fee3e7
                len_updated_csd += 1
        if verbose:
            LOGGER.info(f"Transferred {len_updated_csd}/{len(self.model.state_dict())} items from pretrained weights")

    def loss(self, batch, preds=None):
        """
        Compute loss.

        Args:
            batch (dict): Batch to compute loss on.
            preds (torch.Tensor | List[torch.Tensor], optional): Predictions.
        """
        if getattr(self, "criterion", None) is None:
            self.criterion = self.init_criterion()

        preds = self.forward(batch["img"]) if preds is None else preds
        return self.criterion(preds, batch)

    def init_criterion(self):
        """Initialize the loss criterion for the BaseModel."""
        raise NotImplementedError("compute_loss() needs to be implemented by task heads")


class DetectionModel(BaseModel):
    """
    YOLO detection model.

    This class implements the YOLO detection architecture, handling model initialization, forward pass,
    augmented inference, and loss computation for object detection tasks.

    Attributes:
        yaml (dict): Model configuration dictionary.
        model (torch.nn.Sequential): The neural network model.
        save (list): List of layer indices to save outputs from.
        names (dict): Class names dictionary.
        inplace (bool): Whether to use inplace operations.
        end2end (bool): Whether the model uses end-to-end detection.
        stride (torch.Tensor): Model stride values.

    Methods:
        __init__: Initialize the YOLO detection model.
        _predict_augment: Perform augmented inference.
        _descale_pred: De-scale predictions following augmented inference.
        _clip_augmented: Clip YOLO augmented inference tails.
        init_criterion: Initialize the loss criterion.

    Examples:
        Initialize a detection model
        >>> model = DetectionModel("yolo11n.yaml", ch=3, nc=80)
        >>> results = model.predict(image_tensor)
    """

    def __init__(self, cfg="yolo11n.yaml", ch=3, nc=None, verbose=True):
        """
        Initialize the YOLO detection model with the given config and parameters.

        Args:
            cfg (str | dict): Model configuration file path or dictionary.
            ch (int): Number of input channels.
            nc (int, optional): Number of classes.
            verbose (bool): Whether to display model information.
        """
        super().__init__()
        self.yaml = cfg if isinstance(cfg, dict) else yaml_model_load(cfg)  # cfg dict
        if self.yaml["backbone"][0][2] == "Silence":
            LOGGER.warning(
                "YOLOv9 `Silence` module is deprecated in favor of torch.nn.Identity. "
                "Please delete local *.pt file and re-download the latest model checkpoint."
            )
            self.yaml["backbone"][0][2] = "nn.Identity"

        # Define model
        self.yaml["channels"] = ch  # save channels
        if nc and nc != self.yaml["nc"]:
            LOGGER.info(f"Overriding model.yaml nc={self.yaml['nc']} with nc={nc}")
            self.yaml["nc"] = nc  # override YAML value
        self.model, self.save = parse_model(deepcopy(self.yaml), ch=ch, verbose=verbose)  # model, savelist
        self.names = {i: f"{i}" for i in range(self.yaml["nc"])}  # default names dict
        self.inplace = self.yaml.get("inplace", True)
        self.end2end = getattr(self.model[-1], "end2end", False)

        # Build strides
        m = self.model[-1]  # Detect()
        if isinstance(m, Detect):  # includes all Detect subclasses like Segment, Pose, OBB, YOLOEDetect, YOLOESegment
            s = 256  # 2x min stride
            m.inplace = self.inplace

            def _forward(x):
                """Perform a forward pass through the model, handling different Detect subclass types accordingly."""
                if self.end2end:
                    return self.forward(x)["one2many"]
                return self.forward(x)[0] if isinstance(m, (Segment, YOLOESegment, Pose, OBB)) else self.forward(x)

            self.model.eval()  # Avoid changing batch statistics until training begins
            m.training = True  # Setting it to True to properly return strides
            m.stride = torch.tensor([s / x.shape[-2] for x in _forward(torch.zeros(1, ch, s, s))])  # forward
            self.stride = m.stride
            self.model.train()  # Set model back to training(default) mode
            m.bias_init()  # only run once
        else:
            self.stride = torch.Tensor([32])  # default stride for i.e. RTDETR

        # Init weights, biases
        initialize_weights(self)
        if verbose:
            self.info()
            LOGGER.info("")

    def _predict_augment(self, x):
        """
        Perform augmentations on input image x and return augmented inference and train outputs.

        Args:
            x (torch.Tensor): Input image tensor.

        Returns:
            (torch.Tensor): Augmented inference output.
        """
        if getattr(self, "end2end", False) or self.__class__.__name__ != "DetectionModel":
            LOGGER.warning("Model does not support 'augment=True', reverting to single-scale prediction.")
            return self._predict_once(x)
        img_size = x.shape[-2:]  # height, width
        s = [1, 0.83, 0.67]  # scales
        f = [None, 3, None]  # flips (2-ud, 3-lr)
        y = []  # outputs
        for si, fi in zip(s, f):
            xi = scale_img(x.flip(fi) if fi else x, si, gs=int(self.stride.max()))
            yi = super().predict(xi)[0]  # forward
            yi = self._descale_pred(yi, fi, si, img_size)
            y.append(yi)
        y = self._clip_augmented(y)  # clip augmented tails
        return torch.cat(y, -1), None  # augmented inference, train

    @staticmethod
    def _descale_pred(p, flips, scale, img_size, dim=1):
        """
        De-scale predictions following augmented inference (inverse operation).

        Args:
            p (torch.Tensor): Predictions tensor.
            flips (int): Flip type (0=none, 2=ud, 3=lr).
            scale (float): Scale factor.
            img_size (tuple): Original image size (height, width).
            dim (int): Dimension to split at.

        Returns:
            (torch.Tensor): De-scaled predictions.
        """
        p[:, :4] /= scale  # de-scale
        x, y, wh, cls = p.split((1, 1, 2, p.shape[dim] - 4), dim)
        if flips == 2:
            y = img_size[0] - y  # de-flip ud
        elif flips == 3:
            x = img_size[1] - x  # de-flip lr
        return torch.cat((x, y, wh, cls), dim)

    def _clip_augmented(self, y):
        """
        Clip YOLO augmented inference tails.

        Args:
            y (List[torch.Tensor]): List of detection tensors.

        Returns:
            (List[torch.Tensor]): Clipped detection tensors.
        """
        nl = self.model[-1].nl  # number of detection layers (P3-P5)
        g = sum(4**x for x in range(nl))  # grid points
        e = 1  # exclude layer count
        i = (y[0].shape[-1] // g) * sum(4**x for x in range(e))  # indices
        y[0] = y[0][..., :-i]  # large
        i = (y[-1].shape[-1] // g) * sum(4 ** (nl - 1 - x) for x in range(e))  # indices
        y[-1] = y[-1][..., i:]  # small
        return y

    def init_criterion(self):
        """Initialize the loss criterion for the DetectionModel."""
        return E2EDetectLoss(self) if getattr(self, "end2end", False) else v8DetectionLoss(self)


class OBBModel(DetectionModel):
    """
    YOLO Oriented Bounding Box (OBB) model.

    This class extends DetectionModel to handle oriented bounding box detection tasks, providing specialized
    loss computation for rotated object detection.

    Methods:
        __init__: Initialize YOLO OBB model.
        init_criterion: Initialize the loss criterion for OBB detection.

    Examples:
        Initialize an OBB model
        >>> model = OBBModel("yolo11n-obb.yaml", ch=3, nc=80)
        >>> results = model.predict(image_tensor)
    """

    def __init__(self, cfg="yolo11n-obb.yaml", ch=3, nc=None, verbose=True):
        """
        Initialize YOLO OBB model with given config and parameters.

        Args:
            cfg (str | dict): Model configuration file path or dictionary.
            ch (int): Number of input channels.
            nc (int, optional): Number of classes.
            verbose (bool): Whether to display model information.
        """
        super().__init__(cfg=cfg, ch=ch, nc=nc, verbose=verbose)

    def init_criterion(self):
        """Initialize the loss criterion for the model."""
        return v8OBBLoss(self)


class SegmentationModel(DetectionModel):
    """
    YOLO segmentation model.

    This class extends DetectionModel to handle instance segmentation tasks, providing specialized
    loss computation for pixel-level object detection and segmentation.

    Methods:
        __init__: Initialize YOLO segmentation model.
        init_criterion: Initialize the loss criterion for segmentation.

    Examples:
        Initialize a segmentation model
        >>> model = SegmentationModel("yolo11n-seg.yaml", ch=3, nc=80)
        >>> results = model.predict(image_tensor)
    """

    def __init__(self, cfg="yolo11n-seg.yaml", ch=3, nc=None, verbose=True):
        """
        Initialize Ultralytics YOLO segmentation model with given config and parameters.

        Args:
            cfg (str | dict): Model configuration file path or dictionary.
            ch (int): Number of input channels.
            nc (int, optional): Number of classes.
            verbose (bool): Whether to display model information.
        """
        super().__init__(cfg=cfg, ch=ch, nc=nc, verbose=verbose)

    def init_criterion(self):
        """Initialize the loss criterion for the SegmentationModel."""
        return v8SegmentationLoss(self)


class PoseModel(DetectionModel):
    """
    YOLO pose model.

    This class extends DetectionModel to handle human pose estimation tasks, providing specialized
    loss computation for keypoint detection and pose estimation.

    Attributes:
        kpt_shape (tuple): Shape of keypoints data (num_keypoints, num_dimensions).

    Methods:
        __init__: Initialize YOLO pose model.
        init_criterion: Initialize the loss criterion for pose estimation.

    Examples:
        Initialize a pose model
        >>> model = PoseModel("yolo11n-pose.yaml", ch=3, nc=1, data_kpt_shape=(17, 3))
        >>> results = model.predict(image_tensor)
    """

    def __init__(self, cfg="yolo11n-pose.yaml", ch=3, nc=None, data_kpt_shape=(None, None), verbose=True):
        """
        Initialize Ultralytics YOLO Pose model.

        Args:
            cfg (str | dict): Model configuration file path or dictionary.
            ch (int): Number of input channels.
            nc (int, optional): Number of classes.
            data_kpt_shape (tuple): Shape of keypoints data.
            verbose (bool): Whether to display model information.
        """
        if not isinstance(cfg, dict):
            cfg = yaml_model_load(cfg)  # load model YAML
        if any(data_kpt_shape) and list(data_kpt_shape) != list(cfg["kpt_shape"]):
            LOGGER.info(f"Overriding model.yaml kpt_shape={cfg['kpt_shape']} with kpt_shape={data_kpt_shape}")
            cfg["kpt_shape"] = data_kpt_shape
        super().__init__(cfg=cfg, ch=ch, nc=nc, verbose=verbose)

    def init_criterion(self):
        """Initialize the loss criterion for the PoseModel."""
        return v8PoseLoss(self)


class ClassificationModel(BaseModel):
    """
    YOLO classification model.

    This class implements the YOLO classification architecture for image classification tasks,
    providing model initialization, configuration, and output reshaping capabilities.

    Attributes:
        yaml (dict): Model configuration dictionary.
        model (torch.nn.Sequential): The neural network model.
        stride (torch.Tensor): Model stride values.
        names (dict): Class names dictionary.

    Methods:
        __init__: Initialize ClassificationModel.
        _from_yaml: Set model configurations and define architecture.
        reshape_outputs: Update model to specified class count.
        init_criterion: Initialize the loss criterion.

    Examples:
        Initialize a classification model
        >>> model = ClassificationModel("yolo11n-cls.yaml", ch=3, nc=1000)
        >>> results = model.predict(image_tensor)
    """

    def __init__(self, cfg="yolo11n-cls.yaml", ch=3, nc=None, verbose=True):
        """
        Initialize ClassificationModel with YAML, channels, number of classes, verbose flag.

        Args:
            cfg (str | dict): Model configuration file path or dictionary.
            ch (int): Number of input channels.
            nc (int, optional): Number of classes.
            verbose (bool): Whether to display model information.
        """
        super().__init__()
        self._from_yaml(cfg, ch, nc, verbose)

    def _from_yaml(self, cfg, ch, nc, verbose):
        """
        Set Ultralytics YOLO model configurations and define the model architecture.

        Args:
            cfg (str | dict): Model configuration file path or dictionary.
            ch (int): Number of input channels.
            nc (int, optional): Number of classes.
            verbose (bool): Whether to display model information.
        """
        self.yaml = cfg if isinstance(cfg, dict) else yaml_model_load(cfg)  # cfg dict

        # Define model
        ch = self.yaml["channels"] = self.yaml.get("channels", ch)  # input channels
        if nc and nc != self.yaml["nc"]:
            LOGGER.info(f"Overriding model.yaml nc={self.yaml['nc']} with nc={nc}")
            self.yaml["nc"] = nc  # override YAML value
        elif not nc and not self.yaml.get("nc", None):
            raise ValueError("nc not specified. Must specify nc in model.yaml or function arguments.")
        self.model, self.save = parse_model(deepcopy(self.yaml), ch=ch, verbose=verbose)  # model, savelist
        self.stride = torch.Tensor([1])  # no stride constraints
        self.names = {i: f"{i}" for i in range(self.yaml["nc"])}  # default names dict
        self.info()

    @staticmethod
    def reshape_outputs(model, nc):
        """
        Update a TorchVision classification model to class count 'n' if required.

        Args:
            model (torch.nn.Module): Model to update.
            nc (int): New number of classes.
        """
        name, m = list((model.model if hasattr(model, "model") else model).named_children())[-1]  # last module
        if isinstance(m, Classify):  # YOLO Classify() head
            if m.linear.out_features != nc:
                m.linear = torch.nn.Linear(m.linear.in_features, nc)
        elif isinstance(m, torch.nn.Linear):  # ResNet, EfficientNet
            if m.out_features != nc:
                setattr(model, name, torch.nn.Linear(m.in_features, nc))
        elif isinstance(m, torch.nn.Sequential):
            types = [type(x) for x in m]
            if torch.nn.Linear in types:
                i = len(types) - 1 - types[::-1].index(torch.nn.Linear)  # last torch.nn.Linear index
                if m[i].out_features != nc:
                    m[i] = torch.nn.Linear(m[i].in_features, nc)
            elif torch.nn.Conv2d in types:
                i = len(types) - 1 - types[::-1].index(torch.nn.Conv2d)  # last torch.nn.Conv2d index
                if m[i].out_channels != nc:
                    m[i] = torch.nn.Conv2d(
                        m[i].in_channels, nc, m[i].kernel_size, m[i].stride, bias=m[i].bias is not None
                    )

    def init_criterion(self):
        """Initialize the loss criterion for the ClassificationModel."""
        return v8ClassificationLoss()


class RTDETRDetectionModel(DetectionModel):
    """
    RTDETR (Real-time DEtection and Tracking using Transformers) Detection Model class.

    This class is responsible for constructing the RTDETR architecture, defining loss functions, and facilitating both
    the training and inference processes. RTDETR is an object detection and tracking model that extends from the
    DetectionModel base class.

    Attributes:
        nc (int): Number of classes for detection.
        criterion (RTDETRDetectionLoss): Loss function for training.

    Methods:
        __init__: Initialize the RTDETRDetectionModel.
        init_criterion: Initialize the loss criterion.
        loss: Compute loss for training.
        predict: Perform forward pass through the model.

    Examples:
        Initialize an RTDETR model
        >>> model = RTDETRDetectionModel("rtdetr-l.yaml", ch=3, nc=80)
        >>> results = model.predict(image_tensor)
    """

    def __init__(self, cfg="rtdetr-l.yaml", ch=3, nc=None, verbose=True):
        """
        Initialize the RTDETRDetectionModel.

        Args:
            cfg (str | dict): Configuration file name or path.
            ch (int): Number of input channels.
            nc (int, optional): Number of classes.
            verbose (bool): Print additional information during initialization.
        """
        super().__init__(cfg=cfg, ch=ch, nc=nc, verbose=verbose)

    def init_criterion(self):
        """Initialize the loss criterion for the RTDETRDetectionModel."""
        from ultralytics.models.utils.loss import RTDETRDetectionLoss

        return RTDETRDetectionLoss(nc=self.nc, use_vfl=True)

    def loss(self, batch, preds=None):
        """
        Compute the loss for the given batch of data.

        Args:
            batch (dict): Dictionary containing image and label data.
            preds (torch.Tensor, optional): Precomputed model predictions.

        Returns:
            loss_sum (torch.Tensor): Total loss value.
            loss_items (torch.Tensor): Main three losses in a tensor.
        """
        if not hasattr(self, "criterion"):
            self.criterion = self.init_criterion()

        img = batch["img"]
        # NOTE: preprocess gt_bbox and gt_labels to list.
        bs = len(img)
        batch_idx = batch["batch_idx"]
        gt_groups = [(batch_idx == i).sum().item() for i in range(bs)]
        targets = {
            "cls": batch["cls"].to(img.device, dtype=torch.long).view(-1),
            "bboxes": batch["bboxes"].to(device=img.device),
            "batch_idx": batch_idx.to(img.device, dtype=torch.long).view(-1),
            "gt_groups": gt_groups,
        }

        preds = self.predict(img, batch=targets) if preds is None else preds
        dec_bboxes, dec_scores, enc_bboxes, enc_scores, dn_meta = preds if self.training else preds[1]
        if dn_meta is None:
            dn_bboxes, dn_scores = None, None
        else:
            dn_bboxes, dec_bboxes = torch.split(dec_bboxes, dn_meta["dn_num_split"], dim=2)
            dn_scores, dec_scores = torch.split(dec_scores, dn_meta["dn_num_split"], dim=2)

        dec_bboxes = torch.cat([enc_bboxes.unsqueeze(0), dec_bboxes])  # (7, bs, 300, 4)
        dec_scores = torch.cat([enc_scores.unsqueeze(0), dec_scores])

        loss = self.criterion(
            (dec_bboxes, dec_scores), targets, dn_bboxes=dn_bboxes, dn_scores=dn_scores, dn_meta=dn_meta
        )
        # NOTE: There are like 12 losses in RTDETR, backward with all losses but only show the main three losses.
        return sum(loss.values()), torch.as_tensor(
            [loss[k].detach() for k in ["loss_giou", "loss_class", "loss_bbox"]], device=img.device
        )

    def predict(self, x, profile=False, visualize=False, batch=None, augment=False, embed=None):
        """
        Perform a forward pass through the model.

        Args:
            x (torch.Tensor): The input tensor.
            profile (bool): If True, profile the computation time for each layer.
            visualize (bool): If True, save feature maps for visualization.
            batch (dict, optional): Ground truth data for evaluation.
            augment (bool): If True, perform data augmentation during inference.
            embed (list, optional): A list of feature vectors/embeddings to return.

        Returns:
            (torch.Tensor): Model's output tensor.
        """
        y, dt, embeddings = [], [], []  # outputs
        embed = frozenset(embed) if embed is not None else {-1}
        max_idx = max(embed)
        for m in self.model[:-1]:  # except the head part
            if m.f != -1:  # if not from previous layer
                x = y[m.f] if isinstance(m.f, int) else [x if j == -1 else y[j] for j in m.f]  # from earlier layers
            if profile:
                self._profile_one_layer(m, x, dt)
            x = m(x)  # run
            y.append(x if m.i in self.save else None)  # save output
            if visualize:
                feature_visualization(x, m.type, m.i, save_dir=visualize)
            if m.i in embed:
                embeddings.append(torch.nn.functional.adaptive_avg_pool2d(x, (1, 1)).squeeze(-1).squeeze(-1))  # flatten
                if m.i == max_idx:
                    return torch.unbind(torch.cat(embeddings, 1), dim=0)
        head = self.model[-1]
        x = head([y[j] for j in head.f], batch)  # head inference
        return x


class WorldModel(DetectionModel):
    """
    YOLOv8 World Model.

    This class implements the YOLOv8 World model for open-vocabulary object detection, supporting text-based
    class specification and CLIP model integration for zero-shot detection capabilities.

    Attributes:
        txt_feats (torch.Tensor): Text feature embeddings for classes.
        clip_model (torch.nn.Module): CLIP model for text encoding.

    Methods:
        __init__: Initialize YOLOv8 world model.
        set_classes: Set classes for offline inference.
        get_text_pe: Get text positional embeddings.
        predict: Perform forward pass with text features.
        loss: Compute loss with text features.

    Examples:
        Initialize a world model
        >>> model = WorldModel("yolov8s-world.yaml", ch=3, nc=80)
        >>> model.set_classes(["person", "car", "bicycle"])
        >>> results = model.predict(image_tensor)
    """

    def __init__(self, cfg="yolov8s-world.yaml", ch=3, nc=None, verbose=True):
        """
        Initialize YOLOv8 world model with given config and parameters.

        Args:
            cfg (str | dict): Model configuration file path or dictionary.
            ch (int): Number of input channels.
            nc (int, optional): Number of classes.
            verbose (bool): Whether to display model information.
        """
        self.txt_feats = torch.randn(1, nc or 80, 512)  # features placeholder
        self.clip_model = None  # CLIP model placeholder
        super().__init__(cfg=cfg, ch=ch, nc=nc, verbose=verbose)

    def set_classes(self, text, batch=80, cache_clip_model=True):
        """
        Set classes in advance so that model could do offline-inference without clip model.

        Args:
            text (List[str]): List of class names.
            batch (int): Batch size for processing text tokens.
            cache_clip_model (bool): Whether to cache the CLIP model.
        """
        self.txt_feats = self.get_text_pe(text, batch=batch, cache_clip_model=cache_clip_model)
        self.model[-1].nc = len(text)

    def get_text_pe(self, text, batch=80, cache_clip_model=True):
        """
        Set classes in advance so that model could do offline-inference without clip model.

        Args:
            text (List[str]): List of class names.
            batch (int): Batch size for processing text tokens.
            cache_clip_model (bool): Whether to cache the CLIP model.

        Returns:
            (torch.Tensor): Text positional embeddings.
        """
        from ultralytics.nn.text_model import build_text_model

        device = next(self.model.parameters()).device
        if not getattr(self, "clip_model", None) and cache_clip_model:
            # For backwards compatibility of models lacking clip_model attribute
            self.clip_model = build_text_model("clip:ViT-B/32", device=device)
        model = self.clip_model if cache_clip_model else build_text_model("clip:ViT-B/32", device=device)
        text_token = model.tokenize(text)
        txt_feats = [model.encode_text(token).detach() for token in text_token.split(batch)]
        txt_feats = txt_feats[0] if len(txt_feats) == 1 else torch.cat(txt_feats, dim=0)
        return txt_feats.reshape(-1, len(text), txt_feats.shape[-1])

    def predict(self, x, profile=False, visualize=False, txt_feats=None, augment=False, embed=None):
        """
        Perform a forward pass through the model.

        Args:
            x (torch.Tensor): The input tensor.
            profile (bool): If True, profile the computation time for each layer.
            visualize (bool): If True, save feature maps for visualization.
            txt_feats (torch.Tensor, optional): The text features, use it if it's given.
            augment (bool): If True, perform data augmentation during inference.
            embed (list, optional): A list of feature vectors/embeddings to return.

        Returns:
            (torch.Tensor): Model's output tensor.
        """
        txt_feats = (self.txt_feats if txt_feats is None else txt_feats).to(device=x.device, dtype=x.dtype)
        if len(txt_feats) != len(x) or self.model[-1].export:
            txt_feats = txt_feats.expand(x.shape[0], -1, -1)
        ori_txt_feats = txt_feats.clone()
        y, dt, embeddings = [], [], []  # outputs
        embed = frozenset(embed) if embed is not None else {-1}
        max_idx = max(embed)
        for m in self.model:  # except the head part
            if m.f != -1:  # if not from previous layer
                x = y[m.f] if isinstance(m.f, int) else [x if j == -1 else y[j] for j in m.f]  # from earlier layers
            if profile:
                self._profile_one_layer(m, x, dt)
            if isinstance(m, C2fAttn):
                x = m(x, txt_feats)
            elif isinstance(m, WorldDetect):
                x = m(x, ori_txt_feats)
            elif isinstance(m, ImagePoolingAttn):
                txt_feats = m(x, txt_feats)
            else:
                x = m(x)  # run

            y.append(x if m.i in self.save else None)  # save output
            if visualize:
                feature_visualization(x, m.type, m.i, save_dir=visualize)
            if m.i in embed:
                embeddings.append(torch.nn.functional.adaptive_avg_pool2d(x, (1, 1)).squeeze(-1).squeeze(-1))  # flatten
                if m.i == max_idx:
                    return torch.unbind(torch.cat(embeddings, 1), dim=0)
        return x

    def loss(self, batch, preds=None):
        """
        Compute loss.

        Args:
            batch (dict): Batch to compute loss on.
            preds (torch.Tensor | List[torch.Tensor], optional): Predictions.
        """
        if not hasattr(self, "criterion"):
            self.criterion = self.init_criterion()

        if preds is None:
            preds = self.forward(batch["img"], txt_feats=batch["txt_feats"])
        return self.criterion(preds, batch)


class YOLOEModel(DetectionModel):
    """
    YOLOE detection model.

    This class implements the YOLOE architecture for efficient object detection with text and visual prompts,
    supporting both prompt-based and prompt-free inference modes.

    Attributes:
        pe (torch.Tensor): Prompt embeddings for classes.
        clip_model (torch.nn.Module): CLIP model for text encoding.

    Methods:
        __init__: Initialize YOLOE model.
        get_text_pe: Get text positional embeddings.
        get_visual_pe: Get visual embeddings.
        set_vocab: Set vocabulary for prompt-free model.
        get_vocab: Get fused vocabulary layer.
        set_classes: Set classes for offline inference.
        get_cls_pe: Get class positional embeddings.
        predict: Perform forward pass with prompts.
        loss: Compute loss with prompts.

    Examples:
        Initialize a YOLOE model
        >>> model = YOLOEModel("yoloe-v8s.yaml", ch=3, nc=80)
        >>> results = model.predict(image_tensor, tpe=text_embeddings)
    """

    def __init__(self, cfg="yoloe-v8s.yaml", ch=3, nc=None, verbose=True):
        """
        Initialize YOLOE model with given config and parameters.

        Args:
            cfg (str | dict): Model configuration file path or dictionary.
            ch (int): Number of input channels.
            nc (int, optional): Number of classes.
            verbose (bool): Whether to display model information.
        """
        super().__init__(cfg=cfg, ch=ch, nc=nc, verbose=verbose)

    @smart_inference_mode()
    def get_text_pe(self, text, batch=80, cache_clip_model=False, without_reprta=False):
        """
        Set classes in advance so that model could do offline-inference without clip model.

        Args:
            text (List[str]): List of class names.
            batch (int): Batch size for processing text tokens.
            cache_clip_model (bool): Whether to cache the CLIP model.
            without_reprta (bool): Whether to return text embeddings cooperated with reprta module.

        Returns:
            (torch.Tensor): Text positional embeddings.
        """
        from ultralytics.nn.text_model import build_text_model

        device = next(self.model.parameters()).device
        if not getattr(self, "clip_model", None) and cache_clip_model:
            # For backwards compatibility of models lacking clip_model attribute
            self.clip_model = build_text_model("mobileclip:blt", device=device)

        model = self.clip_model if cache_clip_model else build_text_model("mobileclip:blt", device=device)
        text_token = model.tokenize(text)
        txt_feats = [model.encode_text(token).detach() for token in text_token.split(batch)]
        txt_feats = txt_feats[0] if len(txt_feats) == 1 else torch.cat(txt_feats, dim=0)
        txt_feats = txt_feats.reshape(-1, len(text), txt_feats.shape[-1])
        if without_reprta:
            return txt_feats

        assert not self.training
        head = self.model[-1]
        assert isinstance(head, YOLOEDetect)
        return head.get_tpe(txt_feats)  # run auxiliary text head

    @smart_inference_mode()
    def get_visual_pe(self, img, visual):
        """
        Get visual embeddings.

        Args:
            img (torch.Tensor): Input image tensor.
            visual (torch.Tensor): Visual features.

        Returns:
            (torch.Tensor): Visual positional embeddings.
        """
        return self(img, vpe=visual, return_vpe=True)

    def set_vocab(self, vocab, names):
        """
        Set vocabulary for the prompt-free model.

        Args:
            vocab (nn.ModuleList): List of vocabulary items.
            names (List[str]): List of class names.
        """
        assert not self.training
        head = self.model[-1]
        assert isinstance(head, YOLOEDetect)

        # Cache anchors for head
        device = next(self.parameters()).device
        self(torch.empty(1, 3, self.args["imgsz"], self.args["imgsz"]).to(device))  # warmup

        # re-parameterization for prompt-free model
        self.model[-1].lrpc = nn.ModuleList(
            LRPCHead(cls, pf[-1], loc[-1], enabled=i != 2)
            for i, (cls, pf, loc) in enumerate(zip(vocab, head.cv3, head.cv2))
        )
        for loc_head, cls_head in zip(head.cv2, head.cv3):
            assert isinstance(loc_head, nn.Sequential)
            assert isinstance(cls_head, nn.Sequential)
            del loc_head[-1]
            del cls_head[-1]
        self.model[-1].nc = len(names)
        self.names = check_class_names(names)

    def get_vocab(self, names):
        """
        Get fused vocabulary layer from the model.

        Args:
            names (list): List of class names.

        Returns:
            (nn.ModuleList): List of vocabulary modules.
        """
        assert not self.training
        head = self.model[-1]
        assert isinstance(head, YOLOEDetect)
        assert not head.is_fused

        tpe = self.get_text_pe(names)
        self.set_classes(names, tpe)
        device = next(self.model.parameters()).device
        head.fuse(self.pe.to(device))  # fuse prompt embeddings to classify head

        vocab = nn.ModuleList()
        for cls_head in head.cv3:
            assert isinstance(cls_head, nn.Sequential)
            vocab.append(cls_head[-1])
        return vocab

    def set_classes(self, names, embeddings):
        """
        Set classes in advance so that model could do offline-inference without clip model.

        Args:
            names (List[str]): List of class names.
            embeddings (torch.Tensor): Embeddings tensor.
        """
        assert not hasattr(self.model[-1], "lrpc"), (
            "Prompt-free model does not support setting classes. Please try with Text/Visual prompt models."
        )
        assert embeddings.ndim == 3
        self.pe = embeddings
        self.model[-1].nc = len(names)
        self.names = check_class_names(names)

    def get_cls_pe(self, tpe, vpe):
        """
        Get class positional embeddings.

        Args:
            tpe (torch.Tensor, optional): Text positional embeddings.
            vpe (torch.Tensor, optional): Visual positional embeddings.

        Returns:
            (torch.Tensor): Class positional embeddings.
        """
        all_pe = []
        if tpe is not None:
            assert tpe.ndim == 3
            all_pe.append(tpe)
        if vpe is not None:
            assert vpe.ndim == 3
            all_pe.append(vpe)
        if not all_pe:
            all_pe.append(getattr(self, "pe", torch.zeros(1, 80, 512)))
        return torch.cat(all_pe, dim=1)

    def predict(
        self, x, profile=False, visualize=False, tpe=None, augment=False, embed=None, vpe=None, return_vpe=False
    ):
        """
        Perform a forward pass through the model.

        Args:
            x (torch.Tensor): The input tensor.
            profile (bool): If True, profile the computation time for each layer.
            visualize (bool): If True, save feature maps for visualization.
            tpe (torch.Tensor, optional): Text positional embeddings.
            augment (bool): If True, perform data augmentation during inference.
            embed (list, optional): A list of feature vectors/embeddings to return.
            vpe (torch.Tensor, optional): Visual positional embeddings.
            return_vpe (bool): If True, return visual positional embeddings.

        Returns:
            (torch.Tensor): Model's output tensor.
        """
        y, dt, embeddings = [], [], []  # outputs
        b = x.shape[0]
        embed = frozenset(embed) if embed is not None else {-1}
        max_idx = max(embed)
        for m in self.model:  # except the head part
            if m.f != -1:  # if not from previous layer
                x = y[m.f] if isinstance(m.f, int) else [x if j == -1 else y[j] for j in m.f]  # from earlier layers
            if profile:
                self._profile_one_layer(m, x, dt)
            if isinstance(m, YOLOEDetect):
                vpe = m.get_vpe(x, vpe) if vpe is not None else None
                if return_vpe:
                    assert vpe is not None
                    assert not self.training
                    return vpe
                cls_pe = self.get_cls_pe(m.get_tpe(tpe), vpe).to(device=x[0].device, dtype=x[0].dtype)
                if cls_pe.shape[0] != b or m.export:
                    cls_pe = cls_pe.expand(b, -1, -1)
                x = m(x, cls_pe)
            else:
                x = m(x)  # run

            y.append(x if m.i in self.save else None)  # save output
            if visualize:
                feature_visualization(x, m.type, m.i, save_dir=visualize)
            if m.i in embed:
                embeddings.append(torch.nn.functional.adaptive_avg_pool2d(x, (1, 1)).squeeze(-1).squeeze(-1))  # flatten
                if m.i == max_idx:
                    return torch.unbind(torch.cat(embeddings, 1), dim=0)
        return x

    def loss(self, batch, preds=None):
        """
        Compute loss.

        Args:
            batch (dict): Batch to compute loss on.
            preds (torch.Tensor | List[torch.Tensor], optional): Predictions.
        """
        if not hasattr(self, "criterion"):
            from ultralytics.utils.loss import TVPDetectLoss

            visual_prompt = batch.get("visuals", None) is not None  # TODO
            self.criterion = TVPDetectLoss(self) if visual_prompt else self.init_criterion()

        if preds is None:
            preds = self.forward(batch["img"], tpe=batch.get("txt_feats", None), vpe=batch.get("visuals", None))
        return self.criterion(preds, batch)


class YOLOESegModel(YOLOEModel, SegmentationModel):
    """
    YOLOE segmentation model.

    This class extends YOLOEModel to handle instance segmentation tasks with text and visual prompts,
    providing specialized loss computation for pixel-level object detection and segmentation.

    Methods:
        __init__: Initialize YOLOE segmentation model.
        loss: Compute loss with prompts for segmentation.

    Examples:
        Initialize a YOLOE segmentation model
        >>> model = YOLOESegModel("yoloe-v8s-seg.yaml", ch=3, nc=80)
        >>> results = model.predict(image_tensor, tpe=text_embeddings)
    """

    def __init__(self, cfg="yoloe-v8s-seg.yaml", ch=3, nc=None, verbose=True):
        """
        Initialize YOLOE segmentation model with given config and parameters.

        Args:
            cfg (str | dict): Model configuration file path or dictionary.
            ch (int): Number of input channels.
            nc (int, optional): Number of classes.
            verbose (bool): Whether to display model information.
        """
        super().__init__(cfg=cfg, ch=ch, nc=nc, verbose=verbose)

    def loss(self, batch, preds=None):
        """
        Compute loss.

        Args:
            batch (dict): Batch to compute loss on.
            preds (torch.Tensor | List[torch.Tensor], optional): Predictions.
        """
        if not hasattr(self, "criterion"):
            from ultralytics.utils.loss import TVPSegmentLoss

            visual_prompt = batch.get("visuals", None) is not None  # TODO
            self.criterion = TVPSegmentLoss(self) if visual_prompt else self.init_criterion()

        if preds is None:
            preds = self.forward(batch["img"], tpe=batch.get("txt_feats", None), vpe=batch.get("visuals", None))
        return self.criterion(preds, batch)


class Ensemble(torch.nn.ModuleList):
    """
    Ensemble of models.

    This class allows combining multiple YOLO models into an ensemble for improved performance through
    model averaging or other ensemble techniques.

    Methods:
        __init__: Initialize an ensemble of models.
        forward: Generate predictions from all models in the ensemble.

    Examples:
        Create an ensemble of models
        >>> ensemble = Ensemble()
        >>> ensemble.append(model1)
        >>> ensemble.append(model2)
        >>> results = ensemble(image_tensor)
    """

    def __init__(self):
        """Initialize an ensemble of models."""
        super().__init__()

    def forward(self, x, augment=False, profile=False, visualize=False):
        """
        Generate the YOLO network's final layer.

        Args:
            x (torch.Tensor): Input tensor.
            augment (bool): Whether to augment the input.
            profile (bool): Whether to profile the model.
            visualize (bool): Whether to visualize the features.

        Returns:
            y (torch.Tensor): Concatenated predictions from all models.
            train_out (None): Always None for ensemble inference.
        """
        y = [module(x, augment, profile, visualize)[0] for module in self]
        # y = torch.stack(y).max(0)[0]  # max ensemble
        # y = torch.stack(y).mean(0)  # mean ensemble
        y = torch.cat(y, 2)  # nms ensemble, y shape(B, HW, C)
        return y, None  # inference, train output


# Functions ------------------------------------------------------------------------------------------------------------


@contextlib.contextmanager
def temporary_modules(modules=None, attributes=None):
    """
    Context manager for temporarily adding or modifying modules in Python's module cache (`sys.modules`).

    This function can be used to change the module paths during runtime. It's useful when refactoring code,
    where you've moved a module from one location to another, but you still want to support the old import
    paths for backwards compatibility.

    Args:
        modules (dict, optional): A dictionary mapping old module paths to new module paths.
        attributes (dict, optional): A dictionary mapping old module attributes to new module attributes.

    Examples:
        >>> with temporary_modules({"old.module": "new.module"}, {"old.module.attribute": "new.module.attribute"}):
        >>> import old.module  # this will now import new.module
        >>> from old.module import attribute  # this will now import new.module.attribute

    Note:
        The changes are only in effect inside the context manager and are undone once the context manager exits.
        Be aware that directly manipulating `sys.modules` can lead to unpredictable results, especially in larger
        applications or libraries. Use this function with caution.
    """
    if modules is None:
        modules = {}
    if attributes is None:
        attributes = {}
    import sys
    from importlib import import_module

    try:
        # Set attributes in sys.modules under their old name
        for old, new in attributes.items():
            old_module, old_attr = old.rsplit(".", 1)
            new_module, new_attr = new.rsplit(".", 1)
            setattr(import_module(old_module), old_attr, getattr(import_module(new_module), new_attr))

        # Set modules in sys.modules under their old name
        for old, new in modules.items():
            sys.modules[old] = import_module(new)

        yield
    finally:
        # Remove the temporary module paths
        for old in modules:
            if old in sys.modules:
                del sys.modules[old]


class SafeClass:
    """A placeholder class to replace unknown classes during unpickling."""

    def __init__(self, *args, **kwargs):
        """Initialize SafeClass instance, ignoring all arguments."""
        pass

    def __call__(self, *args, **kwargs):
        """Run SafeClass instance, ignoring all arguments."""
        pass


class SafeUnpickler(pickle.Unpickler):
    """Custom Unpickler that replaces unknown classes with SafeClass."""

    def find_class(self, module, name):
        """
        Attempt to find a class, returning SafeClass if not among safe modules.

        Args:
            module (str): Module name.
            name (str): Class name.

        Returns:
            (type): Found class or SafeClass.
        """
        safe_modules = (
            "torch",
            "collections",
            "collections.abc",
            "builtins",
            "math",
            "numpy",
            # Add other modules considered safe
        )
        if module in safe_modules:
            return super().find_class(module, name)
        else:
            return SafeClass


def torch_safe_load(weight, safe_only=False):
    """
    Attempt to load a PyTorch model with the torch.load() function. If a ModuleNotFoundError is raised, it catches the
    error, logs a warning message, and attempts to install the missing module via the check_requirements() function.
    After installation, the function again attempts to load the model using torch.load().

    Args:
        weight (str): The file path of the PyTorch model.
        safe_only (bool): If True, replace unknown classes with SafeClass during loading.

    Returns:
        ckpt (dict): The loaded model checkpoint.
        file (str): The loaded filename.

    Examples:
        >>> from ultralytics.nn.tasks import torch_safe_load
        >>> ckpt, file = torch_safe_load("path/to/best.pt", safe_only=True)
    """
    from ultralytics.utils.downloads import attempt_download_asset

    check_suffix(file=weight, suffix=".pt")
    file = attempt_download_asset(weight)  # search online if missing locally
    try:
        with temporary_modules(
            modules={
                "ultralytics.yolo.utils": "ultralytics.utils",
                "ultralytics.yolo.v8": "ultralytics.models.yolo",
                "ultralytics.yolo.data": "ultralytics.data",
            },
            attributes={
                "ultralytics.nn.modules.block.Silence": "torch.nn.Identity",  # YOLOv9e
                "ultralytics.nn.tasks.YOLOv10DetectionModel": "ultralytics.nn.tasks.DetectionModel",  # YOLOv10
                "ultralytics.utils.loss.v10DetectLoss": "ultralytics.utils.loss.E2EDetectLoss",  # YOLOv10
            },
        ):
            if safe_only:
                # Load via custom pickle module
                safe_pickle = types.ModuleType("safe_pickle")
                safe_pickle.Unpickler = SafeUnpickler
                safe_pickle.load = lambda file_obj: SafeUnpickler(file_obj).load()
                with open(file, "rb") as f:
                    ckpt = torch_load(f, pickle_module=safe_pickle)
            else:
                ckpt = torch_load(file, map_location="cpu")

    except ModuleNotFoundError as e:  # e.name is missing module name
        if e.name == "models":
            raise TypeError(
                emojis(
                    f"ERROR ❌️ {weight} appears to be an Ultralytics YOLOv5 model originally trained "
                    f"with https://github.com/ultralytics/yolov5.\nThis model is NOT forwards compatible with "
                    f"YOLOv8 at https://github.com/ultralytics/ultralytics."
                    f"\nRecommend fixes are to train a new model using the latest 'ultralytics' package or to "
                    f"run a command with an official Ultralytics model, i.e. 'yolo predict model=yolo11n.pt'"
                )
            ) from e
        elif e.name == "numpy._core":
            raise ModuleNotFoundError(
                emojis(
                    f"ERROR ❌️ {weight} requires numpy>=1.26.1, however numpy=={__import__('numpy').__version__} is installed."
                )
            ) from e
        LOGGER.warning(
            f"{weight} appears to require '{e.name}', which is not in Ultralytics requirements."
            f"\nAutoInstall will run now for '{e.name}' but this feature will be removed in the future."
            f"\nRecommend fixes are to train a new model using the latest 'ultralytics' package or to "
            f"run a command with an official Ultralytics model, i.e. 'yolo predict model=yolo11n.pt'"
        )
        check_requirements(e.name)  # install missing module
        ckpt = torch_load(file, map_location="cpu")

    if not isinstance(ckpt, dict):
        # File is likely a YOLO instance saved with i.e. torch.save(model, "saved_model.pt")
        LOGGER.warning(
            f"The file '{weight}' appears to be improperly saved or formatted. "
            f"For optimal results, use model.save('filename.pt') to correctly save YOLO models."
        )
        ckpt = {"model": ckpt.model}

    return ckpt, file


def attempt_load_weights(weights, device=None, inplace=True, fuse=False):
    """
    Load an ensemble of models weights=[a,b,c] or a single model weights=[a] or weights=a.

    Args:
        weights (str | List[str]): Model weights path(s).
        device (torch.device, optional): Device to load model to.
        inplace (bool): Whether to do inplace operations.
        fuse (bool): Whether to fuse model.

    Returns:
        (torch.nn.Module): Loaded model.
    """
    ensemble = Ensemble()
    for w in weights if isinstance(weights, list) else [weights]:
        ckpt, w = torch_safe_load(w)  # load ckpt
        args = {**DEFAULT_CFG_DICT, **ckpt["train_args"]} if "train_args" in ckpt else None  # combined args
        model = (ckpt.get("ema") or ckpt["model"]).to(device).float()  # FP32 model

        # Model compatibility updates
        model.args = args  # attach args to model
        model.pt_path = w  # attach *.pt file path to model
        model.task = getattr(model, "task", guess_model_task(model))
        if not hasattr(model, "stride"):
            model.stride = torch.tensor([32.0])

        # Append
        ensemble.append(model.fuse().eval() if fuse and hasattr(model, "fuse") else model.eval())  # model in eval mode

    # Module updates
    for m in ensemble.modules():
        if hasattr(m, "inplace"):
            m.inplace = inplace
        elif isinstance(m, torch.nn.Upsample) and not hasattr(m, "recompute_scale_factor"):
            m.recompute_scale_factor = None  # torch 1.11.0 compatibility

    # Return model
    if len(ensemble) == 1:
        return ensemble[-1]

    # Return ensemble
    LOGGER.info(f"Ensemble created with {weights}\n")
    for k in "names", "nc", "yaml":
        setattr(ensemble, k, getattr(ensemble[0], k))
    ensemble.stride = ensemble[int(torch.argmax(torch.tensor([m.stride.max() for m in ensemble])))].stride
    assert all(ensemble[0].nc == m.nc for m in ensemble), f"Models differ in class counts {[m.nc for m in ensemble]}"
    return ensemble


def attempt_load_one_weight(weight, device=None, inplace=True, fuse=False):
    """
    Load a single model weights.

    Args:
        weight (str): Model weight path.
        device (torch.device, optional): Device to load model to.
        inplace (bool): Whether to do inplace operations.
        fuse (bool): Whether to fuse model.

    Returns:
        model (torch.nn.Module): Loaded model.
        ckpt (dict): Model checkpoint dictionary.
    """
    ckpt, weight = torch_safe_load(weight)  # load ckpt
    args = {**DEFAULT_CFG_DICT, **(ckpt.get("train_args", {}))}  # combine model and default args, preferring model args
    model = (ckpt.get("ema") or ckpt["model"]).to(device).float()  # FP32 model

    # Model compatibility updates
    model.args = {k: v for k, v in args.items() if k in DEFAULT_CFG_KEYS}  # attach args to model
    model.pt_path = weight  # attach *.pt file path to model
    model.task = getattr(model, "task", guess_model_task(model))
    if not hasattr(model, "stride"):
        model.stride = torch.tensor([32.0])

    model = model.fuse().eval() if fuse and hasattr(model, "fuse") else model.eval()  # model in eval mode

    # Module updates
    for m in model.modules():
        if hasattr(m, "inplace"):
            m.inplace = inplace
        elif isinstance(m, torch.nn.Upsample) and not hasattr(m, "recompute_scale_factor"):
            m.recompute_scale_factor = None  # torch 1.11.0 compatibility

    # Return model and ckpt
    return model, ckpt


def parse_model(d, ch, verbose=True):
    """
    Parse a YOLO model.yaml dictionary into a PyTorch model.

    Args:
        d (dict): Model dictionary.
        ch (int): Input channels.
        verbose (bool): Whether to print model details.

    Returns:
        model (torch.nn.Sequential): PyTorch model.
        save (list): Sorted list of output layers.
    """
    import ast

    # Args
    legacy = True  # backward compatibility for v3/v5/v8/v9 models
    max_channels = float("inf")
    nc, act, scales = (d.get(x) for x in ("nc", "activation", "scales"))
    depth, width, kpt_shape = (d.get(x, 1.0) for x in ("depth_multiple", "width_multiple", "kpt_shape"))
    if scales:
        scale = d.get("scale")
        if not scale:
            scale = tuple(scales.keys())[0]
            LOGGER.warning(f"no model scale passed. Assuming scale='{scale}'.")
        depth, width, max_channels = scales[scale]

    if act:
        Conv.default_act = eval(act)  # redefine default activation, i.e. Conv.default_act = torch.nn.SiLU()
        if verbose:
            LOGGER.info(f"{colorstr('activation:')} {act}")  # print

    if verbose:
        LOGGER.info(f"\n{'':>3}{'from':>20}{'n':>3}{'params':>10}  {'module':<45}{'arguments':<30}")
    ch = [ch]
    layers, save, c2 = [], [], ch[-1]  # layers, savelist, ch out
    base_modules = frozenset(
        {
            Classify,
            Conv,
            ConvTranspose,
            GhostConv,
            Bottleneck,
            GhostBottleneck,
            SPP,
            SPPF,
            C2fPSA,
            C2PSA,
            DWConv,
            Focus,
            BottleneckCSP,
            C1,
            C2,
            C2f,
            C3k2,
            RepNCSPELAN4,
            ELAN1,
            ADown,
            AConv,
            SPPELAN,
            C2fAttn,
            C3,
            C3TR,
            C3Ghost,
            torch.nn.ConvTranspose2d,
            DWConvTranspose2d,
            C3x,
            RepC3,
            PSA,
            SCDown,
            C2fCIB,
            A2C2f,
        }
    )
    repeat_modules = frozenset(  # modules with 'repeat' arguments
        {
            BottleneckCSP,
            C1,
            C2,
            C2f,
            C3k2,
            C2fAttn,
            C3,
            C3TR,
            C3Ghost,
            C3x,
            RepC3,
            C2fPSA,
            C2fCIB,
            C2PSA,
            A2C2f,
        }
    )
    for i, (f, n, m, args) in enumerate(d["backbone"] + d["head"]):  # from, number, module, args
        m = (
            getattr(torch.nn, m[3:])
            if "nn." in m
            else getattr(__import__("torchvision").ops, m[16:])
            if "torchvision.ops." in m
            else globals()[m]
        )  # get module
        for j, a in enumerate(args):
            if isinstance(a, str):
                with contextlib.suppress(ValueError):
                    args[j] = locals()[a] if a in locals() else ast.literal_eval(a)
        n = n_ = max(round(n * depth), 1) if n > 1 else n  # depth gain
        if m in base_modules:
            c1, c2 = ch[f], args[0]
            if c2 != nc:  # if c2 not equal to number of classes (i.e. for Classify() output)
                c2 = make_divisible(min(c2, max_channels) * width, 8)
            if m is C2fAttn:  # set 1) embed channels and 2) num heads
                args[1] = make_divisible(min(args[1], max_channels // 2) * width, 8)
                args[2] = int(max(round(min(args[2], max_channels // 2 // 32)) * width, 1) if args[2] > 1 else args[2])

            args = [c1, c2, *args[1:]]
            if m in repeat_modules:
                args.insert(2, n)  # number of repeats
                n = 1
            if m is C3k2:  # for M/L/X sizes
                legacy = False
                if scale in "mlx":
                    args[3] = True
            if m is A2C2f:
                legacy = False
                if scale in "lx":  # for L/X sizes
                    args.extend((True, 1.2))
            if m is C2fCIB:
                legacy = False
        elif m is AIFI:
            args = [ch[f], *args]
        elif m in frozenset({HGStem, HGBlock}):
            c1, cm, c2 = ch[f], args[0], args[1]
            args = [c1, cm, c2, *args[2:]]
            if m is HGBlock:
                args.insert(4, n)  # number of repeats
                n = 1
        elif m is ResNetLayer:
            c2 = args[1] if args[3] else args[1] * 4
        elif m is torch.nn.BatchNorm2d:
            args = [ch[f]]
        elif m is Concat:
            c2 = sum(ch[x] for x in f)
        elif m in frozenset(
            {Detect, WorldDetect, YOLOEDetect, Segment, YOLOESegment, Pose, OBB, ImagePoolingAttn, v10Detect}
        ):
            args.append([ch[x] for x in f])
            if m is Segment or m is YOLOESegment:
                args[2] = make_divisible(min(args[2], max_channels) * width, 8)
            if m in {Detect, YOLOEDetect, Segment, YOLOESegment, Pose, OBB}:
                m.legacy = legacy
        elif m is RTDETRDecoder:  # special case, channels arg must be passed in index 1
            args.insert(1, [ch[x] for x in f])
        elif m is CBLinear:
            c2 = args[0]
            c1 = ch[f]
            args = [c1, c2, *args[1:]]
        elif m is CBFuse:
            c2 = ch[f[-1]]
        elif m in frozenset({TorchVision, Index}):
            c2 = args[0]
            c1 = ch[f]
            args = [*args[1:]]
        else:
            c2 = ch[f]

        m_ = torch.nn.Sequential(*(m(*args) for _ in range(n))) if n > 1 else m(*args)  # module
        t = str(m)[8:-2].replace("__main__.", "")  # module type
        m_.np = sum(x.numel() for x in m_.parameters())  # number params
        m_.i, m_.f, m_.type = i, f, t  # attach index, 'from' index, type
        if verbose:
            LOGGER.info(f"{i:>3}{str(f):>20}{n_:>3}{m_.np:10.0f}  {t:<45}{str(args):<30}")  # print
        save.extend(x % i for x in ([f] if isinstance(f, int) else f) if x != -1)  # append to savelist
        layers.append(m_)
        if i == 0:
            ch = []
        ch.append(c2)
    return torch.nn.Sequential(*layers), sorted(save)


def yaml_model_load(path):
    """
    Load a YOLOv8 model from a YAML file.

    Args:
        path (str | Path): Path to the YAML file.

    Returns:
        (dict): Model dictionary.
    """
    path = Path(path)
    if path.stem in (f"yolov{d}{x}6" for x in "nsmlx" for d in (5, 8)):
        new_stem = re.sub(r"(\d+)([nslmx])6(.+)?$", r"\1\2-p6\3", path.stem)
        LOGGER.warning(f"Ultralytics YOLO P6 models now use -p6 suffix. Renaming {path.stem} to {new_stem}.")
        path = path.with_name(new_stem + path.suffix)

    unified_path = re.sub(r"(\d+)([nslmx])(.+)?$", r"\1\3", str(path))  # i.e. yolov8x.yaml -> yolov8.yaml
    yaml_file = check_yaml(unified_path, hard=False) or check_yaml(path)
    d = YAML.load(yaml_file)  # model dict
    d["scale"] = guess_model_scale(path)
    d["yaml_file"] = str(path)
    return d


def guess_model_scale(model_path):
    """
    Extract the size character n, s, m, l, or x of the model's scale from the model path.

    Args:
        model_path (str | Path): The path to the YOLO model's YAML file.

    Returns:
        (str): The size character of the model's scale (n, s, m, l, or x).
    """
    try:
        return re.search(r"yolo(e-)?[v]?\d+([nslmx])", Path(model_path).stem).group(2)  # noqa
    except AttributeError:
        return ""


def guess_model_task(model):
    """
    Guess the task of a PyTorch model from its architecture or configuration.

    Args:
        model (torch.nn.Module | dict): PyTorch model or model configuration in YAML format.

    Returns:
        (str): Task of the model ('detect', 'segment', 'classify', 'pose', 'obb').
    """

    def cfg2task(cfg):
        """Guess from YAML dictionary."""
        m = cfg["head"][-1][-2].lower()  # output module name
        if m in {"classify", "classifier", "cls", "fc"}:
            return "classify"
        if "detect" in m:
            return "detect"
        if "segment" in m:
            return "segment"
        if m == "pose":
            return "pose"
        if m == "obb":
            return "obb"

    # Guess from model cfg
    if isinstance(model, dict):
        with contextlib.suppress(Exception):
            return cfg2task(model)
    # Guess from PyTorch model
    if isinstance(model, torch.nn.Module):  # PyTorch model
        for x in "model.args", "model.model.args", "model.model.model.args":
            with contextlib.suppress(Exception):
                return eval(x)["task"]
        for x in "model.yaml", "model.model.yaml", "model.model.model.yaml":
            with contextlib.suppress(Exception):
                return cfg2task(eval(x))
        for m in model.modules():
            if isinstance(m, (Segment, YOLOESegment)):
                return "segment"
            elif isinstance(m, Classify):
                return "classify"
            elif isinstance(m, Pose):
                return "pose"
            elif isinstance(m, OBB):
                return "obb"
            elif isinstance(m, (Detect, WorldDetect, YOLOEDetect, v10Detect)):
                return "detect"

    # Guess from model filename
    if isinstance(model, (str, Path)):
        model = Path(model)
        if "-seg" in model.stem or "segment" in model.parts:
            return "segment"
        elif "-cls" in model.stem or "classify" in model.parts:
            return "classify"
        elif "-pose" in model.stem or "pose" in model.parts:
            return "pose"
        elif "-obb" in model.stem or "obb" in model.parts:
            return "obb"
        elif "detect" in model.parts:
            return "detect"

    # Unable to determine task from model
    LOGGER.warning(
        "Unable to automatically guess model task, assuming 'task=detect'. "
        "Explicitly define task for your model, i.e. 'task=detect', 'segment', 'classify','pose' or 'obb'."
    )
    return "detect"  # assume detect<|MERGE_RESOLUTION|>--- conflicted
+++ resolved
@@ -319,14 +319,10 @@
             c1, c2, h, w = state_dict[first_conv].shape
             cc1, cc2, ch, cw = csd[first_conv].shape
             if ch == h and cw == w:
-<<<<<<< HEAD
                 first_weight = csd[first_conv][:, torch.arange(c2) % cc2]
-                c1 = min(c1, cc1)
-                state_dict[first_conv][:c1] = first_weight[:c1]
-=======
                 c1, c2 = min(c1, cc1), min(c2, cc2)
                 state_dict[first_conv][:c1, :c2] = csd[first_conv][:c1, :c2]
->>>>>>> 18fee3e7
+
                 len_updated_csd += 1
         if verbose:
             LOGGER.info(f"Transferred {len_updated_csd}/{len(self.model.state_dict())} items from pretrained weights")
