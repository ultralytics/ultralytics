# Ultralytics YOLO 🚀, AGPL-3.0 license
# YOLO Continuous Integration (CI) GitHub Actions tests

name: Ultralytics CI

on:
  push:
    branches: [main]
  pull_request:
    branches: [main]
  schedule:
    - cron: "0 8 * * *" # runs at 08:00 UTC every day
  workflow_dispatch:
    inputs:
      hub:
        description: "Run HUB"
        default: false
        type: boolean
      benchmarks:
        description: "Run Benchmarks"
        default: false
        type: boolean
      tests:
        description: "Run Tests"
        default: false
        type: boolean
      gpu:
        description: "Run GPU"
        default: false
        type: boolean
      raspberrypi:
        description: "Run Raspberry Pi"
        default: false
        type: boolean
      conda:
        description: "Run Conda"
        default: false
        type: boolean

jobs:
  HUB:
    # if: github.repository == 'ultralytics/ultralytics' && (github.event_name == 'schedule' || github.event_name == 'push' || (github.event_name == 'workflow_dispatch' && github.event.inputs.hub == 'true'))
    if: github.repository == 'ultralytics/ultralytics' && 'workflow_dispatch' && github.event.inputs.hub == 'true'
    runs-on: ${{ matrix.os }}
    strategy:
      fail-fast: false
      matrix:
        os: [ubuntu-latest]
        python-version: ["3.11"]
    steps:
      - uses: actions/checkout@v4
      - uses: actions/setup-python@v5
        with:
          python-version: ${{ matrix.python-version }}
          cache: "pip" # caching pip dependencies
      - name: Install requirements
        shell: bash # for Windows compatibility
        run: |
          python -m pip install --upgrade pip wheel
          pip install . --extra-index-url https://download.pytorch.org/whl/cpu
      - name: Check environment
        run: |
          yolo checks
          pip list
      - name: Test HUB training
        shell: python
        env:
          API_KEY: ${{ secrets.ULTRALYTICS_HUB_API_KEY }}
          MODEL_ID: ${{ secrets.ULTRALYTICS_HUB_MODEL_ID }}
        run: |
          import os
          from ultralytics import YOLO, hub
          api_key, model_id = os.environ['API_KEY'], os.environ['MODEL_ID']
          hub.login(api_key)
          hub.reset_model(model_id)
          model = YOLO('https://hub.ultralytics.com/models/' + model_id)
          model.train()
      - name: Test HUB inference API
        shell: python
        env:
          API_KEY: ${{ secrets.ULTRALYTICS_HUB_API_KEY }}
          MODEL_ID: ${{ secrets.ULTRALYTICS_HUB_MODEL_ID }}
        run: |
          import os
          import requests
          import json
          api_key, model_id = os.environ['API_KEY'], os.environ['MODEL_ID']
          url = f"https://api.ultralytics.com/v1/predict/{model_id}"
          headers = {"x-api-key": api_key}
          data = {"size": 320, "confidence": 0.25, "iou": 0.45}
          with open("ultralytics/assets/zidane.jpg", "rb") as f:
              response = requests.post(url, headers=headers, data=data, files={"image": f})
          assert response.status_code == 200, f'Status code {response.status_code}, Reason {response.reason}'
          print(json.dumps(response.json(), indent=2))

  Benchmarks:
    if: github.event_name != 'workflow_dispatch' || github.event.inputs.benchmarks == 'true'
    runs-on: ${{ matrix.os }}
    strategy:
      fail-fast: false
      matrix:
        os: [ubuntu-latest, windows-latest, macos-14]
        python-version: ["3.11"]
        model: [yolo11n]
    steps:
      - uses: actions/checkout@v4
      - uses: actions/setup-python@v5
        with:
          python-version: ${{ matrix.python-version }}
          cache: "pip" # caching pip dependencies
      - name: Install requirements
        shell: bash # for Windows compatibility
        run: |
          python -m pip install --upgrade pip wheel
          pip install -e ".[export]" "coverage[toml]" --extra-index-url https://download.pytorch.org/whl/cpu
      - name: Check environment
        run: |
          yolo checks
          pip list
      - name: Benchmark DetectionModel
        shell: bash
        run: coverage run -a --source=ultralytics -m ultralytics.cfg.__init__ benchmark model='path with spaces/${{ matrix.model }}.pt' imgsz=160 verbose=0.309
      - name: Benchmark ClassificationModel
        shell: bash
        run: coverage run -a --source=ultralytics -m ultralytics.cfg.__init__ benchmark model='path with spaces/${{ matrix.model }}-cls.pt' imgsz=160 verbose=0.249
      - name: Benchmark YOLOWorld DetectionModel
        shell: bash
        run: coverage run -a --source=ultralytics -m ultralytics.cfg.__init__ benchmark model='path with spaces/yolov8s-worldv2.pt' imgsz=160 verbose=0.337
      - name: Benchmark SegmentationModel
        shell: bash
        run: coverage run -a --source=ultralytics -m ultralytics.cfg.__init__ benchmark model='path with spaces/${{ matrix.model }}-seg.pt' imgsz=160 verbose=0.195
      - name: Benchmark PoseModel
        shell: bash
        run: coverage run -a --source=ultralytics -m ultralytics.cfg.__init__ benchmark model='path with spaces/${{ matrix.model }}-pose.pt' imgsz=160 verbose=0.197
      - name: Benchmark OBBModel
        shell: bash
        run: coverage run -a --source=ultralytics -m ultralytics.cfg.__init__ benchmark model='path with spaces/${{ matrix.model }}-obb.pt' imgsz=160 verbose=0.597
      - name: Benchmark YOLOv10Model
        shell: bash
        run: coverage run -a --source=ultralytics -m ultralytics.cfg.__init__ benchmark model='path with spaces/yolov10n.pt' imgsz=160 verbose=0.205
      - name: Merge Coverage Reports
        run: |
          coverage xml -o coverage-benchmarks.xml
      - name: Upload Coverage Reports to CodeCov
        if: github.repository == 'ultralytics/ultralytics'
        uses: codecov/codecov-action@v4
        with:
          flags: Benchmarks
        env:
          CODECOV_TOKEN: ${{ secrets.CODECOV_TOKEN }}
      - name: Benchmark Summary
        run: |
          cat benchmarks.log
          echo "$(cat benchmarks.log)" >> $GITHUB_STEP_SUMMARY

  Tests:
    if: github.event_name != 'workflow_dispatch' || github.event.inputs.tests == 'true'
    timeout-minutes: 360
    runs-on: ${{ matrix.os }}
    strategy:
      fail-fast: false
      matrix:
        os: [ubuntu-latest, macos-14, windows-latest]
        python-version: ["3.11"]
        torch: [latest]
        include:
          - os: ubuntu-latest
            python-version: "3.8" # torch 1.8.0 requires python >=3.6, <=3.8
            torch: "1.8.0" # min torch version CI https://pypi.org/project/torchvision/
    steps:
      - uses: actions/checkout@v4
      - uses: actions/setup-python@v5
        with:
          python-version: ${{ matrix.python-version }}
          cache: "pip" # caching pip dependencies
      - name: Install requirements
        shell: bash # for Windows compatibility
        run: |
          # CoreML must be installed before export due to protobuf error from AutoInstall
          python -m pip install --upgrade pip wheel
          slow=""
          torch=""
          if [ "${{ matrix.torch }}" == "1.8.0" ]; then
              torch="torch==1.8.0 torchvision==0.9.0"
          fi
          if [[ "${{ github.event_name }}" =~ ^(schedule|workflow_dispatch)$ ]]; then
<<<<<<< HEAD
              slow="mlflow ray[tune]"
=======
              slow="pycocotools mlflow"
>>>>>>> 2875c300
          fi
          pip install -e ".[export]" $torch $slow pytest-cov --extra-index-url https://download.pytorch.org/whl/cpu
      - name: Check environment
        run: |
          yolo checks
          pip list
      - name: Pytest tests
        shell: bash # for Windows compatibility
        run: |
          slow=""
          if [[ "${{ github.event_name }}" =~ ^(schedule|workflow_dispatch)$ ]]; then
              slow="--slow"
          fi
          pytest $slow --cov=ultralytics/ --cov-report xml tests/
      - name: Upload Coverage Reports to CodeCov
        if: github.repository == 'ultralytics/ultralytics' # && matrix.os == 'ubuntu-latest' && matrix.python-version == '3.11'
        uses: codecov/codecov-action@v4
        with:
          flags: Tests
        env:
          CODECOV_TOKEN: ${{ secrets.CODECOV_TOKEN }}

  GPU:
    if: github.repository == 'ultralytics/ultralytics' && (github.event_name != 'workflow_dispatch' || github.event.inputs.gpu == 'true')
    timeout-minutes: 360
    runs-on: gpu-latest
    steps:
      - uses: actions/checkout@v4
      - name: Install requirements
        run: pip install . pytest-cov
      - name: Check environment
        run: |
          yolo checks
          pip list
      - name: Pytest tests
        run: |
          slow=""
          if [[ "${{ github.event_name }}" =~ ^(schedule|workflow_dispatch)$ ]]; then
            slow="--slow"
          fi
          pytest $slow --cov=ultralytics/ --cov-report xml tests/test_cuda.py
      - name: Upload Coverage Reports to CodeCov
        uses: codecov/codecov-action@v4
        with:
          flags: GPU
        env:
          CODECOV_TOKEN: ${{ secrets.CODECOV_TOKEN }}

  RaspberryPi:
    if: github.repository == 'ultralytics/ultralytics' && (github.event_name == 'schedule' || github.event.inputs.raspberrypi == 'true')
    timeout-minutes: 120
    runs-on: raspberry-pi
    steps:
      - uses: actions/checkout@v4
      - name: Activate Virtual Environment
        run: |
          python3.11 -m venv env
          source env/bin/activate
          echo PATH=$PATH >> $GITHUB_ENV
      - name: Install requirements
        run: |
          python -m pip install --upgrade pip wheel
<<<<<<< HEAD
          pip install -e ".[export]" pytest mlflow "ray[tune]"
=======
          pip install -e ".[export]" pytest mlflow pycocotools
>>>>>>> 2875c300
      - name: Check environment
        run: |
          yolo checks
          pip list
      - name: Pytest tests
        run: pytest --slow tests/
      - name: Benchmark ClassificationModel
        run: python -m ultralytics.cfg.__init__ benchmark model='yolo11n-cls.pt' imgsz=160 verbose=0.249
      - name: Benchmark YOLOWorld DetectionModel
        run: python -m ultralytics.cfg.__init__ benchmark model='yolov8s-worldv2.pt' imgsz=160 verbose=0.337
      - name: Benchmark SegmentationModel
        run: python -m ultralytics.cfg.__init__ benchmark model='yolo11n-seg.pt' imgsz=160 verbose=0.195
      - name: Benchmark PoseModel
        run: python -m ultralytics.cfg.__init__ benchmark model='yolo11n-pose.pt' imgsz=160 verbose=0.197
      - name: Benchmark OBBModel
        run: python -m ultralytics.cfg.__init__ benchmark model='yolo11n-obb.pt' imgsz=160 verbose=0.597
      - name: Benchmark YOLOv10Model
        run: python -m ultralytics.cfg.__init__ benchmark model='yolov10n.pt' imgsz=160 verbose=0.205
      - name: Benchmark Summary
        run: |
          cat benchmarks.log
          echo "$(cat benchmarks.log)" >> $GITHUB_STEP_SUMMARY
      # The below is fixed in: https://github.com/ultralytics/ultralytics/pull/15987
      # - name: Reboot # run a reboot command in the background to free resources for next run and not crash main thread
      #   run: sudo bash -c "sleep 10; reboot" &

  Conda:
    if: github.repository == 'ultralytics/ultralytics' && (github.event_name == 'schedule' || github.event.inputs.conda == 'true')
    continue-on-error: true
    runs-on: ${{ matrix.os }}
    strategy:
      fail-fast: false
      matrix:
        os: [ubuntu-latest]
        python-version: ["3.11"]
    defaults:
      run:
        shell: bash -el {0}
    steps:
      - uses: conda-incubator/setup-miniconda@v3
        with:
          python-version: ${{ matrix.python-version }}
          mamba-version: "*"
          channels: conda-forge,defaults
          channel-priority: true
          activate-environment: anaconda-client-env
      - name: Cleanup toolcache
        run: |
          echo "Free space before deletion:"
          df -h /
          rm -rf /opt/hostedtoolcache
          echo "Free space after deletion:"
          df -h /
      - name: Install Linux packages
        run: |
          # Fix cv2 ImportError: 'libEGL.so.1: cannot open shared object file: No such file or directory'
          sudo apt-get update
          sudo apt-get install -y libegl1 libopengl0
      - name: Install Libmamba
        run: |
          conda config --set solver libmamba
      - name: Install Ultralytics package from conda-forge
        run: |
          conda install -c pytorch -c conda-forge pytorch torchvision ultralytics openvino
      - name: Install pip packages
        run: |
          # CoreML must be installed before export due to protobuf error from AutoInstall
          pip install pytest "coremltools>=7.0; platform_system != 'Windows' and python_version <= '3.11'"
      - name: Check environment
        run: |
          conda list
      - name: Test CLI
        run: |
          yolo predict model=yolo11n.pt imgsz=320
          yolo train model=yolo11n.pt data=coco8.yaml epochs=1 imgsz=32
          yolo val model=yolo11n.pt data=coco8.yaml imgsz=32
          yolo export model=yolo11n.pt format=torchscript imgsz=160
      - name: Test Python
        # Note this step must use the updated default bash environment, not a python environment
        run: |
          python -c "
          from ultralytics import YOLO
          model = YOLO('yolo11n.pt')
          results = model.train(data='coco8.yaml', epochs=3, imgsz=160)
          results = model.val(imgsz=160)
          results = model.predict(imgsz=160)
          results = model.export(format='onnx', imgsz=160)
          "
      - name: PyTest
        run: |
          VERSION=$(conda list ultralytics | grep ultralytics | awk '{print $2}')
          echo "Ultralytics version: $VERSION"
          git clone https://github.com/ultralytics/ultralytics.git
          cd ultralytics
          git checkout tags/v$VERSION
          pytest tests

  Summary:
    runs-on: ubuntu-latest
    needs: [HUB, Benchmarks, Tests, GPU, RaspberryPi, Conda] # Add job names that you want to check for failure
    if: always() # This ensures the job runs even if previous jobs fail
    steps:
      - name: Check for failure and notify
        if: (needs.HUB.result == 'failure' || needs.Benchmarks.result == 'failure' || needs.Tests.result == 'failure' || needs.GPU.result == 'failure' || needs.RaspberryPi.result == 'failure' || needs.Conda.result == 'failure' ) && github.repository == 'ultralytics/ultralytics' && (github.event_name == 'schedule' || github.event_name == 'push') && github.run_attempt == '1'
        uses: slackapi/slack-github-action@v1.27.0
        with:
          payload: |
            {"text": "<!channel> GitHub Actions error for ${{ github.workflow }} ❌\n\n\n*Repository:* https://github.com/${{ github.repository }}\n*Action:* https://github.com/${{ github.repository }}/actions/runs/${{ github.run_id }}\n*Author:* ${{ github.actor }}\n*Event:* ${{ github.event_name }}\n"}
        env:
          SLACK_WEBHOOK_URL: ${{ secrets.SLACK_WEBHOOK_URL_YOLO }}<|MERGE_RESOLUTION|>--- conflicted
+++ resolved
@@ -184,11 +184,7 @@
               torch="torch==1.8.0 torchvision==0.9.0"
           fi
           if [[ "${{ github.event_name }}" =~ ^(schedule|workflow_dispatch)$ ]]; then
-<<<<<<< HEAD
-              slow="mlflow ray[tune]"
-=======
-              slow="pycocotools mlflow"
->>>>>>> 2875c300
+              slow="faster-coco-eval mlflow"
           fi
           pip install -e ".[export]" $torch $slow pytest-cov --extra-index-url https://download.pytorch.org/whl/cpu
       - name: Check environment
@@ -251,11 +247,7 @@
       - name: Install requirements
         run: |
           python -m pip install --upgrade pip wheel
-<<<<<<< HEAD
-          pip install -e ".[export]" pytest mlflow "ray[tune]"
-=======
-          pip install -e ".[export]" pytest mlflow pycocotools
->>>>>>> 2875c300
+          pip install -e ".[export]" pytest mlflow faster-coco-eval
       - name: Check environment
         run: |
           yolo checks
