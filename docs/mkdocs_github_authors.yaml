--- conflicted
+++ resolved
@@ -206,13 +206,8 @@
   avatar: https://avatars.githubusercontent.com/u/131261051?v=4
   username: MatthewNoyce
 mengyu.l@outlook.com:
-<<<<<<< HEAD
-  avatar: null
-  username: null
-=======
   avatar: https://avatars.githubusercontent.com/u/22745851?v=4
   username: lmycross
->>>>>>> 4357d692
 mengyu@ultralytics.com:
   avatar: https://avatars.githubusercontent.com/u/22745851?v=4
   username: lmycross
