# Ultralytics 🚀 AGPL-3.0 License - https://ultralytics.com/license

from itertools import product
from pathlib import Path

import pytest
import torch

from tests import CUDA_DEVICE_COUNT, CUDA_IS_AVAILABLE, MODEL, SOURCE
from ultralytics import YOLO
from ultralytics.cfg import TASK2DATA, TASK2MODEL, TASKS
from ultralytics.utils import ASSETS, IS_JETSON, WEIGHTS_DIR
from ultralytics.utils.checks import check_amp


def test_checks():
    """Validate CUDA settings against torch CUDA functions."""
    assert torch.cuda.is_available() == CUDA_IS_AVAILABLE
    assert torch.cuda.device_count() == CUDA_DEVICE_COUNT


@pytest.mark.skipif(not CUDA_IS_AVAILABLE, reason="CUDA is not available")
def test_amp():
    """Test AMP training checks."""
    model = YOLO("yolo11n.pt").model.cuda()
    assert check_amp(model)


@pytest.mark.slow
<<<<<<< HEAD
@pytest.mark.skipif(True, reason="CUDA export tests disabled pending additional Ultralytics GPU server availability")
=======
@pytest.mark.skipif(
    not IS_JETSON, reason="CUDA export tests disabled pending additional Ultralytics GPU server availability"
)
>>>>>>> 71577487
@pytest.mark.skipif(not CUDA_IS_AVAILABLE, reason="CUDA is not available")
@pytest.mark.parametrize(
    "task, dynamic, int8, half, batch",
    [  # generate all combinations but exclude those where both int8 and half are True
        (task, dynamic, int8, half, batch)
        # Note: tests reduced below pending compute availability expansion as GPU CI runner utilization is high
        # for task, dynamic, int8, half, batch in product(TASKS, [True, False], [True, False], [True, False], [1, 2])
        for task, dynamic, int8, half, batch in product(TASKS, [True], [True], [False], [2])
        if not (int8 and half)  # exclude cases where both int8 and half are True
    ],
)
def test_export_engine_matrix(task, dynamic, int8, half, batch):
    """
    Test YOLO model export to TensorRT format for various configurations and run inference.

    Args:
        task (str): Task type like 'detect', 'segment', etc.
        dynamic (bool): Whether to use dynamic input size.
        int8 (bool): Whether to use INT8 precision.
        half (bool): Whether to use FP16 precision.
        batch (int): Batch size for export.
    """
    file = YOLO(TASK2MODEL[task]).export(
        format="engine",
        imgsz=32,
        dynamic=dynamic,
        int8=int8,
        half=half,
        batch=batch,
        data=TASK2DATA[task],
        workspace=1,  # reduce workspace GB for less resource utilization during testing
        simplify=True,  # use 'onnxslim'
    )
    YOLO(file)([SOURCE] * batch, imgsz=64 if dynamic else 32)  # exported model inference
    Path(file).unlink()  # cleanup
    Path(file).with_suffix(".cache").unlink() if int8 else None  # cleanup INT8 cache


@pytest.mark.skipif(not CUDA_IS_AVAILABLE, reason="CUDA is not available")
def test_train():
    """Test model training on a minimal dataset using available CUDA devices."""
    device = 0 if CUDA_DEVICE_COUNT == 1 else [0, 1]
    YOLO(MODEL).train(data="coco8.yaml", imgsz=64, epochs=1, device=device)  # requires imgsz>=64


@pytest.mark.slow
@pytest.mark.skipif(not CUDA_IS_AVAILABLE, reason="CUDA is not available")
def test_predict_multiple_devices():
    """Validate model prediction consistency across CPU and CUDA devices."""
    model = YOLO("yolo11n.pt")
    model = model.cpu()
    assert str(model.device) == "cpu"
    _ = model(SOURCE)  # CPU inference
    assert str(model.device) == "cpu"

    model = model.to("cuda:0")
    assert str(model.device) == "cuda:0"
    _ = model(SOURCE)  # CUDA inference
    assert str(model.device) == "cuda:0"

    model = model.cpu()
    assert str(model.device) == "cpu"
    _ = model(SOURCE)  # CPU inference
    assert str(model.device) == "cpu"

    model = model.cuda()
    assert str(model.device) == "cuda:0"
    _ = model(SOURCE)  # CUDA inference
    assert str(model.device) == "cuda:0"


@pytest.mark.skipif(not CUDA_IS_AVAILABLE, reason="CUDA is not available")
def test_autobatch():
    """Check optimal batch size for YOLO model training using autobatch utility."""
    from ultralytics.utils.autobatch import check_train_batch_size

    check_train_batch_size(YOLO(MODEL).model.cuda(), imgsz=128, amp=True)


@pytest.mark.slow
@pytest.mark.skipif(not CUDA_IS_AVAILABLE, reason="CUDA is not available")
def test_utils_benchmarks():
    """Profile YOLO models for performance benchmarks."""
    from ultralytics.utils.benchmarks import ProfileModels

    # Pre-export a dynamic engine model to use dynamic inference
    YOLO(MODEL).export(format="engine", imgsz=32, dynamic=True, batch=1)
    ProfileModels([MODEL], imgsz=32, half=False, min_time=1, num_timed_runs=3, num_warmup_runs=1).run()


@pytest.mark.skipif(not CUDA_IS_AVAILABLE, reason="CUDA is not available")
def test_predict_sam():
    """Test SAM model predictions using different prompts, including bounding boxes and point annotations."""
    from ultralytics import SAM
    from ultralytics.models.sam import Predictor as SAMPredictor

    # Load a model
    model = SAM(WEIGHTS_DIR / "sam2.1_b.pt")

    # Display model information (optional)
    model.info()

    # Run inference
    model(SOURCE, device=0)

    # Run inference with bboxes prompt
    model(SOURCE, bboxes=[439, 437, 524, 709], device=0)

    # Run inference with no labels
    model(ASSETS / "zidane.jpg", points=[900, 370], device=0)

    # Run inference with 1D points and 1D labels
    model(ASSETS / "zidane.jpg", points=[900, 370], labels=[1], device=0)

    # Run inference with 2D points and 1D labels
    model(ASSETS / "zidane.jpg", points=[[900, 370]], labels=[1], device=0)

    # Run inference with multiple 2D points and 1D labels
    model(ASSETS / "zidane.jpg", points=[[400, 370], [900, 370]], labels=[1, 1], device=0)

    # Run inference with 3D points and 2D labels (multiple points per object)
    model(ASSETS / "zidane.jpg", points=[[[900, 370], [1000, 100]]], labels=[[1, 1]], device=0)

    # Create SAMPredictor
    overrides = dict(conf=0.25, task="segment", mode="predict", imgsz=1024, model=WEIGHTS_DIR / "mobile_sam.pt")
    predictor = SAMPredictor(overrides=overrides)

    # Set image
    predictor.set_image(ASSETS / "zidane.jpg")  # set with image file
    # predictor(bboxes=[439, 437, 524, 709])
    # predictor(points=[900, 370], labels=[1])

    # Reset image
    predictor.reset_image()<|MERGE_RESOLUTION|>--- conflicted
+++ resolved
@@ -27,13 +27,7 @@
 
 
 @pytest.mark.slow
-<<<<<<< HEAD
 @pytest.mark.skipif(True, reason="CUDA export tests disabled pending additional Ultralytics GPU server availability")
-=======
-@pytest.mark.skipif(
-    not IS_JETSON, reason="CUDA export tests disabled pending additional Ultralytics GPU server availability"
-)
->>>>>>> 71577487
 @pytest.mark.skipif(not CUDA_IS_AVAILABLE, reason="CUDA is not available")
 @pytest.mark.parametrize(
     "task, dynamic, int8, half, batch",
