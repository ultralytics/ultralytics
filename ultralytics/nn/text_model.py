--- conflicted
+++ resolved
@@ -372,11 +372,7 @@
         super().__init__()
 
         import os
-<<<<<<< HEAD
         pretrained_path= os.path.join("./", pretrained_path)
-=======
-        pretrained_path= os.path.join("../text_embed", pretrained_path)
->>>>>>> a32b6708
         if not os.path.exists(pretrained_path):
             raise Exception("Please download the mobileclip2_b.pt from")
 
@@ -463,5 +459,7 @@
         return MobileCLIPTS(device)
     elif base == "mobileclip2":
         return OpenCLIP(device)
+    elif base == "mobileclip2":
+        return OpenCLIP(device)
     else:
         raise ValueError(f"Unrecognized base model: '{base}'. Supported base models: 'clip', 'mobileclip'.")