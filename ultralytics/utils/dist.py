--- conflicted
+++ resolved
@@ -1,11 +1,6 @@
 # Ultralytics 🚀 AGPL-3.0 License - https://ultralytics.com/license
 
 import os
-<<<<<<< HEAD
-import socket
-=======
-import shutil
->>>>>>> 210df5c2
 import sys
 import tempfile
 
