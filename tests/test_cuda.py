--- conflicted
+++ resolved
@@ -9,11 +9,7 @@
 from tests import CUDA_DEVICE_COUNT, CUDA_IS_AVAILABLE, MODEL, SOURCE
 from ultralytics import YOLO
 from ultralytics.cfg import TASK2DATA, TASK2MODEL, TASKS
-<<<<<<< HEAD
-from ultralytics.utils import ASSETS, WEIGHTS_DIR
-=======
-from ultralytics.utils import ASSETS, IS_JETSON, WEIGHTS_DIR
->>>>>>> d74bc131
+from ultralytics.utils import ASSETS, WEIGHTS_DIR, IS_JETSON
 from ultralytics.utils.checks import check_amp
 
 
@@ -31,13 +27,7 @@
 
 
 @pytest.mark.slow
-<<<<<<< HEAD
-@pytest.mark.skipif(True, reason="CUDA export tests disabled pending additional Ultralytics GPU server availability")
-=======
-@pytest.mark.skipif(
-    not IS_JETSON, reason="CUDA export tests disabled pending additional Ultralytics GPU server availability"
-)
->>>>>>> d74bc131
+@pytest.mark.skipif(not IS_JETSON, reason="CUDA export tests disabled pending additional Ultralytics GPU server availability")
 @pytest.mark.skipif(not CUDA_IS_AVAILABLE, reason="CUDA is not available")
 @pytest.mark.parametrize(
     "task, dynamic, int8, half, batch",
