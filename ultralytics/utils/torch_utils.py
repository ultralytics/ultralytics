# Ultralytics 🚀 AGPL-3.0 License - https://ultralytics.com/license

from __future__ import annotations

import functools
import gc
import math
import os
import random
import time
from contextlib import contextmanager
from copy import deepcopy
from datetime import datetime
from pathlib import Path
from typing import Any

import numpy as np
import torch
import torch.distributed as dist
import torch.nn as nn
import torch.nn.functional as F

from ultralytics import __version__
from ultralytics.utils import (
    DEFAULT_CFG_DICT,
    DEFAULT_CFG_KEYS,
    LOGGER,
    NUM_THREADS,
    PYTHON_VERSION,
    TORCH_VERSION,
    TORCHVISION_VERSION,
    WINDOWS,
    colorstr,
)
from ultralytics.utils.checks import check_version
from ultralytics.utils.cpu import CPUInfo
from ultralytics.utils.patches import torch_load

# Version checks (all default to version>=min_version)
TORCH_1_9 = check_version(TORCH_VERSION, "1.9.0")
TORCH_1_10 = check_version(TORCH_VERSION, "1.10.0")
TORCH_1_11 = check_version(TORCH_VERSION, "1.11.0")
TORCH_1_13 = check_version(TORCH_VERSION, "1.13.0")
TORCH_2_0 = check_version(TORCH_VERSION, "2.0.0")
TORCH_2_1 = check_version(TORCH_VERSION, "2.1.0")
TORCH_2_4 = check_version(TORCH_VERSION, "2.4.0")
<<<<<<< HEAD
TORCH_2_6 = check_version(TORCH_VERSION, "2.6.0")
=======
TORCH_2_9 = check_version(TORCH_VERSION, "2.9.0")
>>>>>>> 8cfde6b4
TORCHVISION_0_10 = check_version(TORCHVISION_VERSION, "0.10.0")
TORCHVISION_0_11 = check_version(TORCHVISION_VERSION, "0.11.0")
TORCHVISION_0_13 = check_version(TORCHVISION_VERSION, "0.13.0")
TORCHVISION_0_18 = check_version(TORCHVISION_VERSION, "0.18.0")
if WINDOWS and check_version(TORCH_VERSION, "==2.4.0"):  # reject version 2.4.0 on Windows
    LOGGER.warning(
        "Known issue with torch==2.4.0 on Windows with CPU, recommend upgrading to torch>=2.4.1 to resolve "
        "https://github.com/ultralytics/ultralytics/issues/15049"
    )


@contextmanager
def torch_distributed_zero_first(local_rank: int):
    """Ensure all processes in distributed training wait for the local master (rank 0) to complete a task first."""
    initialized = dist.is_available() and dist.is_initialized()
    use_ids = initialized and dist.get_backend() == "nccl"

    if initialized and local_rank not in {-1, 0}:
        dist.barrier(device_ids=[local_rank]) if use_ids else dist.barrier()
    yield
    if initialized and local_rank == 0:
        dist.barrier(device_ids=[local_rank]) if use_ids else dist.barrier()


def smart_inference_mode():
    """Apply torch.inference_mode() decorator if torch>=1.9.0 else torch.no_grad() decorator."""

    def decorate(fn):
        """Apply appropriate torch decorator for inference mode based on torch version."""
        if TORCH_1_9 and torch.is_inference_mode_enabled():
            return fn  # already in inference_mode, act as a pass-through
        else:
            return (torch.inference_mode if TORCH_1_9 else torch.no_grad)()(fn)

    return decorate


def autocast(enabled: bool, device: str = "cuda"):
    """Get the appropriate autocast context manager based on PyTorch version and AMP setting.

    This function returns a context manager for automatic mixed precision (AMP) training that is compatible with both
    older and newer versions of PyTorch. It handles the differences in the autocast API between PyTorch versions.

    Args:
        enabled (bool): Whether to enable automatic mixed precision.
        device (str, optional): The device to use for autocast.

    Returns:
        (torch.amp.autocast): The appropriate autocast context manager.

    Examples:
        >>> with autocast(enabled=True):
        ...     # Your mixed precision operations here
        ...     pass

    Notes:
        - For PyTorch versions 1.13 and newer, it uses `torch.amp.autocast`.
        - For older versions, it uses `torch.cuda.autocast`.
    """
    if TORCH_1_13:
        return torch.amp.autocast(device, enabled=enabled)
    else:
        return torch.cuda.amp.autocast(enabled)


@functools.lru_cache
def get_cpu_info():
    """Return a string with system CPU information, i.e. 'Apple M2'."""
    from ultralytics.utils import PERSISTENT_CACHE  # avoid circular import error

    if "cpu_info" not in PERSISTENT_CACHE:
        try:
            PERSISTENT_CACHE["cpu_info"] = CPUInfo.name()
        except Exception:
            pass
    return PERSISTENT_CACHE.get("cpu_info", "unknown")


@functools.lru_cache
def get_gpu_info(index):
    """Return a string with system GPU information, i.e. 'Tesla T4, 15102MiB'."""
    properties = torch.cuda.get_device_properties(index)
    return f"{properties.name}, {properties.total_memory / (1 << 20):.0f}MiB"


def select_device(device="", newline=False, verbose=True):
    """Select the appropriate PyTorch device based on the provided arguments.

    The function takes a string specifying the device or a torch.device object and returns a torch.device object
    representing the selected device. The function also validates the number of available devices and raises an
    exception if the requested device(s) are not available.

    Args:
        device (str | torch.device, optional): Device string or torch.device object. Options are 'None', 'cpu', or
            'cuda', or '0' or '0,1,2,3'. Auto-selects the first available GPU, or CPU if no GPU is available.
        newline (bool, optional): If True, adds a newline at the end of the log string.
        verbose (bool, optional): If True, logs the device information.

    Returns:
        (torch.device): Selected device.

    Examples:
        >>> select_device("cuda:0")
        device(type='cuda', index=0)

        >>> select_device("cpu")
        device(type='cpu')

    Notes:
        Sets the 'CUDA_VISIBLE_DEVICES' environment variable for specifying which GPUs to use.
    """
    if isinstance(device, torch.device) or str(device).startswith(("tpu", "intel")):
        return device

    s = f"Ultralytics {__version__} 🚀 Python-{PYTHON_VERSION} torch-{TORCH_VERSION} "
    device = str(device).lower()
    for remove in "cuda:", "none", "(", ")", "[", "]", "'", " ":
        device = device.replace(remove, "")  # to string, 'cuda:0' -> '0' and '(0, 1)' -> '0,1'

    # Auto-select GPUs
    if "-1" in device:
        from ultralytics.utils.autodevice import GPUInfo

        # Replace each -1 with a selected GPU or remove it
        parts = device.split(",")
        selected = GPUInfo().select_idle_gpu(count=parts.count("-1"), min_memory_fraction=0.2)
        for i in range(len(parts)):
            if parts[i] == "-1":
                parts[i] = str(selected.pop(0)) if selected else ""
        device = ",".join(p for p in parts if p)

    cpu = device == "cpu"
    mps = device in {"mps", "mps:0"}  # Apple Metal Performance Shaders (MPS)
    if cpu or mps:
        os.environ["CUDA_VISIBLE_DEVICES"] = ""  # force torch.cuda.is_available() = False
    elif device:  # non-cpu device requested
        if device == "cuda":
            device = "0"
        if "," in device:
            device = ",".join([x for x in device.split(",") if x])  # remove sequential commas, i.e. "0,,1" -> "0,1"
        visible = os.environ.get("CUDA_VISIBLE_DEVICES", None)
        os.environ["CUDA_VISIBLE_DEVICES"] = device  # set environment variable - must be before assert is_available()
        if not (torch.cuda.is_available() and torch.cuda.device_count() >= len(device.split(","))):
            LOGGER.info(s)
            install = (
                "See https://pytorch.org/get-started/locally/ for up-to-date torch install instructions if no "
                "CUDA devices are seen by torch.\n"
                if torch.cuda.device_count() == 0
                else ""
            )
            raise ValueError(
                f"Invalid CUDA 'device={device}' requested."
                f" Use 'device=cpu' or pass valid CUDA device(s) if available,"
                f" i.e. 'device=0' or 'device=0,1,2,3' for Multi-GPU.\n"
                f"\ntorch.cuda.is_available(): {torch.cuda.is_available()}"
                f"\ntorch.cuda.device_count(): {torch.cuda.device_count()}"
                f"\nos.environ['CUDA_VISIBLE_DEVICES']: {visible}\n"
                f"{install}"
            )

    if not cpu and not mps and torch.cuda.is_available():  # prefer GPU if available
        devices = device.split(",") if device else "0"  # i.e. "0,1" -> ["0", "1"]
        space = " " * len(s)
        for i, d in enumerate(devices):
            s += f"{'' if i == 0 else space}CUDA:{d} ({get_gpu_info(i)})\n"  # bytes to MB
        arg = "cuda:0"
    elif mps and TORCH_2_0 and torch.backends.mps.is_available():
        # Prefer MPS if available
        s += f"MPS ({get_cpu_info()})\n"
        arg = "mps"
    else:  # revert to CPU
        s += f"CPU ({get_cpu_info()})\n"
        arg = "cpu"

    if arg in {"cpu", "mps"}:
        torch.set_num_threads(NUM_THREADS)  # reset OMP_NUM_THREADS for cpu training
    if verbose:
        LOGGER.info(s if newline else s.rstrip())
    return torch.device(arg)


def time_sync():
    """Return PyTorch-accurate time."""
    if torch.cuda.is_available():
        torch.cuda.synchronize()
    return time.time()


def fuse_conv_and_bn(conv, bn):
    """Fuse Conv2d and BatchNorm2d layers for inference optimization.

    Args:
        conv (nn.Conv2d): Convolutional layer to fuse.
        bn (nn.BatchNorm2d): Batch normalization layer to fuse.

    Returns:
        (nn.Conv2d): The fused convolutional layer with gradients disabled.

    Examples:
        >>> conv = nn.Conv2d(3, 16, 3)
        >>> bn = nn.BatchNorm2d(16)
        >>> fused_conv = fuse_conv_and_bn(conv, bn)
    """
    # Compute fused weights
    w_conv = conv.weight.view(conv.out_channels, -1)
    w_bn = torch.diag(bn.weight.div(torch.sqrt(bn.eps + bn.running_var)))
    conv.weight.data = torch.mm(w_bn, w_conv).view(conv.weight.shape)

    # Compute fused bias
    b_conv = torch.zeros(conv.out_channels, device=conv.weight.device) if conv.bias is None else conv.bias
    b_bn = bn.bias - bn.weight.mul(bn.running_mean).div(torch.sqrt(bn.running_var + bn.eps))
    fused_bias = torch.mm(w_bn, b_conv.reshape(-1, 1)).reshape(-1) + b_bn

    if conv.bias is None:
        conv.register_parameter("bias", nn.Parameter(fused_bias))
    else:
        conv.bias.data = fused_bias

    return conv.requires_grad_(False)


def fuse_deconv_and_bn(deconv, bn):
    """Fuse ConvTranspose2d and BatchNorm2d layers for inference optimization.

    Args:
        deconv (nn.ConvTranspose2d): Transposed convolutional layer to fuse.
        bn (nn.BatchNorm2d): Batch normalization layer to fuse.

    Returns:
        (nn.ConvTranspose2d): The fused transposed convolutional layer with gradients disabled.

    Examples:
        >>> deconv = nn.ConvTranspose2d(16, 3, 3)
        >>> bn = nn.BatchNorm2d(3)
        >>> fused_deconv = fuse_deconv_and_bn(deconv, bn)
    """
    # Compute fused weights
    w_deconv = deconv.weight.view(deconv.out_channels, -1)
    w_bn = torch.diag(bn.weight.div(torch.sqrt(bn.eps + bn.running_var)))
    deconv.weight.data = torch.mm(w_bn, w_deconv).view(deconv.weight.shape)

    # Compute fused bias
    b_conv = torch.zeros(deconv.out_channels, device=deconv.weight.device) if deconv.bias is None else deconv.bias
    b_bn = bn.bias - bn.weight.mul(bn.running_mean).div(torch.sqrt(bn.running_var + bn.eps))
    fused_bias = torch.mm(w_bn, b_conv.reshape(-1, 1)).reshape(-1) + b_bn

    if deconv.bias is None:
        deconv.register_parameter("bias", nn.Parameter(fused_bias))
    else:
        deconv.bias.data = fused_bias

    return deconv.requires_grad_(False)


def model_info(model, detailed=False, verbose=True, imgsz=640):
    """Print and return detailed model information layer by layer.

    Args:
        model (nn.Module): Model to analyze.
        detailed (bool, optional): Whether to print detailed layer information.
        verbose (bool, optional): Whether to print model information.
        imgsz (int | list, optional): Input image size.

    Returns:
        n_l (int): Number of layers.
        n_p (int): Number of parameters.
        n_g (int): Number of gradients.
        flops (float): GFLOPs.
    """
    if not verbose:
        return
    n_p = get_num_params(model)  # number of parameters
    n_g = get_num_gradients(model)  # number of gradients
    layers = __import__("collections").OrderedDict((n, m) for n, m in model.named_modules() if len(m._modules) == 0)
    n_l = len(layers)  # number of layers
    if detailed:
        h = f"{'layer':>5}{'name':>40}{'type':>20}{'gradient':>10}{'parameters':>12}{'shape':>20}{'mu':>10}{'sigma':>10}"
        LOGGER.info(h)
        for i, (mn, m) in enumerate(layers.items()):
            mn = mn.replace("module_list.", "")
            mt = m.__class__.__name__
            if len(m._parameters):
                for pn, p in m.named_parameters():
                    LOGGER.info(
                        f"{i:>5g}{f'{mn}.{pn}':>40}{mt:>20}{p.requires_grad!r:>10}{p.numel():>12g}{list(p.shape)!s:>20}{p.mean():>10.3g}{p.std():>10.3g}{str(p.dtype).replace('torch.', ''):>15}"
                    )
            else:  # layers with no learnable params
                LOGGER.info(f"{i:>5g}{mn:>40}{mt:>20}{False!r:>10}{0:>12g}{[]!s:>20}{'-':>10}{'-':>10}{'-':>15}")

    flops = get_flops(model, imgsz)  # imgsz may be int or list, i.e. imgsz=640 or imgsz=[640, 320]
    fused = " (fused)" if getattr(model, "is_fused", lambda: False)() else ""
    fs = f", {flops:.1f} GFLOPs" if flops else ""
    yaml_file = getattr(model, "yaml_file", "") or getattr(model, "yaml", {}).get("yaml_file", "")
    model_name = Path(yaml_file).stem.replace("yolo", "YOLO") or "Model"
    LOGGER.info(f"{model_name} summary{fused}: {n_l:,} layers, {n_p:,} parameters, {n_g:,} gradients{fs}")
    return n_l, n_p, n_g, flops


def get_num_params(model):
    """Return the total number of parameters in a YOLO model."""
    return sum(x.numel() for x in model.parameters())


def get_num_gradients(model):
    """Return the total number of parameters with gradients in a YOLO model."""
    return sum(x.numel() for x in model.parameters() if x.requires_grad)


def model_info_for_loggers(trainer):
    """Return model info dict with useful model information.

    Args:
        trainer (ultralytics.engine.trainer.BaseTrainer): The trainer object containing model and validation data.

    Returns:
        (dict): Dictionary containing model parameters, GFLOPs, and inference speeds.

    Examples:
        YOLOv8n info for loggers
        >>> results = {
        ...    "model/parameters": 3151904,
        ...    "model/GFLOPs": 8.746,
        ...    "model/speed_ONNX(ms)": 41.244,
        ...    "model/speed_TensorRT(ms)": 3.211,
        ...    "model/speed_PyTorch(ms)": 18.755,
        ...}
    """
    if trainer.args.profile:  # profile ONNX and TensorRT times
        from ultralytics.utils.benchmarks import ProfileModels

        results = ProfileModels([trainer.last], device=trainer.device).run()[0]
        results.pop("model/name")
    else:  # only return PyTorch times from most recent validation
        results = {
            "model/parameters": get_num_params(trainer.model),
            "model/GFLOPs": round(get_flops(trainer.model), 3),
        }
    results["model/speed_PyTorch(ms)"] = round(trainer.validator.speed["inference"], 3)
    return results


def get_flops(model, imgsz=640):
    """Calculate FLOPs (floating point operations) for a model in billions.

    Attempts two calculation methods: first with a stride-based tensor for efficiency, then falls back to full image
    size if needed (e.g., for RTDETR models). Returns 0.0 if thop library is unavailable or calculation fails.

    Args:
        model (nn.Module): The model to calculate FLOPs for.
        imgsz (int | list, optional): Input image size.

    Returns:
        (float): The model FLOPs in billions.
    """
    try:
        import thop
    except ImportError:
        thop = None  # conda support without 'ultralytics-thop' installed

    if not thop:
        return 0.0  # if not installed return 0.0 GFLOPs

    try:
        model = unwrap_model(model)
        p = next(model.parameters())
        if not isinstance(imgsz, list):
            imgsz = [imgsz, imgsz]  # expand if int/float
        try:
            # Method 1: Use stride-based input tensor
            stride = max(int(model.stride.max()), 32) if hasattr(model, "stride") else 32  # max stride
            im = torch.empty((1, p.shape[1], stride, stride), device=p.device)  # input image in BCHW format
            flops = thop.profile(deepcopy(model), inputs=[im], verbose=False)[0] / 1e9 * 2  # stride GFLOPs
            return flops * imgsz[0] / stride * imgsz[1] / stride  # imgsz GFLOPs
        except Exception:
            # Method 2: Use actual image size (required for RTDETR models)
            im = torch.empty((1, p.shape[1], *imgsz), device=p.device)  # input image in BCHW format
            return thop.profile(deepcopy(model), inputs=[im], verbose=False)[0] / 1e9 * 2  # imgsz GFLOPs
    except Exception:
        return 0.0


def get_flops_with_torch_profiler(model, imgsz=640):
    """Compute model FLOPs using torch profiler (alternative to thop package, but 2-10x slower).

    Args:
        model (nn.Module): The model to calculate FLOPs for.
        imgsz (int | list, optional): Input image size.

    Returns:
        (float): The model's FLOPs in billions.
    """
    if not TORCH_2_0:  # torch profiler implemented in torch>=2.0
        return 0.0
    model = unwrap_model(model)
    p = next(model.parameters())
    if not isinstance(imgsz, list):
        imgsz = [imgsz, imgsz]  # expand if int/float
    try:
        # Use stride size for input tensor
        stride = (max(int(model.stride.max()), 32) if hasattr(model, "stride") else 32) * 2  # max stride
        im = torch.empty((1, p.shape[1], stride, stride), device=p.device)  # input image in BCHW format
        with torch.profiler.profile(with_flops=True) as prof:
            model(im)
        flops = sum(x.flops for x in prof.key_averages()) / 1e9
        flops = flops * imgsz[0] / stride * imgsz[1] / stride  # 640x640 GFLOPs
    except Exception:
        # Use actual image size for input tensor (i.e. required for RTDETR models)
        im = torch.empty((1, p.shape[1], *imgsz), device=p.device)  # input image in BCHW format
        with torch.profiler.profile(with_flops=True) as prof:
            model(im)
        flops = sum(x.flops for x in prof.key_averages()) / 1e9
    return flops


def initialize_weights(model):
    """Initialize model weights to random values."""
    for m in model.modules():
        t = type(m)
        if t is nn.Conv2d:
            pass  # nn.init.kaiming_normal_(m.weight, mode='fan_out', nonlinearity='relu')
        elif t is nn.BatchNorm2d:
            m.eps = 1e-3
            m.momentum = 0.03
        elif t in {nn.Hardswish, nn.LeakyReLU, nn.ReLU, nn.ReLU6, nn.SiLU}:
            m.inplace = True


def scale_img(img, ratio=1.0, same_shape=False, gs=32):
    """Scale and pad an image tensor, optionally maintaining aspect ratio and padding to gs multiple.

    Args:
        img (torch.Tensor): Input image tensor.
        ratio (float, optional): Scaling ratio.
        same_shape (bool, optional): Whether to maintain the same shape.
        gs (int, optional): Grid size for padding.

    Returns:
        (torch.Tensor): Scaled and padded image tensor.
    """
    if ratio == 1.0:
        return img
    h, w = img.shape[2:]
    s = (int(h * ratio), int(w * ratio))  # new size
    img = F.interpolate(img, size=s, mode="bilinear", align_corners=False)  # resize
    if not same_shape:  # pad/crop img
        h, w = (math.ceil(x * ratio / gs) * gs for x in (h, w))
    return F.pad(img, [0, w - s[1], 0, h - s[0]], value=0.447)  # value = imagenet mean


def copy_attr(a, b, include=(), exclude=()):
    """Copy attributes from object 'b' to object 'a', with options to include/exclude certain attributes.

    Args:
        a (Any): Destination object to copy attributes to.
        b (Any): Source object to copy attributes from.
        include (tuple, optional): Attributes to include. If empty, all attributes are included.
        exclude (tuple, optional): Attributes to exclude.
    """
    for k, v in b.__dict__.items():
        if (len(include) and k not in include) or k.startswith("_") or k in exclude:
            continue
        else:
            setattr(a, k, v)


def intersect_dicts(da, db, exclude=()):
    """Return a dictionary of intersecting keys with matching shapes, excluding 'exclude' keys, using da values.

    Args:
        da (dict): First dictionary.
        db (dict): Second dictionary.
        exclude (tuple, optional): Keys to exclude.

    Returns:
        (dict): Dictionary of intersecting keys with matching shapes.
    """
    return {k: v for k, v in da.items() if k in db and all(x not in k for x in exclude) and v.shape == db[k].shape}


def is_parallel(model):
    """Return True if model is of type DP or DDP.

    Args:
        model (nn.Module): Model to check.

    Returns:
        (bool): True if model is DataParallel or DistributedDataParallel.
    """
    return isinstance(model, (nn.parallel.DataParallel, nn.parallel.DistributedDataParallel))


def unwrap_model(m: nn.Module) -> nn.Module:
    """Unwrap compiled and parallel models to get the base model.

    Args:
        m (nn.Module): A model that may be wrapped by torch.compile (._orig_mod) or parallel wrappers such as
            DataParallel/DistributedDataParallel (.module).

    Returns:
        m (nn.Module): The unwrapped base model without compile or parallel wrappers.
    """
    while True:
        if hasattr(m, "_orig_mod") and isinstance(m._orig_mod, nn.Module):
            m = m._orig_mod
        elif hasattr(m, "module") and isinstance(m.module, nn.Module):
            m = m.module
        else:
            return m


def one_cycle(y1=0.0, y2=1.0, steps=100):
    """Return a lambda function for sinusoidal ramp from y1 to y2 https://arxiv.org/pdf/1812.01187.pdf.

    Args:
        y1 (float, optional): Initial value.
        y2 (float, optional): Final value.
        steps (int, optional): Number of steps.

    Returns:
        (function): Lambda function for computing the sinusoidal ramp.
    """
    return lambda x: max((1 - math.cos(x * math.pi / steps)) / 2, 0) * (y2 - y1) + y1


def init_seeds(seed=0, deterministic=False):
    """Initialize random number generator (RNG) seeds https://pytorch.org/docs/stable/notes/randomness.html.

    Args:
        seed (int, optional): Random seed.
        deterministic (bool, optional): Whether to set deterministic algorithms.
    """
    random.seed(seed)
    np.random.seed(seed)
    torch.manual_seed(seed)
    torch.cuda.manual_seed(seed)
    torch.cuda.manual_seed_all(seed)  # for Multi-GPU, exception safe
    # torch.backends.cudnn.benchmark = True  # AutoBatch problem https://github.com/ultralytics/yolov5/issues/9287
    if deterministic:
        if TORCH_2_0:
            torch.use_deterministic_algorithms(True, warn_only=True)  # warn if deterministic is not possible
            torch.backends.cudnn.deterministic = True
            os.environ["CUBLAS_WORKSPACE_CONFIG"] = ":4096:8"
            os.environ["PYTHONHASHSEED"] = str(seed)
        else:
            LOGGER.warning("Upgrade to torch>=2.0.0 for deterministic training.")
    else:
        unset_deterministic()


def unset_deterministic():
    """Unset all the configurations applied for deterministic training."""
    torch.use_deterministic_algorithms(False)
    torch.backends.cudnn.deterministic = False
    os.environ.pop("CUBLAS_WORKSPACE_CONFIG", None)
    os.environ.pop("PYTHONHASHSEED", None)


class ModelEMA:
    """Updated Exponential Moving Average (EMA) implementation.

    Keeps a moving average of everything in the model state_dict (parameters and buffers). For EMA details see
    References.

    To disable EMA set the `enabled` attribute to `False`.

    Attributes:
        ema (nn.Module): Copy of the model in evaluation mode.
        updates (int): Number of EMA updates.
        decay (function): Decay function that determines the EMA weight.
        enabled (bool): Whether EMA is enabled.

    References:
        - https://github.com/rwightman/pytorch-image-models
        - https://www.tensorflow.org/api_docs/python/tf/train/ExponentialMovingAverage
    """

    def __init__(self, model, decay=0.9999, tau=2000, updates=0):
        """Initialize EMA for 'model' with given arguments.

        Args:
            model (nn.Module): Model to create EMA for.
            decay (float, optional): Maximum EMA decay rate.
            tau (int, optional): EMA decay time constant.
            updates (int, optional): Initial number of updates.
        """
        self.ema = deepcopy(unwrap_model(model)).eval()  # FP32 EMA
        self.updates = updates  # number of EMA updates
        self.decay = lambda x: decay * (1 - math.exp(-x / tau))  # decay exponential ramp (to help early epochs)
        for p in self.ema.parameters():
            p.requires_grad_(False)
        self.enabled = True

    def update(self, model):
        """Update EMA parameters.

        Args:
            model (nn.Module): Model to update EMA from.
        """
        if self.enabled:
            self.updates += 1
            d = self.decay(self.updates)

            msd = unwrap_model(model).state_dict()  # model state_dict
            for k, v in self.ema.state_dict().items():
                if v.dtype.is_floating_point:  # true for FP16 and FP32
                    v *= d
                    v += (1 - d) * msd[k].detach()
                    # assert v.dtype == msd[k].dtype == torch.float32, f'{k}: EMA {v.dtype},  model {msd[k].dtype}'

    def update_attr(self, model, include=(), exclude=("process_group", "reducer")):
        """Update attributes and save stripped model with optimizer removed.

        Args:
            model (nn.Module): Model to update attributes from.
            include (tuple, optional): Attributes to include.
            exclude (tuple, optional): Attributes to exclude.
        """
        if self.enabled:
            copy_attr(self.ema, model, include, exclude)


def strip_optimizer(f: str | Path = "best.pt", s: str = "", updates: dict[str, Any] | None = None) -> dict[str, Any]:
    """Strip optimizer from 'f' to finalize training, optionally save as 's'.

    Args:
        f (str | Path): File path to model to strip the optimizer from.
        s (str, optional): File path to save the model with stripped optimizer to. If not provided, 'f' will be
            overwritten.
        updates (dict, optional): A dictionary of updates to overlay onto the checkpoint before saving.

    Returns:
        (dict): The combined checkpoint dictionary.

    Examples:
        >>> from pathlib import Path
        >>> from ultralytics.utils.torch_utils import strip_optimizer
        >>> for f in Path("path/to/model/checkpoints").rglob("*.pt"):
        >>>    strip_optimizer(f)
    """
    try:
        x = torch_load(f, map_location=torch.device("cpu"))
        assert isinstance(x, dict), "checkpoint is not a Python dictionary"
        assert "model" in x, "'model' missing from checkpoint"
    except Exception as e:
        LOGGER.warning(f"Skipping {f}, not a valid Ultralytics model: {e}")
        return {}

    metadata = {
        "date": datetime.now().isoformat(),
        "version": __version__,
        "license": "AGPL-3.0 License (https://ultralytics.com/license)",
        "docs": "https://docs.ultralytics.com",
    }

    # Update model
    if x.get("ema"):
        x["model"] = x["ema"]  # replace model with EMA
    if hasattr(x["model"], "args"):
        x["model"].args = dict(x["model"].args)  # convert from IterableSimpleNamespace to dict
    if hasattr(x["model"], "criterion"):
        x["model"].criterion = None  # strip loss criterion
    if "state_dict" not in x:  # QAT saves state dict
        x["model"].half()  # to FP16
        for p in x["model"].parameters():
            p.requires_grad = False

    # Update other keys
    args = {**DEFAULT_CFG_DICT, **x.get("train_args", {})}  # combine args
    for k in "optimizer", "best_fitness", "ema", "updates", "scaler":  # keys
        x[k] = None
    x["epoch"] = -1
    x["train_args"] = {k: v for k, v in args.items() if k in DEFAULT_CFG_KEYS}  # strip non-default keys
    # x['model'].args = x['train_args']

    # Save
    combined = {**metadata, **x, **(updates or {})}
    torch.save(combined, s or f)  # combine dicts (prefer to the right)
    mb = os.path.getsize(s or f) / 1e6  # file size
    LOGGER.info(f"Optimizer stripped from {f},{f' saved as {s},' if s else ''} {mb:.1f}MB")
    return combined


def convert_optimizer_state_dict_to_fp16(state_dict):
    """Convert the state_dict of a given optimizer to FP16, focusing on the 'state' key for tensor conversions.

    Args:
        state_dict (dict): Optimizer state dictionary.

    Returns:
        (dict): Converted optimizer state dictionary with FP16 tensors.
    """
    for state in state_dict["state"].values():
        for k, v in state.items():
            if k != "step" and isinstance(v, torch.Tensor) and v.dtype is torch.float32:
                state[k] = v.half()

    return state_dict


@contextmanager
def cuda_memory_usage(device=None):
    """Monitor and manage CUDA memory usage.

    This function checks if CUDA is available and, if so, empties the CUDA cache to free up unused memory. It then
    yields a dictionary containing memory usage information, which can be updated by the caller. Finally, it updates the
    dictionary with the amount of memory reserved by CUDA on the specified device.

    Args:
        device (torch.device, optional): The CUDA device to query memory usage for.

    Yields:
        (dict): A dictionary with a key 'memory' initialized to 0, which will be updated with the reserved memory.
    """
    cuda_info = dict(memory=0)
    if torch.cuda.is_available():
        torch.cuda.empty_cache()
        try:
            yield cuda_info
        finally:
            cuda_info["memory"] = torch.cuda.memory_reserved(device)
    else:
        yield cuda_info


def profile_ops(input, ops, n=10, device=None, max_num_obj=0):
    """Ultralytics speed, memory and FLOPs profiler.

    Args:
        input (torch.Tensor | list): Input tensor(s) to profile.
        ops (nn.Module | list): Model or list of operations to profile.
        n (int, optional): Number of iterations to average.
        device (str | torch.device, optional): Device to profile on.
        max_num_obj (int, optional): Maximum number of objects for simulation.

    Returns:
        (list): Profile results for each operation.

    Examples:
        >>> from ultralytics.utils.torch_utils import profile_ops
        >>> input = torch.randn(16, 3, 640, 640)
        >>> m1 = lambda x: x * torch.sigmoid(x)
        >>> m2 = nn.SiLU()
        >>> profile_ops(input, [m1, m2], n=100)  # profile over 100 iterations
    """
    try:
        import thop
    except ImportError:
        thop = None  # conda support without 'ultralytics-thop' installed

    results = []
    if not isinstance(device, torch.device):
        device = select_device(device)
    LOGGER.info(
        f"{'Params':>12s}{'GFLOPs':>12s}{'GPU_mem (GB)':>14s}{'forward (ms)':>14s}{'backward (ms)':>14s}"
        f"{'input':>24s}{'output':>24s}"
    )
    gc.collect()  # attempt to free unused memory
    torch.cuda.empty_cache()
    for x in input if isinstance(input, list) else [input]:
        x = x.to(device)
        x.requires_grad = True
        for m in ops if isinstance(ops, list) else [ops]:
            m = m.to(device) if hasattr(m, "to") else m  # device
            m = m.half() if hasattr(m, "half") and isinstance(x, torch.Tensor) and x.dtype is torch.float16 else m
            tf, tb, t = 0, 0, [0, 0, 0]  # dt forward, backward
            try:
                flops = thop.profile(deepcopy(m), inputs=[x], verbose=False)[0] / 1e9 * 2 if thop else 0  # GFLOPs
            except Exception:
                flops = 0

            try:
                mem = 0
                for _ in range(n):
                    with cuda_memory_usage(device) as cuda_info:
                        t[0] = time_sync()
                        y = m(x)
                        t[1] = time_sync()
                        try:
                            (sum(yi.sum() for yi in y) if isinstance(y, list) else y).sum().backward()
                            t[2] = time_sync()
                        except Exception:  # no backward method
                            # print(e)  # for debug
                            t[2] = float("nan")
                    mem += cuda_info["memory"] / 1e9  # (GB)
                    tf += (t[1] - t[0]) * 1000 / n  # ms per op forward
                    tb += (t[2] - t[1]) * 1000 / n  # ms per op backward
                    if max_num_obj:  # simulate training with predictions per image grid (for AutoBatch)
                        with cuda_memory_usage(device) as cuda_info:
                            torch.randn(
                                x.shape[0],
                                max_num_obj,
                                int(sum((x.shape[-1] / s) * (x.shape[-2] / s) for s in m.stride.tolist())),
                                device=device,
                                dtype=torch.float32,
                            )
                        mem += cuda_info["memory"] / 1e9  # (GB)
                s_in, s_out = (tuple(x.shape) if isinstance(x, torch.Tensor) else "list" for x in (x, y))  # shapes
                p = sum(x.numel() for x in m.parameters()) if isinstance(m, nn.Module) else 0  # parameters
                LOGGER.info(f"{p:12}{flops:12.4g}{mem:>14.3f}{tf:14.4g}{tb:14.4g}{s_in!s:>24s}{s_out!s:>24s}")
                results.append([p, flops, mem, tf, tb, s_in, s_out])
            except Exception as e:
                LOGGER.info(e)
                results.append(None)
            finally:
                gc.collect()  # attempt to free unused memory
                torch.cuda.empty_cache()
    return results


class EarlyStopping:
    """Early stopping class that stops training when a specified number of epochs have passed without improvement.

    Attributes:
        best_fitness (float): Best fitness value observed.
        best_epoch (int): Epoch where best fitness was observed.
        patience (int): Number of epochs to wait after fitness stops improving before stopping.
        possible_stop (bool): Flag indicating if stopping may occur next epoch.
    """

    def __init__(self, patience=50):
        """Initialize early stopping object.

        Args:
            patience (int, optional): Number of epochs to wait after fitness stops improving before stopping.
        """
        self.best_fitness = 0.0  # i.e. mAP
        self.best_epoch = 0
        self.patience = patience or float("inf")  # epochs to wait after fitness stops improving to stop
        self.possible_stop = False  # possible stop may occur next epoch

    def __call__(self, epoch, fitness):
        """Check whether to stop training.

        Args:
            epoch (int): Current epoch of training
            fitness (float): Fitness value of current epoch

        Returns:
            (bool): True if training should stop, False otherwise
        """
        if fitness is None:  # check if fitness=None (happens when val=False)
            return False

        if fitness > self.best_fitness or self.best_fitness == 0:  # allow for early zero-fitness stage of training
            self.best_epoch = epoch
            self.best_fitness = fitness
        delta = epoch - self.best_epoch  # epochs without improvement
        self.possible_stop = delta >= (self.patience - 1)  # possible stop may occur next epoch
        stop = delta >= self.patience  # stop training if patience exceeded
        if stop:
            prefix = colorstr("EarlyStopping: ")
            LOGGER.info(
                f"{prefix}Training stopped early as no improvement observed in last {self.patience} epochs. "
                f"Best results observed at epoch {self.best_epoch}, best model saved as best.pt.\n"
                f"To update EarlyStopping(patience={self.patience}) pass a new patience value, "
                f"i.e. `patience=300` or use `patience=0` to disable EarlyStopping."
            )
        return stop


def attempt_compile(
    model: torch.nn.Module,
    device: torch.device,
    imgsz: int = 640,
    use_autocast: bool = False,
    warmup: bool = False,
    mode: bool | str = "default",
) -> torch.nn.Module:
    """Compile a model with torch.compile and optionally warm up the graph to reduce first-iteration latency.

    This utility attempts to compile the provided model using the inductor backend with dynamic shapes enabled and an
    autotuning mode. If compilation is unavailable or fails, the original model is returned unchanged. An optional
    warmup performs a single forward pass on a dummy input to prime the compiled graph and measure compile/warmup time.

    Args:
        model (torch.nn.Module): Model to compile.
        device (torch.device): Inference device used for warmup and autocast decisions.
        imgsz (int, optional): Square input size to create a dummy tensor with shape (1, 3, imgsz, imgsz) for warmup.
        use_autocast (bool, optional): Whether to run warmup under autocast on CUDA or MPS devices.
        warmup (bool, optional): Whether to execute a single dummy forward pass to warm up the compiled model.
        mode (bool | str, optional): torch.compile mode. True → "default", False → no compile, or a string like
            "default", "reduce-overhead", "max-autotune-no-cudagraphs".

    Returns:
        model (torch.nn.Module): Compiled model if compilation succeeds, otherwise the original unmodified model.

    Examples:
        >>> device = torch.device("cuda:0" if torch.cuda.is_available() else "cpu")
        >>> # Try to compile and warm up a model with a 640x640 input
        >>> model = attempt_compile(model, device=device, imgsz=640, use_autocast=True, warmup=True)

    Notes:
        - If the current PyTorch build does not provide torch.compile, the function returns the input model immediately.
        - Warmup runs under torch.inference_mode and may use torch.autocast for CUDA/MPS to align compute precision.
        - CUDA devices are synchronized after warmup to account for asynchronous kernel execution.
    """
    if not hasattr(torch, "compile") or not mode:
        return model

    if mode is True:
        mode = "default"
    prefix = colorstr("compile:")
    LOGGER.info(f"{prefix} starting torch.compile with '{mode}' mode...")
    if mode == "max-autotune":
        LOGGER.warning(f"{prefix} mode='{mode}' not recommended, using mode='max-autotune-no-cudagraphs' instead")
        mode = "max-autotune-no-cudagraphs"
    t0 = time.perf_counter()
    try:
        model = torch.compile(model, mode=mode, backend="inductor")
    except Exception as e:
        LOGGER.warning(f"{prefix} torch.compile failed, continuing uncompiled: {e}")
        return model
    t_compile = time.perf_counter() - t0

    t_warm = 0.0
    if warmup:
        # Use a single dummy tensor to build the graph shape state and reduce first-iteration latency
        dummy = torch.zeros(1, 3, imgsz, imgsz, device=device)
        if use_autocast and device.type == "cuda":
            dummy = dummy.half()
        t1 = time.perf_counter()
        with torch.inference_mode():
            if use_autocast and device.type in {"cuda", "mps"}:
                with torch.autocast(device.type):
                    _ = model(dummy)
            else:
                _ = model(dummy)
        if device.type == "cuda":
            torch.cuda.synchronize(device)
        t_warm = time.perf_counter() - t1

    total = t_compile + t_warm
    if warmup:
        LOGGER.info(f"{prefix} complete in {total:.1f}s (compile {t_compile:.1f}s + warmup {t_warm:.1f}s)")
    else:
        LOGGER.info(f"{prefix} compile complete in {t_compile:.1f}s (no warmup)")
    return model<|MERGE_RESOLUTION|>--- conflicted
+++ resolved
@@ -44,11 +44,8 @@
 TORCH_2_0 = check_version(TORCH_VERSION, "2.0.0")
 TORCH_2_1 = check_version(TORCH_VERSION, "2.1.0")
 TORCH_2_4 = check_version(TORCH_VERSION, "2.4.0")
-<<<<<<< HEAD
 TORCH_2_6 = check_version(TORCH_VERSION, "2.6.0")
-=======
 TORCH_2_9 = check_version(TORCH_VERSION, "2.9.0")
->>>>>>> 8cfde6b4
 TORCHVISION_0_10 = check_version(TORCHVISION_VERSION, "0.10.0")
 TORCHVISION_0_11 = check_version(TORCHVISION_VERSION, "0.11.0")
 TORCHVISION_0_13 = check_version(TORCHVISION_VERSION, "0.13.0")
@@ -985,4 +982,28 @@
         LOGGER.info(f"{prefix} complete in {total:.1f}s (compile {t_compile:.1f}s + warmup {t_warm:.1f}s)")
     else:
         LOGGER.info(f"{prefix} compile complete in {t_compile:.1f}s (no warmup)")
-    return model+    return model
+
+
+def setup_modelopt():
+    """Sets up NVIDIA Model Optimizer and disables logs."""
+    from ultralytics.utils.checks import IS_PYTHON_MINIMUM_3_10
+    from ultralytics.utils.torch_utils import TORCH_2_6
+
+    assert TORCH_2_6, "QAT requires PyTorch>=2.6"
+    assert IS_PYTHON_MINIMUM_3_10, "QAT requires Python>=3.10"
+
+    from ultralytics.utils.checks import check_requirements
+
+    check_requirements("nvidia-modelopt")
+
+    import logging
+    import warnings
+
+    import modelopt.torch.quantization as mtq
+    import modelopt.torch.utils as mtu
+
+    # suppress logs
+    mtu.cpp_extension.print = mtq.conversion.print = lambda str: None
+    warnings.filterwarnings("ignore", module="modelopt")
+    logging.getLogger("torch.utils.cpp_extension").setLevel(logging.ERROR)