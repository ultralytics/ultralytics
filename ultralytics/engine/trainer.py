# Ultralytics 🚀 AGPL-3.0 License - https://ultralytics.com/license
"""
Train a model on a dataset.

Usage:
    $ yolo mode=train model=yolo11n.pt data=coco8.yaml imgsz=640 epochs=100 batch=16
"""

import gc
import math
import os
import subprocess
import time
import warnings
from copy import copy, deepcopy
from datetime import datetime, timedelta
from pathlib import Path

import numpy as np
import torch
from torch import distributed as dist
from torch import nn, optim

from ultralytics import __version__
from ultralytics.cfg import get_cfg, get_save_dir
from ultralytics.data.utils import check_cls_dataset, check_det_dataset
from ultralytics.nn.tasks import load_checkpoint
from ultralytics.utils import (
    DEFAULT_CFG,
    GIT,
    LOCAL_RANK,
    LOGGER,
    RANK,
    TQDM,
    YAML,
    callbacks,
    clean_url,
    colorstr,
    emojis,
)
from ultralytics.utils.autobatch import check_train_batch_size
from ultralytics.utils.checks import check_amp, check_file, check_imgsz, check_model_file_from_stem, print_args
from ultralytics.utils.dist import ddp_cleanup, generate_ddp_command
from ultralytics.utils.files import get_latest_run
from ultralytics.utils.plotting import plot_results
from ultralytics.utils.torch_utils import (
    TORCH_2_4,
    EarlyStopping,
    ModelEMA,
    attempt_compile,
    autocast,
    convert_optimizer_state_dict_to_fp16,
    init_seeds,
    one_cycle,
    select_device,
    smart_inference_mode,
    strip_optimizer,
    torch_distributed_zero_first,
    unset_deterministic,
    unwrap_model,
)


class BaseTrainer:
    """
    A base class for creating trainers.

    This class provides the foundation for training YOLO models, handling the training loop, validation, checkpointing,
    and various training utilities. It supports both single-GPU and multi-GPU distributed training.

    Attributes:
        args (SimpleNamespace): Configuration for the trainer.
        validator (BaseValidator): Validator instance.
        model (nn.Module): Model instance.
        callbacks (defaultdict): Dictionary of callbacks.
        save_dir (Path): Directory to save results.
        wdir (Path): Directory to save weights.
        last (Path): Path to the last checkpoint.
        best (Path): Path to the best checkpoint.
        save_period (int): Save checkpoint every x epochs (disabled if < 1).
        batch_size (int): Batch size for training.
        epochs (int): Number of epochs to train for.
        start_epoch (int): Starting epoch for training.
        device (torch.device): Device to use for training.
        amp (bool): Flag to enable AMP (Automatic Mixed Precision).
        scaler (amp.GradScaler): Gradient scaler for AMP.
        data (str): Path to data.
        ema (nn.Module): EMA (Exponential Moving Average) of the model.
        resume (bool): Resume training from a checkpoint.
        lf (nn.Module): Loss function.
        scheduler (torch.optim.lr_scheduler._LRScheduler): Learning rate scheduler.
        best_fitness (float): The best fitness value achieved.
        fitness (float): Current fitness value.
        loss (float): Current loss value.
        tloss (float): Total loss value.
        loss_names (list): List of loss names.
        csv (Path): Path to results CSV file.
        metrics (dict): Dictionary of metrics.
        plots (dict): Dictionary of plots.

    Methods:
        train: Execute the training process.
        validate: Run validation on the test set.
        save_model: Save model training checkpoints.
        get_dataset: Get train and validation datasets.
        setup_model: Load, create, or download model.
        build_optimizer: Construct an optimizer for the model.

    Examples:
        Initialize a trainer and start training
        >>> trainer = BaseTrainer(cfg="config.yaml")
        >>> trainer.train()
    """

    def __init__(self, cfg=DEFAULT_CFG, overrides=None, _callbacks=None):
        """
        Initialize the BaseTrainer class.

        Args:
            cfg (str, optional): Path to a configuration file.
            overrides (dict, optional): Configuration overrides.
            _callbacks (list, optional): List of callback functions.
        """
        self.hub_session = overrides.pop("session", None)  # HUB
        self.args = get_cfg(cfg, overrides)
        self.check_resume(overrides)
        self.device = select_device(self.args.device, self.args.batch)
        # Update "-1" devices so post-training val does not repeat search
        self.args.device = os.getenv("CUDA_VISIBLE_DEVICES") if "cuda" in str(self.device) else str(self.device)
        self.validator = None
        self.metrics = None
        self.plots = {}
        init_seeds(self.args.seed + 1 + RANK, deterministic=self.args.deterministic)

        # Dirs
        self.save_dir = get_save_dir(self.args)
        self.args.name = self.save_dir.name  # update name for loggers
        self.wdir = self.save_dir / "weights"  # weights dir
        if RANK in {-1, 0}:
            self.wdir.mkdir(parents=True, exist_ok=True)  # make dir
            self.args.save_dir = str(self.save_dir)
            YAML.save(self.save_dir / "args.yaml", vars(self.args))  # save run args
        self.last, self.best = self.wdir / "last.pt", self.wdir / "best.pt"  # checkpoint paths
        self.save_period = self.args.save_period

        self.batch_size = self.args.batch
        self.epochs = self.args.epochs or 100  # in case users accidentally pass epochs=None with timed training
        self.start_epoch = 0
        if RANK == -1:
            print_args(vars(self.args))

        # Device
        if self.device.type in {"cpu", "mps"}:
            self.args.workers = 0  # faster CPU training as time dominated by inference, not dataloading

        # Model and Dataset
        self.model = check_model_file_from_stem(self.args.model)  # add suffix, i.e. yolo11n -> yolo11n.pt
        with torch_distributed_zero_first(LOCAL_RANK):  # avoid auto-downloading dataset multiple times
            self.data = self.get_dataset()

        self.ema = None

        # Optimization utils init
        self.lf = None
        self.scheduler = None

        # Epoch level metrics
        self.best_fitness = None
        self.fitness = None
        self.loss = None
        self.tloss = None
        self.loss_names = ["Loss"]
        self.csv = self.save_dir / "results.csv"
        self.plot_idx = [0, 1, 2]

        # Callbacks
        self.callbacks = _callbacks or callbacks.get_default_callbacks()

        if isinstance(self.args.device, str) and len(self.args.device):  # i.e. device='0' or device='0,1,2,3'
            world_size = len(self.args.device.split(","))
        elif isinstance(self.args.device, (tuple, list)):  # i.e. device=[0, 1, 2, 3] (multi-GPU from CLI is list)
            world_size = len(self.args.device)
        elif self.args.device in {"cpu", "mps"}:  # i.e. device='cpu' or 'mps'
            world_size = 0
        elif torch.cuda.is_available():  # i.e. device=None or device='' or device=number
            world_size = 1  # default to device 0
        else:  # i.e. device=None or device=''
            world_size = 0

        self.ddp = world_size > 1 and "LOCAL_RANK" not in os.environ
        self.world_size = world_size
        # Run subprocess if DDP training, else train normally
        if RANK in {-1, 0} and not self.ddp:
            callbacks.add_integration_callbacks(self)
            # Start console logging immediately at trainer initialization
            self.run_callbacks("on_pretrain_routine_start")

    def add_callback(self, event: str, callback):
        """Append the given callback to the event's callback list."""
        self.callbacks[event].append(callback)

    def set_callback(self, event: str, callback):
        """Override the existing callbacks with the given callback for the specified event."""
        self.callbacks[event] = [callback]

    def run_callbacks(self, event: str):
        """Run all existing callbacks associated with a particular event."""
        for callback in self.callbacks.get(event, []):
            callback(self)

    def train(self):
        """Allow device='', device=None on Multi-GPU systems to default to device=0."""
        # Run subprocess if DDP training, else train normally
        if self.ddp:
            # Argument checks
            if self.args.rect:
                LOGGER.warning("'rect=True' is incompatible with Multi-GPU training, setting 'rect=False'")
                self.args.rect = False
            if self.args.batch < 1.0:
                LOGGER.warning(
                    "'batch<1' for AutoBatch is incompatible with Multi-GPU training, setting default 'batch=16'"
                )
                self.args.batch = 16

            # Command
            cmd, file = generate_ddp_command(self)
            try:
                LOGGER.info(f"{colorstr('DDP:')} debug command {' '.join(cmd)}")
                subprocess.run(cmd, check=True)
            except Exception as e:
                raise e
            finally:
                ddp_cleanup(self, str(file))

        else:
            self._do_train()

    def _setup_scheduler(self):
        """Initialize training learning rate scheduler."""
        if self.args.cos_lr:
            self.lf = one_cycle(1, self.args.lrf, self.epochs)  # cosine 1->hyp['lrf']
        else:
            self.lf = lambda x: max(1 - x / self.epochs, 0) * (1.0 - self.args.lrf) + self.args.lrf  # linear
        self.scheduler = optim.lr_scheduler.LambdaLR(self.optimizer, lr_lambda=self.lf)

    def _setup_ddp(self):
        """Initialize and set the DistributedDataParallel parameters for training."""
        torch.cuda.set_device(RANK)
        self.device = torch.device("cuda", RANK)
        os.environ["TORCH_NCCL_BLOCKING_WAIT"] = "1"  # set to enforce timeout
        dist.init_process_group(
            backend="nccl" if dist.is_nccl_available() else "gloo",
            timeout=timedelta(seconds=10800),  # 3 hours
            rank=RANK,
            world_size=self.world_size,
        )

    def _setup_train(self):
        """Build dataloaders and optimizer on correct rank process."""
        ckpt = self.setup_model()
        self.model = self.model.to(self.device)
        self.set_model_attributes()

<<<<<<< HEAD
        # Initialize loss criterion before compilation for torch.compile compatibility
        if hasattr(self.model, "init_criterion"):
            self.model.criterion = self.model.init_criterion()

        # Build model for QAT
        if self.args.int8 and not hasattr(self.model, "_modelopt_state"):
            self.build_quantized_model()

=======
>>>>>>> 0ce094ae
        # Compile model
        self.model = attempt_compile(self.model, device=self.device, mode=self.args.compile)

        # Freeze layers
        freeze_list = (
            self.args.freeze
            if isinstance(self.args.freeze, list)
            else range(self.args.freeze)
            if isinstance(self.args.freeze, int)
            else []
        )
        always_freeze_names = [".dfl"]  # always freeze these layers
        freeze_layer_names = [f"model.{x}." for x in freeze_list] + always_freeze_names
        self.freeze_layer_names = freeze_layer_names
        for k, v in self.model.named_parameters():
            # v.register_hook(lambda x: torch.nan_to_num(x))  # NaN to 0 (commented for erratic training results)
            if any(x in k for x in freeze_layer_names):
                LOGGER.info(f"Freezing layer '{k}'")
                v.requires_grad = False
            elif not v.requires_grad and v.dtype.is_floating_point:  # only floating point Tensor can require gradients
                LOGGER.warning(
                    f"setting 'requires_grad=True' for frozen layer '{k}'. "
                    "See ultralytics.engine.trainer for customization of frozen layers."
                )
                v.requires_grad = True

        # Check AMP
        self.amp = torch.tensor(self.args.amp).to(self.device)  # True or False
        if self.amp and RANK in {-1, 0}:  # Single-GPU and DDP
            callbacks_backup = callbacks.default_callbacks.copy()  # backup callbacks as check_amp() resets them
            self.amp = torch.tensor(check_amp(self.model), device=self.device)
            callbacks.default_callbacks = callbacks_backup  # restore callbacks
        if RANK > -1 and self.world_size > 1:  # DDP
            dist.broadcast(self.amp.int(), src=0)  # broadcast from rank 0 to all other ranks; gloo errors with boolean
        self.amp = bool(self.amp)  # as boolean
        self.scaler = (
            torch.amp.GradScaler("cuda", enabled=self.amp) if TORCH_2_4 else torch.cuda.amp.GradScaler(enabled=self.amp)
        )
        if self.world_size > 1:
            self.model = nn.parallel.DistributedDataParallel(self.model, device_ids=[RANK], find_unused_parameters=True)

        # Check imgsz
        gs = max(int(self.model.stride.max() if hasattr(self.model, "stride") else 32), 32)  # grid size (max stride)
        self.args.imgsz = check_imgsz(self.args.imgsz, stride=gs, floor=gs, max_dim=1)
        self.stride = gs  # for multiscale training

        # Batch size
        if self.batch_size < 1 and RANK == -1:  # single-GPU only, estimate best batch size
            self.args.batch = self.batch_size = self.auto_batch()

        # Dataloaders
        batch_size = self.batch_size // max(self.world_size, 1)
        self.train_loader = self.get_dataloader(
            self.data["train"], batch_size=batch_size, rank=LOCAL_RANK, mode="train"
        )
        if RANK in {-1, 0}:
            # Note: When training DOTA dataset, double batch size could get OOM on images with >2000 objects.
            self.test_loader = self.get_dataloader(
                self.data.get("val") or self.data.get("test"),
                batch_size=batch_size if self.args.task == "obb" else batch_size * 2,
                rank=-1,
                mode="val",
            )
            self.validator = self.get_validator()
            metric_keys = self.validator.metrics.keys + self.label_loss_items(prefix="val")
            self.metrics = dict(zip(metric_keys, [0] * len(metric_keys)))
            self.ema = ModelEMA(self.model)
            if self.args.plots:
                self.plot_training_labels()

        # Optimizer
        self.accumulate = max(round(self.args.nbs / self.batch_size), 1)  # accumulate loss before optimizing
        weight_decay = self.args.weight_decay * self.batch_size * self.accumulate / self.args.nbs  # scale weight_decay
        iterations = math.ceil(len(self.train_loader.dataset) / max(self.batch_size, self.args.nbs)) * self.epochs
        self.optimizer = self.build_optimizer(
            model=self.model,
            name=self.args.optimizer,
            lr=self.args.lr0,
            momentum=self.args.momentum,
            decay=weight_decay,
            iterations=iterations,
        )
        # Scheduler
        self._setup_scheduler()
        self.stopper, self.stop = EarlyStopping(patience=self.args.patience), False
        self.resume_training(ckpt)
        self.scheduler.last_epoch = self.start_epoch - 1  # do not move
        self.run_callbacks("on_pretrain_routine_end")

    def _do_train(self):
        """Train the model with the specified world size."""
        if self.world_size > 1:
            self._setup_ddp()
        self._setup_train()

        nb = len(self.train_loader)  # number of batches
        nw = max(round(self.args.warmup_epochs * nb), 100) if self.args.warmup_epochs > 0 else -1  # warmup iterations
        last_opt_step = -1
        self.epoch_time = None
        self.epoch_time_start = time.time()
        self.train_time_start = time.time()
        self.run_callbacks("on_train_start")
        LOGGER.info(
            f"Image sizes {self.args.imgsz} train, {self.args.imgsz} val\n"
            f"Using {self.train_loader.num_workers * (self.world_size or 1)} dataloader workers\n"
            f"Logging results to {colorstr('bold', self.save_dir)}\n"
            f"Starting training for " + (f"{self.args.time} hours..." if self.args.time else f"{self.epochs} epochs...")
        )
        if self.args.close_mosaic:
            base_idx = (self.epochs - self.args.close_mosaic) * nb
            self.plot_idx.extend([base_idx, base_idx + 1, base_idx + 2])
        epoch = self.start_epoch
        self.optimizer.zero_grad()  # zero any resumed gradients to ensure stability on train start
        while True:
            self.epoch = epoch
            self.run_callbacks("on_train_epoch_start")
            with warnings.catch_warnings():
                warnings.simplefilter("ignore")  # suppress 'Detected lr_scheduler.step() before optimizer.step()'
                self.scheduler.step()

            self._model_train()
            if RANK != -1:
                self.train_loader.sampler.set_epoch(epoch)
            pbar = enumerate(self.train_loader)
            # Update dataloader attributes (optional)
            if epoch == (self.epochs - self.args.close_mosaic):
                self._close_dataloader_mosaic()
                self.train_loader.reset()

            if RANK in {-1, 0}:
                LOGGER.info(self.progress_string())
                pbar = TQDM(enumerate(self.train_loader), total=nb)
            self.tloss = None
            for i, batch in pbar:
                self.run_callbacks("on_train_batch_start")
                # Warmup
                ni = i + nb * epoch
                if ni <= nw:
                    xi = [0, nw]  # x interp
                    self.accumulate = max(1, int(np.interp(ni, xi, [1, self.args.nbs / self.batch_size]).round()))
                    for j, x in enumerate(self.optimizer.param_groups):
                        # Bias lr falls from 0.1 to lr0, all other lrs rise from 0.0 to lr0
                        x["lr"] = np.interp(
                            ni, xi, [self.args.warmup_bias_lr if j == 0 else 0.0, x["initial_lr"] * self.lf(epoch)]
                        )
                        if "momentum" in x:
                            x["momentum"] = np.interp(ni, xi, [self.args.warmup_momentum, self.args.momentum])

                # Forward
                with autocast(self.amp):
                    batch = self.preprocess_batch(batch)
                    if self.args.compile:
                        # Decouple inference and loss calculations for improved compile performance
                        preds = self.model(batch["img"])
                        loss, self.loss_items = unwrap_model(self.model).loss(batch, preds)
                    else:
                        loss, self.loss_items = self.model(batch)
                    self.loss = loss.sum()
                    if RANK != -1:
                        self.loss *= self.world_size
                    self.tloss = (
                        (self.tloss * i + self.loss_items) / (i + 1) if self.tloss is not None else self.loss_items
                    )

                # Backward
                self.scaler.scale(self.loss).backward()

                # Optimize - https://pytorch.org/docs/master/notes/amp_examples.html
                if ni - last_opt_step >= self.accumulate:
                    self.optimizer_step()
                    last_opt_step = ni

                    # Timed stopping
                    if self.args.time:
                        self.stop = (time.time() - self.train_time_start) > (self.args.time * 3600)
                        if RANK != -1:  # if DDP training
                            broadcast_list = [self.stop if RANK == 0 else None]
                            dist.broadcast_object_list(broadcast_list, 0)  # broadcast 'stop' to all ranks
                            self.stop = broadcast_list[0]
                        if self.stop:  # training time exceeded
                            break

                # Log
                if RANK in {-1, 0}:
                    loss_length = self.tloss.shape[0] if len(self.tloss.shape) else 1
                    pbar.set_description(
                        ("%11s" * 2 + "%11.4g" * (2 + loss_length))
                        % (
                            f"{epoch + 1}/{self.epochs}",
                            f"{self._get_memory():.3g}G",  # (GB) GPU memory util
                            *(self.tloss if loss_length > 1 else torch.unsqueeze(self.tloss, 0)),  # losses
                            batch["cls"].shape[0],  # batch size, i.e. 8
                            batch["img"].shape[-1],  # imgsz, i.e 640
                        )
                    )
                    self.run_callbacks("on_batch_end")
                    if self.args.plots and ni in self.plot_idx:
                        self.plot_training_samples(batch, ni)

                self.run_callbacks("on_train_batch_end")

            self.lr = {f"lr/pg{ir}": x["lr"] for ir, x in enumerate(self.optimizer.param_groups)}  # for loggers
            self.run_callbacks("on_train_epoch_end")
            if RANK in {-1, 0}:
                final_epoch = epoch + 1 >= self.epochs
                self.ema.update_attr(self.model, include=["yaml", "nc", "args", "names", "stride", "class_weights"])

                # Validation
                if self.args.val or final_epoch or self.stopper.possible_stop or self.stop:
                    self._clear_memory(threshold=0.5)  # prevent VRAM spike
                    self.metrics, self.fitness = self.validate()
                self.save_metrics(metrics={**self.label_loss_items(self.tloss), **self.metrics, **self.lr})
                self.stop |= self.stopper(epoch + 1, self.fitness) or final_epoch
                if self.args.time:
                    self.stop |= (time.time() - self.train_time_start) > (self.args.time * 3600)

                # Save model
                if self.args.save or final_epoch:
                    self.save_model()
                    self.run_callbacks("on_model_save")

            # Scheduler
            t = time.time()
            self.epoch_time = t - self.epoch_time_start
            self.epoch_time_start = t
            if self.args.time:
                mean_epoch_time = (t - self.train_time_start) / (epoch - self.start_epoch + 1)
                self.epochs = self.args.epochs = math.ceil(self.args.time * 3600 / mean_epoch_time)
                self._setup_scheduler()
                self.scheduler.last_epoch = self.epoch  # do not move
                self.stop |= epoch >= self.epochs  # stop if exceeded epochs
            self.run_callbacks("on_fit_epoch_end")
            self._clear_memory(0.5)  # clear if memory utilization > 50%

            # Early Stopping
            if RANK != -1:  # if DDP training
                broadcast_list = [self.stop if RANK == 0 else None]
                dist.broadcast_object_list(broadcast_list, 0)  # broadcast 'stop' to all ranks
                self.stop = broadcast_list[0]
            if self.stop:
                break  # must break all DDP ranks
            epoch += 1

        if RANK in {-1, 0}:
            # Do final val with best.pt
            seconds = time.time() - self.train_time_start
            LOGGER.info(f"\n{epoch - self.start_epoch + 1} epochs completed in {seconds / 3600:.3f} hours.")
            self.final_eval()
            if self.args.plots:
                self.plot_metrics()
            self.run_callbacks("on_train_end")
        self._clear_memory()
        unset_deterministic()
        self.run_callbacks("teardown")

    def auto_batch(self, max_num_obj=0):
        """Calculate optimal batch size based on model and device memory constraints."""
        return check_train_batch_size(
            model=self.model,
            imgsz=self.args.imgsz,
            amp=self.amp,
            batch=self.batch_size,
            max_num_obj=max_num_obj,
        )  # returns batch size

    def _get_memory(self, fraction=False):
        """Get accelerator memory utilization in GB or as a fraction of total memory."""
        memory, total = 0, 0
        if self.device.type == "mps":
            memory = torch.mps.driver_allocated_memory()
            if fraction:
                return __import__("psutil").virtual_memory().percent / 100
        elif self.device.type != "cpu":
            memory = torch.cuda.memory_reserved()
            if fraction:
                total = torch.cuda.get_device_properties(self.device).total_memory
        return ((memory / total) if total > 0 else 0) if fraction else (memory / 2**30)

    def _clear_memory(self, threshold: float = None):
        """Clear accelerator memory by calling garbage collector and emptying cache."""
        if threshold:
            assert 0 <= threshold <= 1, "Threshold must be between 0 and 1."
            if self._get_memory(fraction=True) <= threshold:
                return
        gc.collect()
        if self.device.type == "mps":
            torch.mps.empty_cache()
        elif self.device.type == "cpu":
            return
        else:
            torch.cuda.empty_cache()

    def read_results_csv(self):
        """Read results.csv into a dictionary using polars."""
        import polars as pl  # scope for faster 'import ultralytics'

        return pl.read_csv(self.csv, infer_schema_length=None).to_dict(as_series=False)

    def _model_train(self):
        """Set model in training mode."""
        self.model.train()
        # Freeze BN stat
        for n, m in self.model.named_modules():
            if any(filter(lambda f: f in n, self.freeze_layer_names)) and isinstance(m, nn.BatchNorm2d):
                m.eval()

    def save_model(self):
        """Save model training checkpoints with additional metadata."""
        import io

        # Serialize ckpt to a byte buffer once (faster than repeated torch.save() calls)
        buffer = io.BytesIO()
        model = deepcopy(unwrap_model(self.ema.ema))
        extras = {}
        if hasattr(model, "_modelopt_state"):
            import modelopt.torch.opt as mto

            extras = {  # model can't be pickled; saving state_dict
                "modelopt_state": mto.modelopt_state(model),
                "state_dict": model.state_dict(),
                "model_class": model.__class__,
                "yaml": model.yaml,
                "names": model.names,
                "nc": model.nc,
            }

        torch.save(
            {
                "epoch": self.epoch,
                "best_fitness": self.best_fitness,
                "model": None,  # resume and final checkpoints derive from EMA
                "ema": None if extras else model.half(),
                "updates": self.ema.updates,
                "optimizer": convert_optimizer_state_dict_to_fp16(deepcopy(self.optimizer.state_dict())),
                "scaler": self.scaler.state_dict(),
                "train_args": vars(self.args),  # save as dict
                "train_metrics": {**self.metrics, **{"fitness": self.fitness}},
                "train_results": self.read_results_csv(),
                "date": datetime.now().isoformat(),
                "version": __version__,
                "git": {
                    "root": str(GIT.root),
                    "branch": GIT.branch,
                    "commit": GIT.commit,
                    "origin": GIT.origin,
                },
                "license": "AGPL-3.0 (https://ultralytics.com/license)",
                "docs": "https://docs.ultralytics.com",
                **extras,
            },
            buffer,
        )
        serialized_ckpt = buffer.getvalue()  # get the serialized content to save

        # Save checkpoints
        self.last.write_bytes(serialized_ckpt)  # save last.pt
        if self.best_fitness == self.fitness:
            self.best.write_bytes(serialized_ckpt)  # save best.pt
        if (self.save_period > 0) and (self.epoch % self.save_period == 0):
            (self.wdir / f"epoch{self.epoch}.pt").write_bytes(serialized_ckpt)  # save epoch, i.e. 'epoch3.pt'

    def get_dataset(self):
        """
        Get train and validation datasets from data dictionary.

        Returns:
            (dict): A dictionary containing the training/validation/test dataset and category names.
        """
        try:
            if self.args.task == "classify":
                data = check_cls_dataset(self.args.data)
            elif self.args.data.rsplit(".", 1)[-1] == "ndjson":
                # Convert NDJSON to YOLO format
                import asyncio

                from ultralytics.data.converter import convert_ndjson_to_yolo

                yaml_path = asyncio.run(convert_ndjson_to_yolo(self.args.data))
                self.args.data = str(yaml_path)
                data = check_det_dataset(self.args.data)
            elif self.args.data.rsplit(".", 1)[-1] in {"yaml", "yml"} or self.args.task in {
                "detect",
                "segment",
                "pose",
                "obb",
            }:
                data = check_det_dataset(self.args.data)
                if "yaml_file" in data:
                    self.args.data = data["yaml_file"]  # for validating 'yolo train data=url.zip' usage
        except Exception as e:
            raise RuntimeError(emojis(f"Dataset '{clean_url(self.args.data)}' error ❌ {e}")) from e
        if self.args.single_cls:
            LOGGER.info("Overriding class names with single class.")
            data["names"] = {0: "item"}
            data["nc"] = 1
        return data

    def setup_model(self):
        """
        Load, create, or download model for any task.

        Returns:
            (dict): Optional checkpoint to resume training from.
        """
        if isinstance(self.model, torch.nn.Module):  # if model is loaded beforehand. No setup needed
            return

        cfg, weights = self.model, None
        ckpt = None
        if str(self.model).endswith(".pt"):
            weights, ckpt = load_checkpoint(self.model)
            cfg = weights.yaml
        elif isinstance(self.args.pretrained, (str, Path)):
            weights, _ = load_checkpoint(self.args.pretrained)
        self.model = self.get_model(cfg=cfg, weights=weights, verbose=RANK == -1)  # calls Model(cfg, weights)
        return ckpt

    def optimizer_step(self):
        """Perform a single step of the training optimizer with gradient clipping and EMA update."""
        self.scaler.unscale_(self.optimizer)  # unscale gradients
        torch.nn.utils.clip_grad_norm_(self.model.parameters(), max_norm=10.0)  # clip gradients
        self.scaler.step(self.optimizer)
        self.scaler.update()
        self.optimizer.zero_grad()
        if self.ema:
            self.ema.update(self.model)

    def preprocess_batch(self, batch):
        """Allow custom preprocessing model inputs and ground truths depending on task type."""
        return batch

    def validate(self):
        """
        Run validation on val set using self.validator.

        Returns:
            metrics (dict): Dictionary of validation metrics.
            fitness (float): Fitness score for the validation.
        """
        metrics = self.validator(self)
        fitness = metrics.pop("fitness", -self.loss.detach().cpu().numpy())  # use loss as fitness measure if not found
        if not self.best_fitness or self.best_fitness < fitness:
            self.best_fitness = fitness
        return metrics, fitness

    def build_quantized_model(self):
        """Adds quantization layers to model for QAT training."""
        from ultralytics.utils.checks import check_requirements

        check_requirements("nvidia-modelopt")

        import modelopt.torch.quantization as mtq

        from ultralytics.data.build import build_dataloader

        config = {
            "quant_cfg": {
                "*weight_quantizer": {"num_bits": 8, "axis": 0},  # Per-channel weight quantization
                "*input_quantizer": {"num_bits": 8, "axis": None},  # Per-tensor activation quantization
                "*output_quantizer": {"num_bits": 8, "axis": None},
            },
            "algorithm": "max",  # Calibration algorithm
        }

        with torch_distributed_zero_first(LOCAL_RANK):  # init dataset *.cache only once if DDP
            dataset = self.build_dataset(self.data["val"], "quantize", self.args.batch)
        calib_loader = build_dataloader(dataset, batch=self.args.batch, workers=0, drop_last=True)

        @smart_inference_mode()
        def forward_loop(model):
            model.eval()
            count, num_samples = 0, 512  # max calibration samples
            for batch in calib_loader:
                if count >= num_samples:
                    break
                images = self.preprocess_batch(batch)["img"]
                model(images)
                count += images.shape[0]

        self.model = mtq.quantize(model=self.model, config=config, forward_loop=forward_loop)

    def get_model(self, cfg=None, weights=None, verbose=True):
        """Get model and raise NotImplementedError for loading cfg files."""
        raise NotImplementedError("This task trainer doesn't support loading cfg files")

    def get_validator(self):
        """Return a NotImplementedError when the get_validator function is called."""
        raise NotImplementedError("get_validator function not implemented in trainer")

    def get_dataloader(self, dataset_path, batch_size=16, rank=0, mode="train"):
        """Return dataloader derived from torch.data.Dataloader."""
        raise NotImplementedError("get_dataloader function not implemented in trainer")

    def build_dataset(self, img_path, mode="train", batch=None):
        """Build dataset."""
        raise NotImplementedError("build_dataset function not implemented in trainer")

    def label_loss_items(self, loss_items=None, prefix="train"):
        """
        Return a loss dict with labelled training loss items tensor.

        Note:
            This is not needed for classification but necessary for segmentation & detection
        """
        return {"loss": loss_items} if loss_items is not None else ["loss"]

    def set_model_attributes(self):
        """Set or update model parameters before training."""
        self.model.names = self.data["names"]

    def build_targets(self, preds, targets):
        """Build target tensors for training YOLO model."""
        pass

    def progress_string(self):
        """Return a string describing training progress."""
        return ""

    # TODO: may need to put these following functions into callback
    def plot_training_samples(self, batch, ni):
        """Plot training samples during YOLO training."""
        pass

    def plot_training_labels(self):
        """Plot training labels for YOLO model."""
        pass

    def save_metrics(self, metrics):
        """Save training metrics to a CSV file."""
        keys, vals = list(metrics.keys()), list(metrics.values())
        n = len(metrics) + 2  # number of cols
        s = "" if self.csv.exists() else (("%s," * n % tuple(["epoch", "time"] + keys)).rstrip(",") + "\n")  # header
        t = time.time() - self.train_time_start
        with open(self.csv, "a", encoding="utf-8") as f:
            f.write(s + ("%.6g," * n % tuple([self.epoch + 1, t] + vals)).rstrip(",") + "\n")

    def plot_metrics(self):
        """Plot metrics from a CSV file."""
        plot_results(file=self.csv, on_plot=self.on_plot)  # save results.png

    def on_plot(self, name, data=None):
        """Register plots (e.g. to be consumed in callbacks)."""
        path = Path(name)
        self.plots[path] = {"data": data, "timestamp": time.time()}

    def final_eval(self):
        """Perform final evaluation and validation for object detection YOLO model."""
        ckpt = {}
        for f in self.last, self.best:
            if f.exists():
                if f is self.last:
                    ckpt = strip_optimizer(f)
                elif f is self.best:
                    k = "train_results"  # update best.pt train_metrics from last.pt
                    strip_optimizer(f, updates={k: ckpt[k]} if k in ckpt else None)
                    LOGGER.info(f"\nValidating {f}...")
                    self.validator.args.plots = self.args.plots
                    self.validator.args.compile = False  # disable final val compile as too slow
                    self.metrics = self.validator(model=f)
                    self.metrics.pop("fitness", None)
                    self.run_callbacks("on_fit_epoch_end")

    def check_resume(self, overrides):
        """Check if resume checkpoint exists and update arguments accordingly."""
        resume = self.args.resume
        if resume:
            try:
                exists = isinstance(resume, (str, Path)) and Path(resume).exists()
                last = Path(check_file(resume) if exists else get_latest_run())

                # Check that resume data YAML exists, otherwise strip to force re-download of dataset
                ckpt_args = load_checkpoint(last)[0].args
                if not isinstance(ckpt_args["data"], dict) and not Path(ckpt_args["data"]).exists():
                    ckpt_args["data"] = self.args.data

                resume = True
                self.args = get_cfg(ckpt_args)
                self.args.model = self.args.resume = str(last)  # reinstate model
                for k in (
                    "imgsz",
                    "batch",
                    "device",
                    "close_mosaic",
                ):  # allow arg updates to reduce memory or update device on resume
                    if k in overrides:
                        setattr(self.args, k, overrides[k])

            except Exception as e:
                raise FileNotFoundError(
                    "Resume checkpoint not found. Please pass a valid checkpoint to resume from, "
                    "i.e. 'yolo train resume model=path/to/last.pt'"
                ) from e
        self.resume = resume

    def resume_training(self, ckpt):
        """Resume YOLO training from given epoch and best fitness."""
        if ckpt is None or not self.resume:
            return
        best_fitness = 0.0
        start_epoch = ckpt.get("epoch", -1) + 1
        if ckpt.get("optimizer") is not None:
            self.optimizer.load_state_dict(ckpt["optimizer"])  # optimizer
            best_fitness = ckpt["best_fitness"]
        if ckpt.get("scaler") is not None:
            self.scaler.load_state_dict(ckpt["scaler"])
        if self.ema and ckpt.get("ema"):
            self.ema.ema.load_state_dict(ckpt["ema"].float().state_dict())  # EMA
            self.ema.updates = ckpt["updates"]
        assert start_epoch > 0, (
            f"{self.args.model} training to {self.epochs} epochs is finished, nothing to resume.\n"
            f"Start a new training without resuming, i.e. 'yolo train model={self.args.model}'"
        )
        LOGGER.info(f"Resuming training {self.args.model} from epoch {start_epoch + 1} to {self.epochs} total epochs")
        if self.epochs < start_epoch:
            LOGGER.info(
                f"{self.model} has been trained for {ckpt['epoch']} epochs. Fine-tuning for {self.epochs} more epochs."
            )
            self.epochs += ckpt["epoch"]  # finetune additional epochs
        self.best_fitness = best_fitness
        self.start_epoch = start_epoch
        if start_epoch > (self.epochs - self.args.close_mosaic):
            self._close_dataloader_mosaic()

    def _close_dataloader_mosaic(self):
        """Update dataloaders to stop using mosaic augmentation."""
        if hasattr(self.train_loader.dataset, "mosaic"):
            self.train_loader.dataset.mosaic = False
        if hasattr(self.train_loader.dataset, "close_mosaic"):
            LOGGER.info("Closing dataloader mosaic")
            self.train_loader.dataset.close_mosaic(hyp=copy(self.args))

    def build_optimizer(self, model, name="auto", lr=0.001, momentum=0.9, decay=1e-5, iterations=1e5):
        """
        Construct an optimizer for the given model.

        Args:
            model (torch.nn.Module): The model for which to build an optimizer.
            name (str, optional): The name of the optimizer to use. If 'auto', the optimizer is selected
                based on the number of iterations.
            lr (float, optional): The learning rate for the optimizer.
            momentum (float, optional): The momentum factor for the optimizer.
            decay (float, optional): The weight decay for the optimizer.
            iterations (float, optional): The number of iterations, which determines the optimizer if
                name is 'auto'.

        Returns:
            (torch.optim.Optimizer): The constructed optimizer.
        """
        g = [], [], []  # optimizer parameter groups
        bn = tuple(v for k, v in nn.__dict__.items() if "Norm" in k)  # normalization layers, i.e. BatchNorm2d()
        if name == "auto":
            LOGGER.info(
                f"{colorstr('optimizer:')} 'optimizer=auto' found, "
                f"ignoring 'lr0={self.args.lr0}' and 'momentum={self.args.momentum}' and "
                f"determining best 'optimizer', 'lr0' and 'momentum' automatically... "
            )
            nc = self.data.get("nc", 10)  # number of classes
            lr_fit = round(0.002 * 5 / (4 + nc), 6)  # lr0 fit equation to 6 decimal places
            name, lr, momentum = ("SGD", 0.01, 0.9) if iterations > 10000 else ("AdamW", lr_fit, 0.9)
            self.args.warmup_bias_lr = 0.0  # no higher than 0.01 for Adam

        for module_name, module in model.named_modules():
            for param_name, param in module.named_parameters(recurse=False):
                fullname = f"{module_name}.{param_name}" if module_name else param_name
                if "bias" in fullname:  # bias (no decay)
                    g[2].append(param)
                elif isinstance(module, bn) or "logit_scale" in fullname:  # weight (no decay)
                    # ContrastiveHead and BNContrastiveHead included here with 'logit_scale'
                    g[1].append(param)
                else:  # weight (with decay)
                    g[0].append(param)

        optimizers = {"Adam", "Adamax", "AdamW", "NAdam", "RAdam", "RMSProp", "SGD", "auto"}
        name = {x.lower(): x for x in optimizers}.get(name.lower())
        if name in {"Adam", "Adamax", "AdamW", "NAdam", "RAdam"}:
            optimizer = getattr(optim, name, optim.Adam)(g[2], lr=lr, betas=(momentum, 0.999), weight_decay=0.0)
        elif name == "RMSProp":
            optimizer = optim.RMSprop(g[2], lr=lr, momentum=momentum)
        elif name == "SGD":
            optimizer = optim.SGD(g[2], lr=lr, momentum=momentum, nesterov=True)
        else:
            raise NotImplementedError(
                f"Optimizer '{name}' not found in list of available optimizers {optimizers}. "
                "Request support for addition optimizers at https://github.com/ultralytics/ultralytics."
            )

        optimizer.add_param_group({"params": g[0], "weight_decay": decay})  # add g0 with weight_decay
        optimizer.add_param_group({"params": g[1], "weight_decay": 0.0})  # add g1 (BatchNorm2d weights)
        LOGGER.info(
            f"{colorstr('optimizer:')} {type(optimizer).__name__}(lr={lr}, momentum={momentum}) with parameter groups "
            f"{len(g[1])} weight(decay=0.0), {len(g[0])} weight(decay={decay}), {len(g[2])} bias(decay=0.0)"
        )
        return optimizer<|MERGE_RESOLUTION|>--- conflicted
+++ resolved
@@ -261,17 +261,10 @@
         self.model = self.model.to(self.device)
         self.set_model_attributes()
 
-<<<<<<< HEAD
-        # Initialize loss criterion before compilation for torch.compile compatibility
-        if hasattr(self.model, "init_criterion"):
-            self.model.criterion = self.model.init_criterion()
-
         # Build model for QAT
         if self.args.int8 and not hasattr(self.model, "_modelopt_state"):
             self.build_quantized_model()
 
-=======
->>>>>>> 0ce094ae
         # Compile model
         self.model = attempt_compile(self.model, device=self.device, mode=self.args.compile)
 
