--- conflicted
+++ resolved
@@ -456,13 +456,8 @@
 
     @try_export
     def export_openvino(self, prefix=colorstr("OpenVINO:")):
-<<<<<<< HEAD
         """YOLOv8 OpenVINO export."""
         check_requirements("openvino>=2024.5.0")
-=======
-        """YOLO OpenVINO export."""
-        check_requirements(f'openvino{"<=2024.0.0" if ARM64 else ">=2024.0.0"}')  # fix OpenVINO issue on ARM64
->>>>>>> e1e54602
         import openvino as ov
 
         LOGGER.info(f"\n{prefix} starting export with openvino {ov.__version__}...")
