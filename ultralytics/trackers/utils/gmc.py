--- conflicted
+++ resolved
@@ -302,7 +302,6 @@
         # Find good features to track
         keypoints = cv2.goodFeaturesToTrack(frame, mask=None, **self.feature_params)
 
-<<<<<<< HEAD
         if self.prevFrame is not None and frame.shape != self.prevFrame.shape:
             LOGGER.warning(
                 "Current frame has a different shape from previous frame.\n"
@@ -311,10 +310,7 @@
             )
             self.reset_params()
 
-        # Handle uninitialized state
-=======
         # Handle first frame initialization
->>>>>>> c393e14e
         if not self.initializedFirstFrame or self.prevKeyPoints is None:
             self.prevFrame = frame.copy()
             self.prevKeyPoints = copy.copy(keypoints)
