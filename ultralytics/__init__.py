# Ultralytics 🚀 AGPL-3.0 License - https://ultralytics.com/license

<<<<<<< HEAD
__version__ = "8.3.191"
=======
__version__ = "8.3.190"
>>>>>>> a8e3450e

import os

# Set ENV variables (place before imports)
if not os.environ.get("OMP_NUM_THREADS"):
    os.environ["OMP_NUM_THREADS"] = "1"  # default for reduced CPU utilization during training

from ultralytics.models import NAS, RTDETR, SAM, YOLO, YOLOE, FastSAM, YOLOWorld
from ultralytics.utils import ASSETS, SETTINGS
from ultralytics.utils.checks import check_yolo as checks
from ultralytics.utils.downloads import download

settings = SETTINGS
__all__ = (
    "__version__",
    "ASSETS",
    "YOLO",
    "YOLOWorld",
    "YOLOE",
    "NAS",
    "SAM",
    "FastSAM",
    "RTDETR",
    "checks",
    "download",
    "settings",
)<|MERGE_RESOLUTION|>--- conflicted
+++ resolved
@@ -1,10 +1,7 @@
 # Ultralytics 🚀 AGPL-3.0 License - https://ultralytics.com/license
 
-<<<<<<< HEAD
 __version__ = "8.3.191"
-=======
-__version__ = "8.3.190"
->>>>>>> a8e3450e
+
 
 import os
 
