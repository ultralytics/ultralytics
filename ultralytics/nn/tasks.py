--- conflicted
+++ resolved
@@ -12,10 +12,7 @@
 import torch
 import torch.nn as nn
 
-<<<<<<< HEAD
-
-=======
->>>>>>> 9086b600
+
 from ultralytics.nn.autobackend import check_class_names
 from ultralytics.nn.modules import (
     AIFI,
@@ -1442,6 +1439,7 @@
             C2,
             C2f,
             C3k2,
+            C3K2_FE,
             C2fAttn,
             C3,
             C3TR,
