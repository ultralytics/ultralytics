# Ultralytics 🚀 AGPL-3.0 License - https://ultralytics.com/license
"""
Export a YOLO PyTorch model to other formats. TensorFlow exports authored by https://github.com/zldrobit.

Format                  | `format=argument`         | Model
---                     | ---                       | ---
PyTorch                 | -                         | yolo11n.pt
TorchScript             | `torchscript`             | yolo11n.torchscript
ONNX                    | `onnx`                    | yolo11n.onnx
OpenVINO                | `openvino`                | yolo11n_openvino_model/
TensorRT                | `engine`                  | yolo11n.engine
CoreML                  | `coreml`                  | yolo11n.mlpackage
TensorFlow SavedModel   | `saved_model`             | yolo11n_saved_model/
TensorFlow GraphDef     | `pb`                      | yolo11n.pb
TensorFlow Lite         | `tflite`                  | yolo11n.tflite
TensorFlow Edge TPU     | `edgetpu`                 | yolo11n_edgetpu.tflite
TensorFlow.js           | `tfjs`                    | yolo11n_web_model/
PaddlePaddle            | `paddle`                  | yolo11n_paddle_model/
MNN                     | `mnn`                     | yolo11n.mnn
NCNN                    | `ncnn`                    | yolo11n_ncnn_model/
IMX                     | `imx`                     | yolo11n_imx_model/
RKNN                    | `rknn`                    | yolo11n_rknn_model/

Requirements:
    $ pip install "ultralytics[export]"

Python:
    from ultralytics import YOLO
    model = YOLO('yolo11n.pt')
    results = model.export(format='onnx')

CLI:
    $ yolo mode=export model=yolo11n.pt format=onnx

Inference:
    $ yolo predict model=yolo11n.pt                 # PyTorch
                         yolo11n.torchscript        # TorchScript
                         yolo11n.onnx               # ONNX Runtime or OpenCV DNN with dnn=True
                         yolo11n_openvino_model     # OpenVINO
                         yolo11n.engine             # TensorRT
                         yolo11n.mlpackage          # CoreML (macOS-only)
                         yolo11n_saved_model        # TensorFlow SavedModel
                         yolo11n.pb                 # TensorFlow GraphDef
                         yolo11n.tflite             # TensorFlow Lite
                         yolo11n_edgetpu.tflite     # TensorFlow Edge TPU
                         yolo11n_paddle_model       # PaddlePaddle
                         yolo11n.mnn                # MNN
                         yolo11n_ncnn_model         # NCNN
                         yolo11n_imx_model          # IMX
                         yolo11n_rknn_model         # RKNN

TensorFlow.js:
    $ cd .. && git clone https://github.com/zldrobit/tfjs-yolov5-example.git && cd tfjs-yolov5-example
    $ npm install
    $ ln -s ../../yolo11n_web_model public/yolo11n_web_model
    $ npm start
"""

import json
import os
import re
import shutil
import subprocess
import time
import warnings
from copy import deepcopy
from datetime import datetime
from pathlib import Path

import numpy as np
import torch

from ultralytics import __version__
from ultralytics.cfg import TASK2DATA, get_cfg
from ultralytics.data import build_dataloader
from ultralytics.data.dataset import YOLODataset
from ultralytics.data.utils import check_cls_dataset, check_det_dataset
from ultralytics.nn.autobackend import check_class_names, default_class_names
from ultralytics.nn.modules import C2f, Classify, Detect, RTDETRDecoder
from ultralytics.nn.tasks import ClassificationModel, DetectionModel, SegmentationModel, WorldModel
from ultralytics.utils import (
    ARM64,
    DEFAULT_CFG,
    IS_COLAB,
    IS_JETSON,
    LINUX,
    LOGGER,
    MACOS,
    MACOS_VERSION,
    RKNN_CHIPS,
    ROOT,
    SETTINGS,
    TORCH_VERSION,
    WINDOWS,
    YAML,
    callbacks,
    colorstr,
    get_default_args,
)
from ultralytics.utils.checks import (
    check_imgsz,
    check_is_path_safe,
    check_requirements,
    check_version,
    is_intel,
    is_sudo_available,
)
from ultralytics.utils.downloads import get_github_assets, safe_download
from ultralytics.utils.export import (
    keras2pb,
    onnx2engine,
    onnx2saved_model,
    pb2tfjs,
    tflite2edgetpu,
    torch2imx,
    torch2onnx,
)
from ultralytics.utils.files import file_size
from ultralytics.utils.metrics import batch_probiou
from ultralytics.utils.nms import TorchNMS
from ultralytics.utils.ops import Profile
from ultralytics.utils.patches import arange_patch
from ultralytics.utils.torch_utils import TORCH_1_11, TORCH_1_13, TORCH_2_1, TORCH_2_4, select_device


def export_formats():
    """Return a dictionary of Ultralytics YOLO export formats."""
    x = [
        ["PyTorch", "-", ".pt", True, True, []],
        ["TorchScript", "torchscript", ".torchscript", True, True, ["batch", "optimize", "half", "nms", "dynamic"]],
        ["ONNX", "onnx", ".onnx", True, True, ["batch", "dynamic", "half", "opset", "simplify", "nms"]],
        [
            "OpenVINO",
            "openvino",
            "_openvino_model",
            True,
            False,
            ["batch", "dynamic", "half", "int8", "nms", "fraction"],
        ],
        [
            "TensorRT",
            "engine",
            ".engine",
            False,
            True,
            ["batch", "dynamic", "half", "int8", "simplify", "nms", "fraction"],
        ],
        ["CoreML", "coreml", ".mlpackage", True, False, ["batch", "dynamic", "half", "int8", "nms"]],
        ["TensorFlow SavedModel", "saved_model", "_saved_model", True, True, ["batch", "int8", "keras", "nms"]],
        ["TensorFlow GraphDef", "pb", ".pb", True, True, ["batch"]],
        ["TensorFlow Lite", "tflite", ".tflite", True, False, ["batch", "half", "int8", "nms", "fraction"]],
        ["TensorFlow Edge TPU", "edgetpu", "_edgetpu.tflite", True, False, []],
        ["TensorFlow.js", "tfjs", "_web_model", True, False, ["batch", "half", "int8", "nms"]],
        ["PaddlePaddle", "paddle", "_paddle_model", True, True, ["batch"]],
        ["MNN", "mnn", ".mnn", True, True, ["batch", "half", "int8"]],
        ["NCNN", "ncnn", "_ncnn_model", True, True, ["batch", "half"]],
        ["IMX", "imx", "_imx_model", True, True, ["int8", "fraction", "nms"]],
        ["RKNN", "rknn", "_rknn_model", False, False, ["batch", "name"]],
    ]
    return dict(zip(["Format", "Argument", "Suffix", "CPU", "GPU", "Arguments"], zip(*x)))


def best_onnx_opset(onnx, cuda=False) -> int:
    """Return max ONNX opset for this torch version with ONNX fallback."""
    version = ".".join(TORCH_VERSION.split(".")[:2])
    if TORCH_2_4:  # _constants.ONNX_MAX_OPSET first defined in torch 1.13
        opset = torch.onnx.utils._constants.ONNX_MAX_OPSET - 1  # use second-latest version for safety
        if cuda:
            opset -= 2  # fix CUDA ONNXRuntime NMS squeeze op errors
    else:
        opset = {
            "1.8": 12,
            "1.9": 12,
            "1.10": 13,
            "1.11": 14,
            "1.12": 15,
            "1.13": 17,
            "2.0": 17,  # reduced from 18 to fix ONNX errors
            "2.1": 17,  # reduced from 19
            "2.2": 17,  # reduced from 19
            "2.3": 17,  # reduced from 19
            "2.4": 20,
            "2.5": 20,
            "2.6": 20,
            "2.7": 20,
            "2.8": 23,
        }.get(version, 12)
    return min(opset, onnx.defs.onnx_opset_version())


def validate_args(format, passed_args, valid_args):
    """
    Validate arguments based on the export format.

    Args:
        format (str): The export format.
        passed_args (Namespace): The arguments used during export.
        valid_args (list): List of valid arguments for the format.

    Raises:
        AssertionError: If an unsupported argument is used, or if the format lacks supported argument listings.
    """
    export_args = ["half", "int8", "dynamic", "keras", "nms", "batch", "fraction"]

    assert valid_args is not None, f"ERROR ❌️ valid arguments for '{format}' not listed."
    custom = {"batch": 1, "data": None, "device": None}  # exporter defaults
    default_args = get_cfg(DEFAULT_CFG, custom)
    for arg in export_args:
        not_default = getattr(passed_args, arg, None) != getattr(default_args, arg, None)
        if not_default:
            assert arg in valid_args, f"ERROR ❌️ argument '{arg}' is not supported for format='{format}'"


def try_export(inner_func):
    """YOLO export decorator, i.e. @try_export."""
    inner_args = get_default_args(inner_func)

    def outer_func(*args, **kwargs):
        """Export a model."""
        prefix = inner_args["prefix"]
        dt = 0.0
        try:
            with Profile() as dt:
                f = inner_func(*args, **kwargs)  # exported file/dir or tuple of (file/dir, *)
            path = f if isinstance(f, (str, Path)) else f[0]
            mb = file_size(path)
            assert mb > 0.0, "0.0 MB output model size"
            LOGGER.info(f"{prefix} export success ✅ {dt.t:.1f}s, saved as '{path}' ({mb:.1f} MB)")
            return f
        except Exception as e:
            LOGGER.error(f"{prefix} export failure {dt.t:.1f}s: {e}")
            raise e

    return outer_func


class Exporter:
    """
    A class for exporting YOLO models to various formats.

    This class provides functionality to export YOLO models to different formats including ONNX, TensorRT, CoreML,
    TensorFlow, and others. It handles format validation, device selection, model preparation, and the actual export
    process for each supported format.

    Attributes:
        args (SimpleNamespace): Configuration arguments for the exporter.
        callbacks (dict): Dictionary of callback functions for different export events.
        im (torch.Tensor): Input tensor for model inference during export.
        model (torch.nn.Module): The YOLO model to be exported.
        file (Path): Path to the model file being exported.
        output_shape (tuple): Shape of the model output tensor(s).
        pretty_name (str): Formatted model name for display purposes.
        metadata (dict): Model metadata including description, author, version, etc.
        device (torch.device): Device on which the model is loaded.
        imgsz (tuple): Input image size for the model.

    Methods:
        __call__: Main export method that handles the export process.
        get_int8_calibration_dataloader: Build dataloader for INT8 calibration.
        export_torchscript: Export model to TorchScript format.
        export_onnx: Export model to ONNX format.
        export_openvino: Export model to OpenVINO format.
        export_paddle: Export model to PaddlePaddle format.
        export_mnn: Export model to MNN format.
        export_ncnn: Export model to NCNN format.
        export_coreml: Export model to CoreML format.
        export_engine: Export model to TensorRT format.
        export_saved_model: Export model to TensorFlow SavedModel format.
        export_pb: Export model to TensorFlow GraphDef format.
        export_tflite: Export model to TensorFlow Lite format.
        export_edgetpu: Export model to Edge TPU format.
        export_tfjs: Export model to TensorFlow.js format.
        export_rknn: Export model to RKNN format.
        export_imx: Export model to IMX format.

    Examples:
        Export a YOLOv8 model to ONNX format
        >>> from ultralytics.engine.exporter import Exporter
        >>> exporter = Exporter()
        >>> exporter(model="yolov8n.pt")  # exports to yolov8n.onnx

        Export with specific arguments
        >>> args = {"format": "onnx", "dynamic": True, "half": True}
        >>> exporter = Exporter(overrides=args)
        >>> exporter(model="yolov8n.pt")
    """

    def __init__(self, cfg=DEFAULT_CFG, overrides=None, _callbacks=None):
        """
        Initialize the Exporter class.

        Args:
            cfg (str, optional): Path to a configuration file.
            overrides (dict, optional): Configuration overrides.
            _callbacks (dict, optional): Dictionary of callback functions.
        """
        self.args = get_cfg(cfg, overrides)
        self.callbacks = _callbacks or callbacks.get_default_callbacks()
        callbacks.add_integration_callbacks(self)

    def __call__(self, model=None) -> str:
        """Return list of exported files/dirs after running callbacks."""
        t = time.time()
        fmt = self.args.format.lower()  # to lowercase
        if fmt in {"tensorrt", "trt"}:  # 'engine' aliases
            fmt = "engine"
        if fmt in {"mlmodel", "mlpackage", "mlprogram", "apple", "ios", "coreml"}:  # 'coreml' aliases
            fmt = "coreml"
        fmts_dict = export_formats()
        fmts = tuple(fmts_dict["Argument"][1:])  # available export formats
        if fmt not in fmts:
            import difflib

            # Get the closest match if format is invalid
            matches = difflib.get_close_matches(fmt, fmts, n=1, cutoff=0.6)  # 60% similarity required to match
            if not matches:
                msg = "Model is already in PyTorch format." if fmt == "pt" else f"Invalid export format='{fmt}'."
                raise ValueError(f"{msg} Valid formats are {fmts}")
            LOGGER.warning(f"Invalid export format='{fmt}', updating to format='{matches[0]}'")
            fmt = matches[0]
        flags = [x == fmt for x in fmts]
        if sum(flags) != 1:
            raise ValueError(f"Invalid export format='{fmt}'. Valid formats are {fmts}")
        (jit, onnx, xml, engine, coreml, saved_model, pb, tflite, edgetpu, tfjs, paddle, mnn, ncnn, imx, rknn) = (
            flags  # export booleans
        )

        is_tf_format = any((saved_model, pb, tflite, edgetpu, tfjs))

        # Device
        dla = None
        if engine and self.args.device is None:
            LOGGER.warning("TensorRT requires GPU export, automatically assigning device=0")
            self.args.device = "0"
        if engine and "dla" in str(self.args.device):  # convert int/list to str first
            dla = self.args.device.rsplit(":", 1)[-1]
            self.args.device = "0"  # update device to "0"
            assert dla in {"0", "1"}, f"Expected self.args.device='dla:0' or 'dla:1, but got {self.args.device}."
        if imx and self.args.device is None and torch.cuda.is_available():
            LOGGER.warning("Exporting on CPU while CUDA is available, setting device=0 for faster export on GPU.")
            self.args.device = "0"  # update device to "0"
        self.device = select_device("cpu" if self.args.device is None else self.args.device)

        # Argument compatibility checks
        fmt_keys = fmts_dict["Arguments"][flags.index(True) + 1]
        validate_args(fmt, self.args, fmt_keys)
        if imx:
            if not self.args.int8:
                LOGGER.warning("IMX export requires int8=True, setting int8=True.")
                self.args.int8 = True
            if not self.args.nms:
                LOGGER.warning("IMX export requires nms=True, setting nms=True.")
                self.args.nms = True
            if model.task not in {"detect", "pose"}:
                raise ValueError("IMX export only supported for detection and pose estimation models.")
        if not hasattr(model, "names"):
            model.names = default_class_names()
        model.names = check_class_names(model.names)
        if self.args.half and self.args.int8:
            LOGGER.warning("half=True and int8=True are mutually exclusive, setting half=False.")
            self.args.half = False
        if self.args.half and (onnx or jit) and self.device.type == "cpu":
            LOGGER.warning("half=True only compatible with GPU export, i.e. use device=0, setting half=False.")
            self.args.half = False
        self.imgsz = check_imgsz(self.args.imgsz, stride=model.stride, min_dim=2)  # check image size
        if self.args.optimize:
            assert not ncnn, "optimize=True not compatible with format='ncnn', i.e. use optimize=False"
            assert self.device.type == "cpu", "optimize=True not compatible with cuda devices, i.e. use device='cpu'"
        if rknn:
            if not self.args.name:
                LOGGER.warning(
                    "Rockchip RKNN export requires a missing 'name' arg for processor type. "
                    "Using default name='rk3588'."
                )
                self.args.name = "rk3588"
            self.args.name = self.args.name.lower()
            assert self.args.name in RKNN_CHIPS, (
                f"Invalid processor name '{self.args.name}' for Rockchip RKNN export. Valid names are {RKNN_CHIPS}."
            )
        if self.args.int8 and tflite:
            assert not getattr(model, "end2end", False), "TFLite INT8 export not supported for end2end models."
        if self.args.nms:
            assert not isinstance(model, ClassificationModel), "'nms=True' is not valid for classification models."
            assert not tflite or not ARM64 or not LINUX, "TFLite export with NMS unsupported on ARM64 Linux"
            assert not is_tf_format or TORCH_1_13, "TensorFlow exports with NMS require torch>=1.13"
            assert not onnx or TORCH_1_13, "ONNX export with NMS requires torch>=1.13"
            if getattr(model, "end2end", False):
                LOGGER.warning("'nms=True' is not available for end2end models. Forcing 'nms=False'.")
                self.args.nms = False
            self.args.conf = self.args.conf or 0.25  # set conf default value for nms export
        if (engine or coreml or self.args.nms) and self.args.dynamic and self.args.batch == 1:
            LOGGER.warning(
                f"'dynamic=True' model with '{'nms=True' if self.args.nms else f'format={self.args.format}'}' requires max batch size, i.e. 'batch=16'"
            )
        if edgetpu:
            if not LINUX or ARM64:
                raise SystemError(
                    "Edge TPU export only supported on non-aarch64 Linux. See https://coral.ai/docs/edgetpu/compiler"
                )
            elif self.args.batch != 1:  # see github.com/ultralytics/ultralytics/pull/13420
                LOGGER.warning("Edge TPU export requires batch size 1, setting batch=1.")
                self.args.batch = 1
        if isinstance(model, WorldModel):
            LOGGER.warning(
                "YOLOWorld (original version) export is not supported to any format. "
                "YOLOWorldv2 models (i.e. 'yolov8s-worldv2.pt') only support export to "
                "(torchscript, onnx, openvino, engine, coreml) formats. "
                "See https://docs.ultralytics.com/models/yolo-world for details."
            )
            model.clip_model = None  # openvino int8 export error: https://github.com/ultralytics/ultralytics/pull/18445
        if self.args.int8 and not self.args.data:
            self.args.data = DEFAULT_CFG.data or TASK2DATA[getattr(model, "task", "detect")]  # assign default data
            LOGGER.warning(
                f"INT8 export requires a missing 'data' arg for calibration. Using default 'data={self.args.data}'."
            )
        if tfjs and (ARM64 and LINUX):
            raise SystemError("TF.js exports are not currently supported on ARM64 Linux")
        # Recommend OpenVINO if export and Intel CPU
        if SETTINGS.get("openvino_msg"):
            if is_intel():
                LOGGER.info(
                    "💡 ProTip: Export to OpenVINO format for best performance on Intel hardware."
                    " Learn more at https://docs.ultralytics.com/integrations/openvino/"
                )
            SETTINGS["openvino_msg"] = False

        # Input
        im = torch.zeros(self.args.batch, model.yaml.get("channels", 3), *self.imgsz).to(self.device)
        file = Path(
            getattr(model, "pt_path", None) or getattr(model, "yaml_file", None) or model.yaml.get("yaml_file", "")
        )
        if file.suffix in {".yaml", ".yml"}:
            file = Path(file.name)

        # Update model
        model = deepcopy(model).to(self.device)
        for p in model.parameters():
            p.requires_grad = False
        model.eval()
        model.float()
        model = model.fuse()

        if imx:
            from ultralytics.utils.export.imx import FXModel

            model = FXModel(model, self.imgsz)
        if tflite or edgetpu:
            from ultralytics.utils.export.tensorflow import tf_wrapper

            model = tf_wrapper(model)
        for m in model.modules():
            if isinstance(m, Classify):
                m.export = True
            if isinstance(m, (Detect, RTDETRDecoder)):  # includes all Detect subclasses like Segment, Pose, OBB
                m.dynamic = self.args.dynamic
                m.export = True
                m.format = self.args.format
                m.max_det = self.args.max_det
                m.xyxy = self.args.nms and not coreml
                if hasattr(model, "pe") and hasattr(m, "fuse"):  # for YOLOE models
                    m.fuse(model.pe.to(self.device))
            elif isinstance(m, C2f) and not is_tf_format:
                # EdgeTPU does not support FlexSplitV while split provides cleaner ONNX graph
                m.forward = m.forward_split

        y = None
        for _ in range(2):  # dry runs
            y = NMSModel(model, self.args)(im) if self.args.nms and not coreml and not imx else model(im)
        if self.args.half and (onnx or jit) and self.device.type != "cpu":
            im, model = im.half(), model.half()  # to FP16

        # Filter warnings
        warnings.filterwarnings("ignore", category=torch.jit.TracerWarning)  # suppress TracerWarning
        warnings.filterwarnings("ignore", category=UserWarning)  # suppress shape prim::Constant missing ONNX warning
        warnings.filterwarnings("ignore", category=DeprecationWarning)  # suppress CoreML np.bool deprecation warning

        # Assign
        self.im = im
        self.model = model
        self.file = file
        self.output_shape = (
            tuple(y.shape)
            if isinstance(y, torch.Tensor)
            else tuple(tuple(x.shape if isinstance(x, torch.Tensor) else []) for x in y)
        )
        self.pretty_name = Path(self.model.yaml.get("yaml_file", self.file)).stem.replace("yolo", "YOLO")
        data = model.args["data"] if hasattr(model, "args") and isinstance(model.args, dict) else ""
        description = f"Ultralytics {self.pretty_name} model {f'trained on {data}' if data else ''}"
        self.metadata = {
            "description": description,
            "author": "Ultralytics",
            "date": datetime.now().isoformat(),
            "version": __version__,
            "license": "AGPL-3.0 License (https://ultralytics.com/license)",
            "docs": "https://docs.ultralytics.com",
            "stride": int(max(model.stride)),
            "task": model.task,
            "batch": self.args.batch,
            "imgsz": self.imgsz,
            "names": model.names,
            "args": {k: v for k, v in self.args if k in fmt_keys},
            "channels": model.yaml.get("channels", 3),
        }  # model metadata
        if dla is not None:
            self.metadata["dla"] = dla  # make sure `AutoBackend` uses correct dla device if it has one
        if model.task == "pose":
            self.metadata["kpt_shape"] = model.model[-1].kpt_shape

        LOGGER.info(
            f"\n{colorstr('PyTorch:')} starting from '{file}' with input shape {tuple(im.shape)} BCHW and "
            f"output shape(s) {self.output_shape} ({file_size(file):.1f} MB)"
        )
        self.run_callbacks("on_export_start")
        # Exports
        f = [""] * len(fmts)  # exported filenames
        if jit:  # TorchScript
            f[0] = self.export_torchscript()
        if engine:  # TensorRT required before ONNX
            f[1] = self.export_engine(dla=dla)
        if onnx or ncnn:  # ONNX
            f[2] = self.export_onnx()
        if xml:  # OpenVINO
            f[3] = self.export_openvino()
        if coreml:  # CoreML
            f[4] = self.export_coreml()
        if is_tf_format:  # TensorFlow formats
            self.args.int8 |= edgetpu
            f[5], keras_model = self.export_saved_model()
            if pb or tfjs:  # pb prerequisite to tfjs
                f[6] = self.export_pb(keras_model=keras_model)
            if tflite:
                f[7] = self.export_tflite()
            if edgetpu:
                f[8] = self.export_edgetpu(tflite_model=Path(f[5]) / f"{self.file.stem}_full_integer_quant.tflite")
            if tfjs:
                f[9] = self.export_tfjs()
        if paddle:  # PaddlePaddle
            f[10] = self.export_paddle()
        if mnn:  # MNN
            f[11] = self.export_mnn()
        if ncnn:  # NCNN
            f[12] = self.export_ncnn()
        if imx:
            f[13] = self.export_imx()
        if rknn:
            f[14] = self.export_rknn()

        # Finish
        f = [str(x) for x in f if x]  # filter out '' and None
        if any(f):
            f = str(Path(f[-1]))
            square = self.imgsz[0] == self.imgsz[1]
            s = (
                ""
                if square
                else f"WARNING ⚠️ non-PyTorch val requires square images, 'imgsz={self.imgsz}' will not "
                f"work. Use export 'imgsz={max(self.imgsz)}' if val is required."
            )
            imgsz = self.imgsz[0] if square else str(self.imgsz)[1:-1].replace(" ", "")
            predict_data = f"data={data}" if model.task == "segment" and pb else ""
            q = "int8" if self.args.int8 else "half" if self.args.half else ""  # quantization
            LOGGER.info(
                f"\nExport complete ({time.time() - t:.1f}s)"
                f"\nResults saved to {colorstr('bold', file.parent.resolve())}"
                f"\nPredict:         yolo predict task={model.task} model={f} imgsz={imgsz} {q} {predict_data}"
                f"\nValidate:        yolo val task={model.task} model={f} imgsz={imgsz} data={data} {q} {s}"
                f"\nVisualize:       https://netron.app"
            )

        self.run_callbacks("on_export_end")
        return f  # return list of exported files/dirs

    def get_int8_calibration_dataloader(self, prefix=""):
        """Build and return a dataloader for calibration of INT8 models."""
        LOGGER.info(f"{prefix} collecting INT8 calibration images from 'data={self.args.data}'")
        data = (check_cls_dataset if self.model.task == "classify" else check_det_dataset)(self.args.data)
        dataset = YOLODataset(
            data[self.args.split or "val"],
            data=data,
            fraction=self.args.fraction,
            task=self.model.task,
            imgsz=self.imgsz[0],
            augment=False,
            batch_size=self.args.batch,
        )
        n = len(dataset)
        if n < self.args.batch:
            raise ValueError(
                f"The calibration dataset ({n} images) must have at least as many images as the batch size "
                f"('batch={self.args.batch}')."
            )
        elif n < 300:
            LOGGER.warning(f"{prefix} >300 images recommended for INT8 calibration, found {n} images.")
        return build_dataloader(dataset, batch=self.args.batch, workers=0, drop_last=True)  # required for batch loading

    @try_export
    def export_torchscript(self, prefix=colorstr("TorchScript:")):
        """Export YOLO model to TorchScript format."""
        LOGGER.info(f"\n{prefix} starting export with torch {TORCH_VERSION}...")
        f = self.file.with_suffix(".torchscript")

        ts = torch.jit.trace(NMSModel(self.model, self.args) if self.args.nms else self.model, self.im, strict=False)
        extra_files = {"config.txt": json.dumps(self.metadata)}  # torch._C.ExtraFilesMap()
        if self.args.optimize:  # https://pytorch.org/tutorials/recipes/mobile_interpreter.html
            LOGGER.info(f"{prefix} optimizing for mobile...")
            from torch.utils.mobile_optimizer import optimize_for_mobile

            optimize_for_mobile(ts)._save_for_lite_interpreter(str(f), _extra_files=extra_files)
        else:
            ts.save(str(f), _extra_files=extra_files)
        return f

    @try_export
    def export_onnx(self, prefix=colorstr("ONNX:")):
        """Export YOLO model to ONNX format."""
        requirements = ["onnx>=1.12.0"]
        if self.args.simplify:
            requirements += ["onnxslim>=0.1.71", "onnxruntime" + ("-gpu" if torch.cuda.is_available() else "")]
        check_requirements(requirements)
        import onnx  # noqa

        opset = self.args.opset or best_onnx_opset(onnx, cuda="cuda" in self.device.type)
        LOGGER.info(f"\n{prefix} starting export with onnx {onnx.__version__} opset {opset}...")
        if self.args.nms:
            assert TORCH_1_13, f"'nms=True' ONNX export requires torch>=1.13 (found torch=={TORCH_VERSION})"

        f = str(self.file.with_suffix(".onnx"))
        output_names = ["output0", "output1"] if self.model.task == "segment" else ["output0"]
        dynamic = self.args.dynamic
        if dynamic:
            dynamic = {"images": {0: "batch", 2: "height", 3: "width"}}  # shape(1,3,640,640)
            if isinstance(self.model, SegmentationModel):
                dynamic["output0"] = {0: "batch", 2: "anchors"}  # shape(1, 116, 8400)
                dynamic["output1"] = {0: "batch", 2: "mask_height", 3: "mask_width"}  # shape(1,32,160,160)
            elif isinstance(self.model, DetectionModel):
                dynamic["output0"] = {0: "batch", 2: "anchors"}  # shape(1, 84, 8400)
            if self.args.nms:  # only batch size is dynamic with NMS
                dynamic["output0"].pop(2)
        if self.args.nms and self.model.task == "obb":
            self.args.opset = opset  # for NMSModel

        with arange_patch(self.args):
            torch2onnx(
                NMSModel(self.model, self.args) if self.args.nms else self.model,
                self.im,
                f,
                opset=opset,
                input_names=["images"],
                output_names=output_names,
                dynamic=dynamic or None,
            )

        # Checks
        model_onnx = onnx.load(f)  # load onnx model

        # Simplify
        if self.args.simplify:
            try:
                import onnxslim

                LOGGER.info(f"{prefix} slimming with onnxslim {onnxslim.__version__}...")
                model_onnx = onnxslim.slim(model_onnx)

            except Exception as e:
                LOGGER.warning(f"{prefix} simplifier failure: {e}")

        # Metadata
        for k, v in self.metadata.items():
            meta = model_onnx.metadata_props.add()
            meta.key, meta.value = k, str(v)

        # IR version
        if getattr(model_onnx, "ir_version", 0) > 10:
            LOGGER.info(f"{prefix} limiting IR version {model_onnx.ir_version} to 10 for ONNXRuntime compatibility...")
            model_onnx.ir_version = 10

        onnx.save(model_onnx, f)
        return f

    @try_export
    def export_openvino(self, prefix=colorstr("OpenVINO:")):
        """Export YOLO model to OpenVINO format."""
        # OpenVINO <= 2025.1.0 error on macOS 15.4+: https://github.com/openvinotoolkit/openvino/issues/30023"
        check_requirements("openvino>=2025.2.0" if MACOS and MACOS_VERSION >= "15.4" else "openvino>=2024.0.0")
        import openvino as ov

        LOGGER.info(f"\n{prefix} starting export with openvino {ov.__version__}...")
        assert TORCH_2_1, f"OpenVINO export requires torch>=2.1 but torch=={TORCH_VERSION} is installed"
        ov_model = ov.convert_model(
            NMSModel(self.model, self.args) if self.args.nms else self.model,
            input=None if self.args.dynamic else [self.im.shape],
            example_input=self.im,
        )

        def serialize(ov_model, file):
            """Set RT info, serialize, and save metadata YAML."""
            ov_model.set_rt_info("YOLO", ["model_info", "model_type"])
            ov_model.set_rt_info(True, ["model_info", "reverse_input_channels"])
            ov_model.set_rt_info(114, ["model_info", "pad_value"])
            ov_model.set_rt_info([255.0], ["model_info", "scale_values"])
            ov_model.set_rt_info(self.args.iou, ["model_info", "iou_threshold"])
            ov_model.set_rt_info([v.replace(" ", "_") for v in self.model.names.values()], ["model_info", "labels"])
            if self.model.task != "classify":
                ov_model.set_rt_info("fit_to_window_letterbox", ["model_info", "resize_type"])

            ov.save_model(ov_model, file, compress_to_fp16=self.args.half)
            YAML.save(Path(file).parent / "metadata.yaml", self.metadata)  # add metadata.yaml

        if self.args.int8:
            fq = str(self.file).replace(self.file.suffix, f"_int8_openvino_model{os.sep}")
            fq_ov = str(Path(fq) / self.file.with_suffix(".xml").name)
            # INT8 requires nncf, nncf requires packaging>=23.2 https://github.com/openvinotoolkit/nncf/issues/3463
            check_requirements("packaging>=23.2")  # must be installed first to build nncf wheel
            check_requirements("nncf>=2.14.0")
            import nncf

            def transform_fn(data_item) -> np.ndarray:
                """Quantization transform function."""
                data_item: torch.Tensor = data_item["img"] if isinstance(data_item, dict) else data_item
                assert data_item.dtype == torch.uint8, "Input image must be uint8 for the quantization preprocessing"
                im = data_item.numpy().astype(np.float32) / 255.0  # uint8 to fp16/32 and 0-255 to 0.0-1.0
                return np.expand_dims(im, 0) if im.ndim == 3 else im

            # Generate calibration data for integer quantization
            ignored_scope = None
            if isinstance(self.model.model[-1], Detect):
                # Includes all Detect subclasses like Segment, Pose, OBB, WorldDetect, YOLOEDetect
                head_module_name = ".".join(list(self.model.named_modules())[-1][0].split(".")[:2])
                ignored_scope = nncf.IgnoredScope(  # ignore operations
                    patterns=[
                        f".*{head_module_name}/.*/Add",
                        f".*{head_module_name}/.*/Sub*",
                        f".*{head_module_name}/.*/Mul*",
                        f".*{head_module_name}/.*/Div*",
                        f".*{head_module_name}\\.dfl.*",
                    ],
                    types=["Sigmoid"],
                )

            quantized_ov_model = nncf.quantize(
                model=ov_model,
                calibration_dataset=nncf.Dataset(self.get_int8_calibration_dataloader(prefix), transform_fn),
                preset=nncf.QuantizationPreset.MIXED,
                ignored_scope=ignored_scope,
            )
            serialize(quantized_ov_model, fq_ov)
            return fq

        f = str(self.file).replace(self.file.suffix, f"_openvino_model{os.sep}")
        f_ov = str(Path(f) / self.file.with_suffix(".xml").name)

        serialize(ov_model, f_ov)
        return f

    @try_export
    def export_paddle(self, prefix=colorstr("PaddlePaddle:")):
        """Export YOLO model to PaddlePaddle format."""
        assert not IS_JETSON, "Jetson Paddle exports not supported yet"
        check_requirements(
            (
                "paddlepaddle-gpu"
                if torch.cuda.is_available()
                else "paddlepaddle==3.0.0"  # pin 3.0.0 for ARM64
                if ARM64
                else "paddlepaddle>=3.0.0",
                "x2paddle",
            )
        )
        import x2paddle  # noqa
        from x2paddle.convert import pytorch2paddle  # noqa

        LOGGER.info(f"\n{prefix} starting export with X2Paddle {x2paddle.__version__}...")
        f = str(self.file).replace(self.file.suffix, f"_paddle_model{os.sep}")

        pytorch2paddle(module=self.model, save_dir=f, jit_type="trace", input_examples=[self.im])  # export
        YAML.save(Path(f) / "metadata.yaml", self.metadata)  # add metadata.yaml
        return f

    @try_export
    def export_mnn(self, prefix=colorstr("MNN:")):
        """Export YOLO model to MNN format using MNN https://github.com/alibaba/MNN."""
        f_onnx = self.export_onnx()  # get onnx model first

        check_requirements("MNN>=2.9.6")
        import MNN  # noqa
        from MNN.tools import mnnconvert

        # Setup and checks
        LOGGER.info(f"\n{prefix} starting export with MNN {MNN.version()}...")
        assert Path(f_onnx).exists(), f"failed to export ONNX file: {f_onnx}"
        f = str(self.file.with_suffix(".mnn"))  # MNN model file
        args = ["", "-f", "ONNX", "--modelFile", f_onnx, "--MNNModel", f, "--bizCode", json.dumps(self.metadata)]
        if self.args.int8:
            args.extend(("--weightQuantBits", "8"))
        if self.args.half:
            args.append("--fp16")
        mnnconvert.convert(args)
        # remove scratch file for model convert optimize
        convert_scratch = Path(self.file.parent / ".__convert_external_data.bin")
        if convert_scratch.exists():
            convert_scratch.unlink()
        return f

    @try_export
    def export_ncnn(self, prefix=colorstr("NCNN:")):
        """Export YOLO model to NCNN format using PNNX https://github.com/pnnx/pnnx."""
        check_requirements("ncnn", cmds="--no-deps")  # no deps to avoid installing opencv-python
        import ncnn  # noqa

        LOGGER.info(f"\n{prefix} starting export with NCNN {ncnn.__version__}...")
        f = Path(str(self.file).replace(self.file.suffix, f"_ncnn_model{os.sep}"))
        f_onnx = self.file.with_suffix(".onnx")

        name = Path("pnnx.exe" if WINDOWS else "pnnx")  # PNNX filename
        pnnx = name if name.is_file() else (ROOT / name)
        if not pnnx.is_file():
            LOGGER.warning(
                f"{prefix} PNNX not found. Attempting to download binary file from "
                "https://github.com/pnnx/pnnx/.\nNote PNNX Binary file must be placed in current working directory "
                f"or in {ROOT}. See PNNX repo for full installation instructions."
            )
            system = "macos" if MACOS else "windows" if WINDOWS else "linux-aarch64" if ARM64 else "linux"
            try:
                release, assets = get_github_assets(repo="pnnx/pnnx")
                asset = [x for x in assets if f"{system}.zip" in x][0]
                assert isinstance(asset, str), "Unable to retrieve PNNX repo assets"  # i.e. pnnx-20250930-macos.zip
                LOGGER.info(f"{prefix} successfully found latest PNNX asset file {asset}")
            except Exception as e:
                release = "20250930"
                asset = f"pnnx-{release}-{system}.zip"
                LOGGER.warning(f"{prefix} PNNX GitHub assets not found: {e}, using default {asset}")
            unzip_dir = safe_download(f"https://github.com/pnnx/pnnx/releases/download/{release}/{asset}", delete=True)
            if check_is_path_safe(Path.cwd(), unzip_dir):  # avoid path traversal security vulnerability
                shutil.move(src=unzip_dir / name, dst=pnnx)  # move binary to ROOT
                pnnx.chmod(0o777)  # set read, write, and execute permissions for everyone
                shutil.rmtree(unzip_dir)  # delete unzip dir

        ncnn_args = [
            f"ncnnparam={f / 'model.ncnn.param'}",
            f"ncnnbin={f / 'model.ncnn.bin'}",
            f"ncnnpy={f / 'model_ncnn.py'}",
        ]

        pnnx_args = [
            f"pnnxparam={f / 'model.pnnx.param'}",
            f"pnnxbin={f / 'model.pnnx.bin'}",
            f"pnnxpy={f / 'model_pnnx.py'}",
            f"pnnxonnx={f / 'model.pnnx.onnx'}",
        ]

        cmd = [
            str(pnnx),
            str(f_onnx),
            *ncnn_args,
            *pnnx_args,
            f"fp16={int(self.args.half)}",
            f"device={self.device.type}",
            f'inputshape="{[self.args.batch, 3, *self.imgsz]}"',
        ]
        f.mkdir(exist_ok=True)  # make ncnn_model directory
        LOGGER.info(f"{prefix} running '{' '.join(cmd)}'")
        subprocess.run(cmd, check=True)

        # Remove debug files
        pnnx_files = [x.rsplit("=", 1)[-1] for x in pnnx_args]
        for f_debug in ("debug.bin", "debug.param", "debug2.bin", "debug2.param", *pnnx_files):
            Path(f_debug).unlink(missing_ok=True)

        YAML.save(f / "metadata.yaml", self.metadata)  # add metadata.yaml
        return str(f)

    @try_export
    def export_coreml(self, prefix=colorstr("CoreML:")):
        """Export YOLO model to CoreML format."""
        mlmodel = self.args.format.lower() == "mlmodel"  # legacy *.mlmodel export format requested
        check_requirements("coremltools>=8.0")
        import coremltools as ct  # noqa

        LOGGER.info(f"\n{prefix} starting export with coremltools {ct.__version__}...")
        assert not WINDOWS, "CoreML export is not supported on Windows, please run on macOS or Linux."
        assert TORCH_1_11, "CoreML export requires torch>=1.11"
        if self.args.batch > 1:
            assert self.args.dynamic, (
                "batch sizes > 1 are not supported without 'dynamic=True' for CoreML export. Please retry at 'dynamic=True'."
            )
        if self.args.dynamic:
            assert not self.args.nms, (
                "'nms=True' cannot be used together with 'dynamic=True' for CoreML export. Please disable one of them."
            )
            assert self.model.task != "classify", "'dynamic=True' is not supported for CoreML classification models."
        f = self.file.with_suffix(".mlmodel" if mlmodel else ".mlpackage")
        if f.is_dir():
            shutil.rmtree(f)

        classifier_config = None
        if self.model.task == "classify":
            classifier_config = ct.ClassifierConfig(list(self.model.names.values()))
            model = self.model
        elif self.model.task == "detect":
            model = IOSDetectModel(self.model, self.im, mlprogram=not mlmodel) if self.args.nms else self.model
        else:
            if self.args.nms:
                LOGGER.warning(f"{prefix} 'nms=True' is only available for Detect models like 'yolo11n.pt'.")
                # TODO CoreML Segment and Pose model pipelining
            model = self.model
        ts = torch.jit.trace(model.eval(), self.im, strict=False)  # TorchScript model

        if self.args.dynamic:
            input_shape = ct.Shape(
                shape=(
                    ct.RangeDim(lower_bound=1, upper_bound=self.args.batch, default=1),
                    self.im.shape[1],
                    ct.RangeDim(lower_bound=32, upper_bound=self.imgsz[0] * 2, default=self.imgsz[0]),
                    ct.RangeDim(lower_bound=32, upper_bound=self.imgsz[1] * 2, default=self.imgsz[1]),
                )
            )
            inputs = [ct.TensorType("image", shape=input_shape)]
        else:
            inputs = [ct.ImageType("image", shape=self.im.shape, scale=1 / 255, bias=[0.0, 0.0, 0.0])]

        # Based on apple's documentation it is better to leave out the minimum_deployment target and let that get set
        # Internally based on the model conversion and output type.
        # Setting minimum_depoloyment_target >= iOS16 will require setting compute_precision=ct.precision.FLOAT32.
        # iOS16 adds in better support for FP16, but none of the CoreML NMS specifications handle FP16 as input.
        ct_model = ct.convert(
            ts,
            inputs=inputs,
            classifier_config=classifier_config,
            convert_to="neuralnetwork" if mlmodel else "mlprogram",
        )
        bits, mode = (8, "kmeans") if self.args.int8 else (16, "linear") if self.args.half else (32, None)
        if bits < 32:
            if "kmeans" in mode:
                check_requirements("scikit-learn")  # scikit-learn package required for k-means quantization
            if mlmodel:
                ct_model = ct.models.neural_network.quantization_utils.quantize_weights(ct_model, bits, mode)
            elif bits == 8:  # mlprogram already quantized to FP16
                import coremltools.optimize.coreml as cto

                op_config = cto.OpPalettizerConfig(mode="kmeans", nbits=bits, weight_threshold=512)
                config = cto.OptimizationConfig(global_config=op_config)
                ct_model = cto.palettize_weights(ct_model, config=config)
        if self.args.nms and self.model.task == "detect":
            ct_model = self._pipeline_coreml(ct_model, weights_dir=None if mlmodel else ct_model.weights_dir)

        m = self.metadata  # metadata dict
        ct_model.short_description = m.pop("description")
        ct_model.author = m.pop("author")
        ct_model.license = m.pop("license")
        ct_model.version = m.pop("version")
        ct_model.user_defined_metadata.update({k: str(v) for k, v in m.items()})
        if self.model.task == "classify":
            ct_model.user_defined_metadata.update({"com.apple.coreml.model.preview.type": "imageClassifier"})

        try:
            ct_model.save(str(f))  # save *.mlpackage
        except Exception as e:
            LOGGER.warning(
                f"{prefix} CoreML export to *.mlpackage failed ({e}), reverting to *.mlmodel export. "
                f"Known coremltools Python 3.11 and Windows bugs https://github.com/apple/coremltools/issues/1928."
            )
            f = f.with_suffix(".mlmodel")
            ct_model.save(str(f))
        return f

    @try_export
    def export_engine(self, dla=None, prefix=colorstr("TensorRT:")):
        """Export YOLO model to TensorRT format https://developer.nvidia.com/tensorrt."""
        assert self.im.device.type != "cpu", "export running on CPU but must be on GPU, i.e. use 'device=0'"
        f_onnx = self.export_onnx()  # run before TRT import https://github.com/ultralytics/ultralytics/issues/7016

        try:
            import tensorrt as trt  # noqa
        except ImportError:
            if LINUX:
                cuda_version = torch.version.cuda.split(".")[0]
                check_requirements(f"tensorrt-cu{cuda_version}>7.0.0,!=10.1.0")
            import tensorrt as trt  # noqa
        check_version(trt.__version__, ">=7.0.0", hard=True)
        check_version(trt.__version__, "!=10.1.0", msg="https://github.com/ultralytics/ultralytics/pull/14239")

        # Setup and checks
        LOGGER.info(f"\n{prefix} starting export with TensorRT {trt.__version__}...")
        assert Path(f_onnx).exists(), f"failed to export ONNX file: {f_onnx}"
        f = self.file.with_suffix(".engine")  # TensorRT engine file
        onnx2engine(
            f_onnx,
            f,
            self.args.workspace,
            self.args.half,
            self.args.int8,
            self.args.dynamic,
            self.im.shape,
            dla=dla,
            dataset=self.get_int8_calibration_dataloader(prefix) if self.args.int8 else None,
            metadata=self.metadata,
            verbose=self.args.verbose,
            prefix=prefix,
        )

        return f

    @try_export
    def export_saved_model(self, prefix=colorstr("TensorFlow SavedModel:")):
        """Export YOLO model to TensorFlow SavedModel format."""
        cuda = torch.cuda.is_available()
        try:
            import tensorflow as tf  # noqa
        except ImportError:
            check_requirements("tensorflow>=2.0.0,<=2.19.0")
            import tensorflow as tf  # noqa
        check_requirements(
            (
                "tf_keras<=2.19.0",  # required by 'onnx2tf' package
                "sng4onnx>=1.0.1",  # required by 'onnx2tf' package
                "onnx_graphsurgeon>=0.3.26",  # required by 'onnx2tf' package
                "ai-edge-litert>=1.2.0" + (",<1.4.0" if MACOS else ""),  # required by 'onnx2tf' package
                "onnx>=1.12.0",
                "onnx2tf>=1.26.3",
                "onnxslim>=0.1.71",
                "onnxruntime-gpu" if cuda else "onnxruntime",
                "protobuf>=5",
            ),
            cmds="--extra-index-url https://pypi.ngc.nvidia.com",  # onnx_graphsurgeon only on NVIDIA
        )

        LOGGER.info(f"\n{prefix} starting export with tensorflow {tf.__version__}...")
        check_version(
            tf.__version__,
            ">=2.0.0",
            name="tensorflow",
            verbose=True,
            msg="https://github.com/ultralytics/ultralytics/issues/5161",
        )
        f = Path(str(self.file).replace(self.file.suffix, "_saved_model"))
        if f.is_dir():
            shutil.rmtree(f)  # delete output folder

        # Export to TF
        images = None
        if self.args.int8 and self.args.data:
            images = [batch["img"] for batch in self.get_int8_calibration_dataloader(prefix)]
            images = (
                torch.nn.functional.interpolate(torch.cat(images, 0).float(), size=self.imgsz)
                .permute(0, 2, 3, 1)
                .numpy()
                .astype(np.float32)
            )

<<<<<<< HEAD
=======
        # Export to ONNX
        if "rtdetr" in self.model.model[-1]._get_name().lower():
            self.args.opset = self.args.opset or 19
            assert 16 <= self.args.opset <= 19, "RTDETR export requires opset>=16;<=19"
>>>>>>> eac15470
        self.args.simplify = True
        f_onnx = self.export_onnx()  # ensure ONNX is available
        keras_model = onnx2saved_model(
            f_onnx,
            f,
            int8=self.args.int8,
            images=images,
            disable_group_convolution=self.args.format in {"tfjs", "edgetpu"},
            prefix=prefix,
        )
        YAML.save(f / "metadata.yaml", self.metadata)  # add metadata.yaml
        # Add TFLite metadata
        for file in f.rglob("*.tflite"):
            f.unlink() if "quant_with_int16_act.tflite" in str(f) else self._add_tflite_metadata(file)

        return str(f), keras_model  # or keras_model = tf.saved_model.load(f, tags=None, options=None)

    @try_export
    def export_pb(self, keras_model, prefix=colorstr("TensorFlow GraphDef:")):
        """Export YOLO model to TensorFlow GraphDef *.pb format https://github.com/leimao/Frozen-Graph-TensorFlow."""
        f = self.file.with_suffix(".pb")
        keras2pb(keras_model, f, prefix)
        return f

    @try_export
    def export_tflite(self, prefix=colorstr("TensorFlow Lite:")):
        """Export YOLO model to TensorFlow Lite format."""
        # BUG https://github.com/ultralytics/ultralytics/issues/13436
        import tensorflow as tf  # noqa

        LOGGER.info(f"\n{prefix} starting export with tensorflow {tf.__version__}...")
        saved_model = Path(str(self.file).replace(self.file.suffix, "_saved_model"))
        if self.args.int8:
            f = saved_model / f"{self.file.stem}_int8.tflite"  # fp32 in/out
        elif self.args.half:
            f = saved_model / f"{self.file.stem}_float16.tflite"  # fp32 in/out
        else:
            f = saved_model / f"{self.file.stem}_float32.tflite"
        return str(f)

    @try_export
    def export_edgetpu(self, tflite_model="", prefix=colorstr("Edge TPU:")):
        """Export YOLO model to Edge TPU format https://coral.ai/docs/edgetpu/models-intro/."""
        cmd = "edgetpu_compiler --version"
        help_url = "https://coral.ai/docs/edgetpu/compiler/"
        assert LINUX, f"export only supported on Linux. See {help_url}"
        if subprocess.run(cmd, stdout=subprocess.DEVNULL, stderr=subprocess.DEVNULL, shell=True).returncode != 0:
            LOGGER.info(f"\n{prefix} export requires Edge TPU compiler. Attempting install from {help_url}")
            for c in (
                "curl https://packages.cloud.google.com/apt/doc/apt-key.gpg | sudo apt-key add -",
                'echo "deb https://packages.cloud.google.com/apt coral-edgetpu-stable main" | '
                "sudo tee /etc/apt/sources.list.d/coral-edgetpu.list",
                "sudo apt-get update",
                "sudo apt-get install edgetpu-compiler",
            ):
                subprocess.run(c if is_sudo_available() else c.replace("sudo ", ""), shell=True, check=True)

        ver = subprocess.run(cmd, shell=True, capture_output=True, check=True).stdout.decode().rsplit(maxsplit=1)[-1]
        LOGGER.info(f"\n{prefix} starting export with Edge TPU compiler {ver}...")
        tflite2edgetpu(tflite_file=tflite_model, output_dir=tflite_model.parent, prefix=prefix)
        f = str(tflite_model).replace(".tflite", "_edgetpu.tflite")  # Edge TPU model
        self._add_tflite_metadata(f)
        return f

    @try_export
    def export_tfjs(self, prefix=colorstr("TensorFlow.js:")):
        """Export YOLO model to TensorFlow.js format."""
        check_requirements("tensorflowjs")

        f = str(self.file).replace(self.file.suffix, "_web_model")  # js dir
        f_pb = str(self.file.with_suffix(".pb"))  # *.pb path
        pb2tfjs(pb_file=f_pb, output_dir=f, half=self.args.half, int8=self.args.int8, prefix=prefix)
        # Add metadata
        YAML.save(Path(f) / "metadata.yaml", self.metadata)  # add metadata.yaml
        return f

    @try_export
    def export_rknn(self, prefix=colorstr("RKNN:")):
        """Export YOLO model to RKNN format."""
        LOGGER.info(f"\n{prefix} starting export with rknn-toolkit2...")

        check_requirements("rknn-toolkit2")
        if IS_COLAB:
            # Prevent 'exit' from closing the notebook https://github.com/airockchip/rknn-toolkit2/issues/259
            import builtins

            builtins.exit = lambda: None

        from rknn.api import RKNN

        f = self.export_onnx()
        export_path = Path(f"{Path(f).stem}_rknn_model")
        export_path.mkdir(exist_ok=True)

        rknn = RKNN(verbose=False)
        rknn.config(mean_values=[[0, 0, 0]], std_values=[[255, 255, 255]], target_platform=self.args.name)
        rknn.load_onnx(model=f)
        rknn.build(do_quantization=False)  # TODO: Add quantization support
        f = f.replace(".onnx", f"-{self.args.name}.rknn")
        rknn.export_rknn(f"{export_path / f}")
        YAML.save(export_path / "metadata.yaml", self.metadata)
        return export_path

    @try_export
    def export_imx(self, prefix=colorstr("IMX:")):
        """Export YOLO model to IMX format."""
        assert LINUX, (
            "export only supported on Linux. "
            "See https://developer.aitrios.sony-semicon.com/en/raspberrypi-ai-camera/documentation/imx500-converter"
        )
        if getattr(self.model, "end2end", False):
            raise ValueError("IMX export is not supported for end2end models.")
        check_requirements(
            ("model-compression-toolkit>=2.4.1", "sony-custom-layers>=0.3.0", "edge-mdt-tpc>=1.1.0", "pydantic<=2.11.7")
        )
        check_requirements("imx500-converter[pt]>=3.16.1")  # Separate requirements for imx500-converter
        check_requirements("mct-quantizers>=1.6.0")  # Separate for compatibility with model-compression-toolkit

        # Install Java>=17
        try:
            java_output = subprocess.run(["java", "--version"], check=True, capture_output=True).stdout.decode()
            version_match = re.search(r"(?:openjdk|java) (\d+)", java_output)
            java_version = int(version_match.group(1)) if version_match else 0
            assert java_version >= 17, "Java version too old"
        except (FileNotFoundError, subprocess.CalledProcessError, AssertionError):
            cmd = (["sudo"] if is_sudo_available() else []) + ["apt", "install", "-y", "openjdk-21-jre"]
            subprocess.run(cmd, check=True)

        return torch2imx(
            self.model,
            self.file,
            self.args.conf,
            self.args.iou,
            self.args.max_det,
            metadata=self.metadata,
            dataset=self.get_int8_calibration_dataloader(prefix),
            prefix=prefix,
        )

    def _add_tflite_metadata(self, file):
        """Add metadata to *.tflite models per https://ai.google.dev/edge/litert/models/metadata."""
        import zipfile

        with zipfile.ZipFile(file, "a", zipfile.ZIP_DEFLATED) as zf:
            zf.writestr("metadata.json", json.dumps(self.metadata, indent=2))

    def _pipeline_coreml(self, model, weights_dir=None, prefix=colorstr("CoreML Pipeline:")):
        """Create CoreML pipeline with NMS for YOLO detection models."""
        import coremltools as ct  # noqa

        LOGGER.info(f"{prefix} starting pipeline with coremltools {ct.__version__}...")

        # Output shapes
        spec = model.get_spec()
        outs = list(iter(spec.description.output))
        if self.args.format == "mlmodel":  # mlmodel doesn't infer shapes automatically
            outs[0].type.multiArrayType.shape[:] = self.output_shape[2], self.output_shape[1] - 4
            outs[1].type.multiArrayType.shape[:] = self.output_shape[2], 4

        # Checks
        names = self.metadata["names"]
        nx, ny = spec.description.input[0].type.imageType.width, spec.description.input[0].type.imageType.height
        nc = outs[0].type.multiArrayType.shape[-1]
        if len(names) != nc:  # Hack fix for MLProgram NMS bug https://github.com/ultralytics/ultralytics/issues/22309
            names = {**names, **{i: str(i) for i in range(len(names), nc)}}

        # Model from spec
        model = ct.models.MLModel(spec, weights_dir=weights_dir)

        # Create NMS protobuf
        nms_spec = ct.proto.Model_pb2.Model()
        nms_spec.specificationVersion = spec.specificationVersion
        for i in range(len(outs)):
            decoder_output = model._spec.description.output[i].SerializeToString()
            nms_spec.description.input.add()
            nms_spec.description.input[i].ParseFromString(decoder_output)
            nms_spec.description.output.add()
            nms_spec.description.output[i].ParseFromString(decoder_output)

        output_names = ["confidence", "coordinates"]
        for i, name in enumerate(output_names):
            nms_spec.description.output[i].name = name

        for i, out in enumerate(outs):
            ma_type = nms_spec.description.output[i].type.multiArrayType
            ma_type.shapeRange.sizeRanges.add()
            ma_type.shapeRange.sizeRanges[0].lowerBound = 0
            ma_type.shapeRange.sizeRanges[0].upperBound = -1
            ma_type.shapeRange.sizeRanges.add()
            ma_type.shapeRange.sizeRanges[1].lowerBound = out.type.multiArrayType.shape[-1]
            ma_type.shapeRange.sizeRanges[1].upperBound = out.type.multiArrayType.shape[-1]
            del ma_type.shape[:]

        nms = nms_spec.nonMaximumSuppression
        nms.confidenceInputFeatureName = outs[0].name  # 1x507x80
        nms.coordinatesInputFeatureName = outs[1].name  # 1x507x4
        nms.confidenceOutputFeatureName = output_names[0]
        nms.coordinatesOutputFeatureName = output_names[1]
        nms.iouThresholdInputFeatureName = "iouThreshold"
        nms.confidenceThresholdInputFeatureName = "confidenceThreshold"
        nms.iouThreshold = self.args.iou
        nms.confidenceThreshold = self.args.conf
        nms.pickTop.perClass = True
        nms.stringClassLabels.vector.extend(names.values())
        nms_model = ct.models.MLModel(nms_spec)

        # Pipeline models together
        pipeline = ct.models.pipeline.Pipeline(
            input_features=[
                ("image", ct.models.datatypes.Array(3, ny, nx)),
                ("iouThreshold", ct.models.datatypes.Double()),
                ("confidenceThreshold", ct.models.datatypes.Double()),
            ],
            output_features=output_names,
        )
        pipeline.add_model(model)
        pipeline.add_model(nms_model)

        # Correct datatypes
        pipeline.spec.description.input[0].ParseFromString(model._spec.description.input[0].SerializeToString())
        pipeline.spec.description.output[0].ParseFromString(nms_model._spec.description.output[0].SerializeToString())
        pipeline.spec.description.output[1].ParseFromString(nms_model._spec.description.output[1].SerializeToString())

        # Update metadata
        pipeline.spec.specificationVersion = spec.specificationVersion
        pipeline.spec.description.metadata.userDefined.update(
            {"IoU threshold": str(nms.iouThreshold), "Confidence threshold": str(nms.confidenceThreshold)}
        )

        # Save the model
        model = ct.models.MLModel(pipeline.spec, weights_dir=weights_dir)
        model.input_description["image"] = "Input image"
        model.input_description["iouThreshold"] = f"(optional) IoU threshold override (default: {nms.iouThreshold})"
        model.input_description["confidenceThreshold"] = (
            f"(optional) Confidence threshold override (default: {nms.confidenceThreshold})"
        )
        model.output_description["confidence"] = 'Boxes × Class confidence (see user-defined metadata "classes")'
        model.output_description["coordinates"] = "Boxes × [x, y, width, height] (relative to image size)"
        LOGGER.info(f"{prefix} pipeline success")
        return model

    def add_callback(self, event: str, callback):
        """Append the given callback to the specified event."""
        self.callbacks[event].append(callback)

    def run_callbacks(self, event: str):
        """Execute all callbacks for a given event."""
        for callback in self.callbacks.get(event, []):
            callback(self)


class IOSDetectModel(torch.nn.Module):
    """Wrap an Ultralytics YOLO model for Apple iOS CoreML export."""

    def __init__(self, model, im, mlprogram=True):
        """
        Initialize the IOSDetectModel class with a YOLO model and example image.

        Args:
            model (torch.nn.Module): The YOLO model to wrap.
            im (torch.Tensor): Example input tensor with shape (B, C, H, W).
            mlprogram (bool): Whether exporting to MLProgram format to fix NMS bug.
        """
        super().__init__()
        _, _, h, w = im.shape  # batch, channel, height, width
        self.model = model
        self.nc = len(model.names)  # number of classes
        self.mlprogram = mlprogram
        if w == h:
            self.normalize = 1.0 / w  # scalar
        else:
            self.normalize = torch.tensor(
                [1.0 / w, 1.0 / h, 1.0 / w, 1.0 / h],  # broadcast (slower, smaller)
                device=next(model.parameters()).device,
            )

    def forward(self, x):
        """Normalize predictions of object detection model with input size-dependent factors."""
        xywh, cls = self.model(x)[0].transpose(0, 1).split((4, self.nc), 1)
        if self.mlprogram and self.nc % 80 != 0:  # NMS bug https://github.com/ultralytics/ultralytics/issues/22309
            pad_length = int(((self.nc + 79) // 80) * 80) - self.nc  # pad class length to multiple of 80
            cls = torch.nn.functional.pad(cls, (0, pad_length, 0, 0), "constant", 0)

        return cls, xywh * self.normalize


class NMSModel(torch.nn.Module):
    """Model wrapper with embedded NMS for Detect, Segment, Pose and OBB."""

    def __init__(self, model, args):
        """
        Initialize the NMSModel.

        Args:
            model (torch.nn.Module): The model to wrap with NMS postprocessing.
            args (Namespace): The export arguments.
        """
        super().__init__()
        self.model = model
        self.args = args
        self.obb = model.task == "obb"
        self.is_tf = self.args.format in frozenset({"saved_model", "tflite", "tfjs"})

    def forward(self, x):
        """
        Perform inference with NMS post-processing. Supports Detect, Segment, OBB and Pose.

        Args:
            x (torch.Tensor): The preprocessed tensor with shape (N, 3, H, W).

        Returns:
            (torch.Tensor): List of detections, each an (N, max_det, 4 + 2 + extra_shape) Tensor where N is the
                number of detections after NMS.
        """
        from functools import partial

        from torchvision.ops import nms

        preds = self.model(x)
        pred = preds[0] if isinstance(preds, tuple) else preds
        kwargs = dict(device=pred.device, dtype=pred.dtype)
        bs = pred.shape[0]
        pred = pred.transpose(-1, -2)  # shape(1,84,6300) to shape(1,6300,84)
        extra_shape = pred.shape[-1] - (4 + len(self.model.names))  # extras from Segment, OBB, Pose
        if self.args.dynamic and self.args.batch > 1:  # batch size needs to always be same due to loop unroll
            pad = torch.zeros(torch.max(torch.tensor(self.args.batch - bs), torch.tensor(0)), *pred.shape[1:], **kwargs)
            pred = torch.cat((pred, pad))
        boxes, scores, extras = pred.split([4, len(self.model.names), extra_shape], dim=2)
        scores, classes = scores.max(dim=-1)
        self.args.max_det = min(pred.shape[1], self.args.max_det)  # in case num_anchors < max_det
        # (N, max_det, 4 coords + 1 class score + 1 class label + extra_shape).
        out = torch.zeros(pred.shape[0], self.args.max_det, boxes.shape[-1] + 2 + extra_shape, **kwargs)
        for i in range(bs):
            box, cls, score, extra = boxes[i], classes[i], scores[i], extras[i]
            mask = score > self.args.conf
            if self.is_tf or (self.args.format == "onnx" and self.obb):
                # TFLite GatherND error if mask is empty
                score *= mask
                # Explicit length otherwise reshape error, hardcoded to `self.args.max_det * 5`
                mask = score.topk(min(self.args.max_det * 5, score.shape[0])).indices
            box, score, cls, extra = box[mask], score[mask], cls[mask], extra[mask]
            nmsbox = box.clone()
            # `8` is the minimum value experimented to get correct NMS results for obb
            multiplier = 8 if self.obb else 1
            # Normalize boxes for NMS since large values for class offset causes issue with int8 quantization
            if self.args.format == "tflite":  # TFLite is already normalized
                nmsbox *= multiplier
            else:
                nmsbox = multiplier * nmsbox / torch.tensor(x.shape[2:], **kwargs).max()
            if not self.args.agnostic_nms:  # class-specific NMS
                end = 2 if self.obb else 4
                # fully explicit expansion otherwise reshape error
                # large max_wh causes issues when quantizing
                cls_offset = cls.reshape(-1, 1).expand(nmsbox.shape[0], end)
                offbox = nmsbox[:, :end] + cls_offset * multiplier
                nmsbox = torch.cat((offbox, nmsbox[:, end:]), dim=-1)
            nms_fn = (
                partial(
                    TorchNMS.fast_nms,
                    use_triu=not (
                        self.is_tf
                        or (self.args.opset or 14) < 14
                        or (self.args.format == "openvino" and self.args.int8)  # OpenVINO int8 error with triu
                    ),
                    iou_func=batch_probiou,
                    exit_early=False,
                )
                if self.obb
                else nms
            )
            keep = nms_fn(
                torch.cat([nmsbox, extra], dim=-1) if self.obb else nmsbox,
                score,
                self.args.iou,
            )[: self.args.max_det]
            dets = torch.cat(
                [box[keep], score[keep].view(-1, 1), cls[keep].view(-1, 1).to(out.dtype), extra[keep]], dim=-1
            )
            # Zero-pad to max_det size to avoid reshape error
            pad = (0, 0, 0, self.args.max_det - dets.shape[0])
            out[i] = torch.nn.functional.pad(dets, pad)
        return (out[:bs], preds[1]) if self.model.task == "segment" else out[:bs]<|MERGE_RESOLUTION|>--- conflicted
+++ resolved
@@ -1047,13 +1047,6 @@
                 .astype(np.float32)
             )
 
-<<<<<<< HEAD
-=======
-        # Export to ONNX
-        if "rtdetr" in self.model.model[-1]._get_name().lower():
-            self.args.opset = self.args.opset or 19
-            assert 16 <= self.args.opset <= 19, "RTDETR export requires opset>=16;<=19"
->>>>>>> eac15470
         self.args.simplify = True
         f_onnx = self.export_onnx()  # ensure ONNX is available
         keras_model = onnx2saved_model(
