# Ultralytics 🚀 AGPL-3.0 License - https://ultralytics.com/license

from __future__ import annotations

from copy import copy, deepcopy
from pathlib import Path

import torch

from ultralytics.data import YOLOConcatDataset, build_yolo_dataset
from ultralytics.data.augment import LoadVisualPrompt
from ultralytics.models.yolo.detect import DetectionTrainer, DetectionValidator
from ultralytics.nn.tasks import YOLOEModel
from ultralytics.utils import DEFAULT_CFG, LOGGER, RANK
from ultralytics.utils.torch_utils import unwrap_model

from ..world.train_world import WorldTrainerFromScratch
from .val import YOLOEDetectValidator


class YOLOETrainer(DetectionTrainer):
    """
    A trainer class for YOLOE object detection models.

    This class extends DetectionTrainer to provide specialized training functionality for YOLOE models,
    including custom model initialization, validation, and dataset building with multi-modal support.

    Attributes:
        loss_names (tuple): Names of loss components used during training.

    Methods:
        get_model: Initialize and return a YOLOEModel with specified configuration.
        get_validator: Return a YOLOEDetectValidator for model validation.
        build_dataset: Build YOLO dataset with multi-modal support for training.
    """

    def __init__(self, cfg=DEFAULT_CFG, overrides: dict | None = None, _callbacks=None):
        """
        Initialize the YOLOE Trainer with specified configurations.

        Args:
            cfg (dict): Configuration dictionary with default training settings from DEFAULT_CFG.
            overrides (dict, optional): Dictionary of parameter overrides for the default configuration.
            _callbacks (list, optional): List of callback functions to be applied during training.
        """
        if overrides is None:
            overrides = {}
        assert not overrides.get("compile"), f"Training with 'model={overrides['model']}' requires 'compile=False'"
        overrides["overlap_mask"] = False
        super().__init__(cfg, overrides, _callbacks)

    def get_model(self, cfg=None, weights=None, verbose: bool = True):
        """
        Return a YOLOEModel initialized with the specified configuration and weights.

        Args:
            cfg (dict | str, optional): Model configuration. Can be a dictionary containing a 'yaml_file' key,
                a direct path to a YAML file, or None to use default configuration.
            weights (str | Path, optional): Path to pretrained weights file to load into the model.
            verbose (bool): Whether to display model information during initialization.

        Returns:
            (YOLOEModel): The initialized YOLOE model.

        Notes:
            - The number of classes (nc) is hard-coded to a maximum of 80 following the official configuration.
            - The nc parameter here represents the maximum number of different text samples in one image,
              rather than the actual number of classes.
        """
        # NOTE: This `nc` here is the max number of different text samples in one image, rather than the actual `nc`.
        # NOTE: Following the official config, nc hard-coded to 80 for now.
        model = YOLOEModel(
            cfg["yaml_file"] if isinstance(cfg, dict) else cfg,
            ch=self.data["channels"],
            nc=min(self.data["nc"], 80),
            verbose=verbose and RANK == -1,
        )
        if weights:
            model.load(weights)

        return model

    def get_validator(self):
        """Return a YOLOEDetectValidator for YOLOE model validation."""
        self.loss_names = "box", "cls", "dfl"
        return YOLOEDetectValidator(
            self.test_loader, save_dir=self.save_dir, args=copy(self.args), _callbacks=self.callbacks
        )

    def build_dataset(self, img_path: str, mode: str = "train", batch: int | None = None):
        """
        Build YOLO Dataset.

        Args:
            img_path (str): Path to the folder containing images.
            mode (str): 'train' mode or 'val' mode, users are able to customize different augmentations for each mode.
            batch (int, optional): Size of batches, this is for rectangular training.

        Returns:
            (Dataset): YOLO dataset configured for training or validation.
        """
<<<<<<< HEAD
        self.load_vp = False
        gs = max(int(de_parallel(self.model).stride.max() if self.model else 0), 32)
=======
        gs = max(int(unwrap_model(self.model).stride.max() if self.model else 0), 32)
>>>>>>> f7e89e77
        return build_yolo_dataset(
            self.args, img_path, batch, self.data, mode=mode, rect=mode == "val", stride=gs, multi_modal=mode == "train"
        )


class YOLOEPETrainer(DetectionTrainer):
    """
    Fine-tune YOLOE model using linear probing approach.

    This trainer freezes most model layers and only trains specific projection layers for efficient
    fine-tuning on new datasets while preserving pretrained features.

    Methods:
        get_model: Initialize YOLOEModel with frozen layers except projection layers.
    """

    def get_model(self, cfg=None, weights=None, verbose: bool = True):
        """
        Return YOLOEModel initialized with specified config and weights.

        Args:
            cfg (dict | str, optional): Model configuration.
            weights (str, optional): Path to pretrained weights.
            verbose (bool): Whether to display model information.

        Returns:
            (YOLOEModel): Initialized model with frozen layers except for specific projection layers.
        """
        # NOTE: This `nc` here is the max number of different text samples in one image, rather than the actual `nc`.
        # NOTE: Following the official config, nc hard-coded to 80 for now.
        model = YOLOEModel(
            cfg["yaml_file"] if isinstance(cfg, dict) else cfg,
            ch=self.data["channels"],
            nc=self.data["nc"],
            verbose=verbose and RANK == -1,
        )

        del model.model[-1].savpe

        assert weights is not None, "Pretrained weights must be provided for linear probing."
        if weights:
            model.load(weights)

        model.eval()
        names = list(self.data["names"].values())
        # NOTE: `get_text_pe` related to text model and YOLOEDetect.reprta,
        # it'd get correct results as long as loading proper pretrained weights.
        tpe = model.get_text_pe(names)
        model.set_classes(names, tpe)
        model.model[-1].fuse(model.pe)  # fuse text embeddings to classify head
        model.model[-1].cv3[0][2] = deepcopy(model.model[-1].cv3[0][2]).requires_grad_(True)
        model.model[-1].cv3[1][2] = deepcopy(model.model[-1].cv3[1][2]).requires_grad_(True)
        model.model[-1].cv3[2][2] = deepcopy(model.model[-1].cv3[2][2]).requires_grad_(True)
        del model.pe
        model.train()

        return model


class YOLOETrainerFromScratch(YOLOETrainer, WorldTrainerFromScratch):
    """
    Train YOLOE models from scratch with text embedding support.

    This trainer combines YOLOE training capabilities with world training features, enabling
    training from scratch with text embeddings and grounding datasets.

    Methods:
        build_dataset: Build datasets for training with grounding support.
        generate_text_embeddings: Generate and cache text embeddings for training.
    """

    def build_dataset(self, img_path: list[str] | str, mode: str = "train", batch: int | None = None):
        """
        Build YOLO Dataset for training or validation.

        This method constructs appropriate datasets based on the mode and input paths, handling both
        standard YOLO datasets and grounding datasets with different formats.

        Args:
            img_path (list[str] | str): Path to the folder containing images or list of paths.
            mode (str): 'train' mode or 'val' mode, allowing customized augmentations for each mode.
            batch (int, optional): Size of batches, used for rectangular training/validation.

        Returns:
            (YOLOConcatDataset | Dataset): The constructed dataset for training or validation.
        """
        return WorldTrainerFromScratch.build_dataset(self, img_path, mode, batch)

    def generate_text_embeddings(self, texts: list[str], batch: int, cache_dir: Path):
        """
        Generate text embeddings for a list of text samples.

        Args:
            texts (list[str]): List of text samples to encode.
            batch (int): Batch size for processing.
            cache_dir (Path): Directory to save/load cached embeddings.

        Returns:
            (dict): Dictionary mapping text samples to their embeddings.
        """
        model = "mobileclip:blt"
        cache_path = cache_dir / f"text_embeddings_{model.replace(':', '_').replace('/', '_')}.pt"
        if cache_path.exists():
            LOGGER.info(f"Reading existed cache from '{cache_path}'")
            txt_map = torch.load(cache_path, map_location=self.device)
            if sorted(txt_map.keys()) == sorted(texts):
                return txt_map
        LOGGER.info(f"Caching text embeddings to '{cache_path}'")
        assert self.model is not None
        txt_feats = unwrap_model(self.model).get_text_pe(texts, batch, without_reprta=True, cache_clip_model=False)
        txt_map = dict(zip(texts, txt_feats.squeeze(0)))
        torch.save(txt_map, cache_path)
        return txt_map


class YOLOEPEFreeTrainer(YOLOEPETrainer, YOLOETrainerFromScratch):
    """
    Train prompt-free YOLOE model.

    This trainer combines linear probing capabilities with from-scratch training for prompt-free
    YOLOE models that don't require text prompts during inference.

    Methods:
        get_validator: Return standard DetectionValidator for validation.
        preprocess_batch: Preprocess batches without text features.
        set_text_embeddings: Set text embeddings for datasets (no-op for prompt-free).
    """

    def get_validator(self):
        """Return a DetectionValidator for YOLO model validation."""
        self.loss_names = "box", "cls", "dfl"
        return DetectionValidator(
            self.test_loader, save_dir=self.save_dir, args=copy(self.args), _callbacks=self.callbacks
        )

    def preprocess_batch(self, batch):
        """Preprocess a batch of images for YOLOE training, adjusting formatting and dimensions as needed."""
        return DetectionTrainer.preprocess_batch(self, batch)

    def set_text_embeddings(self, datasets, batch: int):
        """
        Set text embeddings for datasets to accelerate training by caching category names.

        This method collects unique category names from all datasets, generates text embeddings for them,
        and caches these embeddings to improve training efficiency. The embeddings are stored in a file
        in the parent directory of the first dataset's image path.

        Args:
            datasets (list[Dataset]): List of datasets containing category names to process.
            batch (int): Batch size for processing text embeddings.

        Notes:
            The method creates a dictionary mapping text samples to their embeddings and stores it
            at the path specified by 'cache_path'. If the cache file already exists, it will be loaded
            instead of regenerating the embeddings.
        """
        pass


class YOLOEVPTrainer(YOLOETrainerFromScratch):
    """
    Train YOLOE model with visual prompts.

    This trainer extends YOLOETrainerFromScratch to support visual prompt-based training,
    where visual cues are provided alongside images to guide the detection process.

    Methods:
        build_dataset: Build dataset with visual prompt loading transforms.
    """

    def build_dataset(self, img_path: list[str] | str, mode: str = "train", batch: int | None = None):
        """
        Build YOLO Dataset for training or validation with visual prompts.

        Args:
            img_path (list[str] | str): Path to the folder containing images or list of paths.
            mode (str): 'train' mode or 'val' mode, allowing customized augmentations for each mode.
            batch (int, optional): Size of batches, used for rectangular training/validation.

        Returns:
            (Dataset): YOLO dataset configured for training or validation, with visual prompts for training mode.
        """
        self.load_vp = True
        self.refer_data=self.args.refer_data
        dataset = super().build_dataset(img_path, mode, batch)
        if isinstance(dataset, YOLOConcatDataset):
            for d in dataset.datasets:
                d.transforms.append(LoadVisualPrompt())
        else:
            dataset.transforms.append(LoadVisualPrompt())
        return dataset

    def _close_dataloader_mosaic(self):
        """Close mosaic augmentation and add visual prompt loading to the training dataset."""
        super()._close_dataloader_mosaic()
        if isinstance(self.train_loader.dataset, YOLOConcatDataset):
            for d in self.train_loader.dataset.datasets:
                d.transforms.append(LoadVisualPrompt())
        else:
<<<<<<< HEAD
            self.train_loader.dataset.transforms.append(LoadVisualPrompt())

    def preprocess_batch(self, batch):
        """Preprocess a batch of images for YOLOE training, moving visual prompts to the appropriate device."""
        batch = super().preprocess_batch(batch)
        batch["visuals"] = batch["visuals"].to(self.device, non_blocking=True)
        return batch
=======
            self.train_loader.dataset.transforms.append(LoadVisualPrompt())
>>>>>>> f7e89e77
<|MERGE_RESOLUTION|>--- conflicted
+++ resolved
@@ -99,12 +99,8 @@
         Returns:
             (Dataset): YOLO dataset configured for training or validation.
         """
-<<<<<<< HEAD
         self.load_vp = False
         gs = max(int(de_parallel(self.model).stride.max() if self.model else 0), 32)
-=======
-        gs = max(int(unwrap_model(self.model).stride.max() if self.model else 0), 32)
->>>>>>> f7e89e77
         return build_yolo_dataset(
             self.args, img_path, batch, self.data, mode=mode, rect=mode == "val", stride=gs, multi_modal=mode == "train"
         )
@@ -304,7 +300,6 @@
             for d in self.train_loader.dataset.datasets:
                 d.transforms.append(LoadVisualPrompt())
         else:
-<<<<<<< HEAD
             self.train_loader.dataset.transforms.append(LoadVisualPrompt())
 
     def preprocess_batch(self, batch):
@@ -312,6 +307,3 @@
         batch = super().preprocess_batch(batch)
         batch["visuals"] = batch["visuals"].to(self.device, non_blocking=True)
         return batch
-=======
-            self.train_loader.dataset.transforms.append(LoadVisualPrompt())
->>>>>>> f7e89e77
