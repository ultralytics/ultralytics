# Ultralytics 🚀 AGPL-3.0 License - https://ultralytics.com/license
"""
Export a YOLO PyTorch model to other formats. TensorFlow exports authored by https://github.com/zldrobit.

Format                  | `format=argument`         | Model
---                     | ---                       | ---
PyTorch                 | -                         | yolo11n.pt
TorchScript             | `torchscript`             | yolo11n.torchscript
ONNX                    | `onnx`                    | yolo11n.onnx
OpenVINO                | `openvino`                | yolo11n_openvino_model/
TensorRT                | `engine`                  | yolo11n.engine
CoreML                  | `coreml`                  | yolo11n.mlpackage
TensorFlow SavedModel   | `saved_model`             | yolo11n_saved_model/
TensorFlow GraphDef     | `pb`                      | yolo11n.pb
TensorFlow Lite         | `tflite`                  | yolo11n.tflite
TensorFlow Edge TPU     | `edgetpu`                 | yolo11n_edgetpu.tflite
TensorFlow.js           | `tfjs`                    | yolo11n_web_model/
PaddlePaddle            | `paddle`                  | yolo11n_paddle_model/
MNN                     | `mnn`                     | yolo11n.mnn
NCNN                    | `ncnn`                    | yolo11n_ncnn_model/
IMX                     | `imx`                     | yolo11n_imx_model/
RKNN                    | `rknn`                    | yolo11n_rknn_model/

Requirements:
    $ pip install "ultralytics[export]"

Python:
    from ultralytics import YOLO
    model = YOLO('yolo11n.pt')
    results = model.export(format='onnx')

CLI:
    $ yolo mode=export model=yolo11n.pt format=onnx

Inference:
    $ yolo predict model=yolo11n.pt                 # PyTorch
                         yolo11n.torchscript        # TorchScript
                         yolo11n.onnx               # ONNX Runtime or OpenCV DNN with dnn=True
                         yolo11n_openvino_model     # OpenVINO
                         yolo11n.engine             # TensorRT
                         yolo11n.mlpackage          # CoreML (macOS-only)
                         yolo11n_saved_model        # TensorFlow SavedModel
                         yolo11n.pb                 # TensorFlow GraphDef
                         yolo11n.tflite             # TensorFlow Lite
                         yolo11n_edgetpu.tflite     # TensorFlow Edge TPU
                         yolo11n_paddle_model       # PaddlePaddle
                         yolo11n.mnn                # MNN
                         yolo11n_ncnn_model         # NCNN
                         yolo11n_imx_model          # IMX
                         yolo11n_rknn_model         # RKNN

TensorFlow.js:
    $ cd .. && git clone https://github.com/zldrobit/tfjs-yolov5-example.git && cd tfjs-yolov5-example
    $ npm install
    $ ln -s ../../yolo11n_web_model public/yolo11n_web_model
    $ npm start
"""

import json
import os
import re
import shutil
import subprocess
import time
import warnings
from copy import deepcopy
from datetime import datetime
from pathlib import Path

import numpy as np
import torch

from ultralytics import __version__
from ultralytics.cfg import TASK2DATA, get_cfg
from ultralytics.data import build_dataloader
from ultralytics.data.dataset import YOLODataset
from ultralytics.data.utils import check_cls_dataset, check_det_dataset
from ultralytics.nn.autobackend import check_class_names, default_class_names
from ultralytics.nn.modules import C2f, Classify, Detect, RTDETRDecoder
from ultralytics.nn.tasks import ClassificationModel, DetectionModel, SegmentationModel, WorldModel
from ultralytics.utils import (
    ARM64,
    DEFAULT_CFG,
    IS_COLAB,
    IS_JETSON,
    LINUX,
    LOGGER,
    MACOS,
    MACOS_VERSION,
    RKNN_CHIPS,
    ROOT,
    SETTINGS,
    TORCH_VERSION,
    WINDOWS,
    YAML,
    callbacks,
    colorstr,
    get_default_args,
)
from ultralytics.utils.checks import (
    check_imgsz,
    check_is_path_safe,
    check_requirements,
    check_version,
    is_intel,
    is_sudo_available,
)
from ultralytics.utils.downloads import attempt_download_asset, get_github_assets, safe_download
from ultralytics.utils.export import onnx2engine, torch2imx, torch2onnx
from ultralytics.utils.files import file_size, spaces_in_path
from ultralytics.utils.metrics import batch_probiou
from ultralytics.utils.nms import TorchNMS
from ultralytics.utils.ops import Profile
from ultralytics.utils.patches import arange_patch
from ultralytics.utils.torch_utils import TORCH_1_11, TORCH_1_13, TORCH_2_1, TORCH_2_4, select_device


def export_formats():
    """Return a dictionary of Ultralytics YOLO export formats."""
    x = [
        ["PyTorch", "-", ".pt", True, True, []],
        ["TorchScript", "torchscript", ".torchscript", True, True, ["batch", "optimize", "half", "nms", "dynamic"]],
        ["ONNX", "onnx", ".onnx", True, True, ["batch", "dynamic", "half", "opset", "simplify", "nms"]],
        [
            "OpenVINO",
            "openvino",
            "_openvino_model",
            True,
            False,
            ["batch", "dynamic", "half", "int8", "nms", "fraction"],
        ],
        [
            "TensorRT",
            "engine",
            ".engine",
            False,
            True,
            ["batch", "dynamic", "half", "int8", "simplify", "nms", "fraction"],
        ],
        ["CoreML", "coreml", ".mlpackage", True, False, ["batch", "dynamic", "half", "int8", "nms"]],
        ["TensorFlow SavedModel", "saved_model", "_saved_model", True, True, ["batch", "int8", "keras", "nms"]],
        ["TensorFlow GraphDef", "pb", ".pb", True, True, ["batch"]],
        ["TensorFlow Lite", "tflite", ".tflite", True, False, ["batch", "half", "int8", "nms", "fraction"]],
        ["TensorFlow Edge TPU", "edgetpu", "_edgetpu.tflite", True, False, []],
        ["TensorFlow.js", "tfjs", "_web_model", True, False, ["batch", "half", "int8", "nms"]],
        ["PaddlePaddle", "paddle", "_paddle_model", True, True, ["batch"]],
        ["MNN", "mnn", ".mnn", True, True, ["batch", "half", "int8"]],
        ["NCNN", "ncnn", "_ncnn_model", True, True, ["batch", "half"]],
        ["IMX", "imx", "_imx_model", True, True, ["int8", "fraction", "nms"]],
        ["RKNN", "rknn", "_rknn_model", False, False, ["batch", "name"]],
    ]
    return dict(zip(["Format", "Argument", "Suffix", "CPU", "GPU", "Arguments"], zip(*x)))


def best_onnx_opset(onnx, cuda=False) -> int:
    """Return max ONNX opset for this torch version with ONNX fallback."""
    version = ".".join(TORCH_VERSION.split(".")[:2])
    if TORCH_2_4:  # _constants.ONNX_MAX_OPSET first defined in torch 1.13
        opset = torch.onnx.utils._constants.ONNX_MAX_OPSET - 1  # use second-latest version for safety
        if cuda:
            opset -= 2  # fix CUDA ONNXRuntime NMS squeeze op errors
    else:
        opset = {
            "1.8": 12,
            "1.9": 12,
            "1.10": 13,
            "1.11": 14,
            "1.12": 15,
            "1.13": 17,
            "2.0": 17,  # reduced from 18 to fix ONNX errors
            "2.1": 17,  # reduced from 19
            "2.2": 17,  # reduced from 19
            "2.3": 17,  # reduced from 19
            "2.4": 20,
            "2.5": 20,
            "2.6": 20,
            "2.7": 20,
            "2.8": 23,
        }.get(version, 12)
    return min(opset, onnx.defs.onnx_opset_version())


def validate_args(format, passed_args, valid_args):
    """
    Validate arguments based on the export format.

    Args:
        format (str): The export format.
        passed_args (Namespace): The arguments used during export.
        valid_args (list): List of valid arguments for the format.

    Raises:
        AssertionError: If an unsupported argument is used, or if the format lacks supported argument listings.
    """
    export_args = ["half", "int8", "dynamic", "keras", "nms", "batch", "fraction"]

    assert valid_args is not None, f"ERROR ❌️ valid arguments for '{format}' not listed."
    custom = {"batch": 1, "data": None, "device": None}  # exporter defaults
    default_args = get_cfg(DEFAULT_CFG, custom)
    for arg in export_args:
        not_default = getattr(passed_args, arg, None) != getattr(default_args, arg, None)
        if not_default:
            assert arg in valid_args, f"ERROR ❌️ argument '{arg}' is not supported for format='{format}'"


def gd_outputs(gd):
    """Return TensorFlow GraphDef model output node names."""
    name_list, input_list = [], []
    for node in gd.node:  # tensorflow.core.framework.node_def_pb2.NodeDef
        name_list.append(node.name)
        input_list.extend(node.input)
    return sorted(f"{x}:0" for x in list(set(name_list) - set(input_list)) if not x.startswith("NoOp"))


def try_export(inner_func):
    """YOLO export decorator, i.e. @try_export."""
    inner_args = get_default_args(inner_func)

    def outer_func(*args, **kwargs):
        """Export a model."""
        prefix = inner_args["prefix"]
        dt = 0.0
        try:
            with Profile() as dt:
                f = inner_func(*args, **kwargs)  # exported file/dir or tuple of (file/dir, *)
            path = f if isinstance(f, (str, Path)) else f[0]
            mb = file_size(path)
            assert mb > 0.0, "0.0 MB output model size"
            LOGGER.info(f"{prefix} export success ✅ {dt.t:.1f}s, saved as '{path}' ({mb:.1f} MB)")
            return f
        except Exception as e:
            LOGGER.error(f"{prefix} export failure {dt.t:.1f}s: {e}")
            raise e

    return outer_func


class Exporter:
    """
    A class for exporting YOLO models to various formats.

    This class provides functionality to export YOLO models to different formats including ONNX, TensorRT, CoreML,
    TensorFlow, and others. It handles format validation, device selection, model preparation, and the actual export
    process for each supported format.

    Attributes:
        args (SimpleNamespace): Configuration arguments for the exporter.
        callbacks (dict): Dictionary of callback functions for different export events.
        im (torch.Tensor): Input tensor for model inference during export.
        model (torch.nn.Module): The YOLO model to be exported.
        file (Path): Path to the model file being exported.
        output_shape (tuple): Shape of the model output tensor(s).
        pretty_name (str): Formatted model name for display purposes.
        metadata (dict): Model metadata including description, author, version, etc.
        device (torch.device): Device on which the model is loaded.
        imgsz (tuple): Input image size for the model.

    Methods:
        __call__: Main export method that handles the export process.
        get_int8_calibration_dataloader: Build dataloader for INT8 calibration.
        export_torchscript: Export model to TorchScript format.
        export_onnx: Export model to ONNX format.
        export_openvino: Export model to OpenVINO format.
        export_paddle: Export model to PaddlePaddle format.
        export_mnn: Export model to MNN format.
        export_ncnn: Export model to NCNN format.
        export_coreml: Export model to CoreML format.
        export_engine: Export model to TensorRT format.
        export_saved_model: Export model to TensorFlow SavedModel format.
        export_pb: Export model to TensorFlow GraphDef format.
        export_tflite: Export model to TensorFlow Lite format.
        export_edgetpu: Export model to Edge TPU format.
        export_tfjs: Export model to TensorFlow.js format.
        export_rknn: Export model to RKNN format.
        export_imx: Export model to IMX format.

    Examples:
        Export a YOLOv8 model to ONNX format
        >>> from ultralytics.engine.exporter import Exporter
        >>> exporter = Exporter()
        >>> exporter(model="yolov8n.pt")  # exports to yolov8n.onnx

        Export with specific arguments
        >>> args = {"format": "onnx", "dynamic": True, "half": True}
        >>> exporter = Exporter(overrides=args)
        >>> exporter(model="yolov8n.pt")
    """

    def __init__(self, cfg=DEFAULT_CFG, overrides=None, _callbacks=None):
        """
        Initialize the Exporter class.

        Args:
            cfg (str, optional): Path to a configuration file.
            overrides (dict, optional): Configuration overrides.
            _callbacks (dict, optional): Dictionary of callback functions.
        """
        self.args = get_cfg(cfg, overrides)
        self.callbacks = _callbacks or callbacks.get_default_callbacks()
        callbacks.add_integration_callbacks(self)

    def __call__(self, model=None) -> str:
        """Return list of exported files/dirs after running callbacks."""
        t = time.time()
        fmt = self.args.format.lower()  # to lowercase
        if fmt in {"tensorrt", "trt"}:  # 'engine' aliases
            fmt = "engine"
        if fmt in {"mlmodel", "mlpackage", "mlprogram", "apple", "ios", "coreml"}:  # 'coreml' aliases
            fmt = "coreml"
        fmts_dict = export_formats()
        fmts = tuple(fmts_dict["Argument"][1:])  # available export formats
        if fmt not in fmts:
            import difflib

            # Get the closest match if format is invalid
            matches = difflib.get_close_matches(fmt, fmts, n=1, cutoff=0.6)  # 60% similarity required to match
            if not matches:
                msg = "Model is already in PyTorch format." if fmt == "pt" else f"Invalid export format='{fmt}'."
                raise ValueError(f"{msg} Valid formats are {fmts}")
            LOGGER.warning(f"Invalid export format='{fmt}', updating to format='{matches[0]}'")
            fmt = matches[0]
        flags = [x == fmt for x in fmts]
        if sum(flags) != 1:
            raise ValueError(f"Invalid export format='{fmt}'. Valid formats are {fmts}")
        (jit, onnx, xml, engine, coreml, saved_model, pb, tflite, edgetpu, tfjs, paddle, mnn, ncnn, imx, rknn) = (
            flags  # export booleans
        )

        is_tf_format = any((saved_model, pb, tflite, edgetpu, tfjs))

        # Device
        dla = None
        if engine and self.args.device is None:
            LOGGER.warning("TensorRT requires GPU export, automatically assigning device=0")
            self.args.device = "0"
        if engine and "dla" in str(self.args.device):  # convert int/list to str first
            dla = self.args.device.rsplit(":", 1)[-1]
            self.args.device = "0"  # update device to "0"
            assert dla in {"0", "1"}, f"Expected self.args.device='dla:0' or 'dla:1, but got {self.args.device}."
        if imx and self.args.device is None and torch.cuda.is_available():
            LOGGER.warning("Exporting on CPU while CUDA is available, setting device=0 for faster export on GPU.")
            self.args.device = "0"  # update device to "0"
        self.device = select_device("cpu" if self.args.device is None else self.args.device)

        # Argument compatibility checks
        fmt_keys = fmts_dict["Arguments"][flags.index(True) + 1]
        validate_args(fmt, self.args, fmt_keys)
        if imx:
            if not self.args.int8:
                LOGGER.warning("IMX export requires int8=True, setting int8=True.")
                self.args.int8 = True
            if not self.args.nms:
                LOGGER.warning("IMX export requires nms=True, setting nms=True.")
                self.args.nms = True
            if model.task not in {"detect", "pose"}:
                raise ValueError("IMX export only supported for detection and pose estimation models.")
        if not hasattr(model, "names"):
            model.names = default_class_names()
        model.names = check_class_names(model.names)
        if self.args.half and self.args.int8:
            LOGGER.warning("half=True and int8=True are mutually exclusive, setting half=False.")
            self.args.half = False
        if self.args.half and (onnx or jit) and self.device.type == "cpu":
            LOGGER.warning("half=True only compatible with GPU export, i.e. use device=0, setting half=False.")
            self.args.half = False
        self.imgsz = check_imgsz(self.args.imgsz, stride=model.stride, min_dim=2)  # check image size
        if self.args.optimize:
            assert not ncnn, "optimize=True not compatible with format='ncnn', i.e. use optimize=False"
            assert self.device.type == "cpu", "optimize=True not compatible with cuda devices, i.e. use device='cpu'"
        if rknn:
            if not self.args.name:
                LOGGER.warning(
                    "Rockchip RKNN export requires a missing 'name' arg for processor type. "
                    "Using default name='rk3588'."
                )
                self.args.name = "rk3588"
            self.args.name = self.args.name.lower()
            assert self.args.name in RKNN_CHIPS, (
                f"Invalid processor name '{self.args.name}' for Rockchip RKNN export. Valid names are {RKNN_CHIPS}."
            )
        if self.args.int8 and tflite:
            assert not getattr(model, "end2end", False), "TFLite INT8 export not supported for end2end models."
        if self.args.nms:
            assert not isinstance(model, ClassificationModel), "'nms=True' is not valid for classification models."
            assert not tflite or not ARM64 or not LINUX, "TFLite export with NMS unsupported on ARM64 Linux"
            assert not is_tf_format or TORCH_1_13, "TensorFlow exports with NMS require torch>=1.13"
            assert not onnx or TORCH_1_13, "ONNX export with NMS requires torch>=1.13"
            if getattr(model, "end2end", False) or isinstance(model.model[-1], RTDETRDecoder):
                LOGGER.warning("'nms=True' is not available for end2end models. Forcing 'nms=False'.")
                self.args.nms = False
            self.args.conf = self.args.conf or 0.25  # set conf default value for nms export
        if (engine or coreml or self.args.nms) and self.args.dynamic and self.args.batch == 1:
            LOGGER.warning(
                f"'dynamic=True' model with '{'nms=True' if self.args.nms else f'format={self.args.format}'}' requires max batch size, i.e. 'batch=16'"
            )
        if edgetpu:
            if not LINUX or ARM64:
                raise SystemError(
                    "Edge TPU export only supported on non-aarch64 Linux. See https://coral.ai/docs/edgetpu/compiler"
                )
            elif self.args.batch != 1:  # see github.com/ultralytics/ultralytics/pull/13420
                LOGGER.warning("Edge TPU export requires batch size 1, setting batch=1.")
                self.args.batch = 1
        if isinstance(model, WorldModel):
            LOGGER.warning(
                "YOLOWorld (original version) export is not supported to any format. "
                "YOLOWorldv2 models (i.e. 'yolov8s-worldv2.pt') only support export to "
                "(torchscript, onnx, openvino, engine, coreml) formats. "
                "See https://docs.ultralytics.com/models/yolo-world for details."
            )
            model.clip_model = None  # openvino int8 export error: https://github.com/ultralytics/ultralytics/pull/18445
        if self.args.int8 and not self.args.data:
            self.args.data = DEFAULT_CFG.data or TASK2DATA[getattr(model, "task", "detect")]  # assign default data
            LOGGER.warning(
                f"INT8 export requires a missing 'data' arg for calibration. Using default 'data={self.args.data}'."
            )
        if tfjs and (ARM64 and LINUX):
            raise SystemError("TF.js exports are not currently supported on ARM64 Linux")
        # Recommend OpenVINO if export and Intel CPU
        if SETTINGS.get("openvino_msg"):
            if is_intel():
                LOGGER.info(
                    "💡 ProTip: Export to OpenVINO format for best performance on Intel hardware."
                    " Learn more at https://docs.ultralytics.com/integrations/openvino/"
                )
            SETTINGS["openvino_msg"] = False

        # Input
        im = torch.zeros(self.args.batch, model.yaml.get("channels", 3), *self.imgsz).to(self.device)
        file = Path(
            getattr(model, "pt_path", None) or getattr(model, "yaml_file", None) or model.yaml.get("yaml_file", "")
        )
        if file.suffix in {".yaml", ".yml"}:
            file = Path(file.name)

        # Update model
        model = deepcopy(model).to(self.device)
        for p in model.parameters():
            p.requires_grad = False
        model.eval()
        model.float()
        model = model.fuse()

        if imx:
            from ultralytics.utils.export.imx import FXModel

            model = FXModel(model, self.imgsz)
        for m in model.modules():
            if isinstance(m, Classify):
                m.export = True
            if isinstance(m, (Detect, RTDETRDecoder)):  # includes all Detect subclasses like Segment, Pose, OBB
                m.dynamic = self.args.dynamic
                m.export = True
                m.format = self.args.format
                m.max_det = self.args.max_det
                m.xyxy = self.args.nms and not (coreml and model.task == "detect")
                if hasattr(model, "pe") and hasattr(m, "fuse"):  # for YOLOE models
                    m.fuse(model.pe.to(self.device))
            elif isinstance(m, C2f) and not is_tf_format:
                # EdgeTPU does not support FlexSplitV while split provides cleaner ONNX graph
                m.forward = m.forward_split

        y = None
        for _ in range(2):  # dry runs
<<<<<<< HEAD
            y = NMSModel(model, self.args)(im) if self.args.nms and not (coreml and model.task == "detect") and not imx else model(im)
        if self.args.half and onnx and self.device.type != "cpu":
=======
            y = NMSModel(model, self.args)(im) if self.args.nms and not coreml and not imx else model(im)
        if self.args.half and (onnx or jit) and self.device.type != "cpu":
>>>>>>> 8da29ee3
            im, model = im.half(), model.half()  # to FP16

        # Filter warnings
        warnings.filterwarnings("ignore", category=torch.jit.TracerWarning)  # suppress TracerWarning
        warnings.filterwarnings("ignore", category=UserWarning)  # suppress shape prim::Constant missing ONNX warning
        warnings.filterwarnings("ignore", category=DeprecationWarning)  # suppress CoreML np.bool deprecation warning

        # Assign
        self.im = im
        self.model = model
        self.file = file
        self.output_shape = (
            tuple(y.shape)
            if isinstance(y, torch.Tensor)
            else tuple(tuple(x.shape if isinstance(x, torch.Tensor) else []) for x in y)
        )
        self.pretty_name = Path(self.model.yaml.get("yaml_file", self.file)).stem.replace("yolo", "YOLO")
        data = model.args["data"] if hasattr(model, "args") and isinstance(model.args, dict) else ""
        description = f"Ultralytics {self.pretty_name} model {f'trained on {data}' if data else ''}"
        self.metadata = {
            "description": description,
            "author": "Ultralytics",
            "date": datetime.now().isoformat(),
            "version": __version__,
            "license": "AGPL-3.0 License (https://ultralytics.com/license)",
            "docs": "https://docs.ultralytics.com",
            "stride": int(max(model.stride)),
            "task": model.task,
            "batch": self.args.batch,
            "imgsz": self.imgsz,
            "names": model.names,
            "args": {k: v for k, v in self.args if k in fmt_keys},
            "channels": model.yaml.get("channels", 3),
        }  # model metadata
        if dla is not None:
            self.metadata["dla"] = dla  # make sure `AutoBackend` uses correct dla device if it has one
        if model.task == "pose":
            self.metadata["kpt_shape"] = model.model[-1].kpt_shape
            if hasattr(model, "kpt_names"):
                self.metadata["kpt_names"] = model.kpt_names

        LOGGER.info(
            f"\n{colorstr('PyTorch:')} starting from '{file}' with input shape {tuple(im.shape)} BCHW and "
            f"output shape(s) {self.output_shape} ({file_size(file):.1f} MB)"
        )
        self.run_callbacks("on_export_start")
        # Exports
        f = [""] * len(fmts)  # exported filenames
        if jit:  # TorchScript
            f[0] = self.export_torchscript()
        if engine:  # TensorRT required before ONNX
            f[1] = self.export_engine(dla=dla)
        if onnx or ncnn:  # ONNX
            f[2] = self.export_onnx()
        if xml:  # OpenVINO
            f[3] = self.export_openvino()
        if coreml:  # CoreML
            f[4] = self.export_coreml()
        if is_tf_format:  # TensorFlow formats
            self.args.int8 |= edgetpu
            f[5], keras_model = self.export_saved_model()
            if pb or tfjs:  # pb prerequisite to tfjs
                f[6] = self.export_pb(keras_model=keras_model)
            if tflite:
                f[7] = self.export_tflite()
            if edgetpu:
                f[8] = self.export_edgetpu(tflite_model=Path(f[5]) / f"{self.file.stem}_full_integer_quant.tflite")
            if tfjs:
                f[9] = self.export_tfjs()
        if paddle:  # PaddlePaddle
            f[10] = self.export_paddle()
        if mnn:  # MNN
            f[11] = self.export_mnn()
        if ncnn:  # NCNN
            f[12] = self.export_ncnn()
        if imx:
            f[13] = self.export_imx()
        if rknn:
            f[14] = self.export_rknn()

        # Finish
        f = [str(x) for x in f if x]  # filter out '' and None
        if any(f):
            f = str(Path(f[-1]))
            square = self.imgsz[0] == self.imgsz[1]
            s = (
                ""
                if square
                else f"WARNING ⚠️ non-PyTorch val requires square images, 'imgsz={self.imgsz}' will not "
                f"work. Use export 'imgsz={max(self.imgsz)}' if val is required."
            )
            imgsz = self.imgsz[0] if square else str(self.imgsz)[1:-1].replace(" ", "")
            predict_data = f"data={data}" if model.task == "segment" and pb else ""
            q = "int8" if self.args.int8 else "half" if self.args.half else ""  # quantization
            LOGGER.info(
                f"\nExport complete ({time.time() - t:.1f}s)"
                f"\nResults saved to {colorstr('bold', file.parent.resolve())}"
                f"\nPredict:         yolo predict task={model.task} model={f} imgsz={imgsz} {q} {predict_data}"
                f"\nValidate:        yolo val task={model.task} model={f} imgsz={imgsz} data={data} {q} {s}"
                f"\nVisualize:       https://netron.app"
            )

        self.run_callbacks("on_export_end")
        return f  # return list of exported files/dirs

    def get_int8_calibration_dataloader(self, prefix=""):
        """Build and return a dataloader for calibration of INT8 models."""
        LOGGER.info(f"{prefix} collecting INT8 calibration images from 'data={self.args.data}'")
        data = (check_cls_dataset if self.model.task == "classify" else check_det_dataset)(self.args.data)
        dataset = YOLODataset(
            data[self.args.split or "val"],
            data=data,
            fraction=self.args.fraction,
            task=self.model.task,
            imgsz=self.imgsz[0],
            augment=False,
            batch_size=self.args.batch,
        )
        n = len(dataset)
        if n < self.args.batch:
            raise ValueError(
                f"The calibration dataset ({n} images) must have at least as many images as the batch size "
                f"('batch={self.args.batch}')."
            )
        elif n < 300:
            LOGGER.warning(f"{prefix} >300 images recommended for INT8 calibration, found {n} images.")
        return build_dataloader(dataset, batch=self.args.batch, workers=0, drop_last=True)  # required for batch loading

    @try_export
    def export_torchscript(self, prefix=colorstr("TorchScript:")):
        """Export YOLO model to TorchScript format."""
        LOGGER.info(f"\n{prefix} starting export with torch {TORCH_VERSION}...")
        f = self.file.with_suffix(".torchscript")

        ts = torch.jit.trace(NMSModel(self.model, self.args) if self.args.nms else self.model, self.im, strict=False)
        extra_files = {"config.txt": json.dumps(self.metadata)}  # torch._C.ExtraFilesMap()
        if self.args.optimize:  # https://pytorch.org/tutorials/recipes/mobile_interpreter.html
            LOGGER.info(f"{prefix} optimizing for mobile...")
            from torch.utils.mobile_optimizer import optimize_for_mobile

            optimize_for_mobile(ts)._save_for_lite_interpreter(str(f), _extra_files=extra_files)
        else:
            ts.save(str(f), _extra_files=extra_files)
        return f

    @try_export
    def export_onnx(self, prefix=colorstr("ONNX:")):
        """Export YOLO model to ONNX format."""
        requirements = ["onnx>=1.12.0"]
        if self.args.simplify:
            requirements += ["onnxslim>=0.1.71", "onnxruntime" + ("-gpu" if torch.cuda.is_available() else "")]
        check_requirements(requirements)
        import onnx  # noqa

        opset = self.args.opset or best_onnx_opset(onnx, cuda="cuda" in self.device.type)
        LOGGER.info(f"\n{prefix} starting export with onnx {onnx.__version__} opset {opset}...")
        if self.args.nms:
            assert TORCH_1_13, f"'nms=True' ONNX export requires torch>=1.13 (found torch=={TORCH_VERSION})"

        f = str(self.file.with_suffix(".onnx"))
        output_names = ["output0", "output1"] if isinstance(self.model, SegmentationModel) else ["output0"]
        dynamic = self.args.dynamic
        if dynamic:
            dynamic = {"images": {0: "batch", 2: "height", 3: "width"}}  # shape(1,3,640,640)
            if isinstance(self.model, SegmentationModel):
                dynamic["output0"] = {0: "batch", 2: "anchors"}  # shape(1, 116, 8400)
                dynamic["output1"] = {0: "batch", 2: "mask_height", 3: "mask_width"}  # shape(1,32,160,160)
            elif isinstance(self.model, DetectionModel):
                dynamic["output0"] = {0: "batch", 2: "anchors"}  # shape(1, 84, 8400)
            if self.args.nms:  # only batch size is dynamic with NMS
                dynamic["output0"].pop(2)
        if self.args.nms and self.model.task == "obb":
            self.args.opset = opset  # for NMSModel

        with arange_patch(self.args):
            torch2onnx(
                NMSModel(self.model, self.args) if self.args.nms else self.model,
                self.im,
                f,
                opset=opset,
                input_names=["images"],
                output_names=output_names,
                dynamic=dynamic or None,
            )

        # Checks
        model_onnx = onnx.load(f)  # load onnx model

        # Simplify
        if self.args.simplify:
            try:
                import onnxslim

                LOGGER.info(f"{prefix} slimming with onnxslim {onnxslim.__version__}...")
                model_onnx = onnxslim.slim(model_onnx)

            except Exception as e:
                LOGGER.warning(f"{prefix} simplifier failure: {e}")

        # Metadata
        for k, v in self.metadata.items():
            meta = model_onnx.metadata_props.add()
            meta.key, meta.value = k, str(v)

        # IR version
        if getattr(model_onnx, "ir_version", 0) > 10:
            LOGGER.info(f"{prefix} limiting IR version {model_onnx.ir_version} to 10 for ONNXRuntime compatibility...")
            model_onnx.ir_version = 10

        onnx.save(model_onnx, f)
        return f

    @try_export
    def export_openvino(self, prefix=colorstr("OpenVINO:")):
        """Export YOLO model to OpenVINO format."""
        # OpenVINO <= 2025.1.0 error on macOS 15.4+: https://github.com/openvinotoolkit/openvino/issues/30023"
        check_requirements("openvino>=2025.2.0" if MACOS and MACOS_VERSION >= "15.4" else "openvino>=2024.0.0")
        import openvino as ov

        LOGGER.info(f"\n{prefix} starting export with openvino {ov.__version__}...")
        assert TORCH_2_1, f"OpenVINO export requires torch>=2.1 but torch=={TORCH_VERSION} is installed"
        ov_model = ov.convert_model(
            NMSModel(self.model, self.args) if self.args.nms else self.model,
            input=None if self.args.dynamic else [self.im.shape],
            example_input=self.im,
        )

        def serialize(ov_model, file):
            """Set RT info, serialize, and save metadata YAML."""
            ov_model.set_rt_info("YOLO", ["model_info", "model_type"])
            ov_model.set_rt_info(True, ["model_info", "reverse_input_channels"])
            ov_model.set_rt_info(114, ["model_info", "pad_value"])
            ov_model.set_rt_info([255.0], ["model_info", "scale_values"])
            ov_model.set_rt_info(self.args.iou, ["model_info", "iou_threshold"])
            ov_model.set_rt_info([v.replace(" ", "_") for v in self.model.names.values()], ["model_info", "labels"])
            if self.model.task != "classify":
                ov_model.set_rt_info("fit_to_window_letterbox", ["model_info", "resize_type"])

            ov.save_model(ov_model, file, compress_to_fp16=self.args.half)
            YAML.save(Path(file).parent / "metadata.yaml", self.metadata)  # add metadata.yaml

        if self.args.int8:
            fq = str(self.file).replace(self.file.suffix, f"_int8_openvino_model{os.sep}")
            fq_ov = str(Path(fq) / self.file.with_suffix(".xml").name)
            # INT8 requires nncf, nncf requires packaging>=23.2 https://github.com/openvinotoolkit/nncf/issues/3463
            check_requirements("packaging>=23.2")  # must be installed first to build nncf wheel
            check_requirements("nncf>=2.14.0")
            import nncf

            def transform_fn(data_item) -> np.ndarray:
                """Quantization transform function."""
                data_item: torch.Tensor = data_item["img"] if isinstance(data_item, dict) else data_item
                assert data_item.dtype == torch.uint8, "Input image must be uint8 for the quantization preprocessing"
                im = data_item.numpy().astype(np.float32) / 255.0  # uint8 to fp16/32 and 0-255 to 0.0-1.0
                return np.expand_dims(im, 0) if im.ndim == 3 else im

            # Generate calibration data for integer quantization
            ignored_scope = None
            if isinstance(self.model.model[-1], Detect):
                # Includes all Detect subclasses like Segment, Pose, OBB, WorldDetect, YOLOEDetect
                head_module_name = ".".join(list(self.model.named_modules())[-1][0].split(".")[:2])
                ignored_scope = nncf.IgnoredScope(  # ignore operations
                    patterns=[
                        f".*{head_module_name}/.*/Add",
                        f".*{head_module_name}/.*/Sub*",
                        f".*{head_module_name}/.*/Mul*",
                        f".*{head_module_name}/.*/Div*",
                        f".*{head_module_name}\\.dfl.*",
                    ],
                    types=["Sigmoid"],
                )

            quantized_ov_model = nncf.quantize(
                model=ov_model,
                calibration_dataset=nncf.Dataset(self.get_int8_calibration_dataloader(prefix), transform_fn),
                preset=nncf.QuantizationPreset.MIXED,
                ignored_scope=ignored_scope,
            )
            serialize(quantized_ov_model, fq_ov)
            return fq

        f = str(self.file).replace(self.file.suffix, f"_openvino_model{os.sep}")
        f_ov = str(Path(f) / self.file.with_suffix(".xml").name)

        serialize(ov_model, f_ov)
        return f

    @try_export
    def export_paddle(self, prefix=colorstr("PaddlePaddle:")):
        """Export YOLO model to PaddlePaddle format."""
        assert not IS_JETSON, "Jetson Paddle exports not supported yet"
        check_requirements(
            (
                "paddlepaddle-gpu"
                if torch.cuda.is_available()
                else "paddlepaddle==3.0.0"  # pin 3.0.0 for ARM64
                if ARM64
                else "paddlepaddle>=3.0.0",
                "x2paddle",
            )
        )
        import x2paddle  # noqa
        from x2paddle.convert import pytorch2paddle  # noqa

        LOGGER.info(f"\n{prefix} starting export with X2Paddle {x2paddle.__version__}...")
        f = str(self.file).replace(self.file.suffix, f"_paddle_model{os.sep}")

        pytorch2paddle(module=self.model, save_dir=f, jit_type="trace", input_examples=[self.im])  # export
        YAML.save(Path(f) / "metadata.yaml", self.metadata)  # add metadata.yaml
        return f

    @try_export
    def export_mnn(self, prefix=colorstr("MNN:")):
        """Export YOLO model to MNN format using MNN https://github.com/alibaba/MNN."""
        f_onnx = self.export_onnx()  # get onnx model first

        check_requirements("MNN>=2.9.6")
        import MNN  # noqa
        from MNN.tools import mnnconvert

        # Setup and checks
        LOGGER.info(f"\n{prefix} starting export with MNN {MNN.version()}...")
        assert Path(f_onnx).exists(), f"failed to export ONNX file: {f_onnx}"
        f = str(self.file.with_suffix(".mnn"))  # MNN model file
        args = ["", "-f", "ONNX", "--modelFile", f_onnx, "--MNNModel", f, "--bizCode", json.dumps(self.metadata)]
        if self.args.int8:
            args.extend(("--weightQuantBits", "8"))
        if self.args.half:
            args.append("--fp16")
        mnnconvert.convert(args)
        # remove scratch file for model convert optimize
        convert_scratch = Path(self.file.parent / ".__convert_external_data.bin")
        if convert_scratch.exists():
            convert_scratch.unlink()
        return f

    @try_export
    def export_ncnn(self, prefix=colorstr("NCNN:")):
        """Export YOLO model to NCNN format using PNNX https://github.com/pnnx/pnnx."""
        check_requirements("ncnn", cmds="--no-deps")  # no deps to avoid installing opencv-python
        import ncnn  # noqa

        LOGGER.info(f"\n{prefix} starting export with NCNN {ncnn.__version__}...")
        f = Path(str(self.file).replace(self.file.suffix, f"_ncnn_model{os.sep}"))
        f_onnx = self.file.with_suffix(".onnx")

        name = Path("pnnx.exe" if WINDOWS else "pnnx")  # PNNX filename
        pnnx = name if name.is_file() else (ROOT / name)
        if not pnnx.is_file():
            LOGGER.warning(
                f"{prefix} PNNX not found. Attempting to download binary file from "
                "https://github.com/pnnx/pnnx/.\nNote PNNX Binary file must be placed in current working directory "
                f"or in {ROOT}. See PNNX repo for full installation instructions."
            )
            system = "macos" if MACOS else "windows" if WINDOWS else "linux-aarch64" if ARM64 else "linux"
            try:
                release, assets = get_github_assets(repo="pnnx/pnnx")
                asset = [x for x in assets if f"{system}.zip" in x][0]
                assert isinstance(asset, str), "Unable to retrieve PNNX repo assets"  # i.e. pnnx-20250930-macos.zip
                LOGGER.info(f"{prefix} successfully found latest PNNX asset file {asset}")
            except Exception as e:
                release = "20250930"
                asset = f"pnnx-{release}-{system}.zip"
                LOGGER.warning(f"{prefix} PNNX GitHub assets not found: {e}, using default {asset}")
            unzip_dir = safe_download(f"https://github.com/pnnx/pnnx/releases/download/{release}/{asset}", delete=True)
            if check_is_path_safe(Path.cwd(), unzip_dir):  # avoid path traversal security vulnerability
                shutil.move(src=unzip_dir / name, dst=pnnx)  # move binary to ROOT
                pnnx.chmod(0o777)  # set read, write, and execute permissions for everyone
                shutil.rmtree(unzip_dir)  # delete unzip dir

        ncnn_args = [
            f"ncnnparam={f / 'model.ncnn.param'}",
            f"ncnnbin={f / 'model.ncnn.bin'}",
            f"ncnnpy={f / 'model_ncnn.py'}",
        ]

        pnnx_args = [
            f"pnnxparam={f / 'model.pnnx.param'}",
            f"pnnxbin={f / 'model.pnnx.bin'}",
            f"pnnxpy={f / 'model_pnnx.py'}",
            f"pnnxonnx={f / 'model.pnnx.onnx'}",
        ]

        cmd = [
            str(pnnx),
            str(f_onnx),
            *ncnn_args,
            *pnnx_args,
            f"fp16={int(self.args.half)}",
            f"device={self.device.type}",
            f'inputshape="{[self.args.batch, 3, *self.imgsz]}"',
        ]
        f.mkdir(exist_ok=True)  # make ncnn_model directory
        LOGGER.info(f"{prefix} running '{' '.join(cmd)}'")
        subprocess.run(cmd, check=True)

        # Remove debug files
        pnnx_files = [x.rsplit("=", 1)[-1] for x in pnnx_args]
        for f_debug in ("debug.bin", "debug.param", "debug2.bin", "debug2.param", *pnnx_files):
            Path(f_debug).unlink(missing_ok=True)

        YAML.save(f / "metadata.yaml", self.metadata)  # add metadata.yaml
        return str(f)

    @try_export
    def export_coreml(self, prefix=colorstr("CoreML:")):
        """Export YOLO model to CoreML format."""
        mlmodel = self.args.format.lower() == "mlmodel"  # legacy *.mlmodel export format requested
        check_requirements("coremltools>=8.0")
        import coremltools as ct  # noqa

        LOGGER.info(f"\n{prefix} starting export with coremltools {ct.__version__}...")
        assert not WINDOWS, "CoreML export is not supported on Windows, please run on macOS or Linux."
        assert TORCH_1_11, "CoreML export requires torch>=1.11"
        if self.args.batch > 1:
            assert self.args.dynamic, (
                "batch sizes > 1 are not supported without 'dynamic=True' for CoreML export. Please retry at 'dynamic=True'."
            )
        if self.args.dynamic:
            assert not self.args.nms, (
                "'nms=True' cannot be used together with 'dynamic=True' for CoreML export. Please disable one of them."
            )
            assert self.model.task != "classify", "'dynamic=True' is not supported for CoreML classification models."
        f = self.file.with_suffix(".mlmodel" if mlmodel else ".mlpackage")
        if f.is_dir():
            shutil.rmtree(f)

        classifier_config = None
        if self.model.task == "classify":
            classifier_config = ct.ClassifierConfig(list(self.model.names.values()))
            model = self.model
<<<<<<< HEAD
        elif self.args.nms:
            if self.model.task == "detect":
                model = IOSDetectModel(self.model, self.im)
            else:
                model = NMSModel(self.model, self.args)
=======
        elif self.model.task == "detect":
            model = IOSDetectModel(self.model, self.im, mlprogram=not mlmodel) if self.args.nms else self.model
>>>>>>> 8da29ee3
        else:
            model = self.model
        ts = torch.jit.trace(model.eval(), self.im, strict=False)  # TorchScript model

        if self.args.dynamic:
            input_shape = ct.Shape(
                shape=(
                    ct.RangeDim(lower_bound=1, upper_bound=self.args.batch, default=1),
                    self.im.shape[1],
                    ct.RangeDim(lower_bound=32, upper_bound=self.imgsz[0] * 2, default=self.imgsz[0]),
                    ct.RangeDim(lower_bound=32, upper_bound=self.imgsz[1] * 2, default=self.imgsz[1]),
                )
            )
            inputs = [ct.TensorType("image", shape=input_shape)]
        else:
            inputs = [ct.ImageType("image", shape=self.im.shape, scale=1 / 255, bias=[0.0, 0.0, 0.0])]

        # Based on apple's documentation it is better to leave out the minimum_deployment target and let that get set
        # Internally based on the model conversion and output type.
        # Setting minimum_depoloyment_target >= iOS16 will require setting compute_precision=ct.precision.FLOAT32.
        # iOS16 adds in better support for FP16, but none of the CoreML NMS specifications handle FP16 as input.
        ct_model = ct.convert(
            ts,
            inputs=inputs,
            classifier_config=classifier_config,
            convert_to="neuralnetwork" if mlmodel else "mlprogram",
        )
        bits, mode = (8, "kmeans") if self.args.int8 else (16, "linear") if self.args.half else (32, None)
        if bits < 32:
            if "kmeans" in mode:
                check_requirements("scikit-learn")  # scikit-learn package required for k-means quantization
            if mlmodel:
                ct_model = ct.models.neural_network.quantization_utils.quantize_weights(ct_model, bits, mode)
            elif bits == 8:  # mlprogram already quantized to FP16
                import coremltools.optimize.coreml as cto

                op_config = cto.OpPalettizerConfig(mode="kmeans", nbits=bits, weight_threshold=512)
                config = cto.OptimizationConfig(global_config=op_config)
                ct_model = cto.palettize_weights(ct_model, config=config)
        if self.args.nms and self.model.task == "detect":
            ct_model = self._pipeline_coreml(ct_model, weights_dir=None if mlmodel else ct_model.weights_dir)

        m = self.metadata  # metadata dict
        ct_model.short_description = m.pop("description")
        ct_model.author = m.pop("author")
        ct_model.license = m.pop("license")
        ct_model.version = m.pop("version")
        ct_model.user_defined_metadata.update({k: str(v) for k, v in m.items()})
        if self.model.task == "classify":
            ct_model.user_defined_metadata.update({"com.apple.coreml.model.preview.type": "imageClassifier"})

        try:
            ct_model.save(str(f))  # save *.mlpackage
        except Exception as e:
            LOGGER.warning(
                f"{prefix} CoreML export to *.mlpackage failed ({e}), reverting to *.mlmodel export. "
                f"Known coremltools Python 3.11 and Windows bugs https://github.com/apple/coremltools/issues/1928."
            )
            f = f.with_suffix(".mlmodel")
            ct_model.save(str(f))
        return f

    @try_export
    def export_engine(self, dla=None, prefix=colorstr("TensorRT:")):
        """Export YOLO model to TensorRT format https://developer.nvidia.com/tensorrt."""
        assert self.im.device.type != "cpu", "export running on CPU but must be on GPU, i.e. use 'device=0'"
        f_onnx = self.export_onnx()  # run before TRT import https://github.com/ultralytics/ultralytics/issues/7016

        try:
            import tensorrt as trt  # noqa
        except ImportError:
            if LINUX:
                cuda_version = torch.version.cuda.split(".")[0]
                check_requirements(f"tensorrt-cu{cuda_version}>7.0.0,!=10.1.0")
            import tensorrt as trt  # noqa
        check_version(trt.__version__, ">=7.0.0", hard=True)
        check_version(trt.__version__, "!=10.1.0", msg="https://github.com/ultralytics/ultralytics/pull/14239")

        # Setup and checks
        LOGGER.info(f"\n{prefix} starting export with TensorRT {trt.__version__}...")
        assert Path(f_onnx).exists(), f"failed to export ONNX file: {f_onnx}"
        f = self.file.with_suffix(".engine")  # TensorRT engine file
        onnx2engine(
            f_onnx,
            f,
            self.args.workspace,
            self.args.half,
            self.args.int8,
            self.args.dynamic,
            self.im.shape,
            dla=dla,
            dataset=self.get_int8_calibration_dataloader(prefix) if self.args.int8 else None,
            metadata=self.metadata,
            verbose=self.args.verbose,
            prefix=prefix,
        )

        return f

    @try_export
    def export_saved_model(self, prefix=colorstr("TensorFlow SavedModel:")):
        """Export YOLO model to TensorFlow SavedModel format."""
        cuda = torch.cuda.is_available()
        try:
            import tensorflow as tf  # noqa
        except ImportError:
            check_requirements("tensorflow>=2.0.0,<=2.19.0")
            import tensorflow as tf  # noqa
        check_requirements(
            (
                "tf_keras<=2.19.0",  # required by 'onnx2tf' package
                "sng4onnx>=1.0.1",  # required by 'onnx2tf' package
                "onnx_graphsurgeon>=0.3.26",  # required by 'onnx2tf' package
                "ai-edge-litert>=1.2.0" + (",<1.4.0" if MACOS else ""),  # required by 'onnx2tf' package
                "onnx>=1.12.0",
                "onnx2tf>=1.26.3",
                "onnxslim>=0.1.71",
                "onnxruntime-gpu" if cuda else "onnxruntime",
                "protobuf>=5",
            ),
            cmds="--extra-index-url https://pypi.ngc.nvidia.com",  # onnx_graphsurgeon only on NVIDIA
        )

        LOGGER.info(f"\n{prefix} starting export with tensorflow {tf.__version__}...")
        check_version(
            tf.__version__,
            ">=2.0.0",
            name="tensorflow",
            verbose=True,
            msg="https://github.com/ultralytics/ultralytics/issues/5161",
        )
        f = Path(str(self.file).replace(self.file.suffix, "_saved_model"))
        if f.is_dir():
            shutil.rmtree(f)  # delete output folder

        # Pre-download calibration file to fix https://github.com/PINTO0309/onnx2tf/issues/545
        onnx2tf_file = Path("calibration_image_sample_data_20x128x128x3_float32.npy")
        if not onnx2tf_file.exists():
            attempt_download_asset(f"{onnx2tf_file}.zip", unzip=True, delete=True)

        # Export to ONNX
        if isinstance(self.model.model[-1], RTDETRDecoder):
            self.args.opset = self.args.opset or 19
            assert 16 <= self.args.opset <= 19, "RTDETR export requires opset>=16;<=19"
        self.args.simplify = True
        f_onnx = self.export_onnx()

        # Export to TF
        np_data = None
        if self.args.int8:
            tmp_file = f / "tmp_tflite_int8_calibration_images.npy"  # int8 calibration images file
            if self.args.data:
                f.mkdir()
                images = [batch["img"] for batch in self.get_int8_calibration_dataloader(prefix)]
                images = torch.nn.functional.interpolate(torch.cat(images, 0).float(), size=self.imgsz).permute(
                    0, 2, 3, 1
                )
                np.save(str(tmp_file), images.numpy().astype(np.float32))  # BHWC
                np_data = [["images", tmp_file, [[[[0, 0, 0]]]], [[[[255, 255, 255]]]]]]

        import onnx2tf  # scoped for after ONNX export for reduced conflict during import

        LOGGER.info(f"{prefix} starting TFLite export with onnx2tf {onnx2tf.__version__}...")
        keras_model = onnx2tf.convert(
            input_onnx_file_path=f_onnx,
            output_folder_path=str(f),
            not_use_onnxsim=True,
            verbosity="error",  # note INT8-FP16 activation bug https://github.com/ultralytics/ultralytics/issues/15873
            output_integer_quantized_tflite=self.args.int8,
            custom_input_op_name_np_data_path=np_data,
            enable_batchmatmul_unfold=True and not self.args.int8,  # fix lower no. of detected objects on GPU delegate
            output_signaturedefs=True,  # fix error with Attention block group convolution
            disable_group_convolution=self.args.format in {"tfjs", "edgetpu"},  # fix error with group convolution
        )
        YAML.save(f / "metadata.yaml", self.metadata)  # add metadata.yaml

        # Remove/rename TFLite models
        if self.args.int8:
            tmp_file.unlink(missing_ok=True)
            for file in f.rglob("*_dynamic_range_quant.tflite"):
                file.rename(file.with_name(file.stem.replace("_dynamic_range_quant", "_int8") + file.suffix))
            for file in f.rglob("*_integer_quant_with_int16_act.tflite"):
                file.unlink()  # delete extra fp16 activation TFLite files

        # Add TFLite metadata
        for file in f.rglob("*.tflite"):
            f.unlink() if "quant_with_int16_act.tflite" in str(f) else self._add_tflite_metadata(file)

        return str(f), keras_model  # or keras_model = tf.saved_model.load(f, tags=None, options=None)

    @try_export
    def export_pb(self, keras_model, prefix=colorstr("TensorFlow GraphDef:")):
        """Export YOLO model to TensorFlow GraphDef *.pb format https://github.com/leimao/Frozen-Graph-TensorFlow."""
        import tensorflow as tf  # noqa
        from tensorflow.python.framework.convert_to_constants import convert_variables_to_constants_v2  # noqa

        LOGGER.info(f"\n{prefix} starting export with tensorflow {tf.__version__}...")
        f = self.file.with_suffix(".pb")

        m = tf.function(lambda x: keras_model(x))  # full model
        m = m.get_concrete_function(tf.TensorSpec(keras_model.inputs[0].shape, keras_model.inputs[0].dtype))
        frozen_func = convert_variables_to_constants_v2(m)
        frozen_func.graph.as_graph_def()
        tf.io.write_graph(graph_or_graph_def=frozen_func.graph, logdir=str(f.parent), name=f.name, as_text=False)
        return f

    @try_export
    def export_tflite(self, prefix=colorstr("TensorFlow Lite:")):
        """Export YOLO model to TensorFlow Lite format."""
        # BUG https://github.com/ultralytics/ultralytics/issues/13436
        import tensorflow as tf  # noqa

        LOGGER.info(f"\n{prefix} starting export with tensorflow {tf.__version__}...")
        saved_model = Path(str(self.file).replace(self.file.suffix, "_saved_model"))
        if self.args.int8:
            f = saved_model / f"{self.file.stem}_int8.tflite"  # fp32 in/out
        elif self.args.half:
            f = saved_model / f"{self.file.stem}_float16.tflite"  # fp32 in/out
        else:
            f = saved_model / f"{self.file.stem}_float32.tflite"
        return str(f)

    @try_export
    def export_edgetpu(self, tflite_model="", prefix=colorstr("Edge TPU:")):
        """Export YOLO model to Edge TPU format https://coral.ai/docs/edgetpu/models-intro/."""
        cmd = "edgetpu_compiler --version"
        help_url = "https://coral.ai/docs/edgetpu/compiler/"
        assert LINUX, f"export only supported on Linux. See {help_url}"
        if subprocess.run(cmd, stdout=subprocess.DEVNULL, stderr=subprocess.DEVNULL, shell=True).returncode != 0:
            LOGGER.info(f"\n{prefix} export requires Edge TPU compiler. Attempting install from {help_url}")
            for c in (
                "curl https://packages.cloud.google.com/apt/doc/apt-key.gpg | sudo apt-key add -",
                'echo "deb https://packages.cloud.google.com/apt coral-edgetpu-stable main" | '
                "sudo tee /etc/apt/sources.list.d/coral-edgetpu.list",
                "sudo apt-get update",
                "sudo apt-get install edgetpu-compiler",
            ):
                subprocess.run(c if is_sudo_available() else c.replace("sudo ", ""), shell=True, check=True)
        ver = subprocess.run(cmd, shell=True, capture_output=True, check=True).stdout.decode().rsplit(maxsplit=1)[-1]

        LOGGER.info(f"\n{prefix} starting export with Edge TPU compiler {ver}...")
        f = str(tflite_model).replace(".tflite", "_edgetpu.tflite")  # Edge TPU model

        cmd = (
            "edgetpu_compiler "
            f'--out_dir "{Path(f).parent}" '
            "--show_operations "
            "--search_delegate "
            "--delegate_search_step 30 "
            "--timeout_sec 180 "
            f'"{tflite_model}"'
        )
        LOGGER.info(f"{prefix} running '{cmd}'")
        subprocess.run(cmd, shell=True)
        self._add_tflite_metadata(f)
        return f

    @try_export
    def export_tfjs(self, prefix=colorstr("TensorFlow.js:")):
        """Export YOLO model to TensorFlow.js format."""
        check_requirements("tensorflowjs")
        import tensorflow as tf
        import tensorflowjs as tfjs  # noqa

        LOGGER.info(f"\n{prefix} starting export with tensorflowjs {tfjs.__version__}...")
        f = str(self.file).replace(self.file.suffix, "_web_model")  # js dir
        f_pb = str(self.file.with_suffix(".pb"))  # *.pb path

        gd = tf.Graph().as_graph_def()  # TF GraphDef
        with open(f_pb, "rb") as file:
            gd.ParseFromString(file.read())
        outputs = ",".join(gd_outputs(gd))
        LOGGER.info(f"\n{prefix} output node names: {outputs}")

        quantization = "--quantize_float16" if self.args.half else "--quantize_uint8" if self.args.int8 else ""
        with spaces_in_path(f_pb) as fpb_, spaces_in_path(f) as f_:  # exporter can not handle spaces in path
            cmd = (
                "tensorflowjs_converter "
                f'--input_format=tf_frozen_model {quantization} --output_node_names={outputs} "{fpb_}" "{f_}"'
            )
            LOGGER.info(f"{prefix} running '{cmd}'")
            subprocess.run(cmd, shell=True)

        if " " in f:
            LOGGER.warning(f"{prefix} your model may not work correctly with spaces in path '{f}'.")

        # Add metadata
        YAML.save(Path(f) / "metadata.yaml", self.metadata)  # add metadata.yaml
        return f

    @try_export
    def export_rknn(self, prefix=colorstr("RKNN:")):
        """Export YOLO model to RKNN format."""
        LOGGER.info(f"\n{prefix} starting export with rknn-toolkit2...")

        check_requirements("rknn-toolkit2")
        if IS_COLAB:
            # Prevent 'exit' from closing the notebook https://github.com/airockchip/rknn-toolkit2/issues/259
            import builtins

            builtins.exit = lambda: None

        from rknn.api import RKNN

        f = self.export_onnx()
        export_path = Path(f"{Path(f).stem}_rknn_model")
        export_path.mkdir(exist_ok=True)

        rknn = RKNN(verbose=False)
        rknn.config(mean_values=[[0, 0, 0]], std_values=[[255, 255, 255]], target_platform=self.args.name)
        rknn.load_onnx(model=f)
        rknn.build(do_quantization=False)  # TODO: Add quantization support
        f = f.replace(".onnx", f"-{self.args.name}.rknn")
        rknn.export_rknn(f"{export_path / f}")
        YAML.save(export_path / "metadata.yaml", self.metadata)
        return export_path

    @try_export
    def export_imx(self, prefix=colorstr("IMX:")):
        """Export YOLO model to IMX format."""
        assert LINUX, (
            "export only supported on Linux. "
            "See https://developer.aitrios.sony-semicon.com/en/raspberrypi-ai-camera/documentation/imx500-converter"
        )
        if getattr(self.model, "end2end", False):
            raise ValueError("IMX export is not supported for end2end models.")
        check_requirements(
            ("model-compression-toolkit>=2.4.1", "sony-custom-layers>=0.3.0", "edge-mdt-tpc>=1.1.0", "pydantic<=2.11.7")
        )
        check_requirements("imx500-converter[pt]>=3.16.1")  # Separate requirements for imx500-converter
        check_requirements("mct-quantizers>=1.6.0")  # Separate for compatibility with model-compression-toolkit

        # Install Java>=17
        try:
            java_output = subprocess.run(["java", "--version"], check=True, capture_output=True).stdout.decode()
            version_match = re.search(r"(?:openjdk|java) (\d+)", java_output)
            java_version = int(version_match.group(1)) if version_match else 0
            assert java_version >= 17, "Java version too old"
        except (FileNotFoundError, subprocess.CalledProcessError, AssertionError):
            cmd = (["sudo"] if is_sudo_available() else []) + ["apt", "install", "-y", "openjdk-21-jre"]
            subprocess.run(cmd, check=True)

        return torch2imx(
            self.model,
            self.file,
            self.args.conf,
            self.args.iou,
            self.args.max_det,
            metadata=self.metadata,
            dataset=self.get_int8_calibration_dataloader(prefix),
            prefix=prefix,
        )

    def _add_tflite_metadata(self, file):
        """Add metadata to *.tflite models per https://ai.google.dev/edge/litert/models/metadata."""
        import zipfile

        with zipfile.ZipFile(file, "a", zipfile.ZIP_DEFLATED) as zf:
            zf.writestr("metadata.json", json.dumps(self.metadata, indent=2))

    def _pipeline_coreml(self, model, weights_dir=None, prefix=colorstr("CoreML Pipeline:")):
        """Create CoreML pipeline with NMS for YOLO detection models."""
        import coremltools as ct  # noqa

        LOGGER.info(f"{prefix} starting pipeline with coremltools {ct.__version__}...")

        # Output shapes
        spec = model.get_spec()
        outs = list(iter(spec.description.output))
        if self.args.format == "mlmodel":  # mlmodel doesn't infer shapes automatically
            outs[0].type.multiArrayType.shape[:] = self.output_shape[2], self.output_shape[1] - 4
            outs[1].type.multiArrayType.shape[:] = self.output_shape[2], 4

        # Checks
        names = self.metadata["names"]
        nx, ny = spec.description.input[0].type.imageType.width, spec.description.input[0].type.imageType.height
        nc = outs[0].type.multiArrayType.shape[-1]
        if len(names) != nc:  # Hack fix for MLProgram NMS bug https://github.com/ultralytics/ultralytics/issues/22309
            names = {**names, **{i: str(i) for i in range(len(names), nc)}}

        # Model from spec
        model = ct.models.MLModel(spec, weights_dir=weights_dir)

        # Create NMS protobuf
        nms_spec = ct.proto.Model_pb2.Model()
        nms_spec.specificationVersion = spec.specificationVersion
        for i in range(len(outs)):
            decoder_output = model._spec.description.output[i].SerializeToString()
            nms_spec.description.input.add()
            nms_spec.description.input[i].ParseFromString(decoder_output)
            nms_spec.description.output.add()
            nms_spec.description.output[i].ParseFromString(decoder_output)

        output_names = ["confidence", "coordinates"]
        for i, name in enumerate(output_names):
            nms_spec.description.output[i].name = name

        for i, out in enumerate(outs):
            ma_type = nms_spec.description.output[i].type.multiArrayType
            ma_type.shapeRange.sizeRanges.add()
            ma_type.shapeRange.sizeRanges[0].lowerBound = 0
            ma_type.shapeRange.sizeRanges[0].upperBound = -1
            ma_type.shapeRange.sizeRanges.add()
            ma_type.shapeRange.sizeRanges[1].lowerBound = out.type.multiArrayType.shape[-1]
            ma_type.shapeRange.sizeRanges[1].upperBound = out.type.multiArrayType.shape[-1]
            del ma_type.shape[:]

        nms = nms_spec.nonMaximumSuppression
        nms.confidenceInputFeatureName = outs[0].name  # 1x507x80
        nms.coordinatesInputFeatureName = outs[1].name  # 1x507x4
        nms.confidenceOutputFeatureName = output_names[0]
        nms.coordinatesOutputFeatureName = output_names[1]
        nms.iouThresholdInputFeatureName = "iouThreshold"
        nms.confidenceThresholdInputFeatureName = "confidenceThreshold"
        nms.iouThreshold = self.args.iou
        nms.confidenceThreshold = self.args.conf
        nms.pickTop.perClass = True
        nms.stringClassLabels.vector.extend(names.values())
        nms_model = ct.models.MLModel(nms_spec)

        # Pipeline models together
        pipeline = ct.models.pipeline.Pipeline(
            input_features=[
                ("image", ct.models.datatypes.Array(3, ny, nx)),
                ("iouThreshold", ct.models.datatypes.Double()),
                ("confidenceThreshold", ct.models.datatypes.Double()),
            ],
            output_features=output_names,
        )
        pipeline.add_model(model)
        pipeline.add_model(nms_model)

        # Correct datatypes
        pipeline.spec.description.input[0].ParseFromString(model._spec.description.input[0].SerializeToString())
        pipeline.spec.description.output[0].ParseFromString(nms_model._spec.description.output[0].SerializeToString())
        pipeline.spec.description.output[1].ParseFromString(nms_model._spec.description.output[1].SerializeToString())

        # Update metadata
        pipeline.spec.specificationVersion = spec.specificationVersion
        pipeline.spec.description.metadata.userDefined.update(
            {"IoU threshold": str(nms.iouThreshold), "Confidence threshold": str(nms.confidenceThreshold)}
        )

        # Save the model
        model = ct.models.MLModel(pipeline.spec, weights_dir=weights_dir)
        model.input_description["image"] = "Input image"
        model.input_description["iouThreshold"] = f"(optional) IoU threshold override (default: {nms.iouThreshold})"
        model.input_description["confidenceThreshold"] = (
            f"(optional) Confidence threshold override (default: {nms.confidenceThreshold})"
        )
        model.output_description["confidence"] = 'Boxes × Class confidence (see user-defined metadata "classes")'
        model.output_description["coordinates"] = "Boxes × [x, y, width, height] (relative to image size)"
        LOGGER.info(f"{prefix} pipeline success")
        return model

    def add_callback(self, event: str, callback):
        """Append the given callback to the specified event."""
        self.callbacks[event].append(callback)

    def run_callbacks(self, event: str):
        """Execute all callbacks for a given event."""
        for callback in self.callbacks.get(event, []):
            callback(self)


class IOSDetectModel(torch.nn.Module):
    """Wrap an Ultralytics YOLO model for Apple iOS CoreML export."""

    def __init__(self, model, im, mlprogram=True):
        """
        Initialize the IOSDetectModel class with a YOLO model and example image.

        Args:
            model (torch.nn.Module): The YOLO model to wrap.
            im (torch.Tensor): Example input tensor with shape (B, C, H, W).
            mlprogram (bool): Whether exporting to MLProgram format to fix NMS bug.
        """
        super().__init__()
        _, _, h, w = im.shape  # batch, channel, height, width
        self.model = model
        self.nc = len(model.names)  # number of classes
        self.mlprogram = mlprogram
        if w == h:
            self.normalize = 1.0 / w  # scalar
        else:
            self.normalize = torch.tensor(
                [1.0 / w, 1.0 / h, 1.0 / w, 1.0 / h],  # broadcast (slower, smaller)
                device=next(model.parameters()).device,
            )

    def forward(self, x):
        """Normalize predictions of object detection model with input size-dependent factors."""
        xywh, cls = self.model(x)[0].transpose(0, 1).split((4, self.nc), 1)
        if self.mlprogram and self.nc % 80 != 0:  # NMS bug https://github.com/ultralytics/ultralytics/issues/22309
            pad_length = int(((self.nc + 79) // 80) * 80) - self.nc  # pad class length to multiple of 80
            cls = torch.nn.functional.pad(cls, (0, pad_length, 0, 0), "constant", 0)

        return cls, xywh * self.normalize


class NMSModel(torch.nn.Module):
    """Model wrapper with embedded NMS for Detect, Segment, Pose and OBB."""

    def __init__(self, model, args):
        """
        Initialize the NMSModel.

        Args:
            model (torch.nn.Module): The model to wrap with NMS postprocessing.
            args (Namespace): The export arguments.
        """
        super().__init__()
        self.model = model
        self.args = args
        self.obb = model.task == "obb"
        self.is_tf = self.args.format in frozenset({"saved_model", "tflite", "tfjs"})

    def forward(self, x):
        """
        Perform inference with NMS post-processing. Supports Detect, Segment, OBB and Pose.

        Args:
            x (torch.Tensor): The preprocessed tensor with shape (N, 3, H, W).

        Returns:
            (torch.Tensor): List of detections, each an (N, max_det, 4 + 2 + extra_shape) Tensor where N is the
                number of detections after NMS.
        """
        from functools import partial

        from torchvision.ops import nms

        preds = self.model(x)
        pred = preds[0] if isinstance(preds, tuple) else preds
        kwargs = dict(device=pred.device, dtype=pred.dtype)
        bs = pred.shape[0]
        pred = pred.transpose(-1, -2)  # shape(1,84,6300) to shape(1,6300,84)
        extra_shape = pred.shape[-1] - (4 + len(self.model.names))  # extras from Segment, OBB, Pose
        if self.args.dynamic and self.args.batch > 1:  # batch size needs to always be same due to loop unroll
            pad = torch.zeros(torch.max(torch.tensor(self.args.batch - bs), torch.tensor(0)), *pred.shape[1:], **kwargs)
            pred = torch.cat((pred, pad))
        boxes, scores, extras = pred.split([4, len(self.model.names), extra_shape], dim=2)
        scores, classes = scores.max(dim=-1)
        self.args.max_det = min(pred.shape[1], self.args.max_det)  # in case num_anchors < max_det
        # (N, max_det, 4 coords + 1 class score + 1 class label + extra_shape).
        out = torch.zeros(pred.shape[0], self.args.max_det, boxes.shape[-1] + 2 + extra_shape, **kwargs)
        for i in range(bs):
            box, cls, score, extra = boxes[i], classes[i], scores[i], extras[i]
            mask = score > self.args.conf
            if self.is_tf or (self.args.format == "onnx" and self.obb):
                # TFLite GatherND error if mask is empty
                score *= mask
                # Explicit length otherwise reshape error, hardcoded to `self.args.max_det * 5`
                mask = score.topk(min(self.args.max_det * 5, score.shape[0])).indices
            box, score, cls, extra = box[mask], score[mask], cls[mask], extra[mask]
            nmsbox = box.clone()
            # `8` is the minimum value experimented to get correct NMS results for obb
            multiplier = 8 if self.obb else 1
            # Normalize boxes for NMS since large values for class offset causes issue with int8 quantization
            if self.args.format == "tflite":  # TFLite is already normalized
                nmsbox *= multiplier
            else:
                nmsbox = multiplier * nmsbox / torch.tensor(x.shape[2:], **kwargs).max()
            if not self.args.agnostic_nms:  # class-specific NMS
                end = 2 if self.obb else 4
                # fully explicit expansion otherwise reshape error
                # large max_wh causes issues when quantizing
                cls_offset = cls.reshape(-1, 1).expand(nmsbox.shape[0], end)
                offbox = nmsbox[:, :end] + cls_offset * multiplier
                nmsbox = torch.cat((offbox, nmsbox[:, end:]), dim=-1)
            nms_fn = (
                partial(
                    TorchNMS.fast_nms,
                    use_triu=not (
                        self.is_tf
                        or (self.args.opset or 14) < 14
                        or (self.args.format == "openvino" and self.args.int8)  # OpenVINO int8 error with triu
                    ),
                    iou_func=batch_probiou,
                    exit_early=False,
                )
                if self.obb
                else nms
            )
            keep = nms_fn(
                torch.cat([nmsbox, extra], dim=-1) if self.obb else nmsbox,
                score,
                self.args.iou,
            )[: self.args.max_det]
            dets = torch.cat(
                [box[keep], score[keep].view(-1, 1), cls[keep].view(-1, 1).to(out.dtype), extra[keep]], dim=-1
            )
            # Zero-pad to max_det size to avoid reshape error
            pad = torch.zeros((self.args.max_det - dets.shape[0], out.shape[-1]), device=out.device, dtype=out.dtype)
            out[i] = torch.cat((dets, pad))
        return (out[:bs], preds[1]) if self.model.task == "segment" else out[:bs]<|MERGE_RESOLUTION|>--- conflicted
+++ resolved
@@ -462,13 +462,8 @@
 
         y = None
         for _ in range(2):  # dry runs
-<<<<<<< HEAD
             y = NMSModel(model, self.args)(im) if self.args.nms and not (coreml and model.task == "detect") and not imx else model(im)
-        if self.args.half and onnx and self.device.type != "cpu":
-=======
-            y = NMSModel(model, self.args)(im) if self.args.nms and not coreml and not imx else model(im)
         if self.args.half and (onnx or jit) and self.device.type != "cpu":
->>>>>>> 8da29ee3
             im, model = im.half(), model.half()  # to FP16
 
         # Filter warnings
@@ -900,16 +895,11 @@
         if self.model.task == "classify":
             classifier_config = ct.ClassifierConfig(list(self.model.names.values()))
             model = self.model
-<<<<<<< HEAD
         elif self.args.nms:
             if self.model.task == "detect":
-                model = IOSDetectModel(self.model, self.im)
+                model = IOSDetectModel(self.model, self.im, mlprogram=not mlmodel)
             else:
                 model = NMSModel(self.model, self.args)
-=======
-        elif self.model.task == "detect":
-            model = IOSDetectModel(self.model, self.im, mlprogram=not mlmodel) if self.args.nms else self.model
->>>>>>> 8da29ee3
         else:
             model = self.model
         ts = torch.jit.trace(model.eval(), self.im, strict=False)  # TorchScript model
