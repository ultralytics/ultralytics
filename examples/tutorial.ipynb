{
  "cells": [
    {
      "cell_type": "markdown",
      "metadata": {
        "id": "t6MPjfT5NrKQ"
      },
      "source": [
        "<div align=\"center\">\n",
        "\n",
        "  <a href=\"https://ultralytics.com/yolov8\" target=\"_blank\">\n",
        "    <img width=\"1024\", src=\"https://raw.githubusercontent.com/ultralytics/assets/main/yolov8/banner-yolov8.png\"></a>\n",
        "\n",
        "  [中文](https://docs.ultralytics.com/zh/) | [한국어](https://docs.ultralytics.com/ko/) | [日本語](https://docs.ultralytics.com/ja/) | [Русский](https://docs.ultralytics.com/ru/) | [Deutsch](https://docs.ultralytics.com/de/) | [Français](https://docs.ultralytics.com/fr/) | [Español](https://docs.ultralytics.com/es/) | [Português](https://docs.ultralytics.com/pt/) | [Türkçe](https://docs.ultralytics.com/tr/) | [Tiếng Việt](https://docs.ultralytics.com/vi/) | [हिन्दी](https://docs.ultralytics.com/hi/) | [العربية](https://docs.ultralytics.com/ar/)\n",
        "\n",
        "  <a href=\"https://github.com/ultralytics/ultralytics/actions/workflows/ci.yaml\"><img src=\"https://github.com/ultralytics/ultralytics/actions/workflows/ci.yaml/badge.svg\" alt=\"Ultralytics CI\"></a>\n",
        "  <a href=\"https://console.paperspace.com/github/ultralytics/ultralytics\"><img src=\"https://assets.paperspace.io/img/gradient-badge.svg\" alt=\"Run on Gradient\"/></a>\n",
        "  <a href=\"https://colab.research.google.com/github/ultralytics/ultralytics/blob/main/examples/tutorial.ipynb\"><img src=\"https://colab.research.google.com/assets/colab-badge.svg\" alt=\"Open In Colab\"></a>\n",
        "  <a href=\"https://www.kaggle.com/ultralytics/yolov8\"><img src=\"https://kaggle.com/static/images/open-in-kaggle.svg\" alt=\"Open In Kaggle\"></a>\n",
        "  <a href=\"https://ultralytics.com/discord\"><img alt=\"Discord\" src=\"https://img.shields.io/discord/1089800235347353640?logo=discord&logoColor=white&label=Discord&color=blue\"></a>\n",
        "\n",
        "Welcome to the Ultralytics YOLOv8 🚀 notebook! <a href=\"https://github.com/ultralytics/ultralytics\">YOLOv8</a> is the latest version of the YOLO (You Only Look Once) AI models developed by <a href=\"https://ultralytics.com\">Ultralytics</a>. This notebook serves as the starting point for exploring the various resources available to help you get started with YOLOv8 and understand its features and capabilities.\n",
        "\n",
        "YOLOv8 models are fast, accurate, and easy to use, making them ideal for various object detection and image segmentation tasks. They can be trained on large datasets and run on diverse hardware platforms, from CPUs to GPUs.\n",
        "\n",
        "We hope that the resources in this notebook will help you get the most out of YOLOv8. Please browse the YOLOv8 <a href=\"https://docs.ultralytics.com/\">Docs</a> for details, raise an issue on <a href=\"https://github.com/ultralytics/ultralytics\">GitHub</a> for support, and join our <a href=\"https://ultralytics.com/discord\">Discord</a> community for questions and discussions!\n",
        "\n",
        "</div>"
      ]
    },
    {
      "cell_type": "markdown",
      "metadata": {
        "id": "7mGmQbAO5pQb"
      },
      "source": [
        "# Setup\n",
        "\n",
        "Pip install `ultralytics` and [dependencies](https://github.com/ultralytics/ultralytics/blob/main/pyproject.toml) and check software and hardware."
      ]
    },
    {
      "cell_type": "code",
      "execution_count": 1,
      "metadata": {
        "colab": {
          "base_uri": "https://localhost:8080/"
        },
<<<<<<< HEAD
        "id": "wbvMlHd_QwMG",
        "outputId": "51d15672-e688-4fb8-d9d0-00d1916d3532"
=======
        "outputId": "96335d4c-20a9-4864-f7a4-bb2eb0077a9d"
>>>>>>> 632c9065
      },
      "outputs": [
        {
          "name": "stdout",
          "output_type": "stream",
          "text": [
            "Ultralytics YOLOv8.2.3 🚀 Python-3.10.12 torch-2.2.1+cu121 CUDA:0 (Tesla T4, 15102MiB)\n",
            "Setup complete ✅ (2 CPUs, 12.7 GB RAM, 28.8/78.2 GB disk)\n"
          ]
        }
      ],
      "source": [
        "%pip install ultralytics\n",
        "import ultralytics\n",
        "ultralytics.checks()"
      ]
    },
    {
      "cell_type": "markdown",
      "metadata": {
        "id": "4JnkELT0cIJg"
      },
      "source": [
        "# 1. Predict\n",
        "\n",
        "YOLOv8 may be used directly in the Command Line Interface (CLI) with a `yolo` command for a variety of tasks and modes and accepts additional arguments, i.e. `imgsz=640`. See a full list of available `yolo` [arguments](https://docs.ultralytics.com/usage/cfg/) and other details in the [YOLOv8 Predict Docs](https://docs.ultralytics.com/modes/train/).\n"
      ]
    },
    {
      "cell_type": "code",
      "execution_count": 2,
      "metadata": {
        "colab": {
          "base_uri": "https://localhost:8080/"
        },
<<<<<<< HEAD
        "id": "zR9ZbuQCH7FX",
        "outputId": "37738db7-4284-47de-b3ed-b82f2431ed23"
=======
        "outputId": "84f32db2-80b0-4f35-9a2a-a56d11f7863f"
>>>>>>> 632c9065
      },
      "outputs": [
        {
          "name": "stdout",
          "output_type": "stream",
          "text": [
            "Downloading https://github.com/ultralytics/assets/releases/download/v8.2.0/yolov8n.pt to 'yolov8n.pt'...\n",
            "100% 6.23M/6.23M [00:00<00:00, 83.2MB/s]\n",
            "Ultralytics YOLOv8.2.3 🚀 Python-3.10.12 torch-2.2.1+cu121 CUDA:0 (Tesla T4, 15102MiB)\n",
            "YOLOv8n summary (fused): 168 layers, 3151904 parameters, 0 gradients, 8.7 GFLOPs\n",
            "\n",
            "Downloading https://ultralytics.com/images/zidane.jpg to 'zidane.jpg'...\n",
            "100% 165k/165k [00:00<00:00, 11.1MB/s]\n",
            "image 1/1 /content/zidane.jpg: 384x640 2 persons, 1 tie, 21.4ms\n",
            "Speed: 1.9ms preprocess, 21.4ms inference, 6.2ms postprocess per image at shape (1, 3, 384, 640)\n",
            "Results saved to \u001b[1mruns/detect/predict\u001b[0m\n",
            "💡 Learn more at https://docs.ultralytics.com/modes/predict\n"
          ]
        }
      ],
      "source": [
        "# Run inference on an image with YOLOv8n\n",
        "!yolo predict model=yolov8n.pt source='https://ultralytics.com/images/zidane.jpg'"
      ]
    },
    {
      "cell_type": "markdown",
      "metadata": {
        "id": "hkAzDWJ7cWTr"
      },
      "source": [
        "&nbsp;&nbsp;&nbsp;&nbsp;&nbsp;&nbsp;&nbsp;&nbsp;\n",
        "<img align=\"left\" src=\"https://user-images.githubusercontent.com/26833433/212889447-69e5bdf1-5800-4e29-835e-2ed2336dede2.jpg\" width=\"600\">"
      ]
    },
    {
      "cell_type": "markdown",
      "metadata": {
        "id": "0eq1SMWl6Sfn"
      },
      "source": [
        "# 2. Val\n",
        "Validate a model's accuracy on the [COCO](https://docs.ultralytics.com/datasets/detect/coco/) dataset's `val` or `test` splits. The latest YOLOv8 [models](https://github.com/ultralytics/ultralytics#models) are downloaded automatically the first time they are used. See [YOLOv8 Val Docs](https://docs.ultralytics.com/modes/val/) for more information."
      ]
    },
    {
      "cell_type": "code",
      "execution_count": null,
      "metadata": {
        "id": "WQPtK1QYVaD_"
      },
      "outputs": [],
      "source": [
        "# Download COCO val\n",
        "import torch\n",
        "torch.hub.download_url_to_file('https://ultralytics.com/assets/coco2017val.zip', 'tmp.zip')  # download (780M - 5000 images)\n",
        "!unzip -q tmp.zip -d datasets && rm tmp.zip  # unzip"
      ]
    },
    {
      "cell_type": "code",
      "execution_count": 3,
      "metadata": {
<<<<<<< HEAD
=======
        "id": "X58w8JLpMnjH",
        "outputId": "bed10d45-ceb6-4b6f-86b7-9428208b142a",
>>>>>>> 632c9065
        "colab": {
          "base_uri": "https://localhost:8080/"
        },
        "id": "X58w8JLpMnjH",
        "outputId": "61001937-ccd2-4157-a373-156a57495231"
      },
      "outputs": [
        {
          "name": "stdout",
          "output_type": "stream",
          "text": [
            "Ultralytics YOLOv8.2.3 🚀 Python-3.10.12 torch-2.2.1+cu121 CUDA:0 (Tesla T4, 15102MiB)\n",
            "YOLOv8n summary (fused): 168 layers, 3151904 parameters, 0 gradients, 8.7 GFLOPs\n",
            "\n",
            "Dataset 'coco8.yaml' images not found ⚠️, missing path '/content/datasets/coco8/images/val'\n",
            "Downloading https://ultralytics.com/assets/coco8.zip to '/content/datasets/coco8.zip'...\n",
            "100% 433k/433k [00:00<00:00, 14.2MB/s]\n",
            "Unzipping /content/datasets/coco8.zip to /content/datasets/coco8...: 100% 25/25 [00:00<00:00, 1093.93file/s]\n",
            "Dataset download success ✅ (1.3s), saved to \u001b[1m/content/datasets\u001b[0m\n",
            "\n",
            "Downloading https://ultralytics.com/assets/Arial.ttf to '/root/.config/Ultralytics/Arial.ttf'...\n",
            "100% 755k/755k [00:00<00:00, 17.4MB/s]\n",
            "\u001b[34m\u001b[1mval: \u001b[0mScanning /content/datasets/coco8/labels/val... 4 images, 0 backgrounds, 0 corrupt: 100% 4/4 [00:00<00:00, 157.00it/s]\n",
            "\u001b[34m\u001b[1mval: \u001b[0mNew cache created: /content/datasets/coco8/labels/val.cache\n",
            "                 Class     Images  Instances      Box(P          R      mAP50  mAP50-95): 100% 1/1 [00:06<00:00,  6.89s/it]\n",
            "                   all          4         17      0.621      0.833      0.888       0.63\n",
            "                person          4         10      0.721        0.5      0.519      0.269\n",
            "                   dog          4          1       0.37          1      0.995      0.597\n",
            "                 horse          4          2      0.751          1      0.995      0.631\n",
            "              elephant          4          2      0.505        0.5      0.828      0.394\n",
            "              umbrella          4          1      0.564          1      0.995      0.995\n",
            "          potted plant          4          1      0.814          1      0.995      0.895\n",
            "Speed: 0.3ms preprocess, 4.9ms inference, 0.0ms loss, 1.3ms postprocess per image\n",
            "Results saved to \u001b[1mruns/detect/val\u001b[0m\n",
            "💡 Learn more at https://docs.ultralytics.com/modes/val\n"
          ]
        }
      ],
      "source": [
        "# Validate YOLOv8n on COCO8 val\n",
        "!yolo val model=yolov8n.pt data=coco8.yaml"
      ]
    },
    {
      "cell_type": "markdown",
      "metadata": {
        "id": "ZY2VXXXu74w5"
      },
      "source": [
        "# 3. Train\n",
        "\n",
        "<p align=\"\"><a href=\"https://bit.ly/ultralytics_hub\"><img width=\"1000\" src=\"https://github.com/ultralytics/assets/raw/main/yolov8/banner-integrations.png\"/></a></p>\n",
        "\n",
        "Train YOLOv8 on [Detect](https://docs.ultralytics.com/tasks/detect/), [Segment](https://docs.ultralytics.com/tasks/segment/), [Classify](https://docs.ultralytics.com/tasks/classify/) and [Pose](https://docs.ultralytics.com/tasks/pose/) datasets. See [YOLOv8 Train Docs](https://docs.ultralytics.com/modes/train/) for more information."
      ]
    },
    {
      "cell_type": "code",
      "execution_count": null,
      "metadata": {
        "id": "ktegpM42AooT"
      },
      "outputs": [],
      "source": [
        "#@title Select YOLOv8 🚀 logger {run: 'auto'}\n",
        "logger = 'Comet' #@param ['Comet', 'TensorBoard']\n",
        "\n",
        "if logger == 'Comet':\n",
        "  %pip install -q comet_ml\n",
        "  import comet_ml; comet_ml.init()\n",
        "elif logger == 'TensorBoard':\n",
        "  %load_ext tensorboard\n",
        "  %tensorboard --logdir ."
      ]
    },
    {
      "cell_type": "code",
      "execution_count": 4,
      "metadata": {
<<<<<<< HEAD
=======
        "id": "1NcFxRcFdJ_O",
        "outputId": "9f60c6cb-fa9c-4785-cb7a-71d40abeaf38",
>>>>>>> 632c9065
        "colab": {
          "base_uri": "https://localhost:8080/"
        },
        "id": "1NcFxRcFdJ_O",
        "outputId": "1ec62d53-41eb-444f-e2f7-cef5c18b9a27"
      },
      "outputs": [
        {
          "name": "stdout",
          "output_type": "stream",
          "text": [
            "Ultralytics YOLOv8.2.3 🚀 Python-3.10.12 torch-2.2.1+cu121 CUDA:0 (Tesla T4, 15102MiB)\n",
            "\u001b[34m\u001b[1mengine/trainer: \u001b[0mtask=detect, mode=train, model=yolov8n.pt, data=coco8.yaml, epochs=3, time=None, patience=100, batch=16, imgsz=640, save=True, save_period=-1, cache=False, device=None, workers=8, project=None, name=train, exist_ok=False, pretrained=True, optimizer=auto, verbose=True, seed=0, deterministic=True, single_cls=False, rect=False, cos_lr=False, close_mosaic=10, resume=False, amp=True, fraction=1.0, profile=False, freeze=None, multi_scale=False, overlap_mask=True, mask_ratio=4, dropout=0.0, val=True, split=val, save_json=False, save_hybrid=False, conf=None, iou=0.7, max_det=300, half=False, dnn=False, plots=True, source=None, vid_stride=1, stream_buffer=False, visualize=False, augment=False, agnostic_nms=False, classes=None, retina_masks=False, embed=None, show=False, save_frames=False, save_txt=False, save_conf=False, save_crop=False, show_labels=True, show_conf=True, show_boxes=True, line_width=None, format=torchscript, keras=False, optimize=False, int8=False, dynamic=False, simplify=False, opset=None, workspace=4, nms=False, lr0=0.01, lrf=0.01, momentum=0.937, weight_decay=0.0005, warmup_epochs=3.0, warmup_momentum=0.8, warmup_bias_lr=0.1, box=7.5, cls=0.5, dfl=1.5, pose=12.0, kobj=1.0, label_smoothing=0.0, nbs=64, hsv_h=0.015, hsv_s=0.7, hsv_v=0.4, degrees=0.0, translate=0.1, scale=0.5, shear=0.0, perspective=0.0, flipud=0.0, fliplr=0.5, bgr=0.0, mosaic=1.0, mixup=0.0, copy_paste=0.0, auto_augment=randaugment, erasing=0.4, crop_fraction=1.0, cfg=None, tracker=botsort.yaml, save_dir=runs/detect/train\n",
            "2024-04-27 18:41:11.160690: E external/local_xla/xla/stream_executor/cuda/cuda_dnn.cc:9261] Unable to register cuDNN factory: Attempting to register factory for plugin cuDNN when one has already been registered\n",
            "2024-04-27 18:41:11.160751: E external/local_xla/xla/stream_executor/cuda/cuda_fft.cc:607] Unable to register cuFFT factory: Attempting to register factory for plugin cuFFT when one has already been registered\n",
            "2024-04-27 18:41:11.162138: E external/local_xla/xla/stream_executor/cuda/cuda_blas.cc:1515] Unable to register cuBLAS factory: Attempting to register factory for plugin cuBLAS when one has already been registered\n",
            "\n",
            "                   from  n    params  module                                       arguments                     \n",
            "  0                  -1  1       464  ultralytics.nn.modules.conv.Conv             [3, 16, 3, 2]                 \n",
            "  1                  -1  1      4672  ultralytics.nn.modules.conv.Conv             [16, 32, 3, 2]                \n",
            "  2                  -1  1      7360  ultralytics.nn.modules.block.C2f             [32, 32, 1, True]             \n",
            "  3                  -1  1     18560  ultralytics.nn.modules.conv.Conv             [32, 64, 3, 2]                \n",
            "  4                  -1  2     49664  ultralytics.nn.modules.block.C2f             [64, 64, 2, True]             \n",
            "  5                  -1  1     73984  ultralytics.nn.modules.conv.Conv             [64, 128, 3, 2]               \n",
            "  6                  -1  2    197632  ultralytics.nn.modules.block.C2f             [128, 128, 2, True]           \n",
            "  7                  -1  1    295424  ultralytics.nn.modules.conv.Conv             [128, 256, 3, 2]              \n",
            "  8                  -1  1    460288  ultralytics.nn.modules.block.C2f             [256, 256, 1, True]           \n",
            "  9                  -1  1    164608  ultralytics.nn.modules.block.SPPF            [256, 256, 5]                 \n",
            " 10                  -1  1         0  torch.nn.modules.upsampling.Upsample         [None, 2, 'nearest']          \n",
            " 11             [-1, 6]  1         0  ultralytics.nn.modules.conv.Concat           [1]                           \n",
            " 12                  -1  1    148224  ultralytics.nn.modules.block.C2f             [384, 128, 1]                 \n",
            " 13                  -1  1         0  torch.nn.modules.upsampling.Upsample         [None, 2, 'nearest']          \n",
            " 14             [-1, 4]  1         0  ultralytics.nn.modules.conv.Concat           [1]                           \n",
            " 15                  -1  1     37248  ultralytics.nn.modules.block.C2f             [192, 64, 1]                  \n",
            " 16                  -1  1     36992  ultralytics.nn.modules.conv.Conv             [64, 64, 3, 2]                \n",
            " 17            [-1, 12]  1         0  ultralytics.nn.modules.conv.Concat           [1]                           \n",
            " 18                  -1  1    123648  ultralytics.nn.modules.block.C2f             [192, 128, 1]                 \n",
            " 19                  -1  1    147712  ultralytics.nn.modules.conv.Conv             [128, 128, 3, 2]              \n",
            " 20             [-1, 9]  1         0  ultralytics.nn.modules.conv.Concat           [1]                           \n",
            " 21                  -1  1    493056  ultralytics.nn.modules.block.C2f             [384, 256, 1]                 \n",
            " 22        [15, 18, 21]  1    897664  ultralytics.nn.modules.head.Detect           [80, [64, 128, 256]]          \n",
            "Model summary: 225 layers, 3157200 parameters, 3157184 gradients, 8.9 GFLOPs\n",
            "\n",
            "Transferred 355/355 items from pretrained weights\n",
            "\u001b[34m\u001b[1mTensorBoard: \u001b[0mStart with 'tensorboard --logdir runs/detect/train', view at http://localhost:6006/\n",
            "Freezing layer 'model.22.dfl.conv.weight'\n",
            "\u001b[34m\u001b[1mAMP: \u001b[0mrunning Automatic Mixed Precision (AMP) checks with YOLOv8n...\n",
            "\u001b[34m\u001b[1mAMP: \u001b[0mchecks passed ✅\n",
            "\u001b[34m\u001b[1mtrain: \u001b[0mScanning /content/datasets/coco8/labels/train... 4 images, 0 backgrounds, 0 corrupt: 100% 4/4 [00:00<00:00, 837.19it/s]\n",
            "\u001b[34m\u001b[1mtrain: \u001b[0mNew cache created: /content/datasets/coco8/labels/train.cache\n",
            "\u001b[34m\u001b[1malbumentations: \u001b[0mBlur(p=0.01, blur_limit=(3, 7)), MedianBlur(p=0.01, blur_limit=(3, 7)), ToGray(p=0.01), CLAHE(p=0.01, clip_limit=(1, 4.0), tile_grid_size=(8, 8))\n",
            "/usr/lib/python3.10/multiprocessing/popen_fork.py:66: RuntimeWarning: os.fork() was called. os.fork() is incompatible with multithreaded code, and JAX is multithreaded, so this will likely lead to a deadlock.\n",
            "  self.pid = os.fork()\n",
            "\u001b[34m\u001b[1mval: \u001b[0mScanning /content/datasets/coco8/labels/val.cache... 4 images, 0 backgrounds, 0 corrupt: 100% 4/4 [00:00<?, ?it/s]\n",
            "Plotting labels to runs/detect/train/labels.jpg... \n",
            "\u001b[34m\u001b[1moptimizer:\u001b[0m 'optimizer=auto' found, ignoring 'lr0=0.01' and 'momentum=0.937' and determining best 'optimizer', 'lr0' and 'momentum' automatically... \n",
            "\u001b[34m\u001b[1moptimizer:\u001b[0m AdamW(lr=0.000119, momentum=0.9) with parameter groups 57 weight(decay=0.0), 64 weight(decay=0.0005), 63 bias(decay=0.0)\n",
            "\u001b[34m\u001b[1mTensorBoard: \u001b[0mmodel graph visualization added ✅\n",
            "Image sizes 640 train, 640 val\n",
            "Using 2 dataloader workers\n",
            "Logging results to \u001b[1mruns/detect/train\u001b[0m\n",
            "Starting training for 3 epochs...\n",
            "\n",
            "      Epoch    GPU_mem   box_loss   cls_loss   dfl_loss  Instances       Size\n",
            "        1/3      0.81G      1.039      3.146      1.498         25        640: 100% 1/1 [00:01<00:00,  1.51s/it]\n",
            "                 Class     Images  Instances      Box(P          R      mAP50  mAP50-95): 100% 1/1 [00:00<00:00,  2.32it/s]\n",
            "                   all          4         17       0.62      0.885      0.888      0.621\n",
            "\n",
            "      Epoch    GPU_mem   box_loss   cls_loss   dfl_loss  Instances       Size\n",
            "        2/3     0.772G      1.169      2.779      1.442         36        640: 100% 1/1 [00:00<00:00,  8.14it/s]\n",
            "                 Class     Images  Instances      Box(P          R      mAP50  mAP50-95): 100% 1/1 [00:00<00:00,  3.22it/s]\n",
            "                   all          4         17      0.595      0.903      0.888      0.616\n",
            "\n",
            "      Epoch    GPU_mem   box_loss   cls_loss   dfl_loss  Instances       Size\n",
            "        3/3     0.776G     0.6701      3.697      1.096         17        640: 100% 1/1 [00:00<00:00,  6.45it/s]\n",
            "                 Class     Images  Instances      Box(P          R      mAP50  mAP50-95): 100% 1/1 [00:00<00:00,  5.66it/s]\n",
            "                   all          4         17      0.577      0.833      0.874      0.614\n",
            "\n",
            "3 epochs completed in 0.002 hours.\n",
            "Optimizer stripped from runs/detect/train/weights/last.pt, 6.5MB\n",
            "Optimizer stripped from runs/detect/train/weights/best.pt, 6.5MB\n",
            "\n",
            "Validating runs/detect/train/weights/best.pt...\n",
            "Ultralytics YOLOv8.2.3 🚀 Python-3.10.12 torch-2.2.1+cu121 CUDA:0 (Tesla T4, 15102MiB)\n",
            "Model summary (fused): 168 layers, 3151904 parameters, 0 gradients, 8.7 GFLOPs\n",
            "                 Class     Images  Instances      Box(P          R      mAP50  mAP50-95): 100% 1/1 [00:00<00:00, 18.23it/s]\n",
            "                   all          4         17      0.617      0.884      0.888      0.622\n",
            "                person          4         10       0.67        0.5       0.52      0.278\n",
            "                   dog          4          1      0.361          1      0.995      0.597\n",
            "                 horse          4          2      0.728          1      0.995      0.631\n",
            "              elephant          4          2      0.602      0.805      0.828      0.332\n",
            "              umbrella          4          1      0.553          1      0.995      0.995\n",
            "          potted plant          4          1      0.789          1      0.995      0.895\n",
            "Speed: 0.3ms preprocess, 4.1ms inference, 0.0ms loss, 1.2ms postprocess per image\n",
            "Results saved to \u001b[1mruns/detect/train\u001b[0m\n",
            "💡 Learn more at https://docs.ultralytics.com/modes/train\n"
          ]
        }
      ],
      "source": [
        "# Train YOLOv8n on COCO8 for 3 epochs\n",
        "!yolo train model=yolov8n.pt data=coco8.yaml epochs=3 imgsz=640"
      ]
    },
    {
      "cell_type": "markdown",
      "metadata": {
        "id": "nPZZeNrLCQG6"
      },
      "source": [
        "# 4. Export\n",
        "\n",
        "Export a YOLOv8 model to any supported format below with the `format` argument, i.e. `format=onnx`. See [YOLOv8 Export Docs](https://docs.ultralytics.com/modes/export/) for more information.\n",
        "\n",
        "- 💡 ProTip: Export to [ONNX](https://docs.ultralytics.com/integrations/onnx/) or [OpenVINO](https://docs.ultralytics.com/integrations/openvino/) for up to 3x CPU speedup.  \n",
        "- 💡 ProTip: Export to [TensorRT](https://docs.ultralytics.com/integrations/tensorrt/) for up to 5x GPU speedup.\n",
        "\n",
<<<<<<< HEAD
        "| Format                                                             | `format` Argument | Model                     | Metadata | Arguments                                                                             |\n",
        "|--------------------------------------------------------------------|-------------------|---------------------------|----------|---------------------------------------------------------------------------------------|\n",
        "| [PyTorch](https://pytorch.org/)                                    | -                 | `yolov8n.pt`              | ✅       | -                                                                                     |\n",
        "| [TorchScript](https://pytorch.org/docs/stable/jit.html)            | `torchscript`     | `yolov8n.torchscript`     | ✅       | `imgsz`, `optimize`                                                                   |\n",
        "| [ONNX](https://onnx.ai/)                                           | `onnx`            | `yolov8n.onnx`            | ✅       | `imgsz`, `half`, `dynamic`, `simplify`, `opset`                                       |\n",
        "| [OpenVINO](https://docs.openvino.ai/)                              | `openvino`        | `yolov8n_openvino_model/` | ✅       | `imgsz`, `half`, `int8`                                                               |\n",
        "| [TensorRT](https://developer.nvidia.com/tensorrt)                  | `engine`          | `yolov8n.engine`          | ✅       | `imgsz`, `half`, `dynamic`, `simplify`, `workspace`, `int8`, `trt_quant_algo`, `batch` |\n",
        "| [CoreML](https://github.com/apple/coremltools)                     | `coreml`          | `yolov8n.mlpackage`       | ✅       | `imgsz`, `half`, `int8`, `nms`                                                        |\n",
        "| [TF SavedModel](https://www.tensorflow.org/guide/saved_model)      | `saved_model`     | `yolov8n_saved_model/`    | ✅       | `imgsz`, `keras`, `int8`                                                              |\n",
        "| [TF GraphDef](https://www.tensorflow.org/api_docs/python/tf/Graph) | `pb`              | `yolov8n.pb`              | ❌       | `imgsz`                                                                               |\n",
        "| [TF Lite](https://www.tensorflow.org/lite)                         | `tflite`          | `yolov8n.tflite`          | ✅       | `imgsz`, `half`, `int8`                                                               |\n",
        "| [TF Edge TPU](https://coral.ai/docs/edgetpu/models-intro/)         | `edgetpu`         | `yolov8n_edgetpu.tflite`  | ✅       | `imgsz`                                                                               |\n",
        "| [TF.js](https://www.tensorflow.org/js)                             | `tfjs`            | `yolov8n_web_model/`      | ✅       | `imgsz`, `half`, `int8`                                                               |\n",
        "| [PaddlePaddle](https://github.com/PaddlePaddle)                    | `paddle`          | `yolov8n_paddle_model/`   | ✅       | `imgsz`                                                                               |\n",
        "| [NCNN](https://github.com/Tencent/ncnn)                            | `ncnn`            | `yolov8n_ncnn_model/`     | ✅       | `imgsz`, `half`                                                                       |\n"
      ]
=======
        "| Format                                                                   | `format` Argument | Model                     | Metadata | Arguments                                                    |\n",
        "|--------------------------------------------------------------------------|-------------------|---------------------------|----------|--------------------------------------------------------------|\n",
        "| [PyTorch](https://pytorch.org/)                                          | -                 | `yolov8n.pt`              | ✅        | -                                                            |\n",
        "| [TorchScript](https://docs.ultralytics.com/integrations/torchscript)     | `torchscript`     | `yolov8n.torchscript`     | ✅        | `imgsz`, `optimize`, `batch`                                 |\n",
        "| [ONNX](https://docs.ultralytics.com/integrations/onnx)                   | `onnx`            | `yolov8n.onnx`            | ✅        | `imgsz`, `half`, `dynamic`, `simplify`, `opset`, `batch`     |\n",
        "| [OpenVINO](https://docs.ultralytics.com/integrations/openvino)           | `openvino`        | `yolov8n_openvino_model/` | ✅        | `imgsz`, `half`, `int8`, `batch`                             |\n",
        "| [TensorRT](https://docs.ultralytics.com/integrations/tensorrt)           | `engine`          | `yolov8n.engine`          | ✅        | `imgsz`, `half`, `dynamic`, `simplify`, `workspace`, `batch` |\n",
        "| [CoreML](https://docs.ultralytics.com/integrations/coreml)               | `coreml`          | `yolov8n.mlpackage`       | ✅        | `imgsz`, `half`, `int8`, `nms`, `batch`                      |\n",
        "| [TF SavedModel](https://docs.ultralytics.com/integrations/tf-savedmodel) | `saved_model`     | `yolov8n_saved_model/`    | ✅        | `imgsz`, `keras`, `int8`, `batch`                            |\n",
        "| [TF GraphDef](https://docs.ultralytics.com/integrations/tf-graphdef)     | `pb`              | `yolov8n.pb`              | ❌        | `imgsz`, `batch`                                             |\n",
        "| [TF Lite](https://docs.ultralytics.com/integrations/tflite)              | `tflite`          | `yolov8n.tflite`          | ✅        | `imgsz`, `half`, `int8`, `batch`                             |\n",
        "| [TF Edge TPU](https://docs.ultralytics.com/integrations/edge-tpu)        | `edgetpu`         | `yolov8n_edgetpu.tflite`  | ✅        | `imgsz`, `batch`                                             |\n",
        "| [TF.js](https://docs.ultralytics.com/integrations/tfjs)                  | `tfjs`            | `yolov8n_web_model/`      | ✅        | `imgsz`, `half`, `int8`, `batch`                             |\n",
        "| [PaddlePaddle](https://docs.ultralytics.com/integrations/paddlepaddle)   | `paddle`          | `yolov8n_paddle_model/`   | ✅        | `imgsz`, `batch`                                             |\n",
        "| [NCNN](https://docs.ultralytics.com/integrations/ncnn)                   | `ncnn`            | `yolov8n_ncnn_model/`     | ✅        | `imgsz`, `half`, `batch`                                     |"
      ],
      "metadata": {
        "id": "nPZZeNrLCQG6"
      }
>>>>>>> 632c9065
    },
    {
      "cell_type": "code",
      "execution_count": 5,
      "metadata": {
        "colab": {
          "base_uri": "https://localhost:8080/"
        },
        "id": "CYIjW4igCjqD",
        "outputId": "947e65cc-79c8-4713-bfd4-3139903ac05a"
      },
      "outputs": [
        {
          "name": "stdout",
          "output_type": "stream",
          "text": [
            "Ultralytics YOLOv8.2.3 🚀 Python-3.10.12 torch-2.2.1+cu121 CPU (Intel Xeon 2.00GHz)\n",
            "YOLOv8n summary (fused): 168 layers, 3151904 parameters, 0 gradients, 8.7 GFLOPs\n",
            "\n",
            "\u001b[34m\u001b[1mPyTorch:\u001b[0m starting from 'yolov8n.pt' with input shape (1, 3, 640, 640) BCHW and output shape(s) (1, 84, 8400) (6.2 MB)\n",
            "\n",
            "\u001b[34m\u001b[1mTorchScript:\u001b[0m starting export with torch 2.2.1+cu121...\n",
            "\u001b[34m\u001b[1mTorchScript:\u001b[0m export success ✅ 2.0s, saved as 'yolov8n.torchscript' (12.4 MB)\n",
            "\n",
            "Export complete (4.0s)\n",
            "Results saved to \u001b[1m/content\u001b[0m\n",
            "Predict:         yolo predict task=detect model=yolov8n.torchscript imgsz=640  \n",
            "Validate:        yolo val task=detect model=yolov8n.torchscript imgsz=640 data=coco.yaml  \n",
            "Visualize:       https://netron.app\n",
            "💡 Learn more at https://docs.ultralytics.com/modes/export\n"
          ]
        }
      ],
      "source": [
        "!yolo export model=yolov8n.pt format=torchscript"
      ]
    },
    {
      "cell_type": "markdown",
      "metadata": {
        "id": "kUMOQ0OeDBJG"
      },
      "source": [
        "# 5. Python Usage\n",
        "\n",
        "YOLOv8 was reimagined using Python-first principles for the most seamless Python YOLO experience yet. YOLOv8 models can be loaded from a trained checkpoint or created from scratch. Then methods are used to train, val, predict, and export the model. See detailed Python usage examples in the [YOLOv8 Python Docs](https://docs.ultralytics.com/usage/python/)."
      ]
    },
    {
      "cell_type": "code",
      "execution_count": null,
      "metadata": {
        "id": "bpF9-vS_DAaf"
      },
      "outputs": [],
      "source": [
        "from ultralytics import YOLO\n",
        "\n",
        "# Load a model\n",
        "model = YOLO('yolov8n.yaml')  # build a new model from scratch\n",
        "model = YOLO('yolov8n.pt')  # load a pretrained model (recommended for training)\n",
        "\n",
        "# Use the model\n",
        "results = model.train(data='coco8.yaml', epochs=3)  # train the model\n",
        "results = model.val()  # evaluate model performance on the validation set\n",
        "results = model('https://ultralytics.com/images/bus.jpg')  # predict on an image\n",
        "results = model.export(format='onnx')  # export the model to ONNX format"
      ]
    },
    {
      "cell_type": "markdown",
      "metadata": {
        "id": "Phm9ccmOKye5"
      },
      "source": [
        "# 6. Tasks\n",
        "\n",
        "YOLOv8 can train, val, predict and export models for the most common tasks in vision AI: [Detect](https://docs.ultralytics.com/tasks/detect/), [Segment](https://docs.ultralytics.com/tasks/segment/), [Classify](https://docs.ultralytics.com/tasks/classify/) and [Pose](https://docs.ultralytics.com/tasks/pose/). See [YOLOv8 Tasks Docs](https://docs.ultralytics.com/tasks/) for more information.\n",
        "\n",
        "<br><img width=\"1024\" src=\"https://raw.githubusercontent.com/ultralytics/assets/main/im/banner-tasks.png\">\n"
      ]
    },
    {
      "cell_type": "markdown",
      "metadata": {
        "id": "yq26lwpYK1lq"
      },
      "source": [
        "## 1. Detection\n",
        "\n",
        "YOLOv8 _detection_ models have no suffix and are the default YOLOv8 models, i.e. `yolov8n.pt` and are pretrained on COCO. See [Detection Docs](https://docs.ultralytics.com/tasks/detect/) for full details.\n"
      ]
    },
    {
      "cell_type": "code",
      "execution_count": null,
      "metadata": {
        "id": "8Go5qqS9LbC5"
      },
      "outputs": [],
      "source": [
        "# Load YOLOv8n, train it on COCO128 for 3 epochs and predict an image with it\n",
        "from ultralytics import YOLO\n",
        "\n",
        "model = YOLO('yolov8n.pt')  # load a pretrained YOLOv8n detection model\n",
        "model.train(data='coco8.yaml', epochs=3)  # train the model\n",
        "model('https://ultralytics.com/images/bus.jpg')  # predict on an image"
      ]
    },
    {
      "cell_type": "markdown",
      "metadata": {
        "id": "7ZW58jUzK66B"
      },
      "source": [
        "## 2. Segmentation\n",
        "\n",
        "YOLOv8 _segmentation_ models use the `-seg` suffix, i.e. `yolov8n-seg.pt` and are pretrained on COCO. See [Segmentation Docs](https://docs.ultralytics.com/tasks/segment/) for full details.\n"
      ]
    },
    {
      "cell_type": "code",
      "execution_count": null,
      "metadata": {
        "id": "WFPJIQl_L5HT"
      },
      "outputs": [],
      "source": [
        "# Load YOLOv8n-seg, train it on COCO128-seg for 3 epochs and predict an image with it\n",
        "from ultralytics import YOLO\n",
        "\n",
        "model = YOLO('yolov8n-seg.pt')  # load a pretrained YOLOv8n segmentation model\n",
        "model.train(data='coco8-seg.yaml', epochs=3)  # train the model\n",
        "model('https://ultralytics.com/images/bus.jpg')  # predict on an image"
      ]
    },
    {
      "cell_type": "markdown",
      "metadata": {
        "id": "ax3p94VNK9zR"
      },
      "source": [
        "## 3. Classification\n",
        "\n",
        "YOLOv8 _classification_ models use the `-cls` suffix, i.e. `yolov8n-cls.pt` and are pretrained on ImageNet. See [Classification Docs](https://docs.ultralytics.com/tasks/classify/) for full details.\n"
      ]
    },
    {
      "cell_type": "code",
      "execution_count": null,
      "metadata": {
        "id": "5q9Zu6zlL5rS"
      },
      "outputs": [],
      "source": [
        "# Load YOLOv8n-cls, train it on mnist160 for 3 epochs and predict an image with it\n",
        "from ultralytics import YOLO\n",
        "\n",
        "model = YOLO('yolov8n-cls.pt')  # load a pretrained YOLOv8n classification model\n",
        "model.train(data='mnist160', epochs=3)  # train the model\n",
        "model('https://ultralytics.com/images/bus.jpg')  # predict on an image"
      ]
    },
    {
      "cell_type": "markdown",
      "metadata": {
        "id": "SpIaFLiO11TG"
      },
      "source": [
        "## 4. Pose\n",
        "\n",
        "YOLOv8 _pose_ models use the `-pose` suffix, i.e. `yolov8n-pose.pt` and are pretrained on COCO Keypoints. See [Pose Docs](https://docs.ultralytics.com/tasks/pose/) for full details."
      ]
    },
    {
      "cell_type": "code",
      "execution_count": null,
      "metadata": {
        "id": "si4aKFNg19vX"
      },
      "outputs": [],
      "source": [
        "# Load YOLOv8n-pose, train it on COCO8-pose for 3 epochs and predict an image with it\n",
        "from ultralytics import YOLO\n",
        "\n",
        "model = YOLO('yolov8n-pose.pt')  # load a pretrained YOLOv8n pose model\n",
        "model.train(data='coco8-pose.yaml', epochs=3)  # train the model\n",
        "model('https://ultralytics.com/images/bus.jpg')  # predict on an image"
      ]
    },
    {
      "cell_type": "markdown",
      "metadata": {
        "id": "cf5j_T9-B5F0"
      },
      "source": [
        "## 4. Oriented Bounding Boxes (OBB)\n",
        "\n",
        "YOLOv8 _OBB_ models use the `-obb` suffix, i.e. `yolov8n-obb.pt` and are pretrained on the DOTA dataset. See [OBB Docs](https://docs.ultralytics.com/tasks/obb/) for full details."
      ]
    },
    {
      "cell_type": "code",
      "execution_count": null,
      "metadata": {
        "id": "IJNKClOOB5YS"
      },
      "outputs": [],
      "source": [
        "# Load YOLOv8n-obb, train it on DOTA8 for 3 epochs and predict an image with it\n",
        "from ultralytics import YOLO\n",
        "\n",
        "model = YOLO('yolov8n-obb.pt')  # load a pretrained YOLOv8n OBB model\n",
        "model.train(data='coco8-dota.yaml', epochs=3)  # train the model\n",
        "model('https://ultralytics.com/images/bus.jpg')  # predict on an image"
      ]
    },
    {
      "cell_type": "markdown",
      "metadata": {
        "id": "IEijrePND_2I"
      },
      "source": [
        "# Appendix\n",
        "\n",
        "Additional content below."
      ]
    },
    {
      "cell_type": "code",
      "execution_count": null,
      "metadata": {
        "id": "pIdE6i8C3LYp"
      },
      "outputs": [],
      "source": [
        "# Pip install from source\n",
        "!pip install git+https://github.com/ultralytics/ultralytics@main"
      ]
    },
    {
      "cell_type": "code",
      "execution_count": null,
      "metadata": {
        "id": "uRKlwxSJdhd1"
      },
      "outputs": [],
      "source": [
        "# Git clone and run tests on updates branch\n",
        "!git clone https://github.com/ultralytics/ultralytics -b main\n",
        "%pip install -qe ultralytics"
      ]
    },
    {
      "cell_type": "code",
      "execution_count": null,
      "metadata": {
        "id": "GtPlh7mcCGZX"
      },
      "outputs": [],
      "source": [
        "# Run tests (Git clone only)\n",
        "!pytest ultralytics/tests"
      ]
    },
    {
      "cell_type": "code",
      "execution_count": null,
      "metadata": {
        "id": "Wdc6t_bfzDDk"
      },
      "outputs": [],
      "source": [
        "# Validate multiple models\n",
        "for x in 'nsmlx':\n",
        "  !yolo val model=yolov8{x}.pt data=coco.yaml"
      ]
    }
  ],
  "metadata": {
    "accelerator": "GPU",
    "colab": {
      "name": "YOLOv8 Tutorial",
      "provenance": [],
      "toc_visible": true
    },
    "kernelspec": {
      "display_name": "Python 3",
      "name": "python3"
    }
  },
  "nbformat": 4,
  "nbformat_minor": 0
}<|MERGE_RESOLUTION|>--- conflicted
+++ resolved
@@ -46,12 +46,7 @@
         "colab": {
           "base_uri": "https://localhost:8080/"
         },
-<<<<<<< HEAD
-        "id": "wbvMlHd_QwMG",
-        "outputId": "51d15672-e688-4fb8-d9d0-00d1916d3532"
-=======
         "outputId": "96335d4c-20a9-4864-f7a4-bb2eb0077a9d"
->>>>>>> 632c9065
       },
       "outputs": [
         {
@@ -87,12 +82,7 @@
         "colab": {
           "base_uri": "https://localhost:8080/"
         },
-<<<<<<< HEAD
-        "id": "zR9ZbuQCH7FX",
-        "outputId": "37738db7-4284-47de-b3ed-b82f2431ed23"
-=======
         "outputId": "84f32db2-80b0-4f35-9a2a-a56d11f7863f"
->>>>>>> 632c9065
       },
       "outputs": [
         {
@@ -156,11 +146,8 @@
       "cell_type": "code",
       "execution_count": 3,
       "metadata": {
-<<<<<<< HEAD
-=======
         "id": "X58w8JLpMnjH",
         "outputId": "bed10d45-ceb6-4b6f-86b7-9428208b142a",
->>>>>>> 632c9065
         "colab": {
           "base_uri": "https://localhost:8080/"
         },
@@ -240,11 +227,8 @@
       "cell_type": "code",
       "execution_count": 4,
       "metadata": {
-<<<<<<< HEAD
-=======
         "id": "1NcFxRcFdJ_O",
         "outputId": "9f60c6cb-fa9c-4785-cb7a-71d40abeaf38",
->>>>>>> 632c9065
         "colab": {
           "base_uri": "https://localhost:8080/"
         },
@@ -362,24 +346,6 @@
         "- 💡 ProTip: Export to [ONNX](https://docs.ultralytics.com/integrations/onnx/) or [OpenVINO](https://docs.ultralytics.com/integrations/openvino/) for up to 3x CPU speedup.  \n",
         "- 💡 ProTip: Export to [TensorRT](https://docs.ultralytics.com/integrations/tensorrt/) for up to 5x GPU speedup.\n",
         "\n",
-<<<<<<< HEAD
-        "| Format                                                             | `format` Argument | Model                     | Metadata | Arguments                                                                             |\n",
-        "|--------------------------------------------------------------------|-------------------|---------------------------|----------|---------------------------------------------------------------------------------------|\n",
-        "| [PyTorch](https://pytorch.org/)                                    | -                 | `yolov8n.pt`              | ✅       | -                                                                                     |\n",
-        "| [TorchScript](https://pytorch.org/docs/stable/jit.html)            | `torchscript`     | `yolov8n.torchscript`     | ✅       | `imgsz`, `optimize`                                                                   |\n",
-        "| [ONNX](https://onnx.ai/)                                           | `onnx`            | `yolov8n.onnx`            | ✅       | `imgsz`, `half`, `dynamic`, `simplify`, `opset`                                       |\n",
-        "| [OpenVINO](https://docs.openvino.ai/)                              | `openvino`        | `yolov8n_openvino_model/` | ✅       | `imgsz`, `half`, `int8`                                                               |\n",
-        "| [TensorRT](https://developer.nvidia.com/tensorrt)                  | `engine`          | `yolov8n.engine`          | ✅       | `imgsz`, `half`, `dynamic`, `simplify`, `workspace`, `int8`, `trt_quant_algo`, `batch` |\n",
-        "| [CoreML](https://github.com/apple/coremltools)                     | `coreml`          | `yolov8n.mlpackage`       | ✅       | `imgsz`, `half`, `int8`, `nms`                                                        |\n",
-        "| [TF SavedModel](https://www.tensorflow.org/guide/saved_model)      | `saved_model`     | `yolov8n_saved_model/`    | ✅       | `imgsz`, `keras`, `int8`                                                              |\n",
-        "| [TF GraphDef](https://www.tensorflow.org/api_docs/python/tf/Graph) | `pb`              | `yolov8n.pb`              | ❌       | `imgsz`                                                                               |\n",
-        "| [TF Lite](https://www.tensorflow.org/lite)                         | `tflite`          | `yolov8n.tflite`          | ✅       | `imgsz`, `half`, `int8`                                                               |\n",
-        "| [TF Edge TPU](https://coral.ai/docs/edgetpu/models-intro/)         | `edgetpu`         | `yolov8n_edgetpu.tflite`  | ✅       | `imgsz`                                                                               |\n",
-        "| [TF.js](https://www.tensorflow.org/js)                             | `tfjs`            | `yolov8n_web_model/`      | ✅       | `imgsz`, `half`, `int8`                                                               |\n",
-        "| [PaddlePaddle](https://github.com/PaddlePaddle)                    | `paddle`          | `yolov8n_paddle_model/`   | ✅       | `imgsz`                                                                               |\n",
-        "| [NCNN](https://github.com/Tencent/ncnn)                            | `ncnn`            | `yolov8n_ncnn_model/`     | ✅       | `imgsz`, `half`                                                                       |\n"
-      ]
-=======
         "| Format                                                                   | `format` Argument | Model                     | Metadata | Arguments                                                    |\n",
         "|--------------------------------------------------------------------------|-------------------|---------------------------|----------|--------------------------------------------------------------|\n",
         "| [PyTorch](https://pytorch.org/)                                          | -                 | `yolov8n.pt`              | ✅        | -                                                            |\n",
@@ -399,7 +365,6 @@
       "metadata": {
         "id": "nPZZeNrLCQG6"
       }
->>>>>>> 632c9065
     },
     {
       "cell_type": "code",
