# Ultralytics YOLO 🚀, AGPL-3.0 license

from collections import defaultdict

import cv2
import copy
from ultralytics.utils.checks import check_imshow, check_requirements
from ultralytics.utils.plotting import Annotator, colors

check_requirements("shapely>=2.0.0")

from shapely.geometry import LineString, Point, Polygon


class ObjectCounter:
    """A class to manage the counting of objects in a real-time video stream based on their tracks."""

    def __init__(self):
        """Initializes the Counter with default values for various tracking and counting parameters."""

        # Mouse events
        self.is_drawing = False
        self.selected_point = None

        # Region & Line Information
        self.reg_pts = [(20, 400), (1260, 400)]
        self.line_dist_thresh = 15
        self.counting_region = None
        self.region_color = (255, 0, 255)
        self.region_thickness = 5

        # Image and annotation Information
        self.im0 = None
        self.tf = None
        self.view_img = False
        self.view_in_counts = True
        self.view_out_counts = True

        self.names = None  # Classes names
        self.annotator = None  # Annotator
        self.window_name = "Ultralytics YOLOv8 Object Counter"

        # Object counting Information
        self.in_counts = 0
        self.out_counts = 0
        self.counting_dict = {}
        self.count_txt_thickness = 0
        self.count_txt_color = (0, 0, 0)
        self.count_color = (255, 255, 255)

        # individual path counting
        self.incoming = {}
        self.outgoing = {}
        self.two_way = {}
        self.object_dict = {}

        # Tracks info
        self.track_history = defaultdict(list)
        self.track_thickness = 2
        self.draw_tracks = False
        self.track_color = (0, 255, 0)

        # Check if environment support imshow
        self.env_check = check_imshow(warn=True)

    def set_args(
        self,
        classes_names,
        reg_pts,
        count_reg_color=(255, 0, 255),
        line_thickness=2,
        track_thickness=2,
        view_img=False,
        view_in_counts=True,
        view_out_counts=True,
        draw_tracks=False,
        count_txt_thickness=2,
        count_txt_color=(0, 0, 0),
        count_color=(255, 255, 255),
        track_color=(0, 255, 0),
        region_thickness=5,
        line_dist_thresh=15,
    ):
        """
        Configures the Counter's image, bounding box line thickness, and counting region points.

        Args:
            line_thickness (int): Line thickness for bounding boxes.
            view_img (bool): Flag to control whether to display the video stream.
            view_in_counts (bool): Flag to control whether to display the incounts on video stream.
            view_out_counts (bool): Flag to control whether to display the outcounts on video stream.
            reg_pts (list): Initial list of points defining the counting region.
            classes_names (dict): Classes names
            track_thickness (int): Track thickness
            draw_tracks (Bool): draw tracks
            count_txt_thickness (int): Text thickness for object counting display
            count_txt_color (RGB color): count text color value
            count_color (RGB color): count text background color value
            count_reg_color (RGB color): Color of object counting region
            track_color (RGB color): color for tracks
            region_thickness (int): Object counting Region thickness
            line_dist_thresh (int): Euclidean Distance threshold for line counter
        """
        self.tf = line_thickness
        self.view_img = view_img
        self.view_in_counts = view_in_counts
        self.view_out_counts = view_out_counts
        self.track_thickness = track_thickness
        self.draw_tracks = draw_tracks

        # Region and line selection
        if len(reg_pts) == 2:
            print("Line Counter Initiated.")
            self.reg_pts = reg_pts
            self.counting_region = LineString(self.reg_pts)
        elif len(reg_pts) >= 3:
            print("Region Counter Initiated.")
            self.reg_pts = reg_pts
            self.counting_region = Polygon(self.reg_pts)
        else:
            print("Invalid Region points provided, region_points must be 2 for lines or >= 3 for polygons.")
            print("Using Line Counter Now")
            self.counting_region = LineString(self.reg_pts)

        self.names = classes_names
        self.track_color = track_color
        self.count_txt_thickness = count_txt_thickness
        self.count_txt_color = count_txt_color
        self.count_color = count_color
        self.region_color = count_reg_color
        self.region_thickness = region_thickness
        self.line_dist_thresh = line_dist_thresh

    def mouse_event_for_region(self, event, x, y, flags, params):
        """
        This function is designed to move region with mouse events in a real-time video stream.

        Args:
            event (int): The type of mouse event (e.g., cv2.EVENT_MOUSEMOVE, cv2.EVENT_LBUTTONDOWN, etc.).
            x (int): The x-coordinate of the mouse pointer.
            y (int): The y-coordinate of the mouse pointer.
            flags (int): Any flags associated with the event (e.g., cv2.EVENT_FLAG_CTRLKEY,
                cv2.EVENT_FLAG_SHIFTKEY, etc.).
            params (dict): Additional parameters you may want to pass to the function.
        """
        if event == cv2.EVENT_LBUTTONDOWN:
            for i, point in enumerate(self.reg_pts):
                if (
                    isinstance(point, (tuple, list))
                    and len(point) >= 2
                    and (abs(x - point[0]) < 10 and abs(y - point[1]) < 10)
                ):
                    self.selected_point = i
                    self.is_drawing = True
                    break

        elif event == cv2.EVENT_MOUSEMOVE:
            if self.is_drawing and self.selected_point is not None:
                self.reg_pts[self.selected_point] = (x, y)
                self.counting_region = Polygon(self.reg_pts)

        elif event == cv2.EVENT_LBUTTONUP:
            self.is_drawing = False
            self.selected_point = None

    def extract_and_process_tracks(self, tracks):
        """Extracts and processes tracks for object counting in a video stream."""

        # Annotator Init and region drawing
        self.annotator = Annotator(self.im0, self.tf, self.names)

        if tracks[0].boxes.id is not None:
            boxes = tracks[0].boxes.xyxy.cpu()
            clss = tracks[0].boxes.cls.cpu().tolist()
            track_ids = tracks[0].boxes.id.int().cpu().tolist()

            # Extract tracks
            for box, track_id, cls in zip(boxes, track_ids, clss):
                # Draw bounding box
                self.annotator.box_label(box, label=f"{track_id}:{self.names[cls]}", color=colors(int(cls), True))

                # Draw Tracks
                track_line = self.track_history[track_id]
                track_line.append((float((box[0] + box[2]) / 2), float((box[1] + box[3]) / 2)))
                if len(track_line) > 30:
                    track_line.pop(0)

                # Draw track trails
                if self.draw_tracks:
                    self.annotator.draw_centroid_and_tracks(
                        track_line, color=self.track_color, track_thickness=self.track_thickness
                    )

                prev_position = self.track_history[track_id][-2] if len(self.track_history[track_id]) > 1 else None
                centroid = Point((box[:2] + box[2:]) / 2)

                # Count objects
                if len(self.reg_pts) >= 3:  # any polygon
                    is_inside = self.counting_region.contains(centroid)
                    current_position = "in" if is_inside else "out"

                    if prev_position is not None:
                        if self.counting_dict[track_id] != current_position and is_inside:
                            self.in_counts += 1
                            self.counting_dict[track_id] = "in"
                        elif self.counting_dict[track_id] != current_position and not is_inside:
                            self.out_counts += 1
                            self.counting_dict[track_id] = "out"
                        else:
                            self.counting_dict[track_id] = current_position

                    else:
                        self.counting_dict[track_id] = current_position

                elif len(self.reg_pts) == 2:
                    if prev_position is not None:
                        is_inside = (box[0] - prev_position[0]) * (
                            self.counting_region.centroid.x - prev_position[0]
                        ) > 0
                        current_position = "in" if is_inside else "out"

<<<<<<< HEAD
            # Count objects
            if len(self.reg_pts) == 4:
                if (
                    prev_position is not None
                    and self.counting_region.contains(Point(track_line[-1]))
                    and track_id not in self.counting_list
                ):
                    self.counting_list.append(track_id)
                    if (box[0] - prev_position[0]) * (self.counting_region.centroid.x - prev_position[0]) > 0:
                        self.in_counts += 1

                        # Updates the class' incoming value
                        self.incoming.update({self.names[cls]: self.incoming[self.names[cls]] + 1})
                        self.two_way[self.names[cls]]["in"] += 1

                    else:
                        self.out_counts += 1

                        # Updates the class' outgoing value
                        self.outgoing.update({self.names[cls]: int(self.outgoing[self.names[cls]] + 1)})
                        self.two_way[self.names[cls]]["out"] += 1

            elif len(self.reg_pts) == 2:
                if prev_position is not None:
                    distance = Point(track_line[-1]).distance(self.counting_region)
                    if distance < self.line_dist_thresh and track_id not in self.counting_list:
                        self.counting_list.append(track_id)
                        if (box[0] - prev_position[0]) * (self.counting_region.centroid.x - prev_position[0]) > 0:
                            self.in_counts += 1

                            # Updates the class' incoming value
                            self.incoming.update({self.names[cls]: int(self.incoming[self.names[cls]] + 1)})
                            self.two_way[self.names[cls]]["in"] += 1

                        else:
=======
                        if self.counting_dict[track_id] != current_position and is_inside:
                            self.in_counts += 1
                            self.counting_dict[track_id] = "in"
                        elif self.counting_dict[track_id] != current_position and not is_inside:
>>>>>>> 014f0b4b
                            self.out_counts += 1
                            self.counting_dict[track_id] = "out"
                        else:
                            self.counting_dict[track_id] = current_position
                    else:
                        self.counting_dict[track_id] = None

                            # Updates the class' outgoing value
                            self.outgoing.update({self.names[cls]: int(self.outgoing[self.names[cls]] + 1)})
                            self.two_way[self.names[cls]]["out"] += 1

        incount_label = f"In Count : {self.in_counts}"
        outcount_label = f"OutCount : {self.out_counts}"

        # Display counts based on user choice
        counts_label = None
        if not self.view_in_counts and not self.view_out_counts:
            counts_label = None
        elif not self.view_in_counts:
            counts_label = outcount_label
        elif not self.view_out_counts:
            counts_label = incount_label
        else:
            counts_label = f"{incount_label} {outcount_label}"

        if counts_label is not None:
            self.annotator.count_labels(
                counts=counts_label,
                count_txt_size=self.count_txt_thickness,
                txt_color=self.count_txt_color,
                color=self.count_color,
            )

    """ Returns the values of the corresponding object"""

    def get_incoming(self):
        """
        Function that returns dictionary of incoming objects  per class.

        Args:
            None

        Returns:
            (dict) : dictionary of incoming objects  per class

        Examples:
            >> self.incoming = {'car': 2, 'book': 0}
        """

        return self.incoming

    def get_outgoing(self):
        """
        Function that returns dictionary of outgoing objects  per class.

        Args:
            None
        Returns:
            (dict) : dictionary of outgoing objects  per class

        Examples:
            >> self.outgoing = {'car': 2, 'book': 0}
        """
        return self.outgoing

    def get_in_counts(self):
        """
        Function that returns total count of incoming objects.

        Args:
            None
        Returns:
            (int) : total count of incoming objects

        Examples:
            >> self.in_counts = 14
        """
        return self.in_counts

    def get_out_counts(self):
        """
        Function that returns count of outgoing objects.

        Args:
            None
        Returns:
            (int) : outgoing count

        Examples:
            >> self.out_counts = 14
        """
        return self.out_counts

    def get_two_way(self):
        """
        Function that returns dictionary of objects  per class and corresponding incoming and outgoing counts.

        Args:
            None
        Returns:
            (dict) : dictionary of objects  per class and corresponding incoming and outgoing counts

        Examples:
            >> self.two_way ={'car': {'out': 3, 'in': 2}, 'book': {'out': 0, 'in': 0}}
        """
        return self.two_way

    def display_frames(self):
        """Display frame."""
        if self.env_check:
            self.annotator.draw_region(reg_pts=self.reg_pts, color=self.region_color, thickness=self.region_thickness)
            cv2.namedWindow(self.window_name)
            if len(self.reg_pts) == 4:  # only add mouse event If user drawn region
                cv2.setMouseCallback(self.window_name, self.mouse_event_for_region, {"region_points": self.reg_pts})
            cv2.imshow(self.window_name, self.im0)
            # Break Window
            if cv2.waitKey(1) & 0xFF == ord("q"):
                return

    def start_counting(self, im0, tracks):
        """
        Main function to start the object counting process.

        Args:
            im0 (ndarray): Current frame from the video stream.
            tracks (list): List of tracks obtained from the object tracking process.
        """

        self.im0 = im0  # store image
        self.extract_and_process_tracks(tracks)  # draw region even if no objects

        if self.view_img:
            self.display_frames()
        return self.im0

    def inherit_dictionary(self, object_dict):
        """
        The function inherit_dictionary initializes the dictionaries Incoming list, outgoing list, and two-way(both
        incoming and outgoing) list.

        Args:
            object_dict (dict): dictionary of objects and their corresponding starting count


        Examples:
            object_dict : {'person': 0, 'cell phone': 0} --> argument
            Output of function-->
            self.two_way = {'person': {'out': 0, 'in': 0}, 'cell phone': {'out': 0, 'in': 0}}
            self.incoming=self.outgoing= {'person': 0, 'cell phone': 0}
        """
        self.object_dict = object_dict
        for row, kind in enumerate(list(self.object_dict.keys())):
            self.two_way[kind] = {"out": 0, "in": 0}
        self.outgoing = copy.deepcopy(self.object_dict)
        self.incoming = copy.deepcopy(self.object_dict)


if __name__ == "__main__":
    ObjectCounter()<|MERGE_RESOLUTION|>--- conflicted
+++ resolved
@@ -219,7 +219,6 @@
                         ) > 0
                         current_position = "in" if is_inside else "out"
 
-<<<<<<< HEAD
             # Count objects
             if len(self.reg_pts) == 4:
                 if (
@@ -255,12 +254,12 @@
                             self.two_way[self.names[cls]]["in"] += 1
 
                         else:
-=======
+
                         if self.counting_dict[track_id] != current_position and is_inside:
                             self.in_counts += 1
                             self.counting_dict[track_id] = "in"
                         elif self.counting_dict[track_id] != current_position and not is_inside:
->>>>>>> 014f0b4b
+
                             self.out_counts += 1
                             self.counting_dict[track_id] = "out"
                         else:
