# Ultralytics YOLO 🚀, AGPL-3.0 license
"""
Run prediction on images, videos, directories, globs, YouTube, webcam, streams, etc.

Usage - sources:
    $ yolo mode=predict model=yolov8n.pt source=0                               # webcam
                                                img.jpg                         # image
                                                vid.mp4                         # video
                                                screen                          # screenshot
                                                path/                           # directory
                                                list.txt                        # list of images
                                                list.streams                    # list of streams
                                                'path/*.jpg'                    # glob
                                                'https://youtu.be/LNwODJXcvt4'  # YouTube
                                                'rtsp://example.com/media.mp4'  # RTSP, RTMP, HTTP, TCP stream

Usage - formats:
    $ yolo mode=predict model=yolov8n.pt                 # PyTorch
                              yolov8n.torchscript        # TorchScript
                              yolov8n.onnx               # ONNX Runtime or OpenCV DNN with dnn=True
                              yolov8n_openvino_model     # OpenVINO
                              yolov8n.engine             # TensorRT
                              yolov8n.mlpackage          # CoreML (macOS-only)
                              yolov8n_saved_model        # TensorFlow SavedModel
                              yolov8n.pb                 # TensorFlow GraphDef
                              yolov8n.tflite             # TensorFlow Lite
                              yolov8n_edgetpu.tflite     # TensorFlow Edge TPU
                              yolov8n_paddle_model       # PaddlePaddle
                              yolov8n_ncnn_model         # NCNN
"""

import platform
import re
import threading
from pathlib import Path

import cv2
import numpy as np
import torch

from ultralytics.cfg import get_cfg, get_save_dir
from ultralytics.data import load_inference_source
from ultralytics.data.augment import LetterBox, classify_transforms
from ultralytics.nn.autobackend import AutoBackend
from ultralytics.utils import DEFAULT_CFG, LOGGER, MACOS, WINDOWS, callbacks, colorstr, ops
from ultralytics.utils.checks import check_imgsz, check_imshow
from ultralytics.utils.files import increment_path
from ultralytics.utils.torch_utils import select_device, smart_inference_mode

STREAM_WARNING = """
WARNING ⚠️ inference results will accumulate in RAM unless `stream=True` is passed, causing potential out-of-memory
errors for large sources or long-running streams and videos. See https://docs.ultralytics.com/modes/predict/ for help.

Example:
    results = model(source=..., stream=True)  # generator of Results objects
    for r in results:
        boxes = r.boxes  # Boxes object for bbox outputs
        masks = r.masks  # Masks object for segment masks outputs
        probs = r.probs  # Class probabilities for classification outputs
"""


class BasePredictor:
    """
    BasePredictor.

    A base class for creating predictors.

    Attributes:
        args (SimpleNamespace): Configuration for the predictor.
        save_dir (Path): Directory to save results.
        done_warmup (bool): Whether the predictor has finished setup.
        model (nn.Module): Model used for prediction.
        data (dict): Data configuration.
        device (torch.device): Device used for prediction.
        dataset (Dataset): Dataset used for prediction.
        vid_writer (dict): Dictionary of {save_path: video_writer, ...} writer for saving video output.
    """

    def __init__(self, cfg=DEFAULT_CFG, overrides=None, _callbacks=None):
        """
        Initializes the BasePredictor class.

        Args:
            cfg (str, optional): Path to a configuration file. Defaults to DEFAULT_CFG.
            overrides (dict, optional): Configuration overrides. Defaults to None.
        """
        self.args = get_cfg(cfg, overrides)
        self.save_dir = get_save_dir(self.args)
        if self.args.conf is None:
            self.args.conf = 0.25  # default conf=0.25
        self.done_warmup = False
        if self.args.show:
            self.args.show = check_imshow(warn=True)

        # Usable if setup is done
        self.model = None
        self.data = self.args.data  # data_dict
        self.imgsz = None
        self.device = None
        self.dataset = None
        self.vid_writer = {}  # dict of {save_path: video_writer, ...}
        self.plotted_img = None
        self.source_type = None
        self.seen = 0
        self.windows = []
        self.batch = None
        self.results = None
        self.transforms = None
        self.callbacks = _callbacks or callbacks.get_default_callbacks()
        self.txt_path = None
        self.separate_outputs = self.args.separate_outputs
        self._lock = threading.Lock()  # for automatic thread-safe inference
        callbacks.add_integration_callbacks(self)

    def preprocess(self, im):
        """
        Prepares input image before inference.

        Args:
            im (torch.Tensor | List(np.ndarray)): BCHW for tensor, [(HWC) x B] for list.
        """
        not_tensor = not isinstance(im, torch.Tensor)
        if not_tensor:
            im = np.stack(self.pre_transform(im))
            im = im[..., ::-1].transpose((0, 3, 1, 2))  # BGR to RGB, BHWC to BCHW, (n, 3, h, w)
            im = np.ascontiguousarray(im)  # contiguous
            im = torch.from_numpy(im)

        im = im.to(self.device)
        im = im.half() if self.model.fp16 else im.float()  # uint8 to fp16/32
        if not_tensor:
            im /= 255  # 0 - 255 to 0.0 - 1.0
        return im

    def inference(self, im, *args, **kwargs):
        """Runs inference on a given image using the specified model and arguments."""
        visualize = (
            increment_path(self.save_dir / Path(self.batch[0][0]).stem, mkdir=True)
            if self.args.visualize and (not self.source_type.tensor)
            else False
        )
        return self.model(im, augment=self.args.augment, visualize=visualize, embed=self.args.embed, *args, **kwargs)

    def pre_transform(self, im):
        """
        Pre-transform input image before inference.

        Args:
            im (List(np.ndarray)): (N, 3, h, w) for tensor, [(h, w, 3) x N] for list.

        Returns:
            (list): A list of transformed images.
        """
<<<<<<< HEAD
        same_shapes = all(x.shape == im[0].shape for x in im)
        letterbox = LetterBox(self.imgsz, auto=self.args.rect and same_shapes and self.model.pt, stride=self.model.stride)
=======
        same_shapes = len({x.shape for x in im}) == 1
        letterbox = LetterBox(self.imgsz, auto=same_shapes and self.model.pt, stride=self.model.stride)
>>>>>>> 03d0ffd9
        return [letterbox(image=x) for x in im]

    def postprocess(self, preds, img, orig_imgs):
        """Post-processes predictions for an image and returns them."""
        return preds

    def __call__(self, source=None, model=None, stream=False, *args, **kwargs):
        """Performs inference on an image or stream."""
        self.stream = stream
        if stream:
            return self.stream_inference(source, model, *args, **kwargs)
        else:
            return list(self.stream_inference(source, model, *args, **kwargs))  # merge list of Result into one

    def predict_cli(self, source=None, model=None):
        """
        Method used for CLI prediction.

        It uses always generator as outputs as not required by CLI mode.
        """
        gen = self.stream_inference(source, model)
        for _ in gen:  # noqa, running CLI inference without accumulating any outputs (do not modify)
            pass

    def setup_source(self, source):
        """Sets up source and inference mode."""
        self.imgsz = check_imgsz(self.args.imgsz, stride=self.model.stride, min_dim=2)  # check image size
        self.transforms = (
            getattr(
                self.model.model,
                "transforms",
                classify_transforms(self.imgsz[0], crop_fraction=self.args.crop_fraction),
            )
            if self.args.task in ("classify", "regress")
            else None
        )
        self.dataset = load_inference_source(
<<<<<<< HEAD
            source=source, imgsz=self.imgsz, vid_stride=self.args.vid_stride, buffer=self.args.stream_buffer
=======
            source=source,
            batch=self.args.batch,
            vid_stride=self.args.vid_stride,
            buffer=self.args.stream_buffer,
>>>>>>> 03d0ffd9
        )
        self.source_type = self.dataset.source_type
        if not getattr(self, "stream", True) and (
            self.source_type.stream
            or self.source_type.screenshot
            or len(self.dataset) > 1000  # many images
            or any(getattr(self.dataset, "video_flag", [False]))
        ):  # videos
            LOGGER.warning(STREAM_WARNING)
        self.vid_writer = {}

    @smart_inference_mode()
    def stream_inference(self, source=None, model=None, *args, **kwargs):
        """Streams real-time inference on camera feed and saves results to file."""
        if self.args.verbose:
            LOGGER.info("")

        # Setup model
        if not self.model:
            self.setup_model(model)

        with self._lock:  # for thread-safe inference
            # Setup source every time predict is called
            self.setup_source(source if source is not None else self.args.source)

            # Check if save_dir/ label file exists
            if self.args.save or self.args.save_txt:
                (self.save_dir / "labels" if self.args.save_txt else self.save_dir).mkdir(parents=True, exist_ok=True)

            # Warmup model
            if not self.done_warmup:
                self.model.warmup(imgsz=(1 if self.model.pt or self.model.triton else self.dataset.bs, 3, *self.imgsz))
                self.done_warmup = True

            self.seen, self.windows, self.batch = 0, [], None
            profilers = (
                ops.Profile(device=self.device),
                ops.Profile(device=self.device),
                ops.Profile(device=self.device),
            )
            self.run_callbacks("on_predict_start")
            for self.batch in self.dataset:
                self.run_callbacks("on_predict_batch_start")
                paths, im0s, s = self.batch

                # Preprocess
                with profilers[0]:
                    im = self.preprocess(im0s)

                # Inference
                with profilers[1]:
                    preds = self.inference(im, *args, **kwargs)
                    if self.args.embed:
                        yield from [preds] if isinstance(preds, torch.Tensor) else preds  # yield embedding tensors
                        continue

                # Postprocess
                with profilers[2]:
                    self.results = self.postprocess(preds, im, im0s)
                self.run_callbacks("on_predict_postprocess_end")

                # Visualize, save, write results
                n = len(im0s)
                for i in range(n):
                    self.seen += 1
                    self.results[i].speed = {
                        "preprocess": profilers[0].dt * 1e3 / n,
                        "inference": profilers[1].dt * 1e3 / n,
                        "postprocess": profilers[2].dt * 1e3 / n,
                    }
                    if self.args.verbose or self.args.save or self.args.save_txt or self.args.show:
                        s[i] += self.write_results(i, Path(paths[i]), im, s)

                # Print batch results
                if self.args.verbose:
                    LOGGER.info("\n".join(s))

                self.run_callbacks("on_predict_batch_end")
                yield from self.results

        # Release assets
        for v in self.vid_writer.values():
            if isinstance(v, cv2.VideoWriter):
                v.release()

        # Print final results
        if self.args.verbose and self.seen:
            t = tuple(x.t / self.seen * 1e3 for x in profilers)  # speeds per image
            LOGGER.info(
                f"Speed: %.1fms preprocess, %.1fms inference, %.1fms postprocess per image at shape "
                f"{(min(self.args.batch, self.seen), 3, *im.shape[2:])}" % t
            )
        if self.args.save or self.args.save_txt or self.args.save_crop:
            nl = len(list(self.save_dir.glob("labels/*.txt")))  # number of labels
            s = f"\n{nl} label{'s' * (nl > 1)} saved to {self.save_dir / 'labels'}" if self.args.save_txt else ""
            LOGGER.info(f"Results saved to {colorstr('bold', self.save_dir)}{s}")
        self.run_callbacks("on_predict_end")

    def setup_model(self, model, verbose=True):
        """Initialize YOLO model with given parameters and set it to evaluation mode."""
        self.model = AutoBackend(
            weights=model or self.args.model,
            device=select_device(self.args.device, verbose=verbose),
            dnn=self.args.dnn,
            data=self.args.data,
            fp16=self.args.half,
            batch=self.args.batch,
            fuse=True,
            verbose=verbose,
        )

        self.device = self.model.device  # update device
        self.args.half = self.model.fp16  # update half
        self.model.eval()

    def write_results(self, i, p, im, s):
        """Write inference results to a file or directory."""
        string = ""  # print string
        if len(im.shape) == 3:
            im = im[None]  # expand for batch dim
        if self.source_type.stream or self.source_type.from_img or self.source_type.tensor:  # batch_size >= 1
            string += f"{i}: "
            frame = self.dataset.count
        else:
            match = re.search(r"frame (\d+)/", s[i])
            frame = int(match.group(1)) if match else None  # 0 if frame undetermined

        self.txt_path = self.save_dir / "labels" / (p.stem + ("" if self.dataset.mode == "image" else f"_{frame}"))
        string += "%gx%g " % im.shape[2:]
        result = self.results[i]
        result.save_dir = self.save_dir.__str__()  # used in other locations
        string += result.verbose() + f"{result.speed['inference']:.1f}ms"

        # Add predictions to image
        if self.args.save or self.args.show:
            self.plotted_img = result.plot(
                line_width=self.args.line_width,
                boxes=self.args.show_boxes,
                conf=self.args.show_conf,
                labels=self.args.show_labels,
                im_gpu=None if self.args.retina_masks else im[i],
            )

        # Save results
        if self.args.save_txt:
            result.save_txt(f"{self.txt_path}.txt", save_conf=self.args.save_conf)
        if self.args.save_crop:
            result.save_crop(save_dir=self.save_dir / "crops", file_name=self.txt_path.stem)
        if self.args.show:
            self.show(str(p))
        if self.args.save:
            self.save_predicted_images(str(self.save_dir / p.name), frame)

        return string

    def save_predicted_images(self, save_path="", frame=0):
        """Save video predictions as mp4 at specified path."""
        im = self.plotted_img

        # Save videos and streams
        if self.dataset.mode in {"stream", "video"}:
            fps = self.dataset.fps if self.dataset.mode == "video" else 30
            frames_path = f'{save_path.split(".", 1)[0]}_frames/'
            if save_path not in self.vid_writer:  # new video
                if self.args.save_frames:
                    Path(frames_path).mkdir(parents=True, exist_ok=True)
                suffix, fourcc = (".mp4", "avc1") if MACOS else (".avi", "WMV2") if WINDOWS else (".avi", "MJPG")
                self.vid_writer[save_path] = cv2.VideoWriter(
                    filename=str(Path(save_path).with_suffix(suffix)),
                    fourcc=cv2.VideoWriter_fourcc(*fourcc),
                    fps=fps,  # integer required, floats produce error in MP4 codec
                    frameSize=(im.shape[1], im.shape[0]),  # (width, height)
                )

            # Save video
            self.vid_writer[save_path].write(im)
            if self.args.save_frames:
                cv2.imwrite(f"{frames_path}{frame}.jpg", im)

        # Save images
        else:
            cv2.imwrite(save_path, im)

    def show(self, p=""):
        """Display an image in a window using OpenCV imshow()."""
        im = self.plotted_img
        if platform.system() == "Linux" and p not in self.windows:
            self.windows.append(p)
            cv2.namedWindow(p, cv2.WINDOW_NORMAL | cv2.WINDOW_KEEPRATIO)  # allow window resize (Linux)
            cv2.resizeWindow(p, im.shape[1], im.shape[0])  # (width, height)
        cv2.imshow(p, im)
        cv2.waitKey(300 if self.dataset.mode == "image" else 1)  # 1 millisecond

    def run_callbacks(self, event: str):
        """Runs all registered callbacks for a specific event."""
        for callback in self.callbacks.get(event, []):
            callback(self)

    def add_callback(self, event: str, func):
        """Add callback."""
        self.callbacks[event].append(func)<|MERGE_RESOLUTION|>--- conflicted
+++ resolved
@@ -152,13 +152,8 @@
         Returns:
             (list): A list of transformed images.
         """
-<<<<<<< HEAD
-        same_shapes = all(x.shape == im[0].shape for x in im)
+        same_shapes = len({x.shape for x in im}) == 1
         letterbox = LetterBox(self.imgsz, auto=self.args.rect and same_shapes and self.model.pt, stride=self.model.stride)
-=======
-        same_shapes = len({x.shape for x in im}) == 1
-        letterbox = LetterBox(self.imgsz, auto=same_shapes and self.model.pt, stride=self.model.stride)
->>>>>>> 03d0ffd9
         return [letterbox(image=x) for x in im]
 
     def postprocess(self, preds, img, orig_imgs):
@@ -196,14 +191,10 @@
             else None
         )
         self.dataset = load_inference_source(
-<<<<<<< HEAD
-            source=source, imgsz=self.imgsz, vid_stride=self.args.vid_stride, buffer=self.args.stream_buffer
-=======
             source=source,
             batch=self.args.batch,
             vid_stride=self.args.vid_stride,
             buffer=self.args.stream_buffer,
->>>>>>> 03d0ffd9
         )
         self.source_type = self.dataset.source_type
         if not getattr(self, "stream", True) and (
