# Ultralytics 🚀 AGPL-3.0 License - https://ultralytics.com/license
"""
Train a model on a dataset.

Usage:
    $ yolo mode=train model=yolo11n.pt data=coco8.yaml imgsz=640 epochs=100 batch=16
"""

from __future__ import annotations

import gc
import math
import os
import subprocess
import time
import warnings
from copy import copy, deepcopy
from datetime import datetime, timedelta
from pathlib import Path

import numpy as np
import torch
from torch import distributed as dist
from torch import nn, optim

from ultralytics import __version__
from ultralytics.cfg import get_cfg, get_save_dir
from ultralytics.data.utils import check_cls_dataset, check_det_dataset
from ultralytics.nn.tasks import load_checkpoint
from ultralytics.utils import (
    DEFAULT_CFG,
    GIT,
    LOCAL_RANK,
    LOGGER,
    RANK,
    TQDM,
    YAML,
    callbacks,
    clean_url,
    colorstr,
    emojis,
)
from ultralytics.utils.autobatch import check_train_batch_size
from ultralytics.utils.checks import check_amp, check_file, check_imgsz, check_model_file_from_stem, print_args
from ultralytics.utils.dist import ddp_cleanup, generate_ddp_command
from ultralytics.utils.files import get_latest_run
from ultralytics.utils.plotting import plot_results
from ultralytics.utils.torch_utils import (
    TORCH_2_4,
    EarlyStopping,
    ModelEMA,
    attempt_compile,
    autocast,
    convert_optimizer_state_dict_to_fp16,
    init_seeds,
    one_cycle,
    select_device,
    strip_optimizer,
    torch_distributed_zero_first,
    unset_deterministic,
    unwrap_model,
)


class BaseTrainer:
    """
    A base class for creating trainers.

    This class provides the foundation for training YOLO models, handling the training loop, validation, checkpointing,
    and various training utilities. It supports both single-GPU and multi-GPU distributed training.

    Attributes:
        args (SimpleNamespace): Configuration for the trainer.
        validator (BaseValidator): Validator instance.
        model (nn.Module): Model instance.
        callbacks (defaultdict): Dictionary of callbacks.
        save_dir (Path): Directory to save results.
        wdir (Path): Directory to save weights.
        last (Path): Path to the last checkpoint.
        best (Path): Path to the best checkpoint.
        save_period (int): Save checkpoint every x epochs (disabled if < 1).
        batch_size (int): Batch size for training.
        epochs (int): Number of epochs to train for.
        start_epoch (int): Starting epoch for training.
        device (torch.device): Device to use for training.
        amp (bool): Flag to enable AMP (Automatic Mixed Precision).
        scaler (amp.GradScaler): Gradient scaler for AMP.
        data (str): Path to data.
        ema (nn.Module): EMA (Exponential Moving Average) of the model.
        resume (bool): Resume training from a checkpoint.
        lf (nn.Module): Loss function.
        scheduler (torch.optim.lr_scheduler._LRScheduler): Learning rate scheduler.
        best_fitness (float): The best fitness value achieved.
        fitness (float): Current fitness value.
        loss (float): Current loss value.
        tloss (float): Total loss value.
        loss_names (list): List of loss names.
        csv (Path): Path to results CSV file.
        metrics (dict): Dictionary of metrics.
        plots (dict): Dictionary of plots.

    Methods:
        train: Execute the training process.
        validate: Run validation on the test set.
        save_model: Save model training checkpoints.
        get_dataset: Get train and validation datasets.
        setup_model: Load, create, or download model.
        build_optimizer: Construct an optimizer for the model.

    Examples:
        Initialize a trainer and start training
        >>> trainer = BaseTrainer(cfg="config.yaml")
        >>> trainer.train()
    """

    def __init__(self, cfg=DEFAULT_CFG, overrides=None, _callbacks=None):
        """
        Initialize the BaseTrainer class.

        Args:
            cfg (str, optional): Path to a configuration file.
            overrides (dict, optional): Configuration overrides.
            _callbacks (list, optional): List of callback functions.
        """
        self.hub_session = overrides.pop("session", None)  # HUB
        self.args = get_cfg(cfg, overrides)
        self.check_resume(overrides)
        self.device = select_device(self.args.device)
        # Update "-1" devices so post-training val does not repeat search
        self.args.device = os.getenv("CUDA_VISIBLE_DEVICES") if "cuda" in str(self.device) else str(self.device)
        self.validator = None
        self.metrics = None
        self.plots = {}
        init_seeds(self.args.seed + 1 + RANK, deterministic=self.args.deterministic)

        # Dirs
        self.save_dir = get_save_dir(self.args)
        self.args.name = self.save_dir.name  # update name for loggers
        self.wdir = self.save_dir / "weights"  # weights dir
        if RANK in {-1, 0}:
            self.wdir.mkdir(parents=True, exist_ok=True)  # make dir
            self.args.save_dir = str(self.save_dir)
            YAML.save(self.save_dir / "args.yaml", vars(self.args))  # save run args
        self.last, self.best = self.wdir / "last.pt", self.wdir / "best.pt"  # checkpoint paths
        self.save_period = self.args.save_period

        self.batch_size = self.args.batch
        self.epochs = self.args.epochs or 100  # in case users accidentally pass epochs=None with timed training
        self.start_epoch = 0
        if RANK == -1:
            print_args(vars(self.args))

        # Device
        if self.device.type in {"cpu", "mps"}:
            self.args.workers = 0  # faster CPU training as time dominated by inference, not dataloading

        # Model and Dataset
        self.model = check_model_file_from_stem(self.args.model)  # add suffix, i.e. yolo11n -> yolo11n.pt
        with torch_distributed_zero_first(LOCAL_RANK):  # avoid auto-downloading dataset multiple times
            self.data = self.get_dataset()

        self.ema = None

        # Optimization utils init
        self.lf = None
        self.scheduler = None

        # Epoch level metrics
        self.best_fitness = None
        self.fitness = None
        self.loss = None
        self.tloss = None
        self.loss_names = ["Loss"]
        self.csv = self.save_dir / "results.csv"
        if self.csv.exists() and not self.args.resume:
            self.csv.unlink()
        self.plot_idx = [0, 1, 2]
        self.nan_recovery_attempts = 0

        # Callbacks
        self.callbacks = _callbacks or callbacks.get_default_callbacks()

        if isinstance(self.args.device, str) and len(self.args.device):  # i.e. device='0' or device='0,1,2,3'
            world_size = len(self.args.device.split(","))
        elif isinstance(self.args.device, (tuple, list)):  # i.e. device=[0, 1, 2, 3] (multi-GPU from CLI is list)
            world_size = len(self.args.device)
        elif self.args.device in {"cpu", "mps"}:  # i.e. device='cpu' or 'mps'
            world_size = 0
        elif torch.cuda.is_available():  # i.e. device=None or device='' or device=number
            world_size = 1  # default to device 0
        else:  # i.e. device=None or device=''
            world_size = 0

        self.ddp = world_size > 1 and "LOCAL_RANK" not in os.environ
        self.world_size = world_size
        # Run subprocess if DDP training, else train normally
        if RANK in {-1, 0} and not self.ddp:
            callbacks.add_integration_callbacks(self)
            # Start console logging immediately at trainer initialization
            self.run_callbacks("on_pretrain_routine_start")

    def add_callback(self, event: str, callback):
        """Append the given callback to the event's callback list."""
        self.callbacks[event].append(callback)

    def set_callback(self, event: str, callback):
        """Override the existing callbacks with the given callback for the specified event."""
        self.callbacks[event] = [callback]

    def run_callbacks(self, event: str):
        """Run all existing callbacks associated with a particular event."""
        for callback in self.callbacks.get(event, []):
            callback(self)

    def train(self):
        """Allow device='', device=None on Multi-GPU systems to default to device=0."""
<<<<<<< HEAD
        if (
            isinstance(self.args.device, str) and len(self.args.device) and self.device.type in {"cuda"}
        ):  # i.e. device='0' or device='0,1,2,3'
            world_size = len(self.args.device.split(","))
        elif isinstance(self.args.device, (tuple, list)) and self.device.type in {
            "cuda"
        }:  # i.e. device=[0, 1, 2, 3] (multi-GPU from CLI is list)
            world_size = len(self.args.device)
        elif self.args.device in {"cpu", "mps"}:  # i.e. device='cpu' or 'mps'
            world_size = 0
        elif self.device.type in {"cuda", "xpu"}:  # i.e. device='cuda' or 'xpu'
            world_size = 1
        else:  # i.e. device=None or device=''
            world_size = 0  # default to device 0

=======
>>>>>>> c0d1d27a
        # Run subprocess if DDP training, else train normally
        if self.ddp:
            # Argument checks
            if self.args.rect:
                LOGGER.warning("'rect=True' is incompatible with Multi-GPU training, setting 'rect=False'")
                self.args.rect = False
            if self.args.batch < 1.0:
                raise ValueError(
                    "AutoBatch with batch<1 not supported for Multi-GPU training, "
                    f"please specify a valid batch size multiple of GPU count {self.world_size}, i.e. batch={self.world_size * 8}."
                )

            # Command
            cmd, file = generate_ddp_command(self)
            try:
                LOGGER.info(f"{colorstr('DDP:')} debug command {' '.join(cmd)}")
                subprocess.run(cmd, check=True)
            except Exception as e:
                raise e
            finally:
                ddp_cleanup(self, str(file))

        else:
            self._do_train()

    def _setup_scheduler(self):
        """Initialize training learning rate scheduler."""
        if self.args.cos_lr:
            self.lf = one_cycle(1, self.args.lrf, self.epochs)  # cosine 1->hyp['lrf']
        else:
            self.lf = lambda x: max(1 - x / self.epochs, 0) * (1.0 - self.args.lrf) + self.args.lrf  # linear
        self.scheduler = optim.lr_scheduler.LambdaLR(self.optimizer, lr_lambda=self.lf)

    def _setup_ddp(self):
        """Initialize and set the DistributedDataParallel parameters for training."""
        torch.cuda.set_device(RANK)
        self.device = torch.device("cuda", RANK)
        os.environ["TORCH_NCCL_BLOCKING_WAIT"] = "1"  # set to enforce timeout
        dist.init_process_group(
            backend="nccl" if dist.is_nccl_available() else "gloo",
            timeout=timedelta(seconds=10800),  # 3 hours
            rank=RANK,
            world_size=self.world_size,
        )

    def _setup_train(self):
        """Build dataloaders and optimizer on correct rank process."""
        ckpt = self.setup_model()
        self.model = self.model.to(self.device)
        self.set_model_attributes()

        # Compile model
        self.model = attempt_compile(self.model, device=self.device, mode=self.args.compile)

        # Freeze layers
        freeze_list = (
            self.args.freeze
            if isinstance(self.args.freeze, list)
            else range(self.args.freeze)
            if isinstance(self.args.freeze, int)
            else []
        )
        always_freeze_names = [".dfl"]  # always freeze these layers
        freeze_layer_names = [f"model.{x}." for x in freeze_list] + always_freeze_names
        self.freeze_layer_names = freeze_layer_names
        for k, v in self.model.named_parameters():
            # v.register_hook(lambda x: torch.nan_to_num(x))  # NaN to 0 (commented for erratic training results)
            if any(x in k for x in freeze_layer_names):
                LOGGER.info(f"Freezing layer '{k}'")
                v.requires_grad = False
            elif not v.requires_grad and v.dtype.is_floating_point:  # only floating point Tensor can require gradients
                LOGGER.warning(
                    f"setting 'requires_grad=True' for frozen layer '{k}'. "
                    "See ultralytics.engine.trainer for customization of frozen layers."
                )
                v.requires_grad = True

        # Check AMP
        self.amp = torch.tensor(self.args.amp).to(self.device)  # True or False
        if self.amp and RANK in {-1, 0}:  # Single-GPU and DDP
            callbacks_backup = callbacks.default_callbacks.copy()  # backup callbacks as check_amp() resets them
            self.amp = torch.tensor(check_amp(self.model), device=self.device)
            callbacks.default_callbacks = callbacks_backup  # restore callbacks
        if RANK > -1 and self.world_size > 1:  # DDP
            dist.broadcast(self.amp.int(), src=0)  # broadcast from rank 0 to all other ranks; gloo errors with boolean
        self.amp = bool(self.amp)  # as boolean
<<<<<<< HEAD

        if self.device.type == "cuda":
            self.scaler = (
                torch.amp.GradScaler("cuda", enabled=self.amp)
                if TORCH_2_4
                else torch.cuda.amp.GradScaler(enabled=self.amp)
            )
        elif self.device.type == "xpu":
            self.scaler = torch.amp.GradScaler(self.device, enabled=self.amp)
        else:
            # Handle CPU, MPS and other devices
            if TORCH_2_4:
                self.scaler = torch.amp.GradScaler(device="cpu", enabled=self.amp)
            else:
                self.scaler = torch.cuda.amp.GradScaler(enabled=self.amp)

        if world_size > 1:
=======
        self.scaler = (
            torch.amp.GradScaler("cuda", enabled=self.amp) if TORCH_2_4 else torch.cuda.amp.GradScaler(enabled=self.amp)
        )
        if self.world_size > 1:
>>>>>>> c0d1d27a
            self.model = nn.parallel.DistributedDataParallel(self.model, device_ids=[RANK], find_unused_parameters=True)

        # Check imgsz
        gs = max(int(self.model.stride.max() if hasattr(self.model, "stride") else 32), 32)  # grid size (max stride)
        self.args.imgsz = check_imgsz(self.args.imgsz, stride=gs, floor=gs, max_dim=1)
        self.stride = gs  # for multiscale training

        # Batch size
        if self.batch_size < 1 and RANK == -1:  # single-GPU only, estimate best batch size
            self.args.batch = self.batch_size = self.auto_batch()

        # Dataloaders
        batch_size = self.batch_size // max(self.world_size, 1)
        self.train_loader = self.get_dataloader(
            self.data["train"], batch_size=batch_size, rank=LOCAL_RANK, mode="train"
        )
        # Note: When training DOTA dataset, double batch size could get OOM on images with >2000 objects.
        self.test_loader = self.get_dataloader(
            self.data.get("val") or self.data.get("test"),
            batch_size=batch_size if self.args.task == "obb" else batch_size * 2,
            rank=LOCAL_RANK,
            mode="val",
        )
        self.validator = self.get_validator()
        self.ema = ModelEMA(self.model)
        if RANK in {-1, 0}:
            metric_keys = self.validator.metrics.keys + self.label_loss_items(prefix="val")
            self.metrics = dict(zip(metric_keys, [0] * len(metric_keys)))
            if self.args.plots:
                self.plot_training_labels()

        # Optimizer
        self.accumulate = max(round(self.args.nbs / self.batch_size), 1)  # accumulate loss before optimizing
        weight_decay = self.args.weight_decay * self.batch_size * self.accumulate / self.args.nbs  # scale weight_decay
        iterations = math.ceil(len(self.train_loader.dataset) / max(self.batch_size, self.args.nbs)) * self.epochs
        self.optimizer = self.build_optimizer(
            model=self.model,
            name=self.args.optimizer,
            lr=self.args.lr0,
            momentum=self.args.momentum,
            decay=weight_decay,
            iterations=iterations,
        )
        # Scheduler
        self._setup_scheduler()
        self.stopper, self.stop = EarlyStopping(patience=self.args.patience), False
        self.resume_training(ckpt)
        self.scheduler.last_epoch = self.start_epoch - 1  # do not move
        self.run_callbacks("on_pretrain_routine_end")

    def _do_train(self):
        """Train the model with the specified world size."""
        if self.world_size > 1:
            self._setup_ddp()
        self._setup_train()

        nb = len(self.train_loader)  # number of batches
        nw = max(round(self.args.warmup_epochs * nb), 100) if self.args.warmup_epochs > 0 else -1  # warmup iterations
        last_opt_step = -1
        self.epoch_time = None
        self.epoch_time_start = time.time()
        self.train_time_start = time.time()
        self.run_callbacks("on_train_start")
        LOGGER.info(
            f"Image sizes {self.args.imgsz} train, {self.args.imgsz} val\n"
            f"Using {self.train_loader.num_workers * (self.world_size or 1)} dataloader workers\n"
            f"Logging results to {colorstr('bold', self.save_dir)}\n"
            f"Starting training for " + (f"{self.args.time} hours..." if self.args.time else f"{self.epochs} epochs...")
        )
        if self.args.close_mosaic:
            base_idx = (self.epochs - self.args.close_mosaic) * nb
            self.plot_idx.extend([base_idx, base_idx + 1, base_idx + 2])
        epoch = self.start_epoch
        self.optimizer.zero_grad()  # zero any resumed gradients to ensure stability on train start
        while True:
            self.epoch = epoch
            self.run_callbacks("on_train_epoch_start")
            with warnings.catch_warnings():
                warnings.simplefilter("ignore")  # suppress 'Detected lr_scheduler.step() before optimizer.step()'
                self.scheduler.step()

            self._model_train()
            if RANK != -1:
                self.train_loader.sampler.set_epoch(epoch)
            pbar = enumerate(self.train_loader)
            # Update dataloader attributes (optional)
            if epoch == (self.epochs - self.args.close_mosaic):
                self._close_dataloader_mosaic()
                self.train_loader.reset()

            if RANK in {-1, 0}:
                LOGGER.info(self.progress_string())
                pbar = TQDM(enumerate(self.train_loader), total=nb)
            self.tloss = None
            for i, batch in pbar:
                self.run_callbacks("on_train_batch_start")
                # Warmup
                ni = i + nb * epoch
                if ni <= nw:
                    xi = [0, nw]  # x interp
                    self.accumulate = max(1, int(np.interp(ni, xi, [1, self.args.nbs / self.batch_size]).round()))
                    for j, x in enumerate(self.optimizer.param_groups):
                        # Bias lr falls from 0.1 to lr0, all other lrs rise from 0.0 to lr0
                        x["lr"] = np.interp(
                            ni, xi, [self.args.warmup_bias_lr if j == 0 else 0.0, x["initial_lr"] * self.lf(epoch)]
                        )
                        if "momentum" in x:
                            x["momentum"] = np.interp(ni, xi, [self.args.warmup_momentum, self.args.momentum])

                # Forward
                with autocast(self.amp, self.device.type):
                    batch = self.preprocess_batch(batch)
                    if self.args.compile:
                        # Decouple inference and loss calculations for improved compile performance
                        preds = self.model(batch["img"])
                        loss, self.loss_items = unwrap_model(self.model).loss(batch, preds)
                    else:
                        loss, self.loss_items = self.model(batch)
                    self.loss = loss.sum()
                    if RANK != -1:
                        self.loss *= self.world_size
                    self.tloss = self.loss_items if self.tloss is None else (self.tloss * i + self.loss_items) / (i + 1)

                # Backward
                self.scaler.scale(self.loss).backward()
                if ni - last_opt_step >= self.accumulate:
                    self.optimizer_step()
                    last_opt_step = ni

                    # Timed stopping
                    if self.args.time:
                        self.stop = (time.time() - self.train_time_start) > (self.args.time * 3600)
                        if RANK != -1:  # if DDP training
                            broadcast_list = [self.stop if RANK == 0 else None]
                            dist.broadcast_object_list(broadcast_list, 0)  # broadcast 'stop' to all ranks
                            self.stop = broadcast_list[0]
                        if self.stop:  # training time exceeded
                            break

                # Log
                if RANK in {-1, 0}:
                    loss_length = self.tloss.shape[0] if len(self.tloss.shape) else 1
                    pbar.set_description(
                        ("%11s" * 2 + "%11.4g" * (2 + loss_length))
                        % (
                            f"{epoch + 1}/{self.epochs}",
                            f"{self._get_memory():.3g}G",  # (GB) GPU memory util
                            *(self.tloss if loss_length > 1 else torch.unsqueeze(self.tloss, 0)),  # losses
                            batch["cls"].shape[0],  # batch size, i.e. 8
                            batch["img"].shape[-1],  # imgsz, i.e 640
                        )
                    )
                    self.run_callbacks("on_batch_end")
                    if self.args.plots and ni in self.plot_idx:
                        self.plot_training_samples(batch, ni)

                self.run_callbacks("on_train_batch_end")

            self.lr = {f"lr/pg{ir}": x["lr"] for ir, x in enumerate(self.optimizer.param_groups)}  # for loggers

            self.run_callbacks("on_train_epoch_end")
            if RANK in {-1, 0}:
                final_epoch = epoch + 1 >= self.epochs
                self.ema.update_attr(self.model, include=["yaml", "nc", "args", "names", "stride", "class_weights"])

            # Validation
            if self.args.val or final_epoch or self.stopper.possible_stop or self.stop:
                self._clear_memory(threshold=0.5)  # prevent VRAM spike
                self.metrics, self.fitness = self.validate()

            # NaN recovery
            if self._handle_nan_recovery(epoch):
                continue

            self.nan_recovery_attempts = 0
            if RANK in {-1, 0}:
                self.save_metrics(metrics={**self.label_loss_items(self.tloss), **self.metrics, **self.lr})
                self.stop |= self.stopper(epoch + 1, self.fitness) or final_epoch
                if self.args.time:
                    self.stop |= (time.time() - self.train_time_start) > (self.args.time * 3600)

                # Save model
                if self.args.save or final_epoch:
                    self.save_model()
                    self.run_callbacks("on_model_save")

            # Scheduler
            t = time.time()
            self.epoch_time = t - self.epoch_time_start
            self.epoch_time_start = t
            if self.args.time:
                mean_epoch_time = (t - self.train_time_start) / (epoch - self.start_epoch + 1)
                self.epochs = self.args.epochs = math.ceil(self.args.time * 3600 / mean_epoch_time)
                self._setup_scheduler()
                self.scheduler.last_epoch = self.epoch  # do not move
                self.stop |= epoch >= self.epochs  # stop if exceeded epochs
            self.run_callbacks("on_fit_epoch_end")
            self._clear_memory(0.5)  # clear if memory utilization > 50%

            # Early Stopping
            if RANK != -1:  # if DDP training
                broadcast_list = [self.stop if RANK == 0 else None]
                dist.broadcast_object_list(broadcast_list, 0)  # broadcast 'stop' to all ranks
                self.stop = broadcast_list[0]
            if self.stop:
                break  # must break all DDP ranks
            epoch += 1

        seconds = time.time() - self.train_time_start
        LOGGER.info(f"\n{epoch - self.start_epoch + 1} epochs completed in {seconds / 3600:.3f} hours.")
        # Do final val with best.pt
        self.final_eval()
        if RANK in {-1, 0}:
            if self.args.plots:
                self.plot_metrics()
            self.run_callbacks("on_train_end")
        self._clear_memory()
        unset_deterministic()
        self.run_callbacks("teardown")

    def auto_batch(self, max_num_obj=0):
        """Calculate optimal batch size based on model and device memory constraints."""
        return check_train_batch_size(
            model=self.model,
            device_type=self.device.type,
            imgsz=self.args.imgsz,
            amp=self.amp,
            batch=self.batch_size,
            max_num_obj=max_num_obj,
        )  # returns batch size

    def _get_memory(self, fraction=False):
        """Get accelerator memory utilization in GB or as a fraction of total memory."""
        memory, total = 0, 0
        if self.device.type == "mps":
            memory = torch.mps.driver_allocated_memory()
            if fraction:
                return __import__("psutil").virtual_memory().percent / 100
        elif self.device.type == "xpu":
            memory = torch.xpu.memory_reserved()
            if fraction:
                total = torch.xpu.get_device_properties(self.device).total_memory
        elif self.device.type == "cuda":
            memory = torch.cuda.memory_reserved()
            if fraction:
                total = torch.cuda.get_device_properties(self.device).total_memory
        return ((memory / total) if total > 0 else 0) if fraction else (memory / 2**30)

    def _clear_memory(self, threshold: float | None = None):
        """Clear accelerator memory by calling garbage collector and emptying cache."""
        if threshold:
            assert 0 <= threshold <= 1, "Threshold must be between 0 and 1."
            if self._get_memory(fraction=True) <= threshold:
                return
        gc.collect()
        if self.device.type == "mps":
            torch.mps.empty_cache()
        elif self.device.type == "cpu":
            return
        elif self.device.type == "xpu":
            torch.xpu.empty_cache()
        else:
            torch.cuda.empty_cache()

    def read_results_csv(self):
        """Read results.csv into a dictionary using polars."""
        import polars as pl  # scope for faster 'import ultralytics'

        try:
            return pl.read_csv(self.csv, infer_schema_length=None).to_dict(as_series=False)
        except Exception:
            return {}

    def _model_train(self):
        """Set model in training mode."""
        self.model.train()
        # Freeze BN stat
        for n, m in self.model.named_modules():
            if any(filter(lambda f: f in n, self.freeze_layer_names)) and isinstance(m, nn.BatchNorm2d):
                m.eval()

    def save_model(self):
        """Save model training checkpoints with additional metadata."""
        import io

        # Serialize ckpt to a byte buffer once (faster than repeated torch.save() calls)
        buffer = io.BytesIO()
        torch.save(
            {
                "epoch": self.epoch,
                "best_fitness": self.best_fitness,
                "model": None,  # resume and final checkpoints derive from EMA
                "ema": deepcopy(unwrap_model(self.ema.ema)).half(),
                "updates": self.ema.updates,
                "optimizer": convert_optimizer_state_dict_to_fp16(deepcopy(self.optimizer.state_dict())),
                "scaler": self.scaler.state_dict(),
                "train_args": vars(self.args),  # save as dict
                "train_metrics": {**self.metrics, **{"fitness": self.fitness}},
                "train_results": self.read_results_csv(),
                "date": datetime.now().isoformat(),
                "version": __version__,
                "git": {
                    "root": str(GIT.root),
                    "branch": GIT.branch,
                    "commit": GIT.commit,
                    "origin": GIT.origin,
                },
                "license": "AGPL-3.0 (https://ultralytics.com/license)",
                "docs": "https://docs.ultralytics.com",
            },
            buffer,
        )
        serialized_ckpt = buffer.getvalue()  # get the serialized content to save

        # Save checkpoints
        self.wdir.mkdir(parents=True, exist_ok=True)  # ensure weights directory exists
        self.last.write_bytes(serialized_ckpt)  # save last.pt
        if self.best_fitness == self.fitness:
            self.best.write_bytes(serialized_ckpt)  # save best.pt
        if (self.save_period > 0) and (self.epoch % self.save_period == 0):
            (self.wdir / f"epoch{self.epoch}.pt").write_bytes(serialized_ckpt)  # save epoch, i.e. 'epoch3.pt'

    def get_dataset(self):
        """
        Get train and validation datasets from data dictionary.

        Returns:
            (dict): A dictionary containing the training/validation/test dataset and category names.
        """
        try:
            if self.args.task == "classify":
                data = check_cls_dataset(self.args.data)
            elif self.args.data.rsplit(".", 1)[-1] == "ndjson":
                # Convert NDJSON to YOLO format
                import asyncio

                from ultralytics.data.converter import convert_ndjson_to_yolo

                yaml_path = asyncio.run(convert_ndjson_to_yolo(self.args.data))
                self.args.data = str(yaml_path)
                data = check_det_dataset(self.args.data)
            elif self.args.data.rsplit(".", 1)[-1] in {"yaml", "yml"} or self.args.task in {
                "detect",
                "segment",
                "pose",
                "obb",
            }:
                data = check_det_dataset(self.args.data)
                if "yaml_file" in data:
                    self.args.data = data["yaml_file"]  # for validating 'yolo train data=url.zip' usage
        except Exception as e:
            raise RuntimeError(emojis(f"Dataset '{clean_url(self.args.data)}' error ❌ {e}")) from e
        if self.args.single_cls:
            LOGGER.info("Overriding class names with single class.")
            data["names"] = {0: "item"}
            data["nc"] = 1
        return data

    def setup_model(self):
        """
        Load, create, or download model for any task.

        Returns:
            (dict): Optional checkpoint to resume training from.
        """
        if isinstance(self.model, torch.nn.Module):  # if model is loaded beforehand. No setup needed
            return

        cfg, weights = self.model, None
        ckpt = None
        if str(self.model).endswith(".pt"):
            weights, ckpt = load_checkpoint(self.model)
            cfg = weights.yaml
        elif isinstance(self.args.pretrained, (str, Path)):
            weights, _ = load_checkpoint(self.args.pretrained)
        self.model = self.get_model(cfg=cfg, weights=weights, verbose=RANK == -1)  # calls Model(cfg, weights)
        return ckpt

    def optimizer_step(self):
        """Perform a single step of the training optimizer with gradient clipping and EMA update."""
        self.scaler.unscale_(self.optimizer)  # unscale gradients
        torch.nn.utils.clip_grad_norm_(self.model.parameters(), max_norm=10.0)
        self.scaler.step(self.optimizer)
        self.scaler.update()
        self.optimizer.zero_grad()
        if self.ema:
            self.ema.update(self.model)

    def preprocess_batch(self, batch):
        """Allow custom preprocessing model inputs and ground truths depending on task type."""
        return batch

    def validate(self):
        """
        Run validation on val set using self.validator.

        Returns:
            metrics (dict): Dictionary of validation metrics.
            fitness (float): Fitness score for the validation.
        """
        if self.ema and self.world_size > 1:
            # Sync EMA buffers from rank 0 to all ranks
            for buffer in self.ema.ema.buffers():
                dist.broadcast(buffer, src=0)
        metrics = self.validator(self)
        if metrics is None:
            return None, None
        fitness = metrics.pop("fitness", -self.loss.detach().cpu().numpy())  # use loss as fitness measure if not found
        if not self.best_fitness or self.best_fitness < fitness:
            self.best_fitness = fitness
        return metrics, fitness

    def get_model(self, cfg=None, weights=None, verbose=True):
        """Get model and raise NotImplementedError for loading cfg files."""
        raise NotImplementedError("This task trainer doesn't support loading cfg files")

    def get_validator(self):
        """Return a NotImplementedError when the get_validator function is called."""
        raise NotImplementedError("get_validator function not implemented in trainer")

    def get_dataloader(self, dataset_path, batch_size=16, rank=0, mode="train"):
        """Return dataloader derived from torch.data.Dataloader."""
        raise NotImplementedError("get_dataloader function not implemented in trainer")

    def build_dataset(self, img_path, mode="train", batch=None):
        """Build dataset."""
        raise NotImplementedError("build_dataset function not implemented in trainer")

    def label_loss_items(self, loss_items=None, prefix="train"):
        """
        Return a loss dict with labeled training loss items tensor.

        Note:
            This is not needed for classification but necessary for segmentation & detection
        """
        return {"loss": loss_items} if loss_items is not None else ["loss"]

    def set_model_attributes(self):
        """Set or update model parameters before training."""
        self.model.names = self.data["names"]

    def build_targets(self, preds, targets):
        """Build target tensors for training YOLO model."""
        pass

    def progress_string(self):
        """Return a string describing training progress."""
        return ""

    # TODO: may need to put these following functions into callback
    def plot_training_samples(self, batch, ni):
        """Plot training samples during YOLO training."""
        pass

    def plot_training_labels(self):
        """Plot training labels for YOLO model."""
        pass

    def save_metrics(self, metrics):
        """Save training metrics to a CSV file."""
        keys, vals = list(metrics.keys()), list(metrics.values())
        n = len(metrics) + 2  # number of cols
        t = time.time() - self.train_time_start
        self.csv.parent.mkdir(parents=True, exist_ok=True)  # ensure parent directory exists
        s = "" if self.csv.exists() else (("%s," * n % tuple(["epoch", "time", *keys])).rstrip(",") + "\n")  # header
        with open(self.csv, "a", encoding="utf-8") as f:
            f.write(s + ("%.6g," * n % tuple([self.epoch + 1, t, *vals])).rstrip(",") + "\n")

    def plot_metrics(self):
        """Plot metrics from a CSV file."""
        plot_results(file=self.csv, on_plot=self.on_plot)  # save results.png

    def on_plot(self, name, data=None):
        """Register plots (e.g. to be consumed in callbacks)."""
        path = Path(name)
        self.plots[path] = {"data": data, "timestamp": time.time()}

    def final_eval(self):
        """Perform final evaluation and validation for object detection YOLO model."""
        model = self.best if self.best.exists() else None
        with torch_distributed_zero_first(LOCAL_RANK):  # strip only on GPU 0; other GPUs should wait
            if RANK in {-1, 0}:
                ckpt = strip_optimizer(self.last) if self.last.exists() else {}
                if model:
                    # update best.pt train_metrics from last.pt
                    strip_optimizer(self.best, updates={"train_results": ckpt.get("train_results")})
        if model:
            LOGGER.info(f"\nValidating {model}...")
            self.validator.args.plots = self.args.plots
            self.validator.args.compile = False  # disable final val compile as too slow
            self.metrics = self.validator(model=model)
            self.metrics.pop("fitness", None)
            self.run_callbacks("on_fit_epoch_end")

    def check_resume(self, overrides):
        """Check if resume checkpoint exists and update arguments accordingly."""
        resume = self.args.resume
        if resume:
            try:
                exists = isinstance(resume, (str, Path)) and Path(resume).exists()
                last = Path(check_file(resume) if exists else get_latest_run())

                # Check that resume data YAML exists, otherwise strip to force re-download of dataset
                ckpt_args = load_checkpoint(last)[0].args
                if not isinstance(ckpt_args["data"], dict) and not Path(ckpt_args["data"]).exists():
                    ckpt_args["data"] = self.args.data

                resume = True
                self.args = get_cfg(ckpt_args)
                self.args.model = self.args.resume = str(last)  # reinstate model
                for k in (
                    "imgsz",
                    "batch",
                    "device",
                    "close_mosaic",
                ):  # allow arg updates to reduce memory or update device on resume
                    if k in overrides:
                        setattr(self.args, k, overrides[k])

            except Exception as e:
                raise FileNotFoundError(
                    "Resume checkpoint not found. Please pass a valid checkpoint to resume from, "
                    "i.e. 'yolo train resume model=path/to/last.pt'"
                ) from e
        self.resume = resume

    def _load_checkpoint_state(self, ckpt):
        """Load optimizer, scaler, EMA, and best_fitness from checkpoint."""
        if ckpt.get("optimizer") is not None:
            self.optimizer.load_state_dict(ckpt["optimizer"])
        if ckpt.get("scaler") is not None:
            self.scaler.load_state_dict(ckpt["scaler"])
        if self.ema and ckpt.get("ema"):
            self.ema = ModelEMA(self.model)  # validation with EMA creates inference tensors that can't be updated
            self.ema.ema.load_state_dict(ckpt["ema"].float().state_dict())
            self.ema.updates = ckpt["updates"]
        self.best_fitness = ckpt.get("best_fitness", 0.0)

    def _handle_nan_recovery(self, epoch):
        """Detect and recover from NaN/Inf loss and fitness collapse by loading last checkpoint."""
        loss_nan = self.loss is not None and not self.loss.isfinite()
        fitness_nan = self.fitness is not None and not np.isfinite(self.fitness)
        fitness_collapse = self.best_fitness and self.best_fitness > 0 and self.fitness == 0
        corrupted = RANK in {-1, 0} and loss_nan and (fitness_nan or fitness_collapse)
        reason = "Loss NaN/Inf" if loss_nan else "Fitness NaN/Inf" if fitness_nan else "Fitness collapse"
        if RANK != -1:  # DDP: broadcast to all ranks
            broadcast_list = [corrupted if RANK == 0 else None]
            dist.broadcast_object_list(broadcast_list, 0)
            corrupted = broadcast_list[0]
        if not corrupted:
            return False
        if epoch == self.start_epoch or not self.last.exists():
            LOGGER.warning(f"{reason} detected but can not recover from last.pt...")
            return False  # Cannot recover on first epoch, let training continue
        self.nan_recovery_attempts += 1
        if self.nan_recovery_attempts > 3:
            raise RuntimeError(f"Training failed: NaN persisted for {self.nan_recovery_attempts} epochs")
        LOGGER.warning(f"{reason} detected (attempt {self.nan_recovery_attempts}/3), recovering from last.pt...")
        self._model_train()  # set model to train mode before loading checkpoint to avoid inference tensor errors
        _, ckpt = load_checkpoint(self.last)
        ema_state = ckpt["ema"].float().state_dict()
        if not all(torch.isfinite(v).all() for v in ema_state.values() if isinstance(v, torch.Tensor)):
            raise RuntimeError(f"Checkpoint {self.last} is corrupted with NaN/Inf weights")
        unwrap_model(self.model).load_state_dict(ema_state)  # Load EMA weights into model
        self._load_checkpoint_state(ckpt)  # Load optimizer/scaler/EMA/best_fitness
        del ckpt, ema_state
        self.scheduler.last_epoch = epoch - 1
        return True

    def resume_training(self, ckpt):
        """Resume YOLO training from given epoch and best fitness."""
        if ckpt is None or not self.resume:
            return
        start_epoch = ckpt.get("epoch", -1) + 1
        assert start_epoch > 0, (
            f"{self.args.model} training to {self.epochs} epochs is finished, nothing to resume.\n"
            f"Start a new training without resuming, i.e. 'yolo train model={self.args.model}'"
        )
        LOGGER.info(f"Resuming training {self.args.model} from epoch {start_epoch + 1} to {self.epochs} total epochs")
        if self.epochs < start_epoch:
            LOGGER.info(
                f"{self.model} has been trained for {ckpt['epoch']} epochs. Fine-tuning for {self.epochs} more epochs."
            )
            self.epochs += ckpt["epoch"]  # finetune additional epochs
        self._load_checkpoint_state(ckpt)
        self.start_epoch = start_epoch
        if start_epoch > (self.epochs - self.args.close_mosaic):
            self._close_dataloader_mosaic()

    def _close_dataloader_mosaic(self):
        """Update dataloaders to stop using mosaic augmentation."""
        if hasattr(self.train_loader.dataset, "mosaic"):
            self.train_loader.dataset.mosaic = False
        if hasattr(self.train_loader.dataset, "close_mosaic"):
            LOGGER.info("Closing dataloader mosaic")
            self.train_loader.dataset.close_mosaic(hyp=copy(self.args))

    def build_optimizer(self, model, name="auto", lr=0.001, momentum=0.9, decay=1e-5, iterations=1e5):
        """
        Construct an optimizer for the given model.

        Args:
            model (torch.nn.Module): The model for which to build an optimizer.
            name (str, optional): The name of the optimizer to use. If 'auto', the optimizer is selected
                based on the number of iterations.
            lr (float, optional): The learning rate for the optimizer.
            momentum (float, optional): The momentum factor for the optimizer.
            decay (float, optional): The weight decay for the optimizer.
            iterations (float, optional): The number of iterations, which determines the optimizer if
                name is 'auto'.

        Returns:
            (torch.optim.Optimizer): The constructed optimizer.
        """
        g = [], [], []  # optimizer parameter groups
        bn = tuple(v for k, v in nn.__dict__.items() if "Norm" in k)  # normalization layers, i.e. BatchNorm2d()
        if name == "auto":
            LOGGER.info(
                f"{colorstr('optimizer:')} 'optimizer=auto' found, "
                f"ignoring 'lr0={self.args.lr0}' and 'momentum={self.args.momentum}' and "
                f"determining best 'optimizer', 'lr0' and 'momentum' automatically... "
            )
            nc = self.data.get("nc", 10)  # number of classes
            lr_fit = round(0.002 * 5 / (4 + nc), 6)  # lr0 fit equation to 6 decimal places
            name, lr, momentum = ("SGD", 0.01, 0.9) if iterations > 10000 else ("AdamW", lr_fit, 0.9)
            self.args.warmup_bias_lr = 0.0  # no higher than 0.01 for Adam

        for module_name, module in model.named_modules():
            for param_name, param in module.named_parameters(recurse=False):
                fullname = f"{module_name}.{param_name}" if module_name else param_name
                if "bias" in fullname:  # bias (no decay)
                    g[2].append(param)
                elif isinstance(module, bn) or "logit_scale" in fullname:  # weight (no decay)
                    # ContrastiveHead and BNContrastiveHead included here with 'logit_scale'
                    g[1].append(param)
                else:  # weight (with decay)
                    g[0].append(param)

        optimizers = {"Adam", "Adamax", "AdamW", "NAdam", "RAdam", "RMSProp", "SGD", "auto"}
        name = {x.lower(): x for x in optimizers}.get(name.lower())
        if name in {"Adam", "Adamax", "AdamW", "NAdam", "RAdam"}:
            optimizer = getattr(optim, name, optim.Adam)(g[2], lr=lr, betas=(momentum, 0.999), weight_decay=0.0)
        elif name == "RMSProp":
            optimizer = optim.RMSprop(g[2], lr=lr, momentum=momentum)
        elif name == "SGD":
            optimizer = optim.SGD(g[2], lr=lr, momentum=momentum, nesterov=True)
        else:
            raise NotImplementedError(
                f"Optimizer '{name}' not found in list of available optimizers {optimizers}. "
                "Request support for addition optimizers at https://github.com/ultralytics/ultralytics."
            )

        optimizer.add_param_group({"params": g[0], "weight_decay": decay})  # add g0 with weight_decay
        optimizer.add_param_group({"params": g[1], "weight_decay": 0.0})  # add g1 (BatchNorm2d weights)
        LOGGER.info(
            f"{colorstr('optimizer:')} {type(optimizer).__name__}(lr={lr}, momentum={momentum}) with parameter groups "
            f"{len(g[1])} weight(decay=0.0), {len(g[0])} weight(decay={decay}), {len(g[2])} bias(decay=0.0)"
        )
        return optimizer<|MERGE_RESOLUTION|>--- conflicted
+++ resolved
@@ -214,7 +214,6 @@
 
     def train(self):
         """Allow device='', device=None on Multi-GPU systems to default to device=0."""
-<<<<<<< HEAD
         if (
             isinstance(self.args.device, str) and len(self.args.device) and self.device.type in {"cuda"}
         ):  # i.e. device='0' or device='0,1,2,3'
@@ -230,8 +229,6 @@
         else:  # i.e. device=None or device=''
             world_size = 0  # default to device 0
 
-=======
->>>>>>> c0d1d27a
         # Run subprocess if DDP training, else train normally
         if self.ddp:
             # Argument checks
@@ -318,7 +315,6 @@
         if RANK > -1 and self.world_size > 1:  # DDP
             dist.broadcast(self.amp.int(), src=0)  # broadcast from rank 0 to all other ranks; gloo errors with boolean
         self.amp = bool(self.amp)  # as boolean
-<<<<<<< HEAD
 
         if self.device.type == "cuda":
             self.scaler = (
@@ -336,12 +332,6 @@
                 self.scaler = torch.cuda.amp.GradScaler(enabled=self.amp)
 
         if world_size > 1:
-=======
-        self.scaler = (
-            torch.amp.GradScaler("cuda", enabled=self.amp) if TORCH_2_4 else torch.cuda.amp.GradScaler(enabled=self.amp)
-        )
-        if self.world_size > 1:
->>>>>>> c0d1d27a
             self.model = nn.parallel.DistributedDataParallel(self.model, device_ids=[RANK], find_unused_parameters=True)
 
         # Check imgsz
