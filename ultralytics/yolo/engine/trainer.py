"""
Simple training loop; Boilerplate that could apply to any arbitrary neural network,
so nothing in this file really has anything to do with GPT specifically.
"""

import logging
import os
import time
from collections import defaultdict
from datetime import datetime
from pathlib import Path
from typing import Union

import torch
import torch.nn as nn
from omegaconf import DictConfig, OmegaConf
from torch.cuda import amp
import torch.distributed as dist
import torch.multiprocessing as mp

from tqdm import tqdm

import ultralytics.yolo.utils as utils

LOGGER = logging.getLogger()
CONFIG_PATH_REL = "../utils/configs"
CONFIG_PATH_ABS = Path(__file__).parents[1] / "utils/configs"
DEFAULT_CONFIG = "defaults.yaml"
LOCAL_RANK = int(os.getenv('LOCAL_RANK', -1))  # https://pytorch.org/docs/stable/elastic/run.html
RANK = int(os.getenv('RANK', -1))
WORLD_SIZE = int(os.getenv('WORLD_SIZE', 1))


class BaseTrainer:

    def __init__(
            self,
            model: str,
            data: str,
            criterion,  # Should we create out own base loss classes? yolo.losses -> v8.losses.clfLoss
            validator=None,
            config=CONFIG_PATH_ABS / DEFAULT_CONFIG):
        self.console = LOGGER
        self.model = model
        self.data = data
        self.criterion = criterion  # ComputeLoss object TODO: create yolo.Loss classes
        self.validator = val  # Dummy validator
        self.callbacks = defaultdict(list)
        self.train, self.hyps = self._get_config(config)
        self.console.info(f"Training config: \n train: \n {self.train} \n hyps: \n {self.hyps}")  # to debug
        # Directories
        self.save_dir = utils.increment_path(Path(self.train.project) / self.train.name, exist_ok=self.train.exist_ok)
        self.wdir = self.save_dir / 'weights'
        self.wdir.mkdir(parents=True, exist_ok=True)  # make dir
        self.last, self.best = self.wdir / 'last.pt', self.wdir / 'best.pt'

        # Save run settings
        utils.save_yaml(self.save_dir / 'train.yaml', OmegaConf.to_container(self.train, resolve=True))

        # device
        self.device = utils.select_device(self.train.device, self.train.batch_size)
        self.console.info(f"running on device {self.device}")
        self.scaler = amp.GradScaler(enabled=self.device != "CPU")

        # Model and Dataloaders. TBD: Should we move this inside trainer?
        self.trainset, self.testset = self.get_dataset()  # initialize dataset before as nc is needed for model
        self.model = self.get_model()
        self.model = self.model.to(self.device)
        if self.train.device == 'cuda' and RANK != -1:
            model = utils.DDP_model(model)
        self.optimizer = build_optimizer(model=self.model,
                                         name=self.train.optimizer,
                                         lr=self.hyps.lr0,
                                         momentum=self.hyps.momentum,
                                         decay=self.hyps.weight_decay)
        self.train_loader = self.get_dataloader(self.trainset)
        self.test_loader = self.get_dataloader(self.testset)

        # epoch level metrics
        self.metrics = {}  # handle metrics returned by validator
        self.best_fitness = None
        self.fitness = None
        self.loss = None

    def _get_config(self, config: Union[str, Path, DictConfig] = None):
        """
        Accepts yaml file name or DictConfig containing experiment configuration.
        Returns train and hyps namespace
        :param conf: Optional file name or DictConfig object
        """
        try:
            if isinstance(config, str) or isinstance(config, Path):
                config = OmegaConf.load(config)
            return config.train, config.hyps
        except KeyError:
            raise Exception("Missing key(s) in config")

    def add_callback(self, onevent: str, callback):
        self.callbacks[onevent].append(callback)

    def set_callback(self, onevent: str, callback):
        self.callbacks[onevent] = [callback]

    def trigger_callbacks(self, onevent: str):
        for callback in self.callbacks.get(onevent, []):
            callback(self)

    def run(self):
<<<<<<< HEAD
        world_size = torch.cuda.device_count()
        if world_size > 1:
            mp.spawn(self._do_train,
             args=(world_size,),
             nprocs=world_size,
             join=True)
        else:
            self._do_train(0, 1)

    def _do_train(self, rank, world_size):
        self.setup_ddp(rank, world_size) if world_size!=1 else None

=======
        self._do_train()

    def _do_train(self):
>>>>>>> 1df91884
        # callback hook. before_train
        self.epoch = 1
        self.epoch_time = None
        self.epoch_time_start = time.time()
        self.train_time_start = time.time()

        for epoch in range(self.train.epochs):
            # callback hook. on_epoch_start
            self.model.train()
            pbar = enumerate(self.train_loader)
            if RANK in {-1, 0}:
                pbar = tqdm(enumerate(self.train_loader),
                            total=len(self.train_loader),
                            bar_format='{l_bar}{bar:10}{r_bar}{bar:-10b}')
            tloss = 0
            for i, (images, labels) in pbar:
                # callback hook. on_batch_start
                # forward
                images, labels = self.preprocess_batch(images, labels)
                self.loss = self.criterion(self.model(images), labels)
                tloss = (tloss * i + self.loss.item()) / (i + 1)

                # backward
                self.model.zero_grad(set_to_none=True)
                self.scaler.scale(self.loss).backward()

                # optimize
                self.optimizer_step()
                self.trigger_callbacks('on_batch_end')

                # log
                mem = '%.3gG' % (torch.cuda.memory_reserved() / 1E9 if torch.cuda.is_available() else 0)  # (GB)
                pbar.desc = f"{f'{epoch + 1}/{self.train.epochs}':>10}{mem:>10}{tloss:>12.3g}" + ' ' * 36

            if RANK in [-1, 0]:
                # validation
                # callback: on_val_start()
                self.validate()
                # callback: on_val_end()

                # save model
                if (not self.train.nosave) or (self.epoch + 1 == self.train.epochs):
                    self.save_model()
                    # callback; on_model_save

            self.epoch += 1
            tnow = time.time()
            self.epoch_time = tnow - self.epoch_time_start
            self.epoch_time_start = tnow

            # TODO: termination condition

        self.log(f"\nTraining complete ({(time.time() - self.train_time_start) / 3600:.3f} hours) \
                            \n{self.usage_help()}")
        # callback; on_train_end
        dist.destroy_process_group()

    def save_model(self):
        ckpt = {
            'epoch': self.epoch,
            'best_fitness': self.best_fitness,
            'model': None,  # deepcopy(ema.ema).half(),  # deepcopy(de_parallel(model)).half(),
            'ema': None,  # deepcopy(ema.ema).half(),
            'updates': None,  # ema.updates,
            'optimizer': None,  # optimizer.state_dict(),
            'train_args': self.train,
            'date': datetime.now().isoformat()}

        # Save last, best and delete
        torch.save(ckpt, self.last)
        if self.best_fitness == self.fitness:
            torch.save(ckpt, self.best)
        del ckpt

    def setup_ddp(self, rank, world_size):
        os.environ['MASTER_ADDR'] = 'localhost'
        os.environ['MASTER_PORT'] = '12355'

        dist.init_process_group("nccl" if dist.is_nccl_available() else "gloo",
                                 rank=rank,
                                 world_size=world_size)
    

    def get_dataloader(self, path):
        """
        Returns dataloader derived from torch.data.Dataloader
        """
        pass

    def get_dataset(self):
        """
        Uses self.dataset to download the dataset if needed and verify it.
        Returns train and val split datasets
        """
        pass

    def get_model(self):
        """
        Uses self.model to load/create/download dataset for any task
        """
        pass

    def set_criterion(self, criterion):
        """
        :param criterion: yolo.Loss object.
        """
        self.criterion = criterion

    def optimizer_step(self):
        self.scaler.unscale_(self.optimizer)  # unscale gradients
        torch.nn.utils.clip_grad_norm_(self.model.parameters(), max_norm=10.0)  # clip gradients
        self.scaler.step(self.optimizer)
        self.scaler.update()
        self.optimizer.zero_grad()

    def preprocess_batch(self, images, labels):
        """
        Allows custom preprocessing model inputs and ground truths depeding on task type
        """
        return images.to(self.device, non_blocking=True), labels.to(self.device)

    def validate(self):
        """
        Runs validation on test set using self.validator.
        # TODO: discuss validator class. Enforce that a validator metrics dict should contain
        "fitness" metric.
        """
        self.metrics = self.validator(self)
        self.fitness = self.metrics.get("fitness") or (-self.loss)  # use loss as fitness measure if not found
        if not self.best_fitness or self.best_fitness < self.fitness:
            self.best_fitness = self.fitness

    def progress_string(self):
        """
        Returns progress string depending on task type.
        """
        pass

    def usage_help(self):
        """
        Returns usage functionality. gets printed to the console after training.
        """
        pass

    def log(self, text, rank=[0, -1]):
        """
        Logs the given text to given ranks process if provided, otherwise logs to all ranks
        :param rank: List[Int]

        """
        if not rank:
            self.console.info(text)
        else:
            if RANK in rank:
                self.console.info(text)


def build_optimizer(model, name='Adam', lr=0.001, momentum=0.9, decay=1e-5):
    # TODO: 1. docstring with example? 2. Move this inside Trainer? or utils?
    # YOLOv5 3-param group optimizer: 0) weights with decay, 1) weights no decay, 2) biases no decay
    g = [], [], []  # optimizer parameter groups
    bn = tuple(v for k, v in nn.__dict__.items() if 'Norm' in k)  # normalization layers, i.e. BatchNorm2d()
    for v in model.modules():
        if hasattr(v, 'bias') and isinstance(v.bias, nn.Parameter):  # bias (no decay)
            g[2].append(v.bias)
        if isinstance(v, bn):  # weight (no decay)
            g[1].append(v.weight)
        elif hasattr(v, 'weight') and isinstance(v.weight, nn.Parameter):  # weight (with decay)
            g[0].append(v.weight)

    if name == 'Adam':
        optimizer = torch.optim.Adam(g[2], lr=lr, betas=(momentum, 0.999))  # adjust beta1 to momentum
    elif name == 'AdamW':
        optimizer = torch.optim.AdamW(g[2], lr=lr, betas=(momentum, 0.999), weight_decay=0.0)
    elif name == 'RMSProp':
        optimizer = torch.optim.RMSprop(g[2], lr=lr, momentum=momentum)
    elif name == 'SGD':
        optimizer = torch.optim.SGD(g[2], lr=lr, momentum=momentum, nesterov=True)
    else:
        raise NotImplementedError(f'Optimizer {name} not implemented.')

    optimizer.add_param_group({'params': g[0], 'weight_decay': decay})  # add g0 with weight_decay
    optimizer.add_param_group({'params': g[1], 'weight_decay': 0.0})  # add g1 (BatchNorm2d weights)
    LOGGER.info(f"{'optimizer:'} {type(optimizer).__name__}(lr={lr}) with parameter groups "
                f"{len(g[1])} weight(decay=0.0), {len(g[0])} weight(decay={decay}), {len(g[2])} bias")
    return optimizer


# Dummy validator
def val(trainer: BaseTrainer):
    trainer.console.info("validating")
    return {"metric_1": 0.1, "metric_2": 0.2, "fitness": 1}<|MERGE_RESOLUTION|>--- conflicted
+++ resolved
@@ -106,7 +106,6 @@
             callback(self)
 
     def run(self):
-<<<<<<< HEAD
         world_size = torch.cuda.device_count()
         if world_size > 1:
             mp.spawn(self._do_train,
@@ -119,11 +118,6 @@
     def _do_train(self, rank, world_size):
         self.setup_ddp(rank, world_size) if world_size!=1 else None
 
-=======
-        self._do_train()
-
-    def _do_train(self):
->>>>>>> 1df91884
         # callback hook. before_train
         self.epoch = 1
         self.epoch_time = None
