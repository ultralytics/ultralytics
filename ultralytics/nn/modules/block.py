# Ultralytics 🚀 AGPL-3.0 License - https://ultralytics.com/license
"""Block modules."""

import torch
import torch.nn as nn
import torch.nn.functional as F

from ultralytics.utils.torch_utils import fuse_conv_and_bn

from .conv import Conv, DWConv, GhostConv, LightConv, RepConv, autopad
from .transformer import TransformerBlock

__all__ = (
    "DFL",
    "HGBlock",
    "HGStem",
    "SPP",
    "SPPF",
    "C1",
    "C2",
    "C3",
    "C2f",
    "C2fAttn",
    "ImagePoolingAttn",
    "ContrastiveHead",
    "BNContrastiveHead",
    "C3x",
    "C3TR",
    "C3Ghost",
    "GhostBottleneck",
    "Bottleneck",
    "BottleneckCSP",
    "Proto",
    "RepC3",
    "ResNetLayer",
    "RepNCSPELAN4",
    "ELAN1",
    "ADown",
    "AConv",
    "SPPELAN",
    "CBFuse",
    "CBLinear",
    "C3k2",
    "C3K2_FE",
    "C2fPSA",
    "C2PSA",
    "RepVGGDW",
    "CIB",
    "C2fCIB",
    "Attention",
    "PSA",
    "SCDown",
    "TorchVision",
    "BiFPN",
)


class DFL(nn.Module):
    """
    Integral module of Distribution Focal Loss (DFL).

    Proposed in Generalized Focal Loss https://ieeexplore.ieee.org/document/9792391
    """

    def __init__(self, c1=16):
        """Initialize a convolutional layer with a given number of input channels."""
        super().__init__()
        self.conv = nn.Conv2d(c1, 1, 1, bias=False).requires_grad_(False)
        x = torch.arange(c1, dtype=torch.float)
        self.conv.weight.data[:] = nn.Parameter(x.view(1, c1, 1, 1))
        self.c1 = c1

    def forward(self, x):
        """Apply the DFL module to input tensor and return transformed output."""
        b, _, a = x.shape  # batch, channels, anchors
        return self.conv(x.view(b, 4, self.c1, a).transpose(2, 1).softmax(1)).view(b, 4, a)
        # return self.conv(x.view(b, self.c1, 4, a).softmax(1)).view(b, 4, a)


class PartialConv(nn.Module):
    """Improved Partial Convolution with precise channel control Ensures output channels exactly match expected
    dimensions.
    """

    def __init__(self, c1, c2, kernel_size=3, stride=1, padding=None):
        super().__init__()
        if padding is None:
            padding = kernel_size // 2

        # Critical fix: Ensure we can produce exactly c2 output channels
        self.c1 = c1
        self.c2 = c2

        # Use a more controlled approach to partial convolution
        # Process all input channels but with efficient partial-like behavior
        self.main_conv = nn.Conv2d(c1, c2, kernel_size, stride, padding, bias=False)
        self.bn = nn.BatchNorm2d(c2)
        self.act = nn.SiLU(inplace=True)

    def forward(self, x):
        # Simple but effective approach that guarantees correct output dimensions
        return self.act(self.bn(self.main_conv(x)))


class FasterBlock(nn.Module):
    """Enhanced block with precise channel control and residual connections."""

    def __init__(self, c1, c2):
        super().__init__()
        self.c1 = c1
        self.c2 = c2

        # Ensure we can handle input to output transformation properly
        self.conv1 = nn.Conv2d(c1, c2, kernel_size=3, padding=1, bias=False)
        self.bn1 = nn.BatchNorm2d(c2)
        self.act1 = nn.SiLU(inplace=True)

        self.conv2 = nn.Conv2d(c2, c2, kernel_size=1, bias=False)
        self.bn2 = nn.BatchNorm2d(c2)
        self.act2 = nn.SiLU(inplace=True)

        # Skip connection handling
        self.skip_conv = None
        if c1 != c2:
            self.skip_conv = nn.Conv2d(c1, c2, kernel_size=1, bias=False)

    def forward(self, x):
        identity = x

        # Main convolution path
        out = self.act1(self.bn1(self.conv1(x)))
        out = self.bn2(self.conv2(out))

        # Handle skip connection with proper dimension matching
        if self.skip_conv is not None:
            identity = self.skip_conv(identity)

        # Add skip connection and final activation
        out = self.act2(out + identity)
        return out


class ECAAttention(nn.Module):
    """Efficient Channel Attention with robust dimension handling."""

    def __init__(self, channels, k_size=3):
        super().__init__()
        self.channels = channels
        self.avg_pool = nn.AdaptiveAvgPool2d(1)
        self.conv = nn.Conv1d(1, 1, kernel_size=k_size, padding=k_size // 2, bias=False)
        self.sigmoid = nn.Sigmoid()

    def forward(self, x):
        b, c, h, w = x.size()

        # Ensure we're working with the expected number of channels
        assert c == self.channels, f"Expected {self.channels} channels, got {c}"

        # Global average pooling: [B, C, H, W] -> [B, C, 1, 1]
        y = self.avg_pool(x)

        # Reshape for 1D conv: [B, C, 1, 1] -> [B, 1, C]
        y = y.squeeze(-1).transpose(-1, -2)

        # Apply 1D convolution along channel dimension
        y = self.conv(y)

        # Apply sigmoid and reshape back: [B, 1, C] -> [B, C, 1, 1]
        y = self.sigmoid(y).transpose(-1, -2).unsqueeze(-1)

        # Apply attention and return
        return x * y.expand_as(x)


class C3K2_FE(nn.Module):
    """Enhanced C3K2 block with careful channel management Designed to be a drop-in replacement for standard C3k2
    blocks.
    """

    def __init__(self, c1, c2, n=1, shortcut=True, g=1, e=0.5):
        """
        Args:
            c1: Input channels
            c2: Output channels
            n: Number of bottleneck blocks (typically 1)
            shortcut: Enable shortcut connections
            g: Groups for convolution (typically 1)
            e: Channel expansion ratio.
        """
        super().__init__()

        # Store configuration
        self.c1 = c1
        self.c2 = c2
        self.shortcut = shortcut and c1 == c2

        # Calculate hidden channels with proper rounding
        c_hidden = max(int(c2 * e), 1)  # Ensure at least 1 channel

        # Entry convolution: adjust input channels to hidden channels
        self.conv_in = Conv(c1, c_hidden, k=1, s=1)

        # Create the main processing blocks
        # Use standard convolution approach to ensure compatibility
        self.blocks = nn.ModuleList()
        for i in range(max(1, n)):
            if i == 0:
                # First block handles any dimension changes
                self.blocks.append(FasterBlock(c_hidden, c_hidden))
            else:
                # Subsequent blocks maintain dimensions
                self.blocks.append(FasterBlock(c_hidden, c_hidden))

        # Exit convolution: adjust hidden channels to output channels
        self.conv_out = Conv(c_hidden, c2, k=1, s=1)

        # ECA attention mechanism
        self.attention = ECAAttention(c2)

        # Shortcut connection if dimensions match
        if self.shortcut and c1 != c2:
            self.shortcut_conv = Conv(c1, c2, k=1, s=1)
        else:
            self.shortcut_conv = None

    def forward(self, x):
        """Forward pass with careful dimension tracking."""
        # Store input for potential shortcut
        identity = x

        # Debug: Print input dimensions (remove in production)
        # print(f"C3K2_FE input shape: {x.shape}")

        # Process through the block
        x = self.conv_in(x)  # c1 -> c_hidden
        # print(f"After conv_in: {x.shape}")

        # Apply FasterBlocks
        for i, block in enumerate(self.blocks):
            x = block(x)  # c_hidden -> c_hidden
            # print(f"After block {i}: {x.shape}")

        x = self.conv_out(x)  # c_hidden -> c2
        # print(f"After conv_out: {x.shape}")

        # Apply attention mechanism
        x = self.attention(x)
        # print(f"After attention: {x.shape}")

        # Add shortcut connection if enabled and dimensions match
        if self.shortcut:
            if self.shortcut_conv is not None:
                identity = self.shortcut_conv(identity)
            x = x + identity

        # print(f"C3K2_FE output shape: {x.shape}")
        return x


# ALISSA GCB YOLO11 MODIF 1


class Proto(nn.Module):
    """Ultralytics YOLO models mask Proto module for segmentation models."""

    def __init__(self, c1, c_=256, c2=32):
        """
        Initialize the Ultralytics YOLO models mask Proto module with specified number of protos and masks.

        Args:
            c1 (int): Input channels.
            c_ (int): Intermediate channels.
            c2 (int): Output channels (number of protos).
        """
        super().__init__()
        self.cv1 = Conv(c1, c_, k=3)
        self.upsample = nn.ConvTranspose2d(c_, c_, 2, 2, 0, bias=True)  # nn.Upsample(scale_factor=2, mode='nearest')
        self.cv2 = Conv(c_, c_, k=3)
        self.cv3 = Conv(c_, c2)

    def forward(self, x):
        """Perform a forward pass through layers using an upsampled input image."""
        return self.cv3(self.cv2(self.upsample(self.cv1(x))))


class HGStem(nn.Module):
    """
    StemBlock of PPHGNetV2 with 5 convolutions and one maxpool2d.

    https://github.com/PaddlePaddle/PaddleDetection/blob/develop/ppdet/modeling/backbones/hgnet_v2.py
    """

    def __init__(self, c1, cm, c2):
        """
        Initialize the StemBlock of PPHGNetV2.

        Args:
            c1 (int): Input channels.
            cm (int): Middle channels.
            c2 (int): Output channels.
        """
        super().__init__()
        self.stem1 = Conv(c1, cm, 3, 2, act=nn.ReLU())
        self.stem2a = Conv(cm, cm // 2, 2, 1, 0, act=nn.ReLU())
        self.stem2b = Conv(cm // 2, cm, 2, 1, 0, act=nn.ReLU())
        self.stem3 = Conv(cm * 2, cm, 3, 2, act=nn.ReLU())
        self.stem4 = Conv(cm, c2, 1, 1, act=nn.ReLU())
        self.pool = nn.MaxPool2d(kernel_size=2, stride=1, padding=0, ceil_mode=True)

    def forward(self, x):
        """Forward pass of a PPHGNetV2 backbone layer."""
        x = self.stem1(x)
        x = F.pad(x, [0, 1, 0, 1])
        x2 = self.stem2a(x)
        x2 = F.pad(x2, [0, 1, 0, 1])
        x2 = self.stem2b(x2)
        x1 = self.pool(x)
        x = torch.cat([x1, x2], dim=1)
        x = self.stem3(x)
        x = self.stem4(x)
        return x


class HGBlock(nn.Module):
    """
    HG_Block of PPHGNetV2 with 2 convolutions and LightConv.

    https://github.com/PaddlePaddle/PaddleDetection/blob/develop/ppdet/modeling/backbones/hgnet_v2.py
    """

    def __init__(self, c1, cm, c2, k=3, n=6, lightconv=False, shortcut=False, act=nn.ReLU()):
        """
        Initialize HGBlock with specified parameters.

        Args:
            c1 (int): Input channels.
            cm (int): Middle channels.
            c2 (int): Output channels.
            k (int): Kernel size.
            n (int): Number of LightConv or Conv blocks.
            lightconv (bool): Whether to use LightConv.
            shortcut (bool): Whether to use shortcut connection.
            act (nn.Module): Activation function.
        """
        super().__init__()
        block = LightConv if lightconv else Conv
        self.m = nn.ModuleList(block(c1 if i == 0 else cm, cm, k=k, act=act) for i in range(n))
        self.sc = Conv(c1 + n * cm, c2 // 2, 1, 1, act=act)  # squeeze conv
        self.ec = Conv(c2 // 2, c2, 1, 1, act=act)  # excitation conv
        self.add = shortcut and c1 == c2

    def forward(self, x):
        """Forward pass of a PPHGNetV2 backbone layer."""
        y = [x]
        y.extend(m(y[-1]) for m in self.m)
        y = self.ec(self.sc(torch.cat(y, 1)))
        return y + x if self.add else y


class SPP(nn.Module):
    """Spatial Pyramid Pooling (SPP) layer https://arxiv.org/abs/1406.4729."""

    def __init__(self, c1, c2, k=(5, 9, 13)):
        """
        Initialize the SPP layer with input/output channels and pooling kernel sizes.

        Args:
            c1 (int): Input channels.
            c2 (int): Output channels.
            k (Tuple[int, int, int]): Kernel sizes for max pooling.
        """
        super().__init__()
        c_ = c1 // 2  # hidden channels
        self.cv1 = Conv(c1, c_, 1, 1)
        self.cv2 = Conv(c_ * (len(k) + 1), c2, 1, 1)
        self.m = nn.ModuleList([nn.MaxPool2d(kernel_size=x, stride=1, padding=x // 2) for x in k])

    def forward(self, x):
        """Forward pass of the SPP layer, performing spatial pyramid pooling."""
        x = self.cv1(x)
        return self.cv2(torch.cat([x] + [m(x) for m in self.m], 1))


class SPPF(nn.Module):
    """Spatial Pyramid Pooling - Fast (SPPF) layer for YOLOv5 by Glenn Jocher."""

    def __init__(self, c1, c2, k=5):
        """
        Initialize the SPPF layer with given input/output channels and kernel size.

        Args:
            c1 (int): Input channels.
            c2 (int): Output channels.
            k (int): Kernel size.

        Notes:
            This module is equivalent to SPP(k=(5, 9, 13)).
        """
        super().__init__()
        c_ = c1 // 2  # hidden channels
        self.cv1 = Conv(c1, c_, 1, 1)
        self.cv2 = Conv(c_ * 4, c2, 1, 1)
        self.m = nn.MaxPool2d(kernel_size=k, stride=1, padding=k // 2)

    def forward(self, x):
        """Apply sequential pooling operations to input and return concatenated feature maps."""
        y = [self.cv1(x)]
        y.extend(self.m(y[-1]) for _ in range(3))
        return self.cv2(torch.cat(y, 1))


class C1(nn.Module):
    """CSP Bottleneck with 1 convolution."""

    def __init__(self, c1, c2, n=1):
        """
        Initialize the CSP Bottleneck with 1 convolution.

        Args:
            c1 (int): Input channels.
            c2 (int): Output channels.
            n (int): Number of convolutions.
        """
        super().__init__()
        self.cv1 = Conv(c1, c2, 1, 1)
        self.m = nn.Sequential(*(Conv(c2, c2, 3) for _ in range(n)))

    def forward(self, x):
        """Apply convolution and residual connection to input tensor."""
        y = self.cv1(x)
        return self.m(y) + y


class C2(nn.Module):
    """CSP Bottleneck with 2 convolutions."""

    def __init__(self, c1, c2, n=1, shortcut=True, g=1, e=0.5):
        """
        Initialize a CSP Bottleneck with 2 convolutions.

        Args:
            c1 (int): Input channels.
            c2 (int): Output channels.
            n (int): Number of Bottleneck blocks.
            shortcut (bool): Whether to use shortcut connections.
            g (int): Groups for convolutions.
            e (float): Expansion ratio.
        """
        super().__init__()
        self.c = int(c2 * e)  # hidden channels
        self.cv1 = Conv(c1, 2 * self.c, 1, 1)
        self.cv2 = Conv(2 * self.c, c2, 1)  # optional act=FReLU(c2)
        # self.attention = ChannelAttention(2 * self.c)  # or SpatialAttention()
        self.m = nn.Sequential(*(Bottleneck(self.c, self.c, shortcut, g, k=((3, 3), (3, 3)), e=1.0) for _ in range(n)))

    def forward(self, x):
        """Forward pass through the CSP bottleneck with 2 convolutions."""
        a, b = self.cv1(x).chunk(2, 1)
        return self.cv2(torch.cat((self.m(a), b), 1))


class C2f(nn.Module):
    """Faster Implementation of CSP Bottleneck with 2 convolutions."""

    def __init__(self, c1, c2, n=1, shortcut=False, g=1, e=0.5):
        """
        Initialize a CSP bottleneck with 2 convolutions.

        Args:
            c1 (int): Input channels.
            c2 (int): Output channels.
            n (int): Number of Bottleneck blocks.
            shortcut (bool): Whether to use shortcut connections.
            g (int): Groups for convolutions.
            e (float): Expansion ratio.
        """
        super().__init__()
        self.c = int(c2 * e)  # hidden channels
        self.cv1 = Conv(c1, 2 * self.c, 1, 1)
        self.cv2 = Conv((2 + n) * self.c, c2, 1)  # optional act=FReLU(c2)
        self.m = nn.ModuleList(Bottleneck(self.c, self.c, shortcut, g, k=((3, 3), (3, 3)), e=1.0) for _ in range(n))

    def forward(self, x):
        """Forward pass through C2f layer."""
        y = list(self.cv1(x).chunk(2, 1))
        y.extend(m(y[-1]) for m in self.m)
        return self.cv2(torch.cat(y, 1))

    def forward_split(self, x):
        """Forward pass using split() instead of chunk()."""
        y = self.cv1(x).split((self.c, self.c), 1)
        y = [y[0], y[1]]
        y.extend(m(y[-1]) for m in self.m)
        return self.cv2(torch.cat(y, 1))


class C3(nn.Module):
    """CSP Bottleneck with 3 convolutions."""

    def __init__(self, c1, c2, n=1, shortcut=True, g=1, e=0.5):
        """
        Initialize the CSP Bottleneck with 3 convolutions.

        Args:
            c1 (int): Input channels.
            c2 (int): Output channels.
            n (int): Number of Bottleneck blocks.
            shortcut (bool): Whether to use shortcut connections.
            g (int): Groups for convolutions.
            e (float): Expansion ratio.
        """
        super().__init__()
        c_ = int(c2 * e)  # hidden channels
        self.cv1 = Conv(c1, c_, 1, 1)
        self.cv2 = Conv(c1, c_, 1, 1)
        self.cv3 = Conv(2 * c_, c2, 1)  # optional act=FReLU(c2)
        self.m = nn.Sequential(*(Bottleneck(c_, c_, shortcut, g, k=((1, 1), (3, 3)), e=1.0) for _ in range(n)))

    def forward(self, x):
        """Forward pass through the CSP bottleneck with 3 convolutions."""
        return self.cv3(torch.cat((self.m(self.cv1(x)), self.cv2(x)), 1))


class C3x(C3):
    """C3 module with cross-convolutions."""

    def __init__(self, c1, c2, n=1, shortcut=True, g=1, e=0.5):
        """
        Initialize C3 module with cross-convolutions.

        Args:
            c1 (int): Input channels.
            c2 (int): Output channels.
            n (int): Number of Bottleneck blocks.
            shortcut (bool): Whether to use shortcut connections.
            g (int): Groups for convolutions.
            e (float): Expansion ratio.
        """
        super().__init__(c1, c2, n, shortcut, g, e)
        self.c_ = int(c2 * e)
        self.m = nn.Sequential(*(Bottleneck(self.c_, self.c_, shortcut, g, k=((1, 3), (3, 1)), e=1) for _ in range(n)))


class RepC3(nn.Module):
    """Rep C3."""

    def __init__(self, c1, c2, n=3, e=1.0):
        """
        Initialize CSP Bottleneck with a single convolution.

        Args:
            c1 (int): Input channels.
            c2 (int): Output channels.
            n (int): Number of RepConv blocks.
            e (float): Expansion ratio.
        """
        super().__init__()
        c_ = int(c2 * e)  # hidden channels
        self.cv1 = Conv(c1, c_, 1, 1)
        self.cv2 = Conv(c1, c_, 1, 1)
        self.m = nn.Sequential(*[RepConv(c_, c_) for _ in range(n)])
        self.cv3 = Conv(c_, c2, 1, 1) if c_ != c2 else nn.Identity()

    def forward(self, x):
        """Forward pass of RepC3 module."""
        return self.cv3(self.m(self.cv1(x)) + self.cv2(x))


class C3TR(C3):
    """C3 module with TransformerBlock()."""

    def __init__(self, c1, c2, n=1, shortcut=True, g=1, e=0.5):
        """
        Initialize C3 module with TransformerBlock.

        Args:
            c1 (int): Input channels.
            c2 (int): Output channels.
            n (int): Number of Transformer blocks.
            shortcut (bool): Whether to use shortcut connections.
            g (int): Groups for convolutions.
            e (float): Expansion ratio.
        """
        super().__init__(c1, c2, n, shortcut, g, e)
        c_ = int(c2 * e)
        self.m = TransformerBlock(c_, c_, 4, n)


class C3Ghost(C3):
    """C3 module with GhostBottleneck()."""

    def __init__(self, c1, c2, n=1, shortcut=True, g=1, e=0.5):
        """
        Initialize C3 module with GhostBottleneck.

        Args:
            c1 (int): Input channels.
            c2 (int): Output channels.
            n (int): Number of Ghost bottleneck blocks.
            shortcut (bool): Whether to use shortcut connections.
            g (int): Groups for convolutions.
            e (float): Expansion ratio.
        """
        super().__init__(c1, c2, n, shortcut, g, e)
        c_ = int(c2 * e)  # hidden channels
        self.m = nn.Sequential(*(GhostBottleneck(c_, c_) for _ in range(n)))


class GhostBottleneck(nn.Module):
    """Ghost Bottleneck https://github.com/huawei-noah/Efficient-AI-Backbones."""

    def __init__(self, c1, c2, k=3, s=1):
        """
        Initialize Ghost Bottleneck module.

        Args:
            c1 (int): Input channels.
            c2 (int): Output channels.
            k (int): Kernel size.
            s (int): Stride.
        """
        super().__init__()
        c_ = c2 // 2
        self.conv = nn.Sequential(
            GhostConv(c1, c_, 1, 1),  # pw
            DWConv(c_, c_, k, s, act=False) if s == 2 else nn.Identity(),  # dw
            GhostConv(c_, c2, 1, 1, act=False),  # pw-linear
        )
        self.shortcut = (
            nn.Sequential(DWConv(c1, c1, k, s, act=False), Conv(c1, c2, 1, 1, act=False)) if s == 2 else nn.Identity()
        )

    def forward(self, x):
        """Apply skip connection and concatenation to input tensor."""
        return self.conv(x) + self.shortcut(x)


class Bottleneck(nn.Module):
    """Standard bottleneck."""

    def __init__(self, c1, c2, shortcut=True, g=1, k=(3, 3), e=0.5):
        """
        Initialize a standard bottleneck module.

        Args:
            c1 (int): Input channels.
            c2 (int): Output channels.
            shortcut (bool): Whether to use shortcut connection.
            g (int): Groups for convolutions.
            k (Tuple[int, int]): Kernel sizes for convolutions.
            e (float): Expansion ratio.
        """
        super().__init__()
        c_ = int(c2 * e)  # hidden channels
        self.cv1 = Conv(c1, c_, k[0], 1)
        self.cv2 = Conv(c_, c2, k[1], 1, g=g)
        self.add = shortcut and c1 == c2

    def forward(self, x):
        """Apply bottleneck with optional shortcut connection."""
        return x + self.cv2(self.cv1(x)) if self.add else self.cv2(self.cv1(x))


class BottleneckCSP(nn.Module):
    """CSP Bottleneck https://github.com/WongKinYiu/CrossStagePartialNetworks."""

    def __init__(self, c1, c2, n=1, shortcut=True, g=1, e=0.5):
        """
        Initialize CSP Bottleneck.

        Args:
            c1 (int): Input channels.
            c2 (int): Output channels.
            n (int): Number of Bottleneck blocks.
            shortcut (bool): Whether to use shortcut connections.
            g (int): Groups for convolutions.
            e (float): Expansion ratio.
        """
        super().__init__()
        c_ = int(c2 * e)  # hidden channels
        self.cv1 = Conv(c1, c_, 1, 1)
        self.cv2 = nn.Conv2d(c1, c_, 1, 1, bias=False)
        self.cv3 = nn.Conv2d(c_, c_, 1, 1, bias=False)
        self.cv4 = Conv(2 * c_, c2, 1, 1)
        self.bn = nn.BatchNorm2d(2 * c_)  # applied to cat(cv2, cv3)
        self.act = nn.SiLU()
        self.m = nn.Sequential(*(Bottleneck(c_, c_, shortcut, g, e=1.0) for _ in range(n)))

    def forward(self, x):
        """Apply CSP bottleneck with 3 convolutions."""
        y1 = self.cv3(self.m(self.cv1(x)))
        y2 = self.cv2(x)
        return self.cv4(self.act(self.bn(torch.cat((y1, y2), 1))))


class ResNetBlock(nn.Module):
    """ResNet block with standard convolution layers."""

    def __init__(self, c1, c2, s=1, e=4):
        """
        Initialize ResNet block.

        Args:
            c1 (int): Input channels.
            c2 (int): Output channels.
            s (int): Stride.
            e (int): Expansion ratio.
        """
        super().__init__()
        c3 = e * c2
        self.cv1 = Conv(c1, c2, k=1, s=1, act=True)
        self.cv2 = Conv(c2, c2, k=3, s=s, p=1, act=True)
        self.cv3 = Conv(c2, c3, k=1, act=False)
        self.shortcut = nn.Sequential(Conv(c1, c3, k=1, s=s, act=False)) if s != 1 or c1 != c3 else nn.Identity()

    def forward(self, x):
        """Forward pass through the ResNet block."""
        return F.relu(self.cv3(self.cv2(self.cv1(x))) + self.shortcut(x))


class ResNetLayer(nn.Module):
    """ResNet layer with multiple ResNet blocks."""

    def __init__(self, c1, c2, s=1, is_first=False, n=1, e=4):
        """
        Initialize ResNet layer.

        Args:
            c1 (int): Input channels.
            c2 (int): Output channels.
            s (int): Stride.
            is_first (bool): Whether this is the first layer.
            n (int): Number of ResNet blocks.
            e (int): Expansion ratio.
        """
        super().__init__()
        self.is_first = is_first

        if self.is_first:
            self.layer = nn.Sequential(
                Conv(c1, c2, k=7, s=2, p=3, act=True), nn.MaxPool2d(kernel_size=3, stride=2, padding=1)
            )
        else:
            blocks = [ResNetBlock(c1, c2, s, e=e)]
            blocks.extend([ResNetBlock(e * c2, c2, 1, e=e) for _ in range(n - 1)])
            self.layer = nn.Sequential(*blocks)

    def forward(self, x):
        """Forward pass through the ResNet layer."""
        return self.layer(x)


class MaxSigmoidAttnBlock(nn.Module):
    """Max Sigmoid attention block."""

    def __init__(self, c1, c2, nh=1, ec=128, gc=512, scale=False):
        """
        Initialize MaxSigmoidAttnBlock.

        Args:
            c1 (int): Input channels.
            c2 (int): Output channels.
            nh (int): Number of heads.
            ec (int): Embedding channels.
            gc (int): Guide channels.
            scale (bool): Whether to use learnable scale parameter.
        """
        super().__init__()
        self.nh = nh
        self.hc = c2 // nh
        self.ec = Conv(c1, ec, k=1, act=False) if c1 != ec else None
        self.gl = nn.Linear(gc, ec)
        self.bias = nn.Parameter(torch.zeros(nh))
        self.proj_conv = Conv(c1, c2, k=3, s=1, act=False)
        self.scale = nn.Parameter(torch.ones(1, nh, 1, 1)) if scale else 1.0

    def forward(self, x, guide):
        """
        Forward pass of MaxSigmoidAttnBlock.

        Args:
            x (torch.Tensor): Input tensor.
            guide (torch.Tensor): Guide tensor.

        Returns:
            (torch.Tensor): Output tensor after attention.
        """
        bs, _, h, w = x.shape

        guide = self.gl(guide)
        guide = guide.view(bs, guide.shape[1], self.nh, self.hc)
        embed = self.ec(x) if self.ec is not None else x
        embed = embed.view(bs, self.nh, self.hc, h, w)

        aw = torch.einsum("bmchw,bnmc->bmhwn", embed, guide)
        aw = aw.max(dim=-1)[0]
        aw = aw / (self.hc**0.5)
        aw = aw + self.bias[None, :, None, None]
        aw = aw.sigmoid() * self.scale

        x = self.proj_conv(x)
        x = x.view(bs, self.nh, -1, h, w)
        x = x * aw.unsqueeze(2)
        return x.view(bs, -1, h, w)


class C2fAttn(nn.Module):
    """C2f module with an additional attn module."""

    def __init__(self, c1, c2, n=1, ec=128, nh=1, gc=512, shortcut=False, g=1, e=0.5):
        """
        Initialize C2f module with attention mechanism.

        Args:
            c1 (int): Input channels.
            c2 (int): Output channels.
            n (int): Number of Bottleneck blocks.
            ec (int): Embedding channels for attention.
            nh (int): Number of heads for attention.
            gc (int): Guide channels for attention.
            shortcut (bool): Whether to use shortcut connections.
            g (int): Groups for convolutions.
            e (float): Expansion ratio.
        """
        super().__init__()
        self.c = int(c2 * e)  # hidden channels
        self.cv1 = Conv(c1, 2 * self.c, 1, 1)
        self.cv2 = Conv((3 + n) * self.c, c2, 1)  # optional act=FReLU(c2)
        self.m = nn.ModuleList(Bottleneck(self.c, self.c, shortcut, g, k=((3, 3), (3, 3)), e=1.0) for _ in range(n))
        self.attn = MaxSigmoidAttnBlock(self.c, self.c, gc=gc, ec=ec, nh=nh)

    def forward(self, x, guide):
        """
        Forward pass through C2f layer with attention.

        Args:
            x (torch.Tensor): Input tensor.
            guide (torch.Tensor): Guide tensor for attention.

        Returns:
            (torch.Tensor): Output tensor after processing.
        """
        y = list(self.cv1(x).chunk(2, 1))
        y.extend(m(y[-1]) for m in self.m)
        y.append(self.attn(y[-1], guide))
        return self.cv2(torch.cat(y, 1))

    def forward_split(self, x, guide):
        """
        Forward pass using split() instead of chunk().

        Args:
            x (torch.Tensor): Input tensor.
            guide (torch.Tensor): Guide tensor for attention.

        Returns:
            (torch.Tensor): Output tensor after processing.
        """
        y = list(self.cv1(x).split((self.c, self.c), 1))
        y.extend(m(y[-1]) for m in self.m)
        y.append(self.attn(y[-1], guide))
        return self.cv2(torch.cat(y, 1))


class ImagePoolingAttn(nn.Module):
    """ImagePoolingAttn: Enhance the text embeddings with image-aware information."""

    def __init__(self, ec=256, ch=(), ct=512, nh=8, k=3, scale=False):
        """
        Initialize ImagePoolingAttn module.

        Args:
            ec (int): Embedding channels.
            ch (tuple): Channel dimensions for feature maps.
            ct (int): Channel dimension for text embeddings.
            nh (int): Number of attention heads.
            k (int): Kernel size for pooling.
            scale (bool): Whether to use learnable scale parameter.
        """
        super().__init__()

        nf = len(ch)
        self.query = nn.Sequential(nn.LayerNorm(ct), nn.Linear(ct, ec))
        self.key = nn.Sequential(nn.LayerNorm(ec), nn.Linear(ec, ec))
        self.value = nn.Sequential(nn.LayerNorm(ec), nn.Linear(ec, ec))
        self.proj = nn.Linear(ec, ct)
        self.scale = nn.Parameter(torch.tensor([0.0]), requires_grad=True) if scale else 1.0
        self.projections = nn.ModuleList([nn.Conv2d(in_channels, ec, kernel_size=1) for in_channels in ch])
        self.im_pools = nn.ModuleList([nn.AdaptiveMaxPool2d((k, k)) for _ in range(nf)])
        self.ec = ec
        self.nh = nh
        self.nf = nf
        self.hc = ec // nh
        self.k = k

    def forward(self, x, text):
        """
        Forward pass of ImagePoolingAttn.

        Args:
            x (List[torch.Tensor]): List of input feature maps.
            text (torch.Tensor): Text embeddings.

        Returns:
            (torch.Tensor): Enhanced text embeddings.
        """
        bs = x[0].shape[0]
        assert len(x) == self.nf
        num_patches = self.k**2
        x = [pool(proj(x)).view(bs, -1, num_patches) for (x, proj, pool) in zip(x, self.projections, self.im_pools)]
        x = torch.cat(x, dim=-1).transpose(1, 2)
        q = self.query(text)
        k = self.key(x)
        v = self.value(x)

        # q = q.reshape(1, text.shape[1], self.nh, self.hc).repeat(bs, 1, 1, 1)
        q = q.reshape(bs, -1, self.nh, self.hc)
        k = k.reshape(bs, -1, self.nh, self.hc)
        v = v.reshape(bs, -1, self.nh, self.hc)

        aw = torch.einsum("bnmc,bkmc->bmnk", q, k)
        aw = aw / (self.hc**0.5)
        aw = F.softmax(aw, dim=-1)

        x = torch.einsum("bmnk,bkmc->bnmc", aw, v)
        x = self.proj(x.reshape(bs, -1, self.ec))
        return x * self.scale + text


class ContrastiveHead(nn.Module):
    """Implements contrastive learning head for region-text similarity in vision-language models."""

    def __init__(self):
        """Initialize ContrastiveHead with region-text similarity parameters."""
        super().__init__()
        # NOTE: use -10.0 to keep the init cls loss consistency with other losses
        self.bias = nn.Parameter(torch.tensor([-10.0]))
        self.logit_scale = nn.Parameter(torch.ones([]) * torch.tensor(1 / 0.07).log())

    def forward(self, x, w):
        """
        Forward function of contrastive learning.

        Args:
            x (torch.Tensor): Image features.
            w (torch.Tensor): Text features.

        Returns:
            (torch.Tensor): Similarity scores.
        """
        x = F.normalize(x, dim=1, p=2)
        w = F.normalize(w, dim=-1, p=2)
        x = torch.einsum("bchw,bkc->bkhw", x, w)
        return x * self.logit_scale.exp() + self.bias


class BNContrastiveHead(nn.Module):
    """
    Batch Norm Contrastive Head using batch norm instead of l2-normalization.

    Args:
        embed_dims (int): Embed dimensions of text and image features.
    """

    def __init__(self, embed_dims: int):
        """
        Initialize BNContrastiveHead.

        Args:
            embed_dims (int): Embedding dimensions for features.
        """
        super().__init__()
        self.norm = nn.BatchNorm2d(embed_dims)
        # NOTE: use -10.0 to keep the init cls loss consistency with other losses
        self.bias = nn.Parameter(torch.tensor([-10.0]))
        # use -1.0 is more stable
        self.logit_scale = nn.Parameter(-1.0 * torch.ones([]))

    def fuse(self):
        """Fuse the batch normalization layer in the BNContrastiveHead module."""
        del self.norm
        del self.bias
        del self.logit_scale
        self.forward = self.forward_fuse

    def forward_fuse(self, x, w):
        """
        Passes input out unchanged.

        TODO: Update or remove?
        """
        return x

    def forward(self, x, w):
        """
        Forward function of contrastive learning with batch normalization.

        Args:
            x (torch.Tensor): Image features.
            w (torch.Tensor): Text features.

        Returns:
            (torch.Tensor): Similarity scores.
        """
        x = self.norm(x)
        w = F.normalize(w, dim=-1, p=2)

        x = torch.einsum("bchw,bkc->bkhw", x, w)
        return x * self.logit_scale.exp() + self.bias


class RepBottleneck(Bottleneck):
    """Rep bottleneck."""

    def __init__(self, c1, c2, shortcut=True, g=1, k=(3, 3), e=0.5):
        """
        Initialize RepBottleneck.

        Args:
            c1 (int): Input channels.
            c2 (int): Output channels.
            shortcut (bool): Whether to use shortcut connection.
            g (int): Groups for convolutions.
            k (Tuple[int, int]): Kernel sizes for convolutions.
            e (float): Expansion ratio.
        """
        super().__init__(c1, c2, shortcut, g, k, e)
        c_ = int(c2 * e)  # hidden channels
        self.cv1 = RepConv(c1, c_, k[0], 1)


class RepCSP(C3):
    """Repeatable Cross Stage Partial Network (RepCSP) module for efficient feature extraction."""

    def __init__(self, c1, c2, n=1, shortcut=True, g=1, e=0.5):
        """
        Initialize RepCSP layer.

        Args:
            c1 (int): Input channels.
            c2 (int): Output channels.
            n (int): Number of RepBottleneck blocks.
            shortcut (bool): Whether to use shortcut connections.
            g (int): Groups for convolutions.
            e (float): Expansion ratio.
        """
        super().__init__(c1, c2, n, shortcut, g, e)
        c_ = int(c2 * e)  # hidden channels
        self.m = nn.Sequential(*(RepBottleneck(c_, c_, shortcut, g, e=1.0) for _ in range(n)))


class RepNCSPELAN4(nn.Module):
    """CSP-ELAN."""

    def __init__(self, c1, c2, c3, c4, n=1):
        """
        Initialize CSP-ELAN layer.

        Args:
            c1 (int): Input channels.
            c2 (int): Output channels.
            c3 (int): Intermediate channels.
            c4 (int): Intermediate channels for RepCSP.
            n (int): Number of RepCSP blocks.
        """
        super().__init__()
        self.c = c3 // 2
        self.cv1 = Conv(c1, c3, 1, 1)
        self.cv2 = nn.Sequential(RepCSP(c3 // 2, c4, n), Conv(c4, c4, 3, 1))
        self.cv3 = nn.Sequential(RepCSP(c4, c4, n), Conv(c4, c4, 3, 1))
        self.cv4 = Conv(c3 + (2 * c4), c2, 1, 1)

    def forward(self, x):
        """Forward pass through RepNCSPELAN4 layer."""
        y = list(self.cv1(x).chunk(2, 1))
        y.extend((m(y[-1])) for m in [self.cv2, self.cv3])
        return self.cv4(torch.cat(y, 1))

    def forward_split(self, x):
        """Forward pass using split() instead of chunk()."""
        y = list(self.cv1(x).split((self.c, self.c), 1))
        y.extend(m(y[-1]) for m in [self.cv2, self.cv3])
        return self.cv4(torch.cat(y, 1))


class ELAN1(RepNCSPELAN4):
    """ELAN1 module with 4 convolutions."""

    def __init__(self, c1, c2, c3, c4):
        """
        Initialize ELAN1 layer.

        Args:
            c1 (int): Input channels.
            c2 (int): Output channels.
            c3 (int): Intermediate channels.
            c4 (int): Intermediate channels for convolutions.
        """
        super().__init__(c1, c2, c3, c4)
        self.c = c3 // 2
        self.cv1 = Conv(c1, c3, 1, 1)
        self.cv2 = Conv(c3 // 2, c4, 3, 1)
        self.cv3 = Conv(c4, c4, 3, 1)
        self.cv4 = Conv(c3 + (2 * c4), c2, 1, 1)


class AConv(nn.Module):
    """AConv."""

    def __init__(self, c1, c2):
        """
        Initialize AConv module.

        Args:
            c1 (int): Input channels.
            c2 (int): Output channels.
        """
        super().__init__()
        self.cv1 = Conv(c1, c2, 3, 2, 1)

    def forward(self, x):
        """Forward pass through AConv layer."""
        x = torch.nn.functional.avg_pool2d(x, 2, 1, 0, False, True)
        return self.cv1(x)


class ADown(nn.Module):
    """ADown."""

    def __init__(self, c1, c2):
        """
        Initialize ADown module.

        Args:
            c1 (int): Input channels.
            c2 (int): Output channels.
        """
        super().__init__()
        self.c = c2 // 2
        self.cv1 = Conv(c1 // 2, self.c, 3, 2, 1)
        self.cv2 = Conv(c1 // 2, self.c, 1, 1, 0)

    def forward(self, x):
        """Forward pass through ADown layer."""
        x = torch.nn.functional.avg_pool2d(x, 2, 1, 0, False, True)
        x1, x2 = x.chunk(2, 1)
        x1 = self.cv1(x1)
        x2 = torch.nn.functional.max_pool2d(x2, 3, 2, 1)
        x2 = self.cv2(x2)
        return torch.cat((x1, x2), 1)


class SPPELAN(nn.Module):
    """SPP-ELAN."""

    def __init__(self, c1, c2, c3, k=5):
        """
        Initialize SPP-ELAN block.

        Args:
            c1 (int): Input channels.
            c2 (int): Output channels.
            c3 (int): Intermediate channels.
            k (int): Kernel size for max pooling.
        """
        super().__init__()
        self.c = c3
        self.cv1 = Conv(c1, c3, 1, 1)
        self.cv2 = nn.MaxPool2d(kernel_size=k, stride=1, padding=k // 2)
        self.cv3 = nn.MaxPool2d(kernel_size=k, stride=1, padding=k // 2)
        self.cv4 = nn.MaxPool2d(kernel_size=k, stride=1, padding=k // 2)
        self.cv5 = Conv(4 * c3, c2, 1, 1)

    def forward(self, x):
        """Forward pass through SPPELAN layer."""
        y = [self.cv1(x)]
        y.extend(m(y[-1]) for m in [self.cv2, self.cv3, self.cv4])
        return self.cv5(torch.cat(y, 1))


class CBLinear(nn.Module):
    """CBLinear."""

    def __init__(self, c1, c2s, k=1, s=1, p=None, g=1):
        """
        Initialize CBLinear module.

        Args:
            c1 (int): Input channels.
            c2s (List[int]): List of output channel sizes.
            k (int): Kernel size.
            s (int): Stride.
            p (int | None): Padding.
            g (int): Groups.
        """
        super().__init__()
        self.c2s = c2s
        self.conv = nn.Conv2d(c1, sum(c2s), k, s, autopad(k, p), groups=g, bias=True)

    def forward(self, x):
        """Forward pass through CBLinear layer."""
        return self.conv(x).split(self.c2s, dim=1)


class CBFuse(nn.Module):
    """CBFuse."""

    def __init__(self, idx):
        """
        Initialize CBFuse module.

        Args:
            idx (List[int]): Indices for feature selection.
        """
        super().__init__()
        self.idx = idx

    def forward(self, xs):
        """
        Forward pass through CBFuse layer.

        Args:
            xs (List[torch.Tensor]): List of input tensors.

        Returns:
            (torch.Tensor): Fused output tensor.
        """
        target_size = xs[-1].shape[2:]
        res = [F.interpolate(x[self.idx[i]], size=target_size, mode="nearest") for i, x in enumerate(xs[:-1])]
        return torch.sum(torch.stack(res + xs[-1:]), dim=0)


class C3f(nn.Module):
    """Faster Implementation of CSP Bottleneck with 2 convolutions."""

    def __init__(self, c1, c2, n=1, shortcut=False, g=1, e=0.5):
        """
        Initialize CSP bottleneck layer with two convolutions.

        Args:
            c1 (int): Input channels.
            c2 (int): Output channels.
            n (int): Number of Bottleneck blocks.
            shortcut (bool): Whether to use shortcut connections.
            g (int): Groups for convolutions.
            e (float): Expansion ratio.
        """
        super().__init__()
        c_ = int(c2 * e)  # hidden channels
        self.cv1 = Conv(c1, c_, 1, 1)
        self.cv2 = Conv(c1, c_, 1, 1)
        self.cv3 = Conv((2 + n) * c_, c2, 1)  # optional act=FReLU(c2)
        self.m = nn.ModuleList(Bottleneck(c_, c_, shortcut, g, k=((3, 3), (3, 3)), e=1.0) for _ in range(n))

    def forward(self, x):
        """Forward pass through C3f layer."""
        y = [self.cv2(x), self.cv1(x)]
        y.extend(m(y[-1]) for m in self.m)
        return self.cv3(torch.cat(y, 1))


class C3k2(C2f):
    """Faster Implementation of CSP Bottleneck with 2 convolutions."""

    def __init__(self, c1, c2, n=1, c3k=False, e=0.5, g=1, shortcut=True):
        """
        Initialize C3k2 module.

        Args:
            c1 (int): Input channels.
            c2 (int): Output channels.
            n (int): Number of blocks.
            c3k (bool): Whether to use C3k blocks.
            e (float): Expansion ratio.
            g (int): Groups for convolutions.
            shortcut (bool): Whether to use shortcut connections.
        """
        super().__init__(c1, c2, n, shortcut, g, e)
        self.m = nn.ModuleList(
            C3k(self.c, self.c, 2, shortcut, g) if c3k else Bottleneck(self.c, self.c, shortcut, g) for _ in range(n)
        )


class C3k(C3):
    """C3k is a CSP bottleneck module with customizable kernel sizes for feature extraction in neural networks."""

    def __init__(self, c1, c2, n=1, shortcut=True, g=1, e=0.5, k=3):
        """
        Initialize C3k module.

        Args:
            c1 (int): Input channels.
            c2 (int): Output channels.
            n (int): Number of Bottleneck blocks.
            shortcut (bool): Whether to use shortcut connections.
            g (int): Groups for convolutions.
            e (float): Expansion ratio.
            k (int): Kernel size.
        """
        super().__init__(c1, c2, n, shortcut, g, e)
        c_ = int(c2 * e)  # hidden channels
        # self.m = nn.Sequential(*(RepBottleneck(c_, c_, shortcut, g, k=(k, k), e=1.0) for _ in range(n)))
        self.m = nn.Sequential(*(Bottleneck(c_, c_, shortcut, g, k=(k, k), e=1.0) for _ in range(n)))


class RepVGGDW(torch.nn.Module):
    """RepVGGDW is a class that represents a depth wise separable convolutional block in RepVGG architecture."""

    def __init__(self, ed) -> None:
        """
        Initialize RepVGGDW module.

        Args:
            ed (int): Input and output channels.
        """
        super().__init__()
        self.conv = Conv(ed, ed, 7, 1, 3, g=ed, act=False)
        self.conv1 = Conv(ed, ed, 3, 1, 1, g=ed, act=False)
        self.dim = ed
        self.act = nn.SiLU()

    def forward(self, x):
        """
        Perform a forward pass of the RepVGGDW block.

        Args:
            x (torch.Tensor): Input tensor.

        Returns:
            (torch.Tensor): Output tensor after applying the depth wise separable convolution.
        """
        return self.act(self.conv(x) + self.conv1(x))

    def forward_fuse(self, x):
        """
        Perform a forward pass of the RepVGGDW block without fusing the convolutions.

        Args:
            x (torch.Tensor): Input tensor.

        Returns:
            (torch.Tensor): Output tensor after applying the depth wise separable convolution.
        """
        return self.act(self.conv(x))

    @torch.no_grad()
    def fuse(self):
        """
        Fuse the convolutional layers in the RepVGGDW block.

        This method fuses the convolutional layers and updates the weights and biases accordingly.
        """
        conv = fuse_conv_and_bn(self.conv.conv, self.conv.bn)
        conv1 = fuse_conv_and_bn(self.conv1.conv, self.conv1.bn)

        conv_w = conv.weight
        conv_b = conv.bias
        conv1_w = conv1.weight
        conv1_b = conv1.bias

        conv1_w = torch.nn.functional.pad(conv1_w, [2, 2, 2, 2])

        final_conv_w = conv_w + conv1_w
        final_conv_b = conv_b + conv1_b

        conv.weight.data.copy_(final_conv_w)
        conv.bias.data.copy_(final_conv_b)

        self.conv = conv
        del self.conv1


class CIB(nn.Module):
    """
    Conditional Identity Block (CIB) module.

    Args:
        c1 (int): Number of input channels.
        c2 (int): Number of output channels.
        shortcut (bool, optional): Whether to add a shortcut connection. Defaults to True.
        e (float, optional): Scaling factor for the hidden channels. Defaults to 0.5.
        lk (bool, optional): Whether to use RepVGGDW for the third convolutional layer. Defaults to False.
    """

    def __init__(self, c1, c2, shortcut=True, e=0.5, lk=False):
        """
        Initialize the CIB module.

        Args:
            c1 (int): Input channels.
            c2 (int): Output channels.
            shortcut (bool): Whether to use shortcut connection.
            e (float): Expansion ratio.
            lk (bool): Whether to use RepVGGDW.
        """
        super().__init__()
        c_ = int(c2 * e)  # hidden channels
        self.cv1 = nn.Sequential(
            Conv(c1, c1, 3, g=c1),
            Conv(c1, 2 * c_, 1),
            RepVGGDW(2 * c_) if lk else Conv(2 * c_, 2 * c_, 3, g=2 * c_),
            Conv(2 * c_, c2, 1),
            Conv(c2, c2, 3, g=c2),
        )

        self.add = shortcut and c1 == c2

    def forward(self, x):
        """
        Forward pass of the CIB module.

        Args:
            x (torch.Tensor): Input tensor.

        Returns:
            (torch.Tensor): Output tensor.
        """
        return x + self.cv1(x) if self.add else self.cv1(x)


class C2fCIB(C2f):
    """
    C2fCIB class represents a convolutional block with C2f and CIB modules.

    Args:
        c1 (int): Number of input channels.
        c2 (int): Number of output channels.
        n (int, optional): Number of CIB modules to stack. Defaults to 1.
        shortcut (bool, optional): Whether to use shortcut connection. Defaults to False.
        lk (bool, optional): Whether to use local key connection. Defaults to False.
        g (int, optional): Number of groups for grouped convolution. Defaults to 1.
        e (float, optional): Expansion ratio for CIB modules. Defaults to 0.5.
    """

    def __init__(self, c1, c2, n=1, shortcut=False, lk=False, g=1, e=0.5):
        """
        Initialize C2fCIB module.

        Args:
            c1 (int): Input channels.
            c2 (int): Output channels.
            n (int): Number of CIB modules.
            shortcut (bool): Whether to use shortcut connection.
            lk (bool): Whether to use local key connection.
            g (int): Groups for convolutions.
            e (float): Expansion ratio.
        """
        super().__init__(c1, c2, n, shortcut, g, e)
        self.m = nn.ModuleList(CIB(self.c, self.c, shortcut, e=1.0, lk=lk) for _ in range(n))


class Attention(nn.Module):
    """
    Attention module that performs self-attention on the input tensor.

    Args:
        dim (int): The input tensor dimension.
        num_heads (int): The number of attention heads.
        attn_ratio (float): The ratio of the attention key dimension to the head dimension.

    Attributes:
        num_heads (int): The number of attention heads.
        head_dim (int): The dimension of each attention head.
        key_dim (int): The dimension of the attention key.
        scale (float): The scaling factor for the attention scores.
        qkv (Conv): Convolutional layer for computing the query, key, and value.
        proj (Conv): Convolutional layer for projecting the attended values.
        pe (Conv): Convolutional layer for positional encoding.
    """

    def __init__(self, dim, num_heads=8, attn_ratio=0.5):
        """
        Initialize multi-head attention module.

        Args:
            dim (int): Input dimension.
            num_heads (int): Number of attention heads.
            attn_ratio (float): Attention ratio for key dimension.
        """
        super().__init__()
        self.num_heads = num_heads
        self.head_dim = dim // num_heads
        self.key_dim = int(self.head_dim * attn_ratio)
        self.scale = self.key_dim**-0.5
        nh_kd = self.key_dim * num_heads
        h = dim + nh_kd * 2
        self.qkv = Conv(dim, h, 1, act=False)
        self.proj = Conv(dim, dim, 1, act=False)
        self.pe = Conv(dim, dim, 3, 1, g=dim, act=False)

    def forward(self, x):
        """
        Forward pass of the Attention module.

        Args:
            x (torch.Tensor): The input tensor.

        Returns:
            (torch.Tensor): The output tensor after self-attention.
        """
        B, C, H, W = x.shape
        N = H * W
        qkv = self.qkv(x)
        q, k, v = qkv.view(B, self.num_heads, self.key_dim * 2 + self.head_dim, N).split(
            [self.key_dim, self.key_dim, self.head_dim], dim=2
        )

        attn = (q.transpose(-2, -1) @ k) * self.scale
        attn = attn.softmax(dim=-1)
        x = (v @ attn.transpose(-2, -1)).view(B, C, H, W) + self.pe(v.reshape(B, C, H, W))
        x = self.proj(x)
        return x


class PSABlock(nn.Module):
    """
    PSABlock class implementing a Position-Sensitive Attention block for neural networks.

    This class encapsulates the functionality for applying multi-head attention and feed-forward neural network layers
    with optional shortcut connections.

    Attributes:
        attn (Attention): Multi-head attention module.
        ffn (nn.Sequential): Feed-forward neural network module.
        add (bool): Flag indicating whether to add shortcut connections.

    Methods:
        forward: Performs a forward pass through the PSABlock, applying attention and feed-forward layers.

    Examples:
        Create a PSABlock and perform a forward pass
        >>> psablock = PSABlock(c=128, attn_ratio=0.5, num_heads=4, shortcut=True)
        >>> input_tensor = torch.randn(1, 128, 32, 32)
        >>> output_tensor = psablock(input_tensor)
    """

    def __init__(self, c, attn_ratio=0.5, num_heads=4, shortcut=True) -> None:
        """
        Initialize the PSABlock.

        Args:
            c (int): Input and output channels.
            attn_ratio (float): Attention ratio for key dimension.
            num_heads (int): Number of attention heads.
            shortcut (bool): Whether to use shortcut connections.
        """
        super().__init__()

        self.attn = Attention(c, attn_ratio=attn_ratio, num_heads=num_heads)
        self.ffn = nn.Sequential(Conv(c, c * 2, 1), Conv(c * 2, c, 1, act=False))
        self.add = shortcut

    def forward(self, x):
        """
        Execute a forward pass through PSABlock.

        Args:
            x (torch.Tensor): Input tensor.

        Returns:
            (torch.Tensor): Output tensor after attention and feed-forward processing.
        """
        x = x + self.attn(x) if self.add else self.attn(x)
        x = x + self.ffn(x) if self.add else self.ffn(x)
        return x


class PSA(nn.Module):
    """
    PSA class for implementing Position-Sensitive Attention in neural networks.

    This class encapsulates the functionality for applying position-sensitive attention and feed-forward networks to
    input tensors, enhancing feature extraction and processing capabilities.

    Attributes:
        c (int): Number of hidden channels after applying the initial convolution.
        cv1 (Conv): 1x1 convolution layer to reduce the number of input channels to 2*c.
        cv2 (Conv): 1x1 convolution layer to reduce the number of output channels to c.
        attn (Attention): Attention module for position-sensitive attention.
        ffn (nn.Sequential): Feed-forward network for further processing.

    Methods:
        forward: Applies position-sensitive attention and feed-forward network to the input tensor.

    Examples:
        Create a PSA module and apply it to an input tensor
        >>> psa = PSA(c1=128, c2=128, e=0.5)
        >>> input_tensor = torch.randn(1, 128, 64, 64)
        >>> output_tensor = psa.forward(input_tensor)
    """

    def __init__(self, c1, c2, e=0.5):
        """
        Initialize PSA module.

        Args:
            c1 (int): Input channels.
            c2 (int): Output channels.
            e (float): Expansion ratio.
        """
        super().__init__()
        assert c1 == c2
        self.c = int(c1 * e)
        self.cv1 = Conv(c1, 2 * self.c, 1, 1)
        self.cv2 = Conv(2 * self.c, c1, 1)

        self.attn = Attention(self.c, attn_ratio=0.5, num_heads=self.c // 64)
        self.ffn = nn.Sequential(Conv(self.c, self.c * 2, 1), Conv(self.c * 2, self.c, 1, act=False))

    def forward(self, x):
        """
        Execute forward pass in PSA module.

        Args:
            x (torch.Tensor): Input tensor.

        Returns:
            (torch.Tensor): Output tensor after attention and feed-forward processing.
        """
        a, b = self.cv1(x).split((self.c, self.c), dim=1)
        b = b + self.attn(b)
        b = b + self.ffn(b)
        return self.cv2(torch.cat((a, b), 1))


class C2PSA(nn.Module):
    """
    C2PSA module with attention mechanism for enhanced feature extraction and processing.

    This module implements a convolutional block with attention mechanisms to enhance feature extraction and processing
    capabilities. It includes a series of PSABlock modules for self-attention and feed-forward operations.

    Attributes:
        c (int): Number of hidden channels.
        cv1 (Conv): 1x1 convolution layer to reduce the number of input channels to 2*c.
        cv2 (Conv): 1x1 convolution layer to reduce the number of output channels to c.
        m (nn.Sequential): Sequential container of PSABlock modules for attention and feed-forward operations.

    Methods:
        forward: Performs a forward pass through the C2PSA module, applying attention and feed-forward operations.

    Notes:
        This module essentially is the same as PSA module, but refactored to allow stacking more PSABlock modules.

    Examples:
        >>> c2psa = C2PSA(c1=256, c2=256, n=3, e=0.5)
        >>> input_tensor = torch.randn(1, 256, 64, 64)
        >>> output_tensor = c2psa(input_tensor)
    """

    def __init__(self, c1, c2, n=1, e=0.5):
        """
        Initialize C2PSA module.

        Args:
            c1 (int): Input channels.
            c2 (int): Output channels.
            n (int): Number of PSABlock modules.
            e (float): Expansion ratio.
        """
        super().__init__()
        assert c1 == c2
        self.c = int(c1 * e)
        self.cv1 = Conv(c1, 2 * self.c, 1, 1)
        self.cv2 = Conv(2 * self.c, c1, 1)

        self.m = nn.Sequential(*(PSABlock(self.c, attn_ratio=0.5, num_heads=self.c // 64) for _ in range(n)))

    def forward(self, x):
        """
        Process the input tensor through a series of PSA blocks.

        Args:
            x (torch.Tensor): Input tensor.

        Returns:
            (torch.Tensor): Output tensor after processing.
        """
        a, b = self.cv1(x).split((self.c, self.c), dim=1)
        b = self.m(b)
        return self.cv2(torch.cat((a, b), 1))


class C2fPSA(C2f):
    """
    C2fPSA module with enhanced feature extraction using PSA blocks.

    This class extends the C2f module by incorporating PSA blocks for improved attention mechanisms and feature extraction.

    Attributes:
        c (int): Number of hidden channels.
        cv1 (Conv): 1x1 convolution layer to reduce the number of input channels to 2*c.
        cv2 (Conv): 1x1 convolution layer to reduce the number of output channels to c.
        m (nn.ModuleList): List of PSA blocks for feature extraction.

    Methods:
        forward: Performs a forward pass through the C2fPSA module.
        forward_split: Performs a forward pass using split() instead of chunk().

    Examples:
        >>> import torch
        >>> from ultralytics.models.common import C2fPSA
        >>> model = C2fPSA(c1=64, c2=64, n=3, e=0.5)
        >>> x = torch.randn(1, 64, 128, 128)
        >>> output = model(x)
        >>> print(output.shape)
    """

    def __init__(self, c1, c2, n=1, e=0.5):
        """
        Initialize C2fPSA module.

        Args:
            c1 (int): Input channels.
            c2 (int): Output channels.
            n (int): Number of PSABlock modules.
            e (float): Expansion ratio.
        """
        assert c1 == c2
        super().__init__(c1, c2, n=n, e=e)
        self.m = nn.ModuleList(PSABlock(self.c, attn_ratio=0.5, num_heads=self.c // 64) for _ in range(n))


class SCDown(nn.Module):
    """
    SCDown module for downsampling with separable convolutions.

    This module performs downsampling using a combination of pointwise and depthwise convolutions, which helps in
    efficiently reducing the spatial dimensions of the input tensor while maintaining the channel information.

    Attributes:
        cv1 (Conv): Pointwise convolution layer that reduces the number of channels.
        cv2 (Conv): Depthwise convolution layer that performs spatial downsampling.

    Methods:
        forward: Applies the SCDown module to the input tensor.

    Examples:
        >>> import torch
        >>> from ultralytics import SCDown
        >>> model = SCDown(c1=64, c2=128, k=3, s=2)
        >>> x = torch.randn(1, 64, 128, 128)
        >>> y = model(x)
        >>> print(y.shape)
        torch.Size([1, 128, 64, 64])
    """

    def __init__(self, c1, c2, k, s):
        """
        Initialize SCDown module.

        Args:
            c1 (int): Input channels.
            c2 (int): Output channels.
            k (int): Kernel size.
            s (int): Stride.
        """
        super().__init__()
        self.cv1 = Conv(c1, c2, 1, 1)
        self.cv2 = Conv(c2, c2, k=k, s=s, g=c2, act=False)

    def forward(self, x):
        """
        Apply convolution and downsampling to the input tensor.

        Args:
            x (torch.Tensor): Input tensor.

        Returns:
            (torch.Tensor): Downsampled output tensor.
        """
        return self.cv2(self.cv1(x))


class TorchVision(nn.Module):
    """
    TorchVision module to allow loading any torchvision model.

    This class provides a way to load a model from the torchvision library, optionally load pre-trained weights, and customize the model by truncating or unwrapping layers.

    Attributes:
        m (nn.Module): The loaded torchvision model, possibly truncated and unwrapped.

    Args:
        model (str): Name of the torchvision model to load.
        weights (str, optional): Pre-trained weights to load. Default is "DEFAULT".
        unwrap (bool, optional): If True, unwraps the model to a sequential containing all but the last `truncate` layers. Default is True.
        truncate (int, optional): Number of layers to truncate from the end if `unwrap` is True. Default is 2.
        split (bool, optional): Returns output from intermediate child modules as list. Default is False.
    """

    def __init__(self, model, weights="DEFAULT", unwrap=True, truncate=2, split=False):
        """
        Load the model and weights from torchvision.

        Args:
            model (str): Name of the torchvision model to load.
            weights (str): Pre-trained weights to load.
            unwrap (bool): Whether to unwrap the model.
            truncate (int): Number of layers to truncate.
            split (bool): Whether to split the output.
        """
        import torchvision  # scope for faster 'import ultralytics'

        super().__init__()
        if hasattr(torchvision.models, "get_model"):
            self.m = torchvision.models.get_model(model, weights=weights)
        else:
            self.m = torchvision.models.__dict__[model](pretrained=bool(weights))
        if unwrap:
            layers = list(self.m.children())
            if isinstance(layers[0], nn.Sequential):  # Second-level for some models like EfficientNet, Swin
                layers = [*list(layers[0].children()), *layers[1:]]
            self.m = nn.Sequential(*(layers[:-truncate] if truncate else layers))
            self.split = split
        else:
            self.split = False
            self.m.head = self.m.heads = nn.Identity()

    def forward(self, x):
        """
        Forward pass through the model.

        Args:
            x (torch.Tensor): Input tensor.

        Returns:
            (torch.Tensor | List[torch.Tensor]): Output tensor or list of tensors.
        """
        if self.split:
            y = [x]
            y.extend(m(y[-1]) for m in self.m)
        else:
            y = self.m(x)
        return y


class AAttn(nn.Module):
    """
    Area-attention module for YOLO models, providing efficient attention mechanisms.

    This module implements an area-based attention mechanism that processes input features in a spatially-aware manner,
    making it particularly effective for object detection tasks.

    Attributes:
        area (int): Number of areas the feature map is divided.
        num_heads (int): Number of heads into which the attention mechanism is divided.
        head_dim (int): Dimension of each attention head.
        qkv (Conv): Convolution layer for computing query, key and value tensors.
        proj (Conv): Projection convolution layer.
        pe (Conv): Position encoding convolution layer.

    Methods:
        forward: Applies area-attention to input tensor.

    Examples:
        >>> attn = AAttn(dim=256, num_heads=8, area=4)
        >>> x = torch.randn(1, 256, 32, 32)
        >>> output = attn(x)
        >>> print(output.shape)
        torch.Size([1, 256, 32, 32])
    """

    def __init__(self, dim, num_heads, area=1):
        """
        Initialize an Area-attention module for YOLO models.

        Args:
            dim (int): Number of hidden channels.
            num_heads (int): Number of heads into which the attention mechanism is divided.
            area (int): Number of areas the feature map is divided, default is 1.
        """
        super().__init__()
        self.area = area

        self.num_heads = num_heads
        self.head_dim = head_dim = dim // num_heads
        all_head_dim = head_dim * self.num_heads

        self.qkv = Conv(dim, all_head_dim * 3, 1, act=False)
        self.proj = Conv(all_head_dim, dim, 1, act=False)
        self.pe = Conv(all_head_dim, dim, 7, 1, 3, g=dim, act=False)

    def forward(self, x):
        """
        Process the input tensor through the area-attention.

        Args:
            x (torch.Tensor): Input tensor.

        Returns:
            (torch.Tensor): Output tensor after area-attention.
        """
        B, C, H, W = x.shape
        N = H * W

        qkv = self.qkv(x).flatten(2).transpose(1, 2)
        if self.area > 1:
            qkv = qkv.reshape(B * self.area, N // self.area, C * 3)
            B, N, _ = qkv.shape
        q, k, v = (
            qkv.view(B, N, self.num_heads, self.head_dim * 3)
            .permute(0, 2, 3, 1)
            .split([self.head_dim, self.head_dim, self.head_dim], dim=2)
        )
        attn = (q.transpose(-2, -1) @ k) * (self.head_dim**-0.5)
        attn = attn.softmax(dim=-1)
        x = v @ attn.transpose(-2, -1)
        x = x.permute(0, 3, 1, 2)
        v = v.permute(0, 3, 1, 2)

        if self.area > 1:
            x = x.reshape(B // self.area, N * self.area, C)
            v = v.reshape(B // self.area, N * self.area, C)
            B, N, _ = x.shape

        x = x.reshape(B, H, W, C).permute(0, 3, 1, 2).contiguous()
        v = v.reshape(B, H, W, C).permute(0, 3, 1, 2).contiguous()

        x = x + self.pe(v)
        return self.proj(x)


class ABlock(nn.Module):
    """
    Area-attention block module for efficient feature extraction in YOLO models.

    This module implements an area-attention mechanism combined with a feed-forward network for processing feature maps.
    It uses a novel area-based attention approach that is more efficient than traditional self-attention while
    maintaining effectiveness.

    Attributes:
        attn (AAttn): Area-attention module for processing spatial features.
        mlp (nn.Sequential): Multi-layer perceptron for feature transformation.

    Methods:
        _init_weights: Initializes module weights using truncated normal distribution.
        forward: Applies area-attention and feed-forward processing to input tensor.

    Examples:
        >>> block = ABlock(dim=256, num_heads=8, mlp_ratio=1.2, area=1)
        >>> x = torch.randn(1, 256, 32, 32)
        >>> output = block(x)
        >>> print(output.shape)
        torch.Size([1, 256, 32, 32])
    """

    def __init__(self, dim, num_heads, mlp_ratio=1.2, area=1):
        """
        Initialize an Area-attention block module.

        Args:
            dim (int): Number of input channels.
            num_heads (int): Number of heads into which the attention mechanism is divided.
            mlp_ratio (float): Expansion ratio for MLP hidden dimension.
            area (int): Number of areas the feature map is divided.
        """
        super().__init__()

        self.attn = AAttn(dim, num_heads=num_heads, area=area)
        mlp_hidden_dim = int(dim * mlp_ratio)
        self.mlp = nn.Sequential(Conv(dim, mlp_hidden_dim, 1), Conv(mlp_hidden_dim, dim, 1, act=False))

        self.apply(self._init_weights)

    def _init_weights(self, m):
        """
        Initialize weights using a truncated normal distribution.

        Args:
            m (nn.Module): Module to initialize.
        """
        if isinstance(m, nn.Conv2d):
            nn.init.trunc_normal_(m.weight, std=0.02)
            if m.bias is not None:
                nn.init.constant_(m.bias, 0)

    def forward(self, x):
        """
        Forward pass through ABlock.

        Args:
            x (torch.Tensor): Input tensor.

        Returns:
            (torch.Tensor): Output tensor after area-attention and feed-forward processing.
        """
        x = x + self.attn(x)
        return x + self.mlp(x)


class A2C2f(nn.Module):
    """
    Area-Attention C2f module for enhanced feature extraction with area-based attention mechanisms.

    This module extends the C2f architecture by incorporating area-attention and ABlock layers for improved feature
    processing. It supports both area-attention and standard convolution modes.

    Attributes:
        cv1 (Conv): Initial 1x1 convolution layer that reduces input channels to hidden channels.
        cv2 (Conv): Final 1x1 convolution layer that processes concatenated features.
        gamma (nn.Parameter | None): Learnable parameter for residual scaling when using area attention.
        m (nn.ModuleList): List of either ABlock or C3k modules for feature processing.

    Methods:
        forward: Processes input through area-attention or standard convolution pathway.

    Examples:
        >>> m = A2C2f(512, 512, n=1, a2=True, area=1)
        >>> x = torch.randn(1, 512, 32, 32)
        >>> output = m(x)
        >>> print(output.shape)
        torch.Size([1, 512, 32, 32])
    """

    def __init__(self, c1, c2, n=1, a2=True, area=1, residual=False, mlp_ratio=2.0, e=0.5, g=1, shortcut=True):
        """
        Initialize Area-Attention C2f module.

        Args:
            c1 (int): Number of input channels.
            c2 (int): Number of output channels.
            n (int): Number of ABlock or C3k modules to stack.
            a2 (bool): Whether to use area attention blocks. If False, uses C3k blocks instead.
            area (int): Number of areas the feature map is divided.
            residual (bool): Whether to use residual connections with learnable gamma parameter.
            mlp_ratio (float): Expansion ratio for MLP hidden dimension.
            e (float): Channel expansion ratio for hidden channels.
            g (int): Number of groups for grouped convolutions.
            shortcut (bool): Whether to use shortcut connections in C3k blocks.
        """
        super().__init__()
        c_ = int(c2 * e)  # hidden channels
        assert c_ % 32 == 0, "Dimension of ABlock be a multiple of 32."

        self.cv1 = Conv(c1, c_, 1, 1)
        self.cv2 = Conv((1 + n) * c_, c2, 1)

        self.gamma = nn.Parameter(0.01 * torch.ones(c2), requires_grad=True) if a2 and residual else None
        self.m = nn.ModuleList(
            nn.Sequential(*(ABlock(c_, c_ // 32, mlp_ratio, area) for _ in range(2)))
            if a2
            else C3k(c_, c_, 2, shortcut, g)
            for _ in range(n)
        )

    def forward(self, x):
        """
        Forward pass through A2C2f layer.

        Args:
            x (torch.Tensor): Input tensor.

        Returns:
            (torch.Tensor): Output tensor after processing.
        """
        y = [self.cv1(x)]
        y.extend(m(y[-1]) for m in self.m)
        y = self.cv2(torch.cat(y, 1))
        if self.gamma is not None:
            return x + self.gamma.view(-1, len(self.gamma), 1, 1) * y
        return y


class SwiGLUFFN(nn.Module):
    """SwiGLU Feed-Forward Network for transformer-based architectures."""

    def __init__(self, gc, ec, e=4) -> None:
        """Initialize SwiGLU FFN with input dimension, output dimension, and expansion factor."""
        super().__init__()
        self.w12 = nn.Linear(gc, e * ec)
        self.w3 = nn.Linear(e * ec // 2, ec)

    def forward(self, x):
        """Apply SwiGLU transformation to input features."""
        x12 = self.w12(x)
        x1, x2 = x12.chunk(2, dim=-1)
        hidden = F.silu(x1) * x2
        return self.w3(hidden)


class Residual(nn.Module):
    """Residual connection wrapper for neural network modules."""

    def __init__(self, m) -> None:
        """Initialize residual module with the wrapped module."""
        super().__init__()
        self.m = m
        nn.init.zeros_(self.m.w3.bias)
        # For models with l scale, please change the initialization to
        # nn.init.constant_(self.m.w3.weight, 1e-6)
        nn.init.zeros_(self.m.w3.weight)

    def forward(self, x):
        """Apply residual connection to input features."""
        return x + self.m(x)


class SAVPE(nn.Module):
    """Spatial-Aware Visual Prompt Embedding module for feature enhancement."""

    def __init__(self, ch, c3, embed):
        """Initialize SAVPE module with channels, intermediate channels, and embedding dimension."""
        super().__init__()
        self.cv1 = nn.ModuleList(
            nn.Sequential(
                Conv(x, c3, 3), Conv(c3, c3, 3), nn.Upsample(scale_factor=i * 2) if i in {1, 2} else nn.Identity()
            )
            for i, x in enumerate(ch)
        )

        self.cv2 = nn.ModuleList(
            nn.Sequential(Conv(x, c3, 1), nn.Upsample(scale_factor=i * 2) if i in {1, 2} else nn.Identity())
            for i, x in enumerate(ch)
        )

        self.c = 16
        self.cv3 = nn.Conv2d(3 * c3, embed, 1)
        self.cv4 = nn.Conv2d(3 * c3, self.c, 3, padding=1)
        self.cv5 = nn.Conv2d(1, self.c, 3, padding=1)
        self.cv6 = nn.Sequential(Conv(2 * self.c, self.c, 3), nn.Conv2d(self.c, self.c, 3, padding=1))

    def forward(self, x, vp):
        """Process input features and visual prompts to generate enhanced embeddings."""
        y = [self.cv2[i](xi) for i, xi in enumerate(x)]
        y = self.cv4(torch.cat(y, dim=1))

        x = [self.cv1[i](xi) for i, xi in enumerate(x)]
        x = self.cv3(torch.cat(x, dim=1))

        B, C, H, W = x.shape

        Q = vp.shape[1]

        x = x.view(B, C, -1)

        y = y.reshape(B, 1, self.c, H, W).expand(-1, Q, -1, -1, -1).reshape(B * Q, self.c, H, W)
        vp = vp.reshape(B, Q, 1, H, W).reshape(B * Q, 1, H, W)

        y = self.cv6(torch.cat((y, self.cv5(vp)), dim=1))

        y = y.reshape(B, Q, self.c, -1)
        vp = vp.reshape(B, Q, 1, -1)

        score = y * vp + torch.logical_not(vp) * torch.finfo(y.dtype).min

        score = F.softmax(score, dim=-1, dtype=torch.float).to(score.dtype)

        aggregated = score.transpose(-2, -3) @ x.reshape(B, self.c, C // self.c, -1).transpose(-1, -2)

        return F.normalize(aggregated.transpose(-2, -3).reshape(B, Q, -1), dim=-1, p=2)


class BiFPNBlock(nn.Module):
<<<<<<< HEAD
    """
    Bi-directional Feature Pyramid Network
    """
    def __init__(self, c1, c2, epsilon=0.0001):
        super(BiFPNBlock, self).__init__()
        self.epsilon = epsilon
        
        self.p3_td = DWConv(c2, c2)
        self.p4_td = DWConv(c2, c2)
        self.p5_td = DWConv(c2, c2)
        self.p6_td = DWConv(c2, c2)
        
        self.p4_out = DWConv(c2, c2)
        self.p5_out = DWConv(c2, c2)
        self.p6_out = DWConv(c2, c2)
        self.p7_out = DWConv(c2, c2)
        
        # Initialize weights
        self.w1 = nn.Parameter(torch.ones(2, 4))
=======
    """Bi-directional Feature Pyramid Network."""

    def __init__(self, feature_size=64, epsilon=0.0001):
        super().__init__()
        self.epsilon = epsilon

        self.p3_td = DWConv(feature_size, feature_size)
        self.p4_td = DWConv(feature_size, feature_size)
        self.p5_td = DWConv(feature_size, feature_size)
        self.p6_td = DWConv(feature_size, feature_size)

        self.p4_out = DWConv(feature_size, feature_size)
        self.p5_out = DWConv(feature_size, feature_size)
        self.p6_out = DWConv(feature_size, feature_size)
        self.p7_out = DWConv(feature_size, feature_size)

        # TODO: Init weights
        self.w1 = nn.Parameter(torch.Tensor(2, 4))
>>>>>>> 425af2a8
        self.w1_relu = nn.ReLU()
        self.w2 = nn.Parameter(torch.ones(3, 4))
        self.w2_relu = nn.ReLU()

    def forward(self, inputs):
        p3_x, p4_x, p5_x, p6_x, p7_x = inputs

        # Calculate Top-Down Pathway
        w1 = self.w1_relu(self.w1)
        w1 /= torch.sum(w1, dim=0) + self.epsilon
        w2 = self.w2_relu(self.w2)
        w2 /= torch.sum(w2, dim=0) + self.epsilon

        p7_td = p7_x
        p6_td = self.p6_td(w1[0, 0] * p6_x + w1[1, 0] * F.interpolate(p7_td, scale_factor=2))
        p5_td = self.p5_td(w1[0, 1] * p5_x + w1[1, 1] * F.interpolate(p6_td, scale_factor=2))
        p4_td = self.p4_td(w1[0, 2] * p4_x + w1[1, 2] * F.interpolate(p5_td, scale_factor=2))
        p3_td = self.p3_td(w1[0, 3] * p3_x + w1[1, 3] * F.interpolate(p4_td, scale_factor=2))

        # Calculate Bottom-Up Pathway
        p3_out = p3_td
        p4_out = self.p4_out(w2[0, 0] * p4_x + w2[1, 0] * p4_td + w2[2, 0] * F.interpolate(p3_out, scale_factor=0.5))
        p5_out = self.p5_out(w2[0, 1] * p5_x + w2[1, 1] * p5_td + w2[2, 1] * F.interpolate(p4_out, scale_factor=0.5))
        p6_out = self.p6_out(w2[0, 2] * p6_x + w2[1, 2] * p6_td + w2[2, 2] * F.interpolate(p5_out, scale_factor=0.5))
        p7_out = self.p7_out(w2[0, 3] * p7_x + w2[1, 3] * p7_td + w2[2, 3] * F.interpolate(p6_out, scale_factor=0.5))

        return [p3_out, p4_out, p5_out, p6_out, p7_out]


class BiFPN(nn.Module):
    def __init__(self, c1, c2, n=2, epsilon=0.0001):
<<<<<<< HEAD
        super(BiFPN, self).__init__()
        # Handle both list and int inputs for c1
        if isinstance(c1, (list, tuple)):
            c3, c4, c5 = c1
        else:
            c3 = c4 = c5 = c1
            
        self.p3 = Conv(c3, c2, 1)
        self.p4 = Conv(c4, c2, 1)
        self.p5 = Conv(c5, c2, 1)
        
        # p6 is obtained via a 3x3 stride-2 conv on C5
        self.p6 = Conv(c5, c2, 3, 2)
        
=======
        super().__init__()
        self.p3 = Conv(c1[0], c2, 1)
        self.p4 = Conv(c1[1], c2, 1)
        self.p5 = Conv(c1[2], c2, 1)

        # p6 is obtained via a 3x3 stride-2 conv on C5
        self.p6 = Conv(c1[2], c2, 3, 2)

>>>>>>> 425af2a8
        # p7 is computed by applying ReLU followed by a 3x3 stride-2 conv on p6
        self.p7 = Conv(c2, c2, 3, 2)

        bifpns = []
        for _ in range(n):
            bifpns.append(BiFPNBlock(c2, c2, epsilon))
        self.bifpn = nn.Sequential(*bifpns)

    def forward(self, inputs):
        c3, c4, c5 = inputs

        # Calculate the input column of BiFPN
        p3_x = self.p3(c3)
        p4_x = self.p4(c4)
        p5_x = self.p5(c5)
        p6_x = self.p6(c5)
        p7_x = self.p7(p6_x)

        features = [p3_x, p4_x, p5_x, p6_x, p7_x]
        return self.bifpn(features)

    # //UPDATE BiFPN5
<|MERGE_RESOLUTION|>--- conflicted
+++ resolved
@@ -2152,7 +2152,6 @@
 
 
 class BiFPNBlock(nn.Module):
-<<<<<<< HEAD
     """
     Bi-directional Feature Pyramid Network
     """
@@ -2172,26 +2171,6 @@
         
         # Initialize weights
         self.w1 = nn.Parameter(torch.ones(2, 4))
-=======
-    """Bi-directional Feature Pyramid Network."""
-
-    def __init__(self, feature_size=64, epsilon=0.0001):
-        super().__init__()
-        self.epsilon = epsilon
-
-        self.p3_td = DWConv(feature_size, feature_size)
-        self.p4_td = DWConv(feature_size, feature_size)
-        self.p5_td = DWConv(feature_size, feature_size)
-        self.p6_td = DWConv(feature_size, feature_size)
-
-        self.p4_out = DWConv(feature_size, feature_size)
-        self.p5_out = DWConv(feature_size, feature_size)
-        self.p6_out = DWConv(feature_size, feature_size)
-        self.p7_out = DWConv(feature_size, feature_size)
-
-        # TODO: Init weights
-        self.w1 = nn.Parameter(torch.Tensor(2, 4))
->>>>>>> 425af2a8
         self.w1_relu = nn.ReLU()
         self.w2 = nn.Parameter(torch.ones(3, 4))
         self.w2_relu = nn.ReLU()
@@ -2223,7 +2202,6 @@
 
 class BiFPN(nn.Module):
     def __init__(self, c1, c2, n=2, epsilon=0.0001):
-<<<<<<< HEAD
         super(BiFPN, self).__init__()
         # Handle both list and int inputs for c1
         if isinstance(c1, (list, tuple)):
@@ -2238,16 +2216,6 @@
         # p6 is obtained via a 3x3 stride-2 conv on C5
         self.p6 = Conv(c5, c2, 3, 2)
         
-=======
-        super().__init__()
-        self.p3 = Conv(c1[0], c2, 1)
-        self.p4 = Conv(c1[1], c2, 1)
-        self.p5 = Conv(c1[2], c2, 1)
-
-        # p6 is obtained via a 3x3 stride-2 conv on C5
-        self.p6 = Conv(c1[2], c2, 3, 2)
-
->>>>>>> 425af2a8
         # p7 is computed by applying ReLU followed by a 3x3 stride-2 conv on p6
         self.p7 = Conv(c2, c2, 3, 2)
 
