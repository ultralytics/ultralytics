--- conflicted
+++ resolved
@@ -804,27 +804,7 @@
     return True
 
 
-<<<<<<< HEAD
-def print_args(args: Optional[dict] = None, show_file=True, show_func=False):
-=======
-def git_describe(path=ROOT):  # path must be a directory
-    """
-    Return human-readable git description, i.e. v5.0-5-g3e25f1e https://git-scm.com/docs/git-describe.
-
-    Args:
-        path (Path): Path to git repository.
-
-    Returns:
-        (str): Human-readable git description.
-    """
-    try:
-        return subprocess.check_output(f"git -C {path} describe --tags --long --always", shell=True).decode()[:-1]
-    except Exception:
-        return ""
-
-
 def print_args(args: dict | None = None, show_file=True, show_func=False):
->>>>>>> ee19580d
     """
     Print function arguments (optional args dict).
 
