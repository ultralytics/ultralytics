--- conflicted
+++ resolved
@@ -167,13 +167,10 @@
         self.extract_tracks(im0)  # Extract tracks
         self.annotator = SolutionAnnotator(im0, line_width=self.line_width)  # Initialize annotator
 
-<<<<<<< HEAD
         is_obb = getattr(self.tracks[0], "obb", None) is not None  # True if OBB results exist
         if is_obb and self.track_data and self.track_data.id is not None:
             self.boxes = self.track_data.xyxyxyxy.reshape(-1, 4, 2).cpu()
 
-=======
->>>>>>> ac0b54b9
         self.annotator.draw_region(
             reg_pts=self.region, color=(104, 0, 123), thickness=self.line_width * 2
         )  # Draw region
@@ -182,11 +179,7 @@
         for box, track_id, cls, conf in zip(self.boxes, self.track_ids, self.clss, self.confs):
             # Draw bounding box and counting region
             self.annotator.box_label(box, label=self.adjust_box_label(cls, conf, track_id), color=colors(cls, True))
-<<<<<<< HEAD
             self.store_tracking_history(track_id, box, is_obb=is_obb)  # Store track history
-=======
-            self.store_tracking_history(track_id, box)  # Store track history
->>>>>>> ac0b54b9
 
             # Store previous position of track for object counting
             prev_position = None
