--- conflicted
+++ resolved
@@ -47,29 +47,21 @@
     "obb": "yolov8n-obb.pt",
 }
 TASK2METRIC = {
-<<<<<<< HEAD
-    'detect': 'metrics/mAP50-95(B)',
-    'segment': 'metrics/mAP50-95(M)',
-    'classify': 'metrics/accuracy_top1',
-    'pose': 'metrics/mAP50-95(P)'}
-TASK2YAML = {
-    'detect': 'yolov8.yaml',
-    'segment': 'yolov8-seg.yaml',
-    'classify': 'yolov8-cls.yaml',
-    'pose': 'yolov8-pose.yaml'}
-
-CLI_HELP_MSG = \
-    f"""
-=======
     "detect": "metrics/mAP50-95(B)",
     "segment": "metrics/mAP50-95(M)",
     "classify": "metrics/accuracy_top1",
     "pose": "metrics/mAP50-95(P)",
     "obb": "metrics/mAP50-95(B)",
 }
+TASK2YAML = {
+    "detect": "yolov8.yaml",
+    "segment": "yolov8-seg.yaml",
+    "classify": "yolov8-cls.yaml",
+    "pose": "yolov8-pose.yaml",
+    "obb": "yolov8-obb.yaml",
+}
 
 CLI_HELP_MSG = f"""
->>>>>>> 3c117076
     Arguments received: {str(['yolo'] + sys.argv[1:])}. Ultralytics 'yolo' commands use the following syntax:
 
         yolo TASK MODE ARGS
@@ -108,19 +100,6 @@
     """
 
 # Define keys for arg type checks
-<<<<<<< HEAD
-CFG_FLOAT_KEYS = 'warmup_epochs', 'box', 'cls', 'dfl', 'degrees', 'shear'
-CFG_FRACTION_KEYS = ('dropout', 'iou', 'lr0', 'lrf', 'momentum', 'weight_decay', 'warmup_momentum', 'warmup_bias_lr',
-                     'label_smoothing', 'hsv_h', 'hsv_s', 'hsv_v', 'translate', 'scale', 'perspective', 'flipud',
-                     'fliplr', 'mosaic', 'mixup', 'copy_paste', 'conf', 'iou', 'fraction')  # fraction floats 0.0 - 1.0
-CFG_INT_KEYS = ('epochs', 'patience', 'batch', 'workers', 'seed', 'close_mosaic', 'mask_ratio', 'max_det', 'vid_stride',
-                'line_width', 'workspace', 'nbs', 'save_period', 'max_ncalib_imgs')
-CFG_BOOL_KEYS = ('save', 'exist_ok', 'verbose', 'deterministic', 'single_cls', 'rect', 'cos_lr', 'overlap_mask', 'val',
-                 'save_json', 'save_hybrid', 'half', 'dnn', 'plots', 'show', 'save_txt', 'save_conf', 'save_crop',
-                 'save_frames', 'show_labels', 'show_conf', 'visualize', 'augment', 'agnostic_nms', 'retina_masks',
-                 'show_boxes', 'keras', 'optimize', 'int8', 'dynamic', 'simplify', 'nms', 'profile',
-                 'separate_outputs', 'export_hw_optimized', 'uint8_io_dtype')
-=======
 CFG_FLOAT_KEYS = "warmup_epochs", "box", "cls", "dfl", "degrees", "shear", "time"
 CFG_FRACTION_KEYS = (
     "dropout",
@@ -161,6 +140,7 @@
     "workspace",
     "nbs",
     "save_period",
+    "max_ncalib_imgs",
 )
 CFG_BOOL_KEYS = (
     "save",
@@ -197,8 +177,10 @@
     "nms",
     "profile",
     "multi_scale",
+    "separate_outputs", 
+    "export_hw_optimized", 
+    "uint8_io_dtype",
 )
->>>>>>> 3c117076
 
 
 def cfg2dict(cfg):
