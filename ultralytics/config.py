--- conflicted
+++ resolved
@@ -11,21 +11,13 @@
 
 ROOT_DIR = get_git_root()
 DATASET_NAME = "My_dataset"
-<<<<<<< HEAD
 DATA_PATH = f'{ROOT_DIR}/data/data'
 TEST_DATA_PATH = f'{DATA_PATH}/test'
 DATASET_DESCRIPTION = f'{DATA_PATH}/data.yaml'
 PLOTS_PATH = f'{ROOT_DIR}/plots'
-=======
-DATA_PATH = f"{ROOT_DIR}/data/data"
-TEST_DATA_PATH = f"{DATA_PATH}/test"
-DATASET_DESCRIPTION = f"{DATA_PATH}/data.yaml"
-PLOTS_PATH = f"{ROOT_DIR}/plots"
->>>>>>> 581ab75c
 OS = sys.platform
 
 ORIGINAL_CLASSES = [
-<<<<<<< HEAD
     'anemone',
     'fisk',
     'bambuskorall',
@@ -81,97 +73,4 @@
     'anemone',
     'fisk',
     'sjostjerne',
-]
-=======
-    "anemone",
-    "fisk",
-    "bambuskorall",
-    "vortesvamp",
-    "sjostjerne",
-    "risengrynkorall",
-    "steinbit",
-    "flyndre",
-    "krabbe",
-    "liten piperenser",
-    "sjofaer",
-    "skorpe",
-    "Skate",
-    "sjopolse",
-    "krepsdyr",
-    "Sjøtre",
-    "stylocordyla",
-    "sjobusk",
-    "stor piperenser",
-    "tare",
-    "MRTSPB_svamp",
-    "TVT_svamp",
-    "finger_svamp",
-    "blomkalkorall",
-    "krakebolle",
-    "snegle",
-    "reirskjell",
-    "Ukjent korall",
-    "oyekorall",
-    "soppel",
-    "mysterie",
-    "fjarsjolilje",
-    "grandiflora",
-]
-
-# OPPDATERT FOR NYTT DATASETT
-CLASSES_TO_KEEP = [
-    "vortesvamp",
-    "risengrynkorall",
-    "liten piperenser",
-    "sjofaer",
-    "skorpe",
-    "Sjøtre",
-    "stylocordyla",
-    "sjobusk",
-    "tare",
-    "MRTSPB_svamp",
-    "TVT_svamp",
-    "finger_svamp",
-    "blomkalkorall",
-    "oyekorall",
-    "grandiflora",
-    "anemone",
-    "fisk",
-    "sjostjerne",
-]
-
-
-def get_yolo_classes():
-    indexes = []
-    for i in range(len(ORIGINAL_CLASSES)):
-        if ORIGINAL_CLASSES[i] in CLASSES_TO_KEEP:
-            indexes.append(i)
-    return indexes
-
-
-def SPONGEBOB(model_name, word="TRAINING MODEL"):
-    return rf"""
-            {word} 
-        .--..--..--..--..--..--.
-        .' \  (`._   (_)     _   \
-    .'    |  '._)         (_)  |
-    \ _.')\      .----..---.   /
-    |(_.'  |    /    .-\-.  \  |
-    \     0|    |   ( O| O) | o|
-    |  _  |  .--.____.'._.-.  |
-    \ (_) | o         -` .-`  |
-        |    \   |`-._ _ _ _ _\ /
-        \    |   |  `. |_||_|   |    {model_name.upper()}
-        | o  |    \_      \     |     -.   .-.
-        |.-.  \     `--..-'   O |     `.`-' .'
-    _.'  .' |     `-.-'      /-.__   ' .-'
-    .' `-.` '.|='=.='=.='=.='=|._/_ `-'.'
-    `-._  `.  |________/\_____|    `-.'
-    .'   ).| '=' '='\/ '=' |
-    `._.`  '---------------'
-            //___\   //___\
-                ||       ||
-                ||_.-.   ||_.-.
-                (_.--__) (_.--__)
-    """
->>>>>>> 581ab75c
+]