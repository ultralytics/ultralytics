--- conflicted
+++ resolved
@@ -3,11 +3,9 @@
 import os
 import random
 from pathlib import Path
-<<<<<<< HEAD
 from types import SimpleNamespace
-=======
 from typing import Any, Iterator
->>>>>>> ac0b54b9
+
 
 import numpy as np
 import torch
