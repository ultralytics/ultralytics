# Ultralytics 🚀 AGPL-3.0 License - https://ultralytics.com/license

from __future__ import annotations

import subprocess
import types
from pathlib import Path

import numpy as np
import torch

from ultralytics.nn.modules import Detect, Pose
from ultralytics.utils import LOGGER
from ultralytics.utils.tal import make_anchors
from ultralytics.utils.torch_utils import copy_attr

# Configuration for Model Compression Toolkit (MCT) quantization
MCT_CONFIG = {
    "YOLO11": {
        "detect": {
            "layer_names": ["sub", "mul_2", "add_14", "cat_21"],
            "weights_memory": 2585350.2439,
            "n_layers": 238,
        },
        "pose": {
            "layer_names": ["sub", "mul_2", "add_14", "cat_22", "cat_23", "mul_4", "add_15"],
            "weights_memory": 2437771.67,
            "n_layers": 257,
        },
        "classify": {"layer_names": [], "weights_memory": np.inf, "n_layers": 112},
    },
    "YOLOv8": {
        "detect": {"layer_names": ["sub", "mul", "add_6", "cat_17"], "weights_memory": 2550540.8, "n_layers": 168},
        "pose": {
            "layer_names": ["add_7", "mul_2", "cat_19", "mul", "sub", "add_6", "cat_18"],
            "weights_memory": 2482451.85,
            "n_layers": 187,
        },
        "classify": {"layer_names": [], "weights_memory": np.inf, "n_layers": 73},
    },
}


class FXModel(torch.nn.Module):
    """A custom model class for torch.fx compatibility.

    This class extends `torch.nn.Module` and is designed to ensure compatibility with torch.fx for tracing and graph
    manipulation. It copies attributes from an existing model and explicitly sets the model attribute to ensure proper
    copying.

    Attributes:
        model (nn.Module): The original model's layers.
    """

    def __init__(self, model, imgsz=(640, 640)):
        """Initialize the FXModel.

        Args:
            model (nn.Module): The original model to wrap for torch.fx compatibility.
            imgsz (tuple[int, int]): The input image size (height, width). Default is (640, 640).
        """
        super().__init__()
        copy_attr(self, model)
        # Explicitly set `model` since `copy_attr` somehow does not copy it.
        self.model = model.model
        self.imgsz = imgsz

    def forward(self, x):
        """Forward pass through the model.

        This method performs the forward pass through the model, handling the dependencies between layers and saving
        intermediate outputs.

        Args:
            x (torch.Tensor): The input tensor to the model.

        Returns:
            (torch.Tensor): The output tensor from the model.
        """
        y = []  # outputs
        for m in self.model:
            if m.f != -1:  # if not from previous layer
                # from earlier layers
                x = y[m.f] if isinstance(m.f, int) else [x if j == -1 else y[j] for j in m.f]
            if isinstance(m, Detect):
                m._inference = types.MethodType(_inference, m)  # bind method to Detect
                m.anchors, m.strides = (
                    x.transpose(0, 1)
                    for x in make_anchors(
                        torch.cat([s / m.stride.unsqueeze(-1) for s in self.imgsz], dim=1), m.stride, 0.5
                    )
                )
            if type(m) is Pose:
                m.forward = types.MethodType(pose_forward, m)  # bind method to Detect
            x = m(x)  # run
            y.append(x)  # save output
        return x


def _inference(self, x: list[torch.Tensor]) -> tuple[torch.Tensor]:
    """Decode boxes and cls scores for imx object detection."""
    x_cat = torch.cat([xi.view(x[0].shape[0], self.no, -1) for xi in x], 2)
    box, cls = x_cat.split((self.reg_max * 4, self.nc), 1)
    dbox = self.decode_bboxes(self.dfl(box), self.anchors.unsqueeze(0)) * self.strides
    return dbox.transpose(1, 2), cls.sigmoid().permute(0, 2, 1)


def pose_forward(self, x: list[torch.Tensor]) -> tuple[torch.Tensor, torch.Tensor, torch.Tensor]:
    """Forward pass for imx pose estimation, including keypoint decoding."""
    bs = x[0].shape[0]  # batch size
    kpt = torch.cat([self.cv4[i](x[i]).view(bs, self.nk, -1) for i in range(self.nl)], -1)  # (bs, 17*3, h*w)
    x = Detect.forward(self, x)
    pred_kpt = self.kpts_decode(bs, kpt)
    return (*x, pred_kpt.permute(0, 2, 1))


class NMSWrapper(torch.nn.Module):
    """Wrap PyTorch Module with multiclass_nms layer from edge-mdt-cl."""

    def __init__(
        self,
        model: torch.nn.Module,
        score_threshold: float = 0.001,
        iou_threshold: float = 0.7,
        max_detections: int = 300,
        task: str = "detect",
    ):
        """Initialize NMSWrapper with PyTorch Module and NMS parameters.

        Args:
            model (torch.nn.Module): Model instance.
            score_threshold (float): Score threshold for non-maximum suppression.
            iou_threshold (float): Intersection over union threshold for non-maximum suppression.
            max_detections (int): The number of detections to return.
            task (str): Task type, either 'detect' or 'pose'.
        """
        super().__init__()
        self.model = model
        self.score_threshold = score_threshold
        self.iou_threshold = iou_threshold
        self.max_detections = max_detections
        self.task = task

    def forward(self, images):
        """Forward pass with model inference and NMS post-processing."""
        from edgemdt_cl.pytorch.nms.nms_with_indices import multiclass_nms_with_indices

        # model inference
        outputs = self.model(images)
        boxes, scores = outputs[0], outputs[1]
        nms_outputs = multiclass_nms_with_indices(
            boxes=boxes,
            scores=scores,
            score_threshold=self.score_threshold,
            iou_threshold=self.iou_threshold,
            max_detections=self.max_detections,
        )
        if self.task == "pose":
            kpts = outputs[2]  # (bs, max_detections, kpts 17*3)
            out_kpts = torch.gather(kpts, 1, nms_outputs.indices.unsqueeze(-1).expand(-1, -1, kpts.size(-1)))
            return nms_outputs.boxes, nms_outputs.scores, nms_outputs.labels, out_kpts
        return nms_outputs.boxes, nms_outputs.scores, nms_outputs.labels, nms_outputs.n_valid


def torch2imx(
    model: torch.nn.Module,
    file: Path | str,
    conf: float,
    iou: float,
    max_det: int,
    metadata: dict | None = None,
    gptq: bool = False,
    dataset=None,
    prefix: str = "",
):
    """Export YOLO model to IMX format for deployment on Sony IMX500 devices.

    This function quantizes a YOLO model using Model Compression Toolkit (MCT) and exports it to IMX format compatible
    with Sony IMX500 edge devices. It supports both YOLOv8n and YOLO11n models for detection and pose estimation tasks.

    Args:
        model (torch.nn.Module): The YOLO model to export. Must be YOLOv8n or YOLO11n.
        file (Path | str): Output file path for the exported model.
        conf (float): Confidence threshold for NMS post-processing.
        iou (float): IoU threshold for NMS post-processing.
        max_det (int): Maximum number of detections to return.
        metadata (dict | None, optional): Metadata to embed in the ONNX model. Defaults to None.
        gptq (bool, optional): Whether to use Gradient-Based Post Training Quantization. If False, uses standard Post
            Training Quantization. Defaults to False.
        dataset (optional): Representative dataset for quantization calibration. Defaults to None.
        prefix (str, optional): Logging prefix string. Defaults to "".

    Returns:
        f (Path): Path to the exported IMX model directory

    Raises:
        ValueError: If the model is not a supported YOLOv8n or YOLO11n variant.

    Examples:
        >>> from ultralytics import YOLO
        >>> model = YOLO("yolo11n.pt")
        >>> path, _ = export_imx(model, "model.imx", conf=0.25, iou=0.45, max_det=300)

<<<<<<< HEAD
    Note:
        - Requires model_compression_toolkit, onnx, edgemdt_tpc, and edge-mdt-cl packages
=======
    Notes:
        - Requires model_compression_toolkit, onnx, edgemdt_tpc, and sony_custom_layers packages
>>>>>>> 827eed39
        - Only supports YOLOv8n and YOLO11n models (detection and pose tasks)
        - Output includes quantized ONNX model, IMX binary, and labels.txt file
    """
    import model_compression_toolkit as mct
    import onnx
    from edgemdt_tpc import get_target_platform_capabilities

    LOGGER.info(f"\n{prefix} starting export with model_compression_toolkit {mct.__version__}...")

    def representative_dataset_gen(dataloader=dataset):
        for batch in dataloader:
            img = batch["img"]
            img = img / 255.0
            yield [img]

    tpc = get_target_platform_capabilities(tpc_version="4.0", device_type="imx500")

    bit_cfg = mct.core.BitWidthConfig()
    mct_config = MCT_CONFIG["YOLO11" if "C2PSA" in model.__str__() else "YOLOv8"][model.task]

    # Check if the model has the expected number of layers
    if len(list(model.modules())) != mct_config["n_layers"]:
        raise ValueError("IMX export only supported for YOLOv8n and YOLO11n models.")

    for layer_name in mct_config["layer_names"]:
        bit_cfg.set_manual_activation_bit_width([mct.core.common.network_editors.NodeNameFilter(layer_name)], 16)

    config = mct.core.CoreConfig(
        mixed_precision_config=mct.core.MixedPrecisionQuantizationConfig(num_of_images=10),
        quantization_config=mct.core.QuantizationConfig(concat_threshold_update=True),
        bit_width_config=bit_cfg,
    )

    resource_utilization = mct.core.ResourceUtilization(weights_memory=mct_config["weights_memory"])

    quant_model = (
        mct.gptq.pytorch_gradient_post_training_quantization(  # Perform Gradient-Based Post Training Quantization
            model=model,
            representative_data_gen=representative_dataset_gen,
            target_resource_utilization=resource_utilization,
            gptq_config=mct.gptq.get_pytorch_gptq_config(
                n_epochs=1000, use_hessian_based_weights=False, use_hessian_sample_attention=False
            ),
            core_config=config,
            target_platform_capabilities=tpc,
        )[0]
        if gptq
        else mct.ptq.pytorch_post_training_quantization(  # Perform post training quantization
            in_module=model,
            representative_data_gen=representative_dataset_gen,
            target_resource_utilization=resource_utilization,
            core_config=config,
            target_platform_capabilities=tpc,
        )[0]
    )

    if model.task != "classify":
        quant_model = NMSWrapper(
            model=quant_model,
            score_threshold=conf or 0.001,
            iou_threshold=iou,
            max_detections=max_det,
            task=model.task,
        )

    f = Path(str(file).replace(file.suffix, "_imx_model"))
    f.mkdir(exist_ok=True)
    onnx_model = f / Path(str(file.name).replace(file.suffix, "_imx.onnx"))  # js dir

    # Monkey-patch torch.onnx.export to use legacy exporter (dynamo=False) for MCT compatibility
    import torch.onnx

    original_export = torch.onnx.export

    def legacy_export(*args, **kwargs):
        """Force legacy ONNX exporter to avoid torch.export compatibility issues with MCT quantization."""
        kwargs["dynamo"] = False  # Force legacy TorchScript-based exporter
        return original_export(*args, **kwargs)

    torch.onnx.export = legacy_export
    mct.exporter.pytorch_export_model(
        model=quant_model, save_model_path=onnx_model, repr_dataset=representative_dataset_gen
    )
    # Restore original torch.onnx.export function
    torch.onnx.export = original_export

    model_onnx = onnx.load(onnx_model)  # load onnx model
    for k, v in metadata.items():
        meta = model_onnx.metadata_props.add()
        meta.key, meta.value = k, str(v)

    onnx.save(model_onnx, onnx_model)

    subprocess.run(
        ["imxconv-pt", "-i", str(onnx_model), "-o", str(f), "--no-input-persistency", "--overwrite-output"],
        check=True,
    )

    # Needed for imx models.
    with open(f / "labels.txt", "w", encoding="utf-8") as file:
        file.writelines([f"{name}\n" for _, name in model.names.items()])

    return f<|MERGE_RESOLUTION|>--- conflicted
+++ resolved
@@ -201,13 +201,8 @@
         >>> model = YOLO("yolo11n.pt")
         >>> path, _ = export_imx(model, "model.imx", conf=0.25, iou=0.45, max_det=300)
 
-<<<<<<< HEAD
     Note:
         - Requires model_compression_toolkit, onnx, edgemdt_tpc, and edge-mdt-cl packages
-=======
-    Notes:
-        - Requires model_compression_toolkit, onnx, edgemdt_tpc, and sony_custom_layers packages
->>>>>>> 827eed39
         - Only supports YOLOv8n and YOLO11n models (detection and pose tasks)
         - Output includes quantized ONNX model, IMX binary, and labels.txt file
     """
