--- conflicted
+++ resolved
@@ -559,7 +559,6 @@
     return new_args
 
 
-<<<<<<< HEAD
 def handle_yolo_dataset_validation(args: List[str]) -> None:
     """
     Handle YOLO datasets validation command-line interface (CLI) commands.
@@ -601,8 +600,6 @@
         LOGGER.info("❌ Unknown command")
 
 
-=======
->>>>>>> d1d5c235
 def handle_yolo_hub(args: list[str]) -> None:
     """
     Handle Ultralytics HUB command-line interface (CLI) commands for authentication.
