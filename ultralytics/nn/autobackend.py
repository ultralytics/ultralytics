# Ultralytics 🚀 AGPL-3.0 License - https://ultralytics.com/license

from __future__ import annotations

import ast
import json
import platform
import zipfile
from collections import OrderedDict, namedtuple
from pathlib import Path
from typing import Any

import cv2
import numpy as np
import torch
import torch.nn as nn
from PIL import Image

from ultralytics.utils import ARM64, IS_JETSON, LINUX, LOGGER, PYTHON_VERSION, ROOT, YAML, is_jetson
from ultralytics.utils.checks import check_requirements, check_suffix, check_version, check_yaml, is_rockchip
from ultralytics.utils.downloads import attempt_download_asset, is_url
from ultralytics.utils.nms import non_max_suppression


def check_class_names(names: list | dict) -> dict[int, str]:
    """Check class names and convert to dict format if needed.

    Args:
        names (list | dict): Class names as list or dict format.

    Returns:
        (dict): Class names in dict format with integer keys and string values.

    Raises:
        KeyError: If class indices are invalid for the dataset size.
    """
    if isinstance(names, list):  # names is a list
        names = dict(enumerate(names))  # convert to dict
    if isinstance(names, dict):
        # Convert 1) string keys to int, i.e. '0' to 0, and non-string values to strings, i.e. True to 'True'
        names = {int(k): str(v) for k, v in names.items()}
        n = len(names)
        if max(names.keys()) >= n:
            raise KeyError(
                f"{n}-class dataset requires class indices 0-{n - 1}, but you have invalid class indices "
                f"{min(names.keys())}-{max(names.keys())} defined in your dataset YAML."
            )
        if isinstance(names[0], str) and names[0].startswith("n0"):  # imagenet class codes, i.e. 'n01440764'
            names_map = YAML.load(ROOT / "cfg/datasets/ImageNet.yaml")["map"]  # human-readable names
            names = {k: names_map[v] for k, v in names.items()}
    return names


def default_class_names(data: str | Path | None = None) -> dict[int, str]:
    """Apply default class names to an input YAML file or return numerical class names.

    Args:
        data (str | Path, optional): Path to YAML file containing class names.

    Returns:
        (dict): Dictionary mapping class indices to class names.
    """
    if data:
        try:
            return YAML.load(check_yaml(data))["names"]
        except Exception:
            pass
    return {i: f"class{i}" for i in range(999)}  # return default if above errors


class AutoBackend(nn.Module):
    """Handle dynamic backend selection for running inference using Ultralytics YOLO models.

    The AutoBackend class is designed to provide an abstraction layer for various inference engines. It supports a wide
    range of formats, each with specific naming conventions as outlined below:

        Supported Formats and Naming Conventions:
            | Format                | File Suffix       |
            | --------------------- | ----------------- |
            | PyTorch               | *.pt              |
            | TorchScript           | *.torchscript     |
            | ONNX Runtime          | *.onnx            |
            | ONNX OpenCV DNN       | *.onnx (dnn=True) |
            | OpenVINO              | *openvino_model/  |
            | CoreML                | *.mlpackage       |
            | TensorRT              | *.engine          |
            | TensorFlow SavedModel | *_saved_model/    |
            | TensorFlow GraphDef   | *.pb              |
            | TensorFlow Lite       | *.tflite          |
            | TensorFlow Edge TPU   | *_edgetpu.tflite  |
            | PaddlePaddle          | *_paddle_model/   |
            | MNN                   | *.mnn             |
            | NCNN                  | *_ncnn_model/     |
            | IMX                   | *_imx_model/      |
            | RKNN                  | *_rknn_model/     |
            | Triton Inference      | triton://model    |
            | ExecuTorch            | *.pte             |
<<<<<<< HEAD
            | SafeTensors           | *.safetensors     |
=======
            | Axelera               | *_axelera_model/  |
>>>>>>> e0764aa5

    Attributes:
        model (torch.nn.Module): The loaded YOLO model.
        device (torch.device): The device (CPU or GPU) on which the model is loaded.
        task (str): The type of task the model performs (detect, segment, classify, pose).
        names (dict): A dictionary of class names that the model can detect.
        stride (int): The model stride, typically 32 for YOLO models.
        fp16 (bool): Whether the model uses half-precision (FP16) inference.
        nhwc (bool): Whether the model expects NHWC input format instead of NCHW.
        pt (bool): Whether the model is a PyTorch model.
        jit (bool): Whether the model is a TorchScript model.
        onnx (bool): Whether the model is an ONNX model.
        xml (bool): Whether the model is an OpenVINO model.
        engine (bool): Whether the model is a TensorRT engine.
        coreml (bool): Whether the model is a CoreML model.
        saved_model (bool): Whether the model is a TensorFlow SavedModel.
        pb (bool): Whether the model is a TensorFlow GraphDef.
        tflite (bool): Whether the model is a TensorFlow Lite model.
        edgetpu (bool): Whether the model is a TensorFlow Edge TPU model.
        tfjs (bool): Whether the model is a TensorFlow.js model.
        paddle (bool): Whether the model is a PaddlePaddle model.
        mnn (bool): Whether the model is an MNN model.
        ncnn (bool): Whether the model is an NCNN model.
        imx (bool): Whether the model is an IMX model.
        rknn (bool): Whether the model is an RKNN model.
        triton (bool): Whether the model is a Triton Inference Server model.
        pte (bool): Whether the model is a PyTorch ExecuTorch model.
<<<<<<< HEAD
        safetensors (bool): Whether the model is a SafeTensors model.
=======
        axelera (bool): Whether the model is an Axelera model.
>>>>>>> e0764aa5

    Methods:
        forward: Run inference on an input image.
        from_numpy: Convert numpy array to tensor.
        warmup: Warm up the model with a dummy input.
        _model_type: Determine the model type from file path.

    Examples:
        >>> model = AutoBackend(model="yolo11n.pt", device="cuda")
        >>> results = model(img)
    """

    @torch.no_grad()
    def __init__(
        self,
        model: str | torch.nn.Module = "yolo11n.pt",
        device: torch.device = torch.device("cpu"),
        dnn: bool = False,
        data: str | Path | None = None,
        fp16: bool = False,
        fuse: bool = True,
        verbose: bool = True,
    ):
        """Initialize the AutoBackend for inference.

        Args:
            model (str | torch.nn.Module): Path to the model weights file or a module instance.
            device (torch.device): Device to run the model on.
            dnn (bool): Use OpenCV DNN module for ONNX inference.
            data (str | Path, optional): Path to the additional data.yaml file containing class names.
            fp16 (bool): Enable half-precision inference. Supported only on specific backends.
            fuse (bool): Fuse Conv2D + BatchNorm layers for optimization.
            verbose (bool): Enable verbose logging.
        """
        super().__init__()
        nn_module = isinstance(model, torch.nn.Module)
        (
            pt,
            jit,
            onnx,
            xml,
            engine,
            coreml,
            saved_model,
            pb,
            tflite,
            edgetpu,
            tfjs,
            paddle,
            mnn,
            ncnn,
            imx,
            rknn,
            pte,
<<<<<<< HEAD
            safetensors,
=======
            axelera,
>>>>>>> e0764aa5
            triton,
        ) = self._model_type("" if nn_module else model)
        fp16 &= pt or jit or onnx or xml or engine or nn_module or triton or safetensors  # FP16
        nhwc = coreml or saved_model or pb or tflite or edgetpu or rknn  # BHWC formats (vs torch BCWH)
        stride, ch = 32, 3  # default stride and channels
        end2end, dynamic = False, False
        metadata, task = None, None

        # Set device
        cuda = isinstance(device, torch.device) and torch.cuda.is_available() and device.type != "cpu"  # use CUDA
        if cuda and not any([nn_module, pt, jit, engine, onnx, paddle, safetensors]):  # GPU dataloader formats
            device = torch.device("cpu")
            cuda = False

        # Download if not local
        w = attempt_download_asset(model) if pt else model  # weights path

        # PyTorch (in-memory or file)
        if nn_module or pt:
            if nn_module:
                pt = True
                if fuse:
                    if IS_JETSON and is_jetson(jetpack=5):
                        # Jetson Jetpack5 requires device before fuse https://github.com/ultralytics/ultralytics/pull/21028
                        model = model.to(device)
                    model = model.fuse(verbose=verbose)
                model = model.to(device)
            else:  # pt file
                from ultralytics.nn.tasks import load_checkpoint

                model, _ = load_checkpoint(model, device=device, fuse=fuse)  # load model, ckpt

            # Common PyTorch model processing
            if hasattr(model, "kpt_shape"):
                kpt_shape = model.kpt_shape  # pose-only
            stride = max(int(model.stride.max()), 32)  # model stride
            names = model.module.names if hasattr(model, "module") else model.names  # get class names
            model.half() if fp16 else model.float()
            ch = model.yaml.get("channels", 3)
            for p in model.parameters():
                p.requires_grad = False
            self.model = model  # explicitly assign for to(), cpu(), cuda(), half()

        # SafeTensors
        elif safetensors:
            LOGGER.info(f"Loading {w} for SafeTensors inference...")
            check_requirements("safetensors>=0.7.0")
            from safetensors.torch import load_file, safe_open

            w_path = Path(w)
            safetensors_file = w_path

            # Load metadata first (fast operation)
            with safe_open(str(safetensors_file), framework="pt") as f:
                metadata = {k: v for k, v in f.metadata().items()} if f.metadata() else {}

            # Check if weights are from a fused model
            is_fused_weights = metadata.get("fused", "False") == "True"

            # Get model architecture from embedded YAML in metadata
            if "model_yaml" not in metadata:
                raise ValueError(
                    f"SafeTensors file '{safetensors_file}' is missing 'model_yaml' metadata. "
                    f"Re-export with 'format=safetensors' to include model architecture."
                )

            # Build model from embedded YAML
            from ultralytics.nn.tasks import (
                ClassificationModel,
                DetectionModel,
                OBBModel,
                PoseModel,
                SegmentationModel,
            )

            # Parse embedded YAML from JSON string in metadata
            yaml_dict = json.loads(metadata["model_yaml"])
            task = metadata.get("task", "detect")

            # Select the appropriate model class based on task
            model_cls = {
                "detect": DetectionModel,
                "segment": SegmentationModel,
                "classify": ClassificationModel,
                "pose": PoseModel,
                "obb": OBBModel,
            }.get(task, DetectionModel)

            # Build model with verbose=False for speed
            model = model_cls(yaml_dict, verbose=False)

            if is_fused_weights:
                # Fuse the model first to match the fused weights structure
                model = model.fuse(verbose=False)

            # Load SafeTensors weights directly to target device (faster)
            state_dict = load_file(str(safetensors_file), device=str(device))
            model.load_state_dict(state_dict, strict=True)

            # Set model attributes from metadata
            if "names" in metadata:
                try:
                    model.names = ast.literal_eval(metadata["names"])
                except (ValueError, SyntaxError):
                    pass

            model = model.to(device)
            # Only fuse if not already fused and fuse is requested
            if fuse and hasattr(model, "fuse") and not is_fused_weights:
                model = model.fuse(verbose=verbose)
            model.half() if fp16 else model.float()
            model.eval()

            # Extract model attributes from metadata or model
            names = model.names if hasattr(model, "names") else default_class_names(data)
            for p in model.parameters():
                p.requires_grad = False
            self.model = model

        # TorchScript
        elif jit:
            import torchvision  # noqa - https://github.com/ultralytics/ultralytics/pull/19747

            LOGGER.info(f"Loading {w} for TorchScript inference...")
            extra_files = {"config.txt": ""}  # model metadata
            model = torch.jit.load(w, _extra_files=extra_files, map_location=device)
            model.half() if fp16 else model.float()
            if extra_files["config.txt"]:  # load metadata dict
                metadata = json.loads(extra_files["config.txt"], object_hook=lambda x: dict(x.items()))

        # ONNX OpenCV DNN
        elif dnn:
            LOGGER.info(f"Loading {w} for ONNX OpenCV DNN inference...")
            check_requirements("opencv-python>=4.5.4")
            net = cv2.dnn.readNetFromONNX(w)

        # ONNX Runtime and IMX
        elif onnx or imx:
            LOGGER.info(f"Loading {w} for ONNX Runtime inference...")
            check_requirements(("onnx", "onnxruntime-gpu" if cuda else "onnxruntime"))
            import onnxruntime

            providers = ["CPUExecutionProvider"]
            if cuda:
                if "CUDAExecutionProvider" in onnxruntime.get_available_providers():
                    providers.insert(0, ("CUDAExecutionProvider", {"device_id": device.index}))
                else:  # Only log warning if CUDA was requested but unavailable
                    LOGGER.warning("Failed to start ONNX Runtime with CUDA. Using CPU...")
                    device = torch.device("cpu")
                    cuda = False
            LOGGER.info(f"Using ONNX Runtime {onnxruntime.__version__} {providers[0]}")
            if onnx:
                session = onnxruntime.InferenceSession(w, providers=providers)
            else:
                check_requirements(("model-compression-toolkit>=2.4.1", "edge-mdt-cl<1.1.0", "onnxruntime-extensions"))
                w = next(Path(w).glob("*.onnx"))
                LOGGER.info(f"Loading {w} for ONNX IMX inference...")
                import mct_quantizers as mctq
                from edgemdt_cl.pytorch.nms import nms_ort  # noqa - register custom NMS ops

                session_options = mctq.get_ort_session_options()
                session_options.enable_mem_reuse = False  # fix the shape mismatch from onnxruntime
                session = onnxruntime.InferenceSession(w, session_options, providers=["CPUExecutionProvider"])

            output_names = [x.name for x in session.get_outputs()]
            metadata = session.get_modelmeta().custom_metadata_map
            dynamic = isinstance(session.get_outputs()[0].shape[0], str)
            fp16 = "float16" in session.get_inputs()[0].type
            if not dynamic:
                io = session.io_binding()
                bindings = []
                for output in session.get_outputs():
                    out_fp16 = "float16" in output.type
                    y_tensor = torch.empty(output.shape, dtype=torch.float16 if out_fp16 else torch.float32).to(device)
                    io.bind_output(
                        name=output.name,
                        device_type=device.type,
                        device_id=device.index if cuda else 0,
                        element_type=np.float16 if out_fp16 else np.float32,
                        shape=tuple(y_tensor.shape),
                        buffer_ptr=y_tensor.data_ptr(),
                    )
                    bindings.append(y_tensor)

        # OpenVINO
        elif xml:
            LOGGER.info(f"Loading {w} for OpenVINO inference...")
            check_requirements("openvino>=2024.0.0")
            import openvino as ov

            core = ov.Core()
            device_name = "AUTO"
            if isinstance(device, str) and device.startswith("intel"):
                device_name = device.split(":")[1].upper()  # Intel OpenVINO device
                device = torch.device("cpu")
                if device_name not in core.available_devices:
                    LOGGER.warning(f"OpenVINO device '{device_name}' not available. Using 'AUTO' instead.")
                    device_name = "AUTO"
            w = Path(w)
            if not w.is_file():  # if not *.xml
                w = next(w.glob("*.xml"))  # get *.xml file from *_openvino_model dir
            ov_model = core.read_model(model=str(w), weights=w.with_suffix(".bin"))
            if ov_model.get_parameters()[0].get_layout().empty:
                ov_model.get_parameters()[0].set_layout(ov.Layout("NCHW"))

            metadata = w.parent / "metadata.yaml"
            if metadata.exists():
                metadata = YAML.load(metadata)
                batch = metadata["batch"]
                dynamic = metadata.get("args", {}).get("dynamic", dynamic)
            # OpenVINO inference modes are 'LATENCY', 'THROUGHPUT' (not recommended), or 'CUMULATIVE_THROUGHPUT'
            inference_mode = "CUMULATIVE_THROUGHPUT" if batch > 1 and dynamic else "LATENCY"
            ov_compiled_model = core.compile_model(
                ov_model,
                device_name=device_name,
                config={"PERFORMANCE_HINT": inference_mode},
            )
            LOGGER.info(
                f"Using OpenVINO {inference_mode} mode for batch={batch} inference on {', '.join(ov_compiled_model.get_property('EXECUTION_DEVICES'))}..."
            )
            input_name = ov_compiled_model.input().get_any_name()

        # TensorRT
        elif engine:
            LOGGER.info(f"Loading {w} for TensorRT inference...")

            if IS_JETSON and check_version(PYTHON_VERSION, "<=3.8.10"):
                # fix error: `np.bool` was a deprecated alias for the builtin `bool` for JetPack 4 and JetPack 5 with Python <= 3.8.10
                check_requirements("numpy==1.23.5")

            try:  # https://developer.nvidia.com/nvidia-tensorrt-download
                import tensorrt as trt
            except ImportError:
                if LINUX:
                    check_requirements("tensorrt>7.0.0,!=10.1.0")
                import tensorrt as trt
            check_version(trt.__version__, ">=7.0.0", hard=True)
            check_version(trt.__version__, "!=10.1.0", msg="https://github.com/ultralytics/ultralytics/pull/14239")
            if device.type == "cpu":
                device = torch.device("cuda:0")
            Binding = namedtuple("Binding", ("name", "dtype", "shape", "data", "ptr"))
            logger = trt.Logger(trt.Logger.INFO)
            # Read file
            with open(w, "rb") as f, trt.Runtime(logger) as runtime:
                try:
                    meta_len = int.from_bytes(f.read(4), byteorder="little")  # read metadata length
                    metadata = json.loads(f.read(meta_len).decode("utf-8"))  # read metadata
                    dla = metadata.get("dla", None)
                    if dla is not None:
                        runtime.DLA_core = int(dla)
                except UnicodeDecodeError:
                    f.seek(0)  # engine file may lack embedded Ultralytics metadata
                model = runtime.deserialize_cuda_engine(f.read())  # read engine

            # Model context
            try:
                context = model.create_execution_context()
            except Exception as e:  # model is None
                LOGGER.error(f"TensorRT model exported with a different version than {trt.__version__}\n")
                raise e

            bindings = OrderedDict()
            output_names = []
            fp16 = False  # default updated below
            dynamic = False
            is_trt10 = not hasattr(model, "num_bindings")
            num = range(model.num_io_tensors) if is_trt10 else range(model.num_bindings)
            for i in num:
                if is_trt10:
                    name = model.get_tensor_name(i)
                    dtype = trt.nptype(model.get_tensor_dtype(name))
                    is_input = model.get_tensor_mode(name) == trt.TensorIOMode.INPUT
                    if is_input:
                        if -1 in tuple(model.get_tensor_shape(name)):
                            dynamic = True
                            context.set_input_shape(name, tuple(model.get_tensor_profile_shape(name, 0)[2]))
                        if dtype == np.float16:
                            fp16 = True
                    else:
                        output_names.append(name)
                    shape = tuple(context.get_tensor_shape(name))
                else:  # TensorRT < 10.0
                    name = model.get_binding_name(i)
                    dtype = trt.nptype(model.get_binding_dtype(i))
                    is_input = model.binding_is_input(i)
                    if model.binding_is_input(i):
                        if -1 in tuple(model.get_binding_shape(i)):  # dynamic
                            dynamic = True
                            context.set_binding_shape(i, tuple(model.get_profile_shape(0, i)[1]))
                        if dtype == np.float16:
                            fp16 = True
                    else:
                        output_names.append(name)
                    shape = tuple(context.get_binding_shape(i))
                im = torch.from_numpy(np.empty(shape, dtype=dtype)).to(device)
                bindings[name] = Binding(name, dtype, shape, im, int(im.data_ptr()))
            binding_addrs = OrderedDict((n, d.ptr) for n, d in bindings.items())

        # CoreML
        elif coreml:
            check_requirements(
                ["coremltools>=9.0", "numpy>=1.14.5,<=2.3.5"]
            )  # latest numpy 2.4.0rc1 breaks coremltools exports
            LOGGER.info(f"Loading {w} for CoreML inference...")
            import coremltools as ct

            model = ct.models.MLModel(w)
            dynamic = model.get_spec().description.input[0].type.HasField("multiArrayType")
            metadata = dict(model.user_defined_metadata)

        # TF SavedModel
        elif saved_model:
            LOGGER.info(f"Loading {w} for TensorFlow SavedModel inference...")
            import tensorflow as tf

            keras = False  # assume TF1 saved_model
            model = tf.keras.models.load_model(w) if keras else tf.saved_model.load(w)
            metadata = Path(w) / "metadata.yaml"

        # TF GraphDef
        elif pb:  # https://www.tensorflow.org/guide/migrate#a_graphpb_or_graphpbtxt
            LOGGER.info(f"Loading {w} for TensorFlow GraphDef inference...")
            import tensorflow as tf

            from ultralytics.utils.export.tensorflow import gd_outputs

            def wrap_frozen_graph(gd, inputs, outputs):
                """Wrap frozen graphs for deployment."""
                x = tf.compat.v1.wrap_function(lambda: tf.compat.v1.import_graph_def(gd, name=""), [])  # wrapped
                ge = x.graph.as_graph_element
                return x.prune(tf.nest.map_structure(ge, inputs), tf.nest.map_structure(ge, outputs))

            gd = tf.Graph().as_graph_def()  # TF GraphDef
            with open(w, "rb") as f:
                gd.ParseFromString(f.read())
            frozen_func = wrap_frozen_graph(gd, inputs="x:0", outputs=gd_outputs(gd))
            try:  # find metadata in SavedModel alongside GraphDef
                metadata = next(Path(w).resolve().parent.rglob(f"{Path(w).stem}_saved_model*/metadata.yaml"))
            except StopIteration:
                pass

        # TFLite or TFLite Edge TPU
        elif tflite or edgetpu:  # https://ai.google.dev/edge/litert/microcontrollers/python
            try:  # https://coral.ai/docs/edgetpu/tflite-python/#update-existing-tf-lite-code-for-the-edge-tpu
                from tflite_runtime.interpreter import Interpreter, load_delegate
            except ImportError:
                import tensorflow as tf

                Interpreter, load_delegate = tf.lite.Interpreter, tf.lite.experimental.load_delegate
            if edgetpu:  # TF Edge TPU https://coral.ai/software/#edgetpu-runtime
                device = device[3:] if str(device).startswith("tpu") else ":0"
                LOGGER.info(f"Loading {w} on device {device[1:]} for TensorFlow Lite Edge TPU inference...")
                delegate = {"Linux": "libedgetpu.so.1", "Darwin": "libedgetpu.1.dylib", "Windows": "edgetpu.dll"}[
                    platform.system()
                ]
                interpreter = Interpreter(
                    model_path=w,
                    experimental_delegates=[load_delegate(delegate, options={"device": device})],
                )
                device = "cpu"  # Required, otherwise PyTorch will try to use the wrong device
            else:  # TFLite
                LOGGER.info(f"Loading {w} for TensorFlow Lite inference...")
                interpreter = Interpreter(model_path=w)  # load TFLite model
            interpreter.allocate_tensors()  # allocate
            input_details = interpreter.get_input_details()  # inputs
            output_details = interpreter.get_output_details()  # outputs
            # Load metadata
            try:
                with zipfile.ZipFile(w, "r") as zf:
                    name = zf.namelist()[0]
                    contents = zf.read(name).decode("utf-8")
                    if name == "metadata.json":  # Custom Ultralytics metadata dict for Python>=3.12
                        metadata = json.loads(contents)
                    else:
                        metadata = ast.literal_eval(contents)  # Default tflite-support metadata for Python<=3.11
            except (zipfile.BadZipFile, SyntaxError, ValueError, json.JSONDecodeError):
                pass

        # TF.js
        elif tfjs:
            raise NotImplementedError("Ultralytics TF.js inference is not currently supported.")

        # PaddlePaddle
        elif paddle:
            LOGGER.info(f"Loading {w} for PaddlePaddle inference...")
            check_requirements(
                "paddlepaddle-gpu"
                if torch.cuda.is_available()
                else "paddlepaddle==3.0.0"  # pin 3.0.0 for ARM64
                if ARM64
                else "paddlepaddle>=3.0.0"
            )
            import paddle.inference as pdi

            w = Path(w)
            model_file, params_file = None, None
            if w.is_dir():
                model_file = next(w.rglob("*.json"), None)
                params_file = next(w.rglob("*.pdiparams"), None)
            elif w.suffix == ".pdiparams":
                model_file = w.with_name("model.json")
                params_file = w

            if not (model_file and params_file and model_file.is_file() and params_file.is_file()):
                raise FileNotFoundError(f"Paddle model not found in {w}. Both .json and .pdiparams files are required.")

            config = pdi.Config(str(model_file), str(params_file))
            if cuda:
                config.enable_use_gpu(memory_pool_init_size_mb=2048, device_id=0)
            predictor = pdi.create_predictor(config)
            input_handle = predictor.get_input_handle(predictor.get_input_names()[0])
            output_names = predictor.get_output_names()
            metadata = w / "metadata.yaml"

        # MNN
        elif mnn:
            LOGGER.info(f"Loading {w} for MNN inference...")
            check_requirements("MNN")  # requires MNN
            import os

            import MNN

            config = {"precision": "low", "backend": "CPU", "numThread": (os.cpu_count() + 1) // 2}
            rt = MNN.nn.create_runtime_manager((config,))
            net = MNN.nn.load_module_from_file(w, [], [], runtime_manager=rt, rearrange=True)

            def torch_to_mnn(x):
                return MNN.expr.const(x.data_ptr(), x.shape)

            metadata = json.loads(net.get_info()["bizCode"])

        # NCNN
        elif ncnn:
            LOGGER.info(f"Loading {w} for NCNN inference...")
            check_requirements("git+https://github.com/Tencent/ncnn.git" if ARM64 else "ncnn", cmds="--no-deps")
            import ncnn as pyncnn

            net = pyncnn.Net()
            net.opt.use_vulkan_compute = cuda
            w = Path(w)
            if not w.is_file():  # if not *.param
                w = next(w.glob("*.param"))  # get *.param file from *_ncnn_model dir
            net.load_param(str(w))
            net.load_model(str(w.with_suffix(".bin")))
            metadata = w.parent / "metadata.yaml"

        # NVIDIA Triton Inference Server
        elif triton:
            check_requirements("tritonclient[all]")
            from ultralytics.utils.triton import TritonRemoteModel

            model = TritonRemoteModel(w)
            metadata = model.metadata

        # RKNN
        elif rknn:
            if not is_rockchip():
                raise OSError("RKNN inference is only supported on Rockchip devices.")
            LOGGER.info(f"Loading {w} for RKNN inference...")
            check_requirements("rknn-toolkit-lite2")
            from rknnlite.api import RKNNLite

            w = Path(w)
            if not w.is_file():  # if not *.rknn
                w = next(w.rglob("*.rknn"))  # get *.rknn file from *_rknn_model dir
            rknn_model = RKNNLite()
            rknn_model.load_rknn(str(w))
            rknn_model.init_runtime()
            metadata = w.parent / "metadata.yaml"

        # Axelera
        elif axelera:
            import os

            if not os.environ.get("AXELERA_RUNTIME_DIR"):
                LOGGER.warning(
                    "Axelera runtime environment is not activated."
                    "\nPlease run: source /opt/axelera/sdk/latest/axelera_activate.sh"
                    "\n\nIf this fails, verify driver installation: https://docs.ultralytics.com/integrations/axelera/#axelera-driver-installation"
                )
            try:
                from axelera.runtime import op
            except ImportError:
                check_requirements(
                    "axelera_runtime2==0.1.2",
                    cmds="--extra-index-url https://software.axelera.ai/artifactory/axelera-runtime-pypi",
                )
            from axelera.runtime import op

            w = Path(w)
            if (found := next(w.rglob("*.axm"), None)) is None:
                raise FileNotFoundError(f"No .axm file found in: {w}")
            w = found

            ax_model = op.load(str(w))
            metadata = w.parent / "metadata.yaml"

        # ExecuTorch
        elif pte:
            LOGGER.info(f"Loading {w} for ExecuTorch inference...")
            # TorchAO release compatibility table bug https://github.com/pytorch/ao/issues/2919
            check_requirements("setuptools<71.0.0")  # Setuptools bug: https://github.com/pypa/setuptools/issues/4483
            check_requirements(("executorch==1.0.1", "flatbuffers"))
            from executorch.runtime import Runtime

            w = Path(w)
            if w.is_dir():
                model_file = next(w.rglob("*.pte"))
                metadata = w / "metadata.yaml"
            else:
                model_file = w
                metadata = w.parent / "metadata.yaml"

            program = Runtime.get().load_program(str(model_file))
            model = program.load_method("forward")

        # Any other format (unsupported)
        else:
            from ultralytics.engine.exporter import export_formats

            raise TypeError(
                f"model='{w}' is not a supported model format. Ultralytics supports: {export_formats()['Format']}\n"
                f"See https://docs.ultralytics.com/modes/predict for help."
            )

        # Load external metadata YAML
        if isinstance(metadata, (str, Path)) and Path(metadata).exists():
            metadata = YAML.load(metadata)
        if metadata and isinstance(metadata, dict):
            for k, v in metadata.items():
                if k in {"stride", "batch", "channels"}:
                    metadata[k] = int(v)
                elif k in {"imgsz", "names", "kpt_shape", "kpt_names", "args"} and isinstance(v, str):
                    metadata[k] = ast.literal_eval(v)
            stride = metadata["stride"]
            task = metadata["task"]
            batch = metadata["batch"]
            imgsz = metadata["imgsz"]
            names = metadata["names"]
            kpt_shape = metadata.get("kpt_shape")
            kpt_names = metadata.get("kpt_names")
            end2end = metadata.get("args", {}).get("nms", False)
            dynamic = metadata.get("args", {}).get("dynamic", dynamic)
            ch = metadata.get("channels", 3)
        elif not (pt or triton or nn_module):
            LOGGER.warning(f"Metadata not found for 'model={w}'")

        # Check names
        if "names" not in locals():  # names missing
            names = default_class_names(data)
        names = check_class_names(names)

        self.__dict__.update(locals())  # assign all variables to self

    def forward(
        self,
        im: torch.Tensor,
        augment: bool = False,
        visualize: bool = False,
        embed: list | None = None,
        **kwargs: Any,
    ) -> torch.Tensor | list[torch.Tensor]:
        """Run inference on an AutoBackend model.

        Args:
            im (torch.Tensor): The image tensor to perform inference on.
            augment (bool): Whether to perform data augmentation during inference.
            visualize (bool): Whether to visualize the output predictions.
            embed (list, optional): A list of feature vectors/embeddings to return.
            **kwargs (Any): Additional keyword arguments for model configuration.

        Returns:
            (torch.Tensor | list[torch.Tensor]): The raw output tensor(s) from the model.
        """
        _b, _ch, h, w = im.shape  # batch, channel, height, width
        if self.fp16 and im.dtype != torch.float16:
            im = im.half()  # to FP16
        if self.nhwc:
            im = im.permute(0, 2, 3, 1)  # torch BCHW to numpy BHWC shape(1,320,192,3)

        # PyTorch
        if self.pt or self.nn_module or self.safetensors:
            y = self.model(im, augment=augment, visualize=visualize, embed=embed, **kwargs)

        # TorchScript
        elif self.jit:
            y = self.model(im)

        # ONNX OpenCV DNN
        elif self.dnn:
            im = im.cpu().numpy()  # torch to numpy
            self.net.setInput(im)
            y = self.net.forward()

        # ONNX Runtime
        elif self.onnx or self.imx:
            if self.dynamic:
                im = im.cpu().numpy()  # torch to numpy
                y = self.session.run(self.output_names, {self.session.get_inputs()[0].name: im})
            else:
                if not self.cuda:
                    im = im.cpu()
                self.io.bind_input(
                    name="images",
                    device_type=im.device.type,
                    device_id=im.device.index if im.device.type == "cuda" else 0,
                    element_type=np.float16 if self.fp16 else np.float32,
                    shape=tuple(im.shape),
                    buffer_ptr=im.data_ptr(),
                )
                self.session.run_with_iobinding(self.io)
                y = self.bindings
            if self.imx:
                if self.task == "detect":
                    # boxes, conf, cls
                    y = np.concatenate([y[0], y[1][:, :, None], y[2][:, :, None]], axis=-1)
                elif self.task == "pose":
                    # boxes, conf, kpts
                    y = np.concatenate([y[0], y[1][:, :, None], y[2][:, :, None], y[3]], axis=-1, dtype=y[0].dtype)
                elif self.task == "segment":
                    y = (
                        np.concatenate([y[0], y[1][:, :, None], y[2][:, :, None], y[3]], axis=-1, dtype=y[0].dtype),
                        y[4],
                    )

        # OpenVINO
        elif self.xml:
            im = im.cpu().numpy()  # FP32

            if self.inference_mode in {"THROUGHPUT", "CUMULATIVE_THROUGHPUT"}:  # optimized for larger batch-sizes
                n = im.shape[0]  # number of images in batch
                results = [None] * n  # preallocate list with None to match the number of images

                def callback(request, userdata):
                    """Place result in preallocated list using userdata index."""
                    results[userdata] = request.results

                # Create AsyncInferQueue, set the callback and start asynchronous inference for each input image
                async_queue = self.ov.AsyncInferQueue(self.ov_compiled_model)
                async_queue.set_callback(callback)
                for i in range(n):
                    # Start async inference with userdata=i to specify the position in results list
                    async_queue.start_async(inputs={self.input_name: im[i : i + 1]}, userdata=i)  # keep image as BCHW
                async_queue.wait_all()  # wait for all inference requests to complete
                y = [list(r.values()) for r in results]
                y = [np.concatenate(x) for x in zip(*y)]
            else:  # inference_mode = "LATENCY", optimized for fastest first result at batch-size 1
                y = list(self.ov_compiled_model(im).values())

        # TensorRT
        elif self.engine:
            if self.dynamic and im.shape != self.bindings["images"].shape:
                if self.is_trt10:
                    self.context.set_input_shape("images", im.shape)
                    self.bindings["images"] = self.bindings["images"]._replace(shape=im.shape)
                    for name in self.output_names:
                        self.bindings[name].data.resize_(tuple(self.context.get_tensor_shape(name)))
                else:
                    i = self.model.get_binding_index("images")
                    self.context.set_binding_shape(i, im.shape)
                    self.bindings["images"] = self.bindings["images"]._replace(shape=im.shape)
                    for name in self.output_names:
                        i = self.model.get_binding_index(name)
                        self.bindings[name].data.resize_(tuple(self.context.get_binding_shape(i)))

            s = self.bindings["images"].shape
            assert im.shape == s, f"input size {im.shape} {'>' if self.dynamic else 'not equal to'} max model size {s}"
            self.binding_addrs["images"] = int(im.data_ptr())
            self.context.execute_v2(list(self.binding_addrs.values()))
            y = [self.bindings[x].data for x in sorted(self.output_names)]

        # CoreML
        elif self.coreml:
            im = im.cpu().numpy()
            if self.dynamic:
                im = im.transpose(0, 3, 1, 2)
            else:
                im = Image.fromarray((im[0] * 255).astype("uint8"))
            # im = im.resize((192, 320), Image.BILINEAR)
            y = self.model.predict({"image": im})  # coordinates are xywh normalized
            if "confidence" in y:  # NMS included
                from ultralytics.utils.ops import xywh2xyxy

                box = xywh2xyxy(y["coordinates"] * [[w, h, w, h]])  # xyxy pixels
                cls = y["confidence"].argmax(1, keepdims=True)
                y = np.concatenate((box, np.take_along_axis(y["confidence"], cls, axis=1), cls), 1)[None]
            else:
                y = list(y.values())
            if len(y) == 2 and len(y[1].shape) != 4:  # segmentation model
                y = list(reversed(y))  # reversed for segmentation models (pred, proto)

        # PaddlePaddle
        elif self.paddle:
            im = im.cpu().numpy().astype(np.float32)
            self.input_handle.copy_from_cpu(im)
            self.predictor.run()
            y = [self.predictor.get_output_handle(x).copy_to_cpu() for x in self.output_names]

        # MNN
        elif self.mnn:
            input_var = self.torch_to_mnn(im)
            output_var = self.net.onForward([input_var])
            y = [x.read() for x in output_var]

        # NCNN
        elif self.ncnn:
            mat_in = self.pyncnn.Mat(im[0].cpu().numpy())
            with self.net.create_extractor() as ex:
                ex.input(self.net.input_names()[0], mat_in)
                # WARNING: 'output_names' sorted as a temporary fix for https://github.com/pnnx/pnnx/issues/130
                y = [np.array(ex.extract(x)[1])[None] for x in sorted(self.net.output_names())]

        # NVIDIA Triton Inference Server
        elif self.triton:
            im = im.cpu().numpy()  # torch to numpy
            y = self.model(im)

        # RKNN
        elif self.rknn:
            im = (im.cpu().numpy() * 255).astype("uint8")
            im = im if isinstance(im, (list, tuple)) else [im]
            y = self.rknn_model.inference(inputs=im)

        # Axelera
        elif self.axelera:
            im = im.cpu()
            y = self.ax_model(im)

        # ExecuTorch
        elif self.pte:
            y = self.model.execute([im])

        # TensorFlow (SavedModel, GraphDef, Lite, Edge TPU)
        else:
            im = im.cpu().numpy()
            if self.saved_model:  # SavedModel
                y = self.model(im, training=False) if self.keras else self.model.serving_default(im)
                if not isinstance(y, list):
                    y = [y]
            elif self.pb:  # GraphDef
                y = self.frozen_func(x=self.tf.constant(im))
            else:  # Lite or Edge TPU
                details = self.input_details[0]
                is_int = details["dtype"] in {np.int8, np.int16}  # is TFLite quantized int8 or int16 model
                if is_int:
                    scale, zero_point = details["quantization"]
                    im = (im / scale + zero_point).astype(details["dtype"])  # de-scale
                self.interpreter.set_tensor(details["index"], im)
                self.interpreter.invoke()
                y = []
                for output in self.output_details:
                    x = self.interpreter.get_tensor(output["index"])
                    if is_int:
                        scale, zero_point = output["quantization"]
                        x = (x.astype(np.float32) - zero_point) * scale  # re-scale
                    if x.ndim == 3:  # if task is not classification, excluding masks (ndim=4) as well
                        # Denormalize xywh by image size. See https://github.com/ultralytics/ultralytics/pull/1695
                        # xywh are normalized in TFLite/EdgeTPU to mitigate quantization error of integer models
                        if x.shape[-1] == 6 or self.end2end:  # end-to-end model
                            x[:, :, [0, 2]] *= w
                            x[:, :, [1, 3]] *= h
                            if self.task == "pose":
                                x[:, :, 6::3] *= w
                                x[:, :, 7::3] *= h
                        else:
                            x[:, [0, 2]] *= w
                            x[:, [1, 3]] *= h
                            if self.task == "pose":
                                x[:, 5::3] *= w
                                x[:, 6::3] *= h
                    y.append(x)
            # TF segment fixes: export is reversed vs ONNX export and protos are transposed
            if len(y) == 2:  # segment with (det, proto) output order reversed
                if len(y[1].shape) != 4:
                    y = list(reversed(y))  # should be y = (1, 116, 8400), (1, 160, 160, 32)
                if y[1].shape[-1] == 6:  # end-to-end model
                    y = [y[1]]
                else:
                    y[1] = np.transpose(y[1], (0, 3, 1, 2))  # should be y = (1, 116, 8400), (1, 32, 160, 160)
            y = [x if isinstance(x, np.ndarray) else x.numpy() for x in y]

        # for x in y:
        #     print(type(x), len(x)) if isinstance(x, (list, tuple)) else print(type(x), x.shape)  # debug shapes
        if isinstance(y, (list, tuple)):
            if len(self.names) == 999 and (self.task == "segment" or len(y) == 2):  # segments and names not defined
                nc = y[0].shape[1] - y[1].shape[1] - 4  # y = (1, 32, 160, 160), (1, 116, 8400)
                self.names = {i: f"class{i}" for i in range(nc)}
            return self.from_numpy(y[0]) if len(y) == 1 else [self.from_numpy(x) for x in y]
        else:
            return self.from_numpy(y)

    def from_numpy(self, x: np.ndarray) -> torch.Tensor:
        """Convert a numpy array to a tensor.

        Args:
            x (np.ndarray): The array to be converted.

        Returns:
            (torch.Tensor): The converted tensor
        """
        return torch.tensor(x).to(self.device) if isinstance(x, np.ndarray) else x

    def warmup(self, imgsz: tuple[int, int, int, int] = (1, 3, 640, 640)) -> None:
        """Warm up the model by running one forward pass with a dummy input.

        Args:
            imgsz (tuple): The shape of the dummy input tensor in the format (batch_size, channels, height, width)
        """
        warmup_types = (
            self.pt,
            self.jit,
            self.onnx,
            self.engine,
            self.saved_model,
            self.pb,
            self.triton,
            self.nn_module,
            self.safetensors,
        )
        if any(warmup_types) and (self.device.type != "cpu" or self.triton):
            im = torch.empty(*imgsz, dtype=torch.half if self.fp16 else torch.float, device=self.device)  # input
            for _ in range(2 if self.jit else 1):
                self.forward(im)  # warmup model
                warmup_boxes = torch.rand(1, 84, 16, device=self.device)  # 16 boxes works best empirically
                warmup_boxes[:, :4] *= imgsz[-1]
                non_max_suppression(warmup_boxes)  # warmup NMS

    @staticmethod
    def _model_type(p: str = "path/to/model.pt") -> list[bool]:
        """Take a path to a model file and return the model type.

        Args:
            p (str): Path to the model file.

        Returns:
            (list[bool]): List of booleans indicating the model type.

        Examples:
            >>> model = AutoBackend(model="path/to/model.onnx")
            >>> model_type = model._model_type()  # returns "onnx"
        """
        from ultralytics.engine.exporter import export_formats

        sf = export_formats()["Suffix"]  # export suffixes
        if not is_url(p) and not isinstance(p, str):
            check_suffix(p, sf)  # checks
        name = Path(p).name
        types = [s in name for s in sf]
        types[5] |= name.endswith(".mlmodel")  # retain support for older Apple CoreML *.mlmodel formats
        types[8] &= not types[9]  # tflite &= not edgetpu
        if any(types):
            triton = False
        else:
            from urllib.parse import urlsplit

            url = urlsplit(p)
            triton = bool(url.netloc) and bool(url.path) and url.scheme in {"http", "grpc"}

        return [*types, triton]<|MERGE_RESOLUTION|>--- conflicted
+++ resolved
@@ -95,11 +95,8 @@
             | RKNN                  | *_rknn_model/     |
             | Triton Inference      | triton://model    |
             | ExecuTorch            | *.pte             |
-<<<<<<< HEAD
             | SafeTensors           | *.safetensors     |
-=======
             | Axelera               | *_axelera_model/  |
->>>>>>> e0764aa5
 
     Attributes:
         model (torch.nn.Module): The loaded YOLO model.
@@ -127,11 +124,8 @@
         rknn (bool): Whether the model is an RKNN model.
         triton (bool): Whether the model is a Triton Inference Server model.
         pte (bool): Whether the model is a PyTorch ExecuTorch model.
-<<<<<<< HEAD
         safetensors (bool): Whether the model is a SafeTensors model.
-=======
         axelera (bool): Whether the model is an Axelera model.
->>>>>>> e0764aa5
 
     Methods:
         forward: Run inference on an input image.
@@ -186,11 +180,8 @@
             imx,
             rknn,
             pte,
-<<<<<<< HEAD
             safetensors,
-=======
             axelera,
->>>>>>> e0764aa5
             triton,
         ) = self._model_type("" if nn_module else model)
         fp16 &= pt or jit or onnx or xml or engine or nn_module or triton or safetensors  # FP16
