--- conflicted
+++ resolved
@@ -1284,12 +1284,8 @@
                     model (torch.nn.Module): Model instance.
                     score_threshold (float): Score threshold for non-maximum suppression.
                     iou_threshold (float): Intersection over union threshold for non-maximum suppression.
-<<<<<<< HEAD
-                    max_detections (float): The number of detections to return.
+                    max_detections (int): The number of detections to return.
                     task (str): Task type, either 'detect' or 'pose'.
-=======
-                    max_detections (int): The number of detections to return.
->>>>>>> 6b120466
                 """
                 super().__init__()
                 self.model = model
