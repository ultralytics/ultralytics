# Ultralytics 🚀 AGPL-3.0 License - https://ultralytics.com/license

import math
import random
from copy import deepcopy
from typing import Tuple, Union

import cv2
import numpy as np
import torch
from PIL import Image

from ultralytics.data.utils import polygons2masks, polygons2masks_overlap
from ultralytics.utils import LOGGER, colorstr
from ultralytics.utils.checks import check_version
from ultralytics.utils.instance import Instances
from ultralytics.utils.metrics import bbox_ioa
from ultralytics.utils.ops import segment2box, xyxyxyxy2xywhr
from ultralytics.utils.torch_utils import TORCHVISION_0_10, TORCHVISION_0_11, TORCHVISION_0_13

DEFAULT_MEAN = (0.0, 0.0, 0.0)
DEFAULT_STD = (1.0, 1.0, 1.0)
DEFAULT_CROP_FRACTION = 1.0


class BaseTransform:
    """
    Base class for image transformations in the Ultralytics library.

    This class serves as a foundation for implementing various image processing operations, designed to be
    compatible with both classification and semantic segmentation tasks.

    Methods:
        apply_image: Applies image transformations to labels.
        apply_instances: Applies transformations to object instances in labels.
        apply_semantic: Applies semantic segmentation to an image.
        __call__: Applies all label transformations to an image, instances, and semantic masks.

    Examples:
        >>> transform = BaseTransform()
        >>> labels = {"image": np.array(...), "instances": [...], "semantic": np.array(...)}
        >>> transformed_labels = transform(labels)
    """

    def __init__(self) -> None:
        """
        Initializes the BaseTransform object.

        This constructor sets up the base transformation object, which can be extended for specific image
        processing tasks. It is designed to be compatible with both classification and semantic segmentation.

        Examples:
            >>> transform = BaseTransform()
        """
        pass

    def apply_image(self, labels):
        """
        Applies image transformations to labels.

        This method is intended to be overridden by subclasses to implement specific image transformation
        logic. In its base form, it returns the input labels unchanged.

        Args:
            labels (Any): The input labels to be transformed. The exact type and structure of labels may
                vary depending on the specific implementation.

        Returns:
            (Any): The transformed labels. In the base implementation, this is identical to the input.

        Examples:
            >>> transform = BaseTransform()
            >>> original_labels = [1, 2, 3]
            >>> transformed_labels = transform.apply_image(original_labels)
            >>> print(transformed_labels)
            [1, 2, 3]
        """
        pass

    def apply_instances(self, labels):
        """
        Applies transformations to object instances in labels.

        This method is responsible for applying various transformations to object instances within the given
        labels. It is designed to be overridden by subclasses to implement specific instance transformation
        logic.

        Args:
            labels (Dict): A dictionary containing label information, including object instances.

        Returns:
            (Dict): The modified labels dictionary with transformed object instances.

        Examples:
            >>> transform = BaseTransform()
            >>> labels = {"instances": Instances(xyxy=torch.rand(5, 4), cls=torch.randint(0, 80, (5,)))}
            >>> transformed_labels = transform.apply_instances(labels)
        """
        pass

    def apply_semantic(self, labels):
        """
        Applies semantic segmentation transformations to an image.

        This method is intended to be overridden by subclasses to implement specific semantic segmentation
        transformations. In its base form, it does not perform any operations.

        Args:
            labels (Any): The input labels or semantic segmentation mask to be transformed.

        Returns:
            (Any): The transformed semantic segmentation mask or labels.

        Examples:
            >>> transform = BaseTransform()
            >>> semantic_mask = np.zeros((100, 100), dtype=np.uint8)
            >>> transformed_mask = transform.apply_semantic(semantic_mask)
        """
        pass

    def __call__(self, labels):
        """
        Applies all label transformations to an image, instances, and semantic masks.

        This method orchestrates the application of various transformations defined in the BaseTransform class
        to the input labels. It sequentially calls the apply_image and apply_instances methods to process the
        image and object instances, respectively.

        Args:
            labels (Dict): A dictionary containing image data and annotations. Expected keys include 'img' for
                the image data, and 'instances' for object instances.

        Returns:
            (Dict): The input labels dictionary with transformed image and instances.

        Examples:
            >>> transform = BaseTransform()
            >>> labels = {"img": np.random.rand(640, 640, 3), "instances": []}
            >>> transformed_labels = transform(labels)
        """
        self.apply_image(labels)
        self.apply_instances(labels)
        self.apply_semantic(labels)


class Compose:
    """
    A class for composing multiple image transformations.

    Attributes:
        transforms (List[Callable]): A list of transformation functions to be applied sequentially.

    Methods:
        __call__: Applies a series of transformations to input data.
        append: Appends a new transform to the existing list of transforms.
        insert: Inserts a new transform at a specified index in the list of transforms.
        __getitem__: Retrieves a specific transform or a set of transforms using indexing.
        __setitem__: Sets a specific transform or a set of transforms using indexing.
        tolist: Converts the list of transforms to a standard Python list.

    Examples:
        >>> transforms = [RandomFlip(), RandomPerspective(30)]
        >>> compose = Compose(transforms)
        >>> transformed_data = compose(data)
        >>> compose.append(CenterCrop((224, 224)))
        >>> compose.insert(0, RandomFlip())
    """

    def __init__(self, transforms):
        """
        Initializes the Compose object with a list of transforms.

        Args:
            transforms (List[Callable]): A list of callable transform objects to be applied sequentially.

        Examples:
            >>> from ultralytics.data.augment import Compose, RandomHSV, RandomFlip
            >>> transforms = [RandomHSV(), RandomFlip()]
            >>> compose = Compose(transforms)
        """
        self.transforms = transforms if isinstance(transforms, list) else [transforms]

    def __call__(self, data):
        """
        Applies a series of transformations to input data. This method sequentially applies each transformation in the
        Compose object's list of transforms to the input data.

        Args:
            data (Any): The input data to be transformed. This can be of any type, depending on the
                transformations in the list.

        Returns:
            (Any): The transformed data after applying all transformations in sequence.

        Examples:
            >>> transforms = [Transform1(), Transform2(), Transform3()]
            >>> compose = Compose(transforms)
            >>> transformed_data = compose(input_data)
        """
        for t in self.transforms:
            data = t(data)
        return data

    def append(self, transform):
        """
        Appends a new transform to the existing list of transforms.

        Args:
            transform (BaseTransform): The transformation to be added to the composition.

        Examples:
            >>> compose = Compose([RandomFlip(), RandomPerspective()])
            >>> compose.append(RandomHSV())
        """
        self.transforms.append(transform)

    def insert(self, index, transform):
        """
        Inserts a new transform at a specified index in the existing list of transforms.

        Args:
            index (int): The index at which to insert the new transform.
            transform (BaseTransform): The transform object to be inserted.

        Examples:
            >>> compose = Compose([Transform1(), Transform2()])
            >>> compose.insert(1, Transform3())
            >>> len(compose.transforms)
            3
        """
        self.transforms.insert(index, transform)

    def __getitem__(self, index: Union[list, int]) -> "Compose":
        """
        Retrieves a specific transform or a set of transforms using indexing.

        Args:
            index (int | List[int]): Index or list of indices of the transforms to retrieve.

        Returns:
            (Compose): A new Compose object containing the selected transform(s).

        Raises:
            AssertionError: If the index is not of type int or list.

        Examples:
            >>> transforms = [RandomFlip(), RandomPerspective(10), RandomHSV(0.5, 0.5, 0.5)]
            >>> compose = Compose(transforms)
            >>> single_transform = compose[1]  # Returns a Compose object with only RandomPerspective
            >>> multiple_transforms = compose[0:2]  # Returns a Compose object with RandomFlip and RandomPerspective
        """
        assert isinstance(index, (int, list)), f"The indices should be either list or int type but got {type(index)}"
        index = [index] if isinstance(index, int) else index
        return Compose([self.transforms[i] for i in index])

    def __setitem__(self, index: Union[list, int], value: Union[list, int]) -> None:
        """
        Sets one or more transforms in the composition using indexing.

        Args:
            index (int | List[int]): Index or list of indices to set transforms at.
            value (Any | List[Any]): Transform or list of transforms to set at the specified index(es).

        Raises:
            AssertionError: If index type is invalid, value type doesn't match index type, or index is out of range.

        Examples:
            >>> compose = Compose([Transform1(), Transform2(), Transform3()])
            >>> compose[1] = NewTransform()  # Replace second transform
            >>> compose[0:2] = [NewTransform1(), NewTransform2()]  # Replace first two transforms
        """
        assert isinstance(index, (int, list)), f"The indices should be either list or int type but got {type(index)}"
        if isinstance(index, list):
            assert isinstance(value, list), (
                f"The indices should be the same type as values, but got {type(index)} and {type(value)}"
            )
        if isinstance(index, int):
            index, value = [index], [value]
        for i, v in zip(index, value):
            assert i < len(self.transforms), f"list index {i} out of range {len(self.transforms)}."
            self.transforms[i] = v

    def tolist(self):
        """
        Converts the list of transforms to a standard Python list.

        Returns:
            (List): A list containing all the transform objects in the Compose instance.

        Examples:
            >>> transforms = [RandomFlip(), RandomPerspective(10), CenterCrop()]
            >>> compose = Compose(transforms)
            >>> transform_list = compose.tolist()
            >>> print(len(transform_list))
            3
        """
        return self.transforms

    def __repr__(self):
        """
        Returns a string representation of the Compose object.

        Returns:
            (str): A string representation of the Compose object, including the list of transforms.

        Examples:
            >>> transforms = [RandomFlip(), RandomPerspective(degrees=10, translate=0.1, scale=0.1)]
            >>> compose = Compose(transforms)
            >>> print(compose)
            Compose([
                RandomFlip(),
                RandomPerspective(degrees=10, translate=0.1, scale=0.1)
            ])
        """
        return f"{self.__class__.__name__}({', '.join([f'{t}' for t in self.transforms])})"


class BaseMixTransform:
    """
    Base class for mix transformations like MixUp and Mosaic.

    This class provides a foundation for implementing mix transformations on datasets. It handles the
    probability-based application of transforms and manages the mixing of multiple images and labels.

    Attributes:
        dataset (Any): The dataset object containing images and labels.
        pre_transform (Callable | None): Optional transform to apply before mixing.
        p (float): Probability of applying the mix transformation.

    Methods:
        __call__: Applies the mix transformation to the input labels.
        _mix_transform: Abstract method to be implemented by subclasses for specific mix operations.
        get_indexes: Abstract method to get indexes of images to be mixed.
        _update_label_text: Updates label text for mixed images.

    Examples:
        >>> class CustomMixTransform(BaseMixTransform):
        ...     def _mix_transform(self, labels):
        ...         # Implement custom mix logic here
        ...         return labels
        ...
        ...     def get_indexes(self):
        ...         return [random.randint(0, len(self.dataset) - 1) for _ in range(3)]
        >>> dataset = YourDataset()
        >>> transform = CustomMixTransform(dataset, p=0.5)
        >>> mixed_labels = transform(original_labels)
    """

    def __init__(self, dataset, pre_transform=None, p=0.0) -> None:
        """
        Initializes the BaseMixTransform object for mix transformations like MixUp and Mosaic.

        This class serves as a base for implementing mix transformations in image processing pipelines.

        Args:
            dataset (Any): The dataset object containing images and labels for mixing.
            pre_transform (Callable | None): Optional transform to apply before mixing.
            p (float): Probability of applying the mix transformation. Should be in the range [0.0, 1.0].

        Examples:
            >>> dataset = YOLODataset("path/to/data")
            >>> pre_transform = Compose([RandomFlip(), RandomPerspective()])
            >>> mix_transform = BaseMixTransform(dataset, pre_transform, p=0.5)
        """
        self.dataset = dataset
        self.pre_transform = pre_transform
        self.p = p

    def __call__(self, labels):
        """
        Applies pre-processing transforms and mixup/mosaic transforms to labels data.

        This method determines whether to apply the mix transform based on a probability factor. If applied, it
        selects additional images, applies pre-transforms if specified, and then performs the mix transform.

        Args:
            labels (Dict): A dictionary containing label data for an image.

        Returns:
            (Dict): The transformed labels dictionary, which may include mixed data from other images.

        Examples:
            >>> transform = BaseMixTransform(dataset, pre_transform=None, p=0.5)
            >>> result = transform({"image": img, "bboxes": boxes, "cls": classes})
        """
        if random.uniform(0, 1) > self.p:
            return labels

        # Get index of one or three other images
        indexes = self.get_indexes()
        if isinstance(indexes, int):
            indexes = [indexes]

        # Get images information will be used for Mosaic or MixUp
        mix_labels = [self.dataset.get_image_and_label(i) for i in indexes]

        if self.pre_transform is not None:
            for i, data in enumerate(mix_labels):
                mix_labels[i] = self.pre_transform(data)
        labels["mix_labels"] = mix_labels

        # Update cls and texts
        labels = self._update_label_text(labels)
        # Mosaic or MixUp
        labels = self._mix_transform(labels)
        labels.pop("mix_labels", None)
        return labels

    def _mix_transform(self, labels):
        """
        Applies MixUp or Mosaic augmentation to the label dictionary.

        This method should be implemented by subclasses to perform specific mix transformations like MixUp or
        Mosaic. It modifies the input label dictionary in-place with the augmented data.

        Args:
            labels (Dict): A dictionary containing image and label data. Expected to have a 'mix_labels' key
                with a list of additional image and label data for mixing.

        Returns:
            (Dict): The modified labels dictionary with augmented data after applying the mix transform.

        Examples:
            >>> transform = BaseMixTransform(dataset)
            >>> labels = {"image": img, "bboxes": boxes, "mix_labels": [{"image": img2, "bboxes": boxes2}]}
            >>> augmented_labels = transform._mix_transform(labels)
        """
        raise NotImplementedError

    def get_indexes(self):
        """
        Gets a list of shuffled indexes for mosaic augmentation.

        Returns:
            (List[int]): A list of shuffled indexes from the dataset.

        Examples:
            >>> transform = BaseMixTransform(dataset)
            >>> indexes = transform.get_indexes()
            >>> print(indexes)  # [3, 18, 7, 2]
        """
        raise NotImplementedError

    @staticmethod
    def _update_label_text(labels):
        """
        Updates label text and class IDs for mixed labels in image augmentation.

        This method processes the 'texts' and 'cls' fields of the input labels dictionary and any mixed labels,
        creating a unified set of text labels and updating class IDs accordingly.

        Args:
            labels (Dict): A dictionary containing label information, including 'texts' and 'cls' fields,
                and optionally a 'mix_labels' field with additional label dictionaries.

        Returns:
            (Dict): The updated labels dictionary with unified text labels and updated class IDs.

        Examples:
            >>> labels = {
            ...     "texts": [["cat"], ["dog"]],
            ...     "cls": torch.tensor([[0], [1]]),
            ...     "mix_labels": [{"texts": [["bird"], ["fish"]], "cls": torch.tensor([[0], [1]])}],
            ... }
            >>> updated_labels = self._update_label_text(labels)
            >>> print(updated_labels["texts"])
            [['cat'], ['dog'], ['bird'], ['fish']]
            >>> print(updated_labels["cls"])
            tensor([[0],
                    [1]])
            >>> print(updated_labels["mix_labels"][0]["cls"])
            tensor([[2],
                    [3]])
        """
        if "texts" not in labels:
            return labels

        mix_texts = sum([labels["texts"]] + [x["texts"] for x in labels["mix_labels"]], [])
        mix_texts = list({tuple(x) for x in mix_texts})
        text2id = {text: i for i, text in enumerate(mix_texts)}

        for label in [labels] + labels["mix_labels"]:
            for i, cls in enumerate(label["cls"].squeeze(-1).tolist()):
                text = label["texts"][int(cls)]
                label["cls"][i] = text2id[tuple(text)]
            label["texts"] = mix_texts
        return labels


class Mosaic(BaseMixTransform):
    """
    Mosaic augmentation for image datasets.

    This class performs mosaic augmentation by combining multiple (4 or 9) images into a single mosaic image.
    The augmentation is applied to a dataset with a given probability.

    Attributes:
        dataset: The dataset on which the mosaic augmentation is applied.
        imgsz (int): Image size (height and width) after mosaic pipeline of a single image.
        p (float): Probability of applying the mosaic augmentation. Must be in the range 0-1.
        n (int): The grid size, either 4 (for 2x2) or 9 (for 3x3).
        border (Tuple[int, int]): Border size for width and height.

    Methods:
        get_indexes: Returns a list of random indexes from the dataset.
        _mix_transform: Applies mixup transformation to the input image and labels.
        _mosaic3: Creates a 1x3 image mosaic.
        _mosaic4: Creates a 2x2 image mosaic.
        _mosaic9: Creates a 3x3 image mosaic.
        _update_labels: Updates labels with padding.
        _cat_labels: Concatenates labels and clips mosaic border instances.

    Examples:
        >>> from ultralytics.data.augment import Mosaic
        >>> dataset = YourDataset(...)  # Your image dataset
        >>> mosaic_aug = Mosaic(dataset, imgsz=640, p=0.5, n=4)
        >>> augmented_labels = mosaic_aug(original_labels)
    """

    def __init__(self, dataset, imgsz=640, p=1.0, n=4):
        """
        Initializes the Mosaic augmentation object.

        This class performs mosaic augmentation by combining multiple (4 or 9) images into a single mosaic image.
        The augmentation is applied to a dataset with a given probability.

        Args:
            dataset (Any): The dataset on which the mosaic augmentation is applied.
            imgsz (int): Image size (height and width) after mosaic pipeline of a single image.
            p (float): Probability of applying the mosaic augmentation. Must be in the range 0-1.
            n (int): The grid size, either 4 (for 2x2) or 9 (for 3x3).

        Examples:
            >>> from ultralytics.data.augment import Mosaic
            >>> dataset = YourDataset(...)
            >>> mosaic_aug = Mosaic(dataset, imgsz=640, p=0.5, n=4)
        """
        assert 0 <= p <= 1.0, f"The probability should be in range [0, 1], but got {p}."
        assert n in {4, 9}, "grid must be equal to 4 or 9."
        super().__init__(dataset=dataset, p=p)
        self.imgsz = imgsz
        self.border = (-imgsz // 2, -imgsz // 2)  # width, height
        self.n = n

    def get_indexes(self, buffer=True):
        """
        Returns a list of random indexes from the dataset for mosaic augmentation.

        This method selects random image indexes either from a buffer or from the entire dataset, depending on
        the 'buffer' parameter. It is used to choose images for creating mosaic augmentations.

        Args:
            buffer (bool): If True, selects images from the dataset buffer. If False, selects from the entire
                dataset.

        Returns:
            (List[int]): A list of random image indexes. The length of the list is n-1, where n is the number
                of images used in the mosaic (either 3 or 8, depending on whether n is 4 or 9).

        Examples:
            >>> mosaic = Mosaic(dataset, imgsz=640, p=1.0, n=4)
            >>> indexes = mosaic.get_indexes()
            >>> print(len(indexes))  # Output: 3
        """
        if buffer:  # select images from buffer
            return random.choices(list(self.dataset.buffer), k=self.n - 1)
        else:  # select any images
            return [random.randint(0, len(self.dataset) - 1) for _ in range(self.n - 1)]

    def _mix_transform(self, labels):
        """
        Applies mosaic augmentation to the input image and labels.

        This method combines multiple images (3, 4, or 9) into a single mosaic image based on the 'n' attribute.
        It ensures that rectangular annotations are not present and that there are other images available for
        mosaic augmentation.

        Args:
            labels (Dict): A dictionary containing image data and annotations. Expected keys include:
                - 'rect_shape': Should be None as rect and mosaic are mutually exclusive.
                - 'mix_labels': A list of dictionaries containing data for other images to be used in the mosaic.

        Returns:
            (Dict): A dictionary containing the mosaic-augmented image and updated annotations.

        Raises:
            AssertionError: If 'rect_shape' is not None or if 'mix_labels' is empty.

        Examples:
            >>> mosaic = Mosaic(dataset, imgsz=640, p=1.0, n=4)
            >>> augmented_data = mosaic._mix_transform(labels)
        """
        assert labels.get("rect_shape", None) is None, "rect and mosaic are mutually exclusive."
        assert len(labels.get("mix_labels", [])), "There are no other images for mosaic augment."
        return (
            self._mosaic3(labels) if self.n == 3 else self._mosaic4(labels) if self.n == 4 else self._mosaic9(labels)
        )  # This code is modified for mosaic3 method.

    def _mosaic3(self, labels):
        """
        Creates a 1x3 image mosaic by combining three images.

        This method arranges three images in a horizontal layout, with the main image in the center and two
        additional images on either side. It's part of the Mosaic augmentation technique used in object detection.

        Args:
            labels (Dict): A dictionary containing image and label information for the main (center) image.
                Must include 'img' key with the image array, and 'mix_labels' key with a list of two
                dictionaries containing information for the side images.

        Returns:
            (Dict): A dictionary with the mosaic image and updated labels. Keys include:
                - 'img' (np.ndarray): The mosaic image array with shape (H, W, C).
                - Other keys from the input labels, updated to reflect the new image dimensions.

        Examples:
            >>> mosaic = Mosaic(dataset, imgsz=640, p=1.0, n=3)
            >>> labels = {
            ...     "img": np.random.rand(480, 640, 3),
            ...     "mix_labels": [{"img": np.random.rand(480, 640, 3)} for _ in range(2)],
            ... }
            >>> result = mosaic._mosaic3(labels)
            >>> print(result["img"].shape)
            (640, 640, 3)
        """
        mosaic_labels = []
        s = self.imgsz
        for i in range(3):
            labels_patch = labels if i == 0 else labels["mix_labels"][i - 1]
            # Load image
            img = labels_patch["img"]
            h, w = labels_patch.pop("resized_shape")

            # Place img in img3
            if i == 0:  # center
                img3 = np.full((s * 3, s * 3, img.shape[2]), 114, dtype=np.uint8)  # base image with 3 tiles
                h0, w0 = h, w
                c = s, s, s + w, s + h  # xmin, ymin, xmax, ymax (base) coordinates
            elif i == 1:  # right
                c = s + w0, s, s + w0 + w, s + h
            elif i == 2:  # left
                c = s - w, s + h0 - h, s, s + h0

            padw, padh = c[:2]
            x1, y1, x2, y2 = (max(x, 0) for x in c)  # allocate coordinates

            img3[y1:y2, x1:x2] = img[y1 - padh :, x1 - padw :]  # img3[ymin:ymax, xmin:xmax]
            # hp, wp = h, w  # height, width previous for next iteration

            # Labels assuming imgsz*2 mosaic size
            labels_patch = self._update_labels(labels_patch, padw + self.border[0], padh + self.border[1])
            mosaic_labels.append(labels_patch)
        final_labels = self._cat_labels(mosaic_labels)

        final_labels["img"] = img3[-self.border[0] : self.border[0], -self.border[1] : self.border[1]]
        return final_labels

    def _mosaic4(self, labels):
        """
        Creates a 2x2 image mosaic from four input images.

        This method combines four images into a single mosaic image by placing them in a 2x2 grid. It also
        updates the corresponding labels for each image in the mosaic.

        Args:
            labels (Dict): A dictionary containing image data and labels for the base image (index 0) and three
                additional images (indices 1-3) in the 'mix_labels' key.

        Returns:
            (Dict): A dictionary containing the mosaic image and updated labels. The 'img' key contains the mosaic
                image as a numpy array, and other keys contain the combined and adjusted labels for all four images.

        Examples:
            >>> mosaic = Mosaic(dataset, imgsz=640, p=1.0, n=4)
            >>> labels = {
            ...     "img": np.random.rand(480, 640, 3),
            ...     "mix_labels": [{"img": np.random.rand(480, 640, 3)} for _ in range(3)],
            ... }
            >>> result = mosaic._mosaic4(labels)
            >>> assert result["img"].shape == (1280, 1280, 3)
        """
        mosaic_labels = []
        s = self.imgsz
        yc, xc = (int(random.uniform(-x, 2 * s + x)) for x in self.border)  # mosaic center x, y
        for i in range(4):
            labels_patch = labels if i == 0 else labels["mix_labels"][i - 1]
            # Load image
            img = labels_patch["img"]
            h, w = labels_patch.pop("resized_shape")

            # Place img in img4
            if i == 0:  # top left
                img4 = np.full((s * 2, s * 2, img.shape[2]), 114, dtype=np.uint8)  # base image with 4 tiles
                x1a, y1a, x2a, y2a = max(xc - w, 0), max(yc - h, 0), xc, yc  # xmin, ymin, xmax, ymax (large image)
                x1b, y1b, x2b, y2b = w - (x2a - x1a), h - (y2a - y1a), w, h  # xmin, ymin, xmax, ymax (small image)
            elif i == 1:  # top right
                x1a, y1a, x2a, y2a = xc, max(yc - h, 0), min(xc + w, s * 2), yc
                x1b, y1b, x2b, y2b = 0, h - (y2a - y1a), min(w, x2a - x1a), h
            elif i == 2:  # bottom left
                x1a, y1a, x2a, y2a = max(xc - w, 0), yc, xc, min(s * 2, yc + h)
                x1b, y1b, x2b, y2b = w - (x2a - x1a), 0, w, min(y2a - y1a, h)
            elif i == 3:  # bottom right
                x1a, y1a, x2a, y2a = xc, yc, min(xc + w, s * 2), min(s * 2, yc + h)
                x1b, y1b, x2b, y2b = 0, 0, min(w, x2a - x1a), min(y2a - y1a, h)

            img4[y1a:y2a, x1a:x2a] = img[y1b:y2b, x1b:x2b]  # img4[ymin:ymax, xmin:xmax]
            padw = x1a - x1b
            padh = y1a - y1b

            labels_patch = self._update_labels(labels_patch, padw, padh)
            mosaic_labels.append(labels_patch)
        final_labels = self._cat_labels(mosaic_labels)
        final_labels["img"] = img4
        return final_labels

    def _mosaic9(self, labels):
        """
        Creates a 3x3 image mosaic from the input image and eight additional images.

        This method combines nine images into a single mosaic image. The input image is placed at the center,
        and eight additional images from the dataset are placed around it in a 3x3 grid pattern.

        Args:
            labels (Dict): A dictionary containing the input image and its associated labels. It should have
                the following keys:
                - 'img' (numpy.ndarray): The input image.
                - 'resized_shape' (Tuple[int, int]): The shape of the resized image (height, width).
                - 'mix_labels' (List[Dict]): A list of dictionaries containing information for the additional
                  eight images, each with the same structure as the input labels.

        Returns:
            (Dict): A dictionary containing the mosaic image and updated labels. It includes the following keys:
                - 'img' (numpy.ndarray): The final mosaic image.
                - Other keys from the input labels, updated to reflect the new mosaic arrangement.

        Examples:
            >>> mosaic = Mosaic(dataset, imgsz=640, p=1.0, n=9)
            >>> input_labels = dataset[0]
            >>> mosaic_result = mosaic._mosaic9(input_labels)
            >>> mosaic_image = mosaic_result["img"]
        """
        mosaic_labels = []
        s = self.imgsz
        hp, wp = -1, -1  # height, width previous
        for i in range(9):
            labels_patch = labels if i == 0 else labels["mix_labels"][i - 1]
            # Load image
            img = labels_patch["img"]
            h, w = labels_patch.pop("resized_shape")

            # Place img in img9
            if i == 0:  # center
                img9 = np.full((s * 3, s * 3, img.shape[2]), 114, dtype=np.uint8)  # base image with 4 tiles
                h0, w0 = h, w
                c = s, s, s + w, s + h  # xmin, ymin, xmax, ymax (base) coordinates
            elif i == 1:  # top
                c = s, s - h, s + w, s
            elif i == 2:  # top right
                c = s + wp, s - h, s + wp + w, s
            elif i == 3:  # right
                c = s + w0, s, s + w0 + w, s + h
            elif i == 4:  # bottom right
                c = s + w0, s + hp, s + w0 + w, s + hp + h
            elif i == 5:  # bottom
                c = s + w0 - w, s + h0, s + w0, s + h0 + h
            elif i == 6:  # bottom left
                c = s + w0 - wp - w, s + h0, s + w0 - wp, s + h0 + h
            elif i == 7:  # left
                c = s - w, s + h0 - h, s, s + h0
            elif i == 8:  # top left
                c = s - w, s + h0 - hp - h, s, s + h0 - hp

            padw, padh = c[:2]
            x1, y1, x2, y2 = (max(x, 0) for x in c)  # allocate coordinates

            # Image
            img9[y1:y2, x1:x2] = img[y1 - padh :, x1 - padw :]  # img9[ymin:ymax, xmin:xmax]
            hp, wp = h, w  # height, width previous for next iteration

            # Labels assuming imgsz*2 mosaic size
            labels_patch = self._update_labels(labels_patch, padw + self.border[0], padh + self.border[1])
            mosaic_labels.append(labels_patch)
        final_labels = self._cat_labels(mosaic_labels)

        final_labels["img"] = img9[-self.border[0] : self.border[0], -self.border[1] : self.border[1]]
        return final_labels

    @staticmethod
    def _update_labels(labels, padw, padh):
        """
        Updates label coordinates with padding values.

        This method adjusts the bounding box coordinates of object instances in the labels by adding padding
        values. It also denormalizes the coordinates if they were previously normalized.

        Args:
            labels (Dict): A dictionary containing image and instance information.
            padw (int): Padding width to be added to the x-coordinates.
            padh (int): Padding height to be added to the y-coordinates.

        Returns:
            (Dict): Updated labels dictionary with adjusted instance coordinates.

        Examples:
            >>> labels = {"img": np.zeros((100, 100, 3)), "instances": Instances(...)}
            >>> padw, padh = 50, 50
            >>> updated_labels = Mosaic._update_labels(labels, padw, padh)
        """
        nh, nw = labels["img"].shape[:2]
        labels["instances"].convert_bbox(format="xyxy")
        labels["instances"].denormalize(nw, nh)
        labels["instances"].add_padding(padw, padh)
        return labels

    def _cat_labels(self, mosaic_labels):
        """
        Concatenates and processes labels for mosaic augmentation.

        This method combines labels from multiple images used in mosaic augmentation, clips instances to the
        mosaic border, and removes zero-area boxes.

        Args:
            mosaic_labels (List[Dict]): A list of label dictionaries for each image in the mosaic.

        Returns:
            (Dict): A dictionary containing concatenated and processed labels for the mosaic image, including:
                - im_file (str): File path of the first image in the mosaic.
                - ori_shape (Tuple[int, int]): Original shape of the first image.
                - resized_shape (Tuple[int, int]): Shape of the mosaic image (imgsz * 2, imgsz * 2).
                - cls (np.ndarray): Concatenated class labels.
                - instances (Instances): Concatenated instance annotations.
                - mosaic_border (Tuple[int, int]): Mosaic border size.
                - texts (List[str], optional): Text labels if present in the original labels.

        Examples:
            >>> mosaic = Mosaic(dataset, imgsz=640)
            >>> mosaic_labels = [{"cls": np.array([0, 1]), "instances": Instances(...)} for _ in range(4)]
            >>> result = mosaic._cat_labels(mosaic_labels)
            >>> print(result.keys())
            dict_keys(['im_file', 'ori_shape', 'resized_shape', 'cls', 'instances', 'mosaic_border'])
        """
        if len(mosaic_labels) == 0:
            return {}
        cls = []
        instances = []
        imgsz = self.imgsz * 2  # mosaic imgsz
        for labels in mosaic_labels:
            cls.append(labels["cls"])
            instances.append(labels["instances"])
        # Final labels
        final_labels = {
            "im_file": mosaic_labels[0]["im_file"],
            "ori_shape": mosaic_labels[0]["ori_shape"],
            "resized_shape": (imgsz, imgsz),
            "cls": np.concatenate(cls, 0),
            "instances": Instances.concatenate(instances, axis=0),
            "mosaic_border": self.border,
        }
        final_labels["instances"].clip(imgsz, imgsz)
        good = final_labels["instances"].remove_zero_area_boxes()
        final_labels["cls"] = final_labels["cls"][good]
        if "texts" in mosaic_labels[0]:
            final_labels["texts"] = mosaic_labels[0]["texts"]
        return final_labels


class MixUp(BaseMixTransform):
    """
    Applies MixUp augmentation to image datasets.

    This class implements the MixUp augmentation technique as described in the paper "mixup: Beyond Empirical Risk
    Minimization" (https://arxiv.org/abs/1710.09412). MixUp combines two images and their labels using a random weight.

    Attributes:
        dataset (Any): The dataset to which MixUp augmentation will be applied.
        pre_transform (Callable | None): Optional transform to apply before MixUp.
        p (float): Probability of applying MixUp augmentation.

    Methods:
        get_indexes: Returns a random index from the dataset.
        _mix_transform: Applies MixUp augmentation to the input labels.

    Examples:
        >>> from ultralytics.data.augment import MixUp
        >>> dataset = YourDataset(...)  # Your image dataset
        >>> mixup = MixUp(dataset, p=0.5)
        >>> augmented_labels = mixup(original_labels)
    """

    def __init__(self, dataset, pre_transform=None, p=0.0) -> None:
        """
        Initializes the MixUp augmentation object.

        MixUp is an image augmentation technique that combines two images by taking a weighted sum of their pixel
        values and labels. This implementation is designed for use with the Ultralytics YOLO framework.

        Args:
            dataset (Any): The dataset to which MixUp augmentation will be applied.
            pre_transform (Callable | None): Optional transform to apply to images before MixUp.
            p (float): Probability of applying MixUp augmentation to an image. Must be in the range [0, 1].

        Examples:
            >>> from ultralytics.data.dataset import YOLODataset
            >>> dataset = YOLODataset("path/to/data.yaml")
            >>> mixup = MixUp(dataset, pre_transform=None, p=0.5)
        """
        super().__init__(dataset=dataset, pre_transform=pre_transform, p=p)

    def get_indexes(self):
        """
        Get a random index from the dataset.

        This method returns a single random index from the dataset, which is used to select an image for MixUp
        augmentation.

        Returns:
            (int): A random integer index within the range of the dataset length.

        Examples:
            >>> mixup = MixUp(dataset)
            >>> index = mixup.get_indexes()
            >>> print(index)
            42
        """
        return random.randint(0, len(self.dataset) - 1)

    def _mix_transform(self, labels):
        """
        Applies MixUp augmentation to the input labels.

        This method implements the MixUp augmentation technique as described in the paper
        "mixup: Beyond Empirical Risk Minimization" (https://arxiv.org/abs/1710.09412).

        Args:
            labels (Dict): A dictionary containing the original image and label information.

        Returns:
            (Dict): A dictionary containing the mixed-up image and combined label information.

        Examples:
            >>> mixer = MixUp(dataset)
            >>> mixed_labels = mixer._mix_transform(labels)
        """
        r = np.random.beta(32.0, 32.0)  # mixup ratio, alpha=beta=32.0
        labels2 = labels["mix_labels"][0]
        labels["img"] = (labels["img"] * r + labels2["img"] * (1 - r)).astype(np.uint8)
        labels["instances"] = Instances.concatenate([labels["instances"], labels2["instances"]], axis=0)
        labels["cls"] = np.concatenate([labels["cls"], labels2["cls"]], 0)
        return labels


class RandomPerspective:
    """
    Implements random perspective and affine transformations on images and corresponding annotations.

    This class applies random rotations, translations, scaling, shearing, and perspective transformations
    to images and their associated bounding boxes, segments, and keypoints. It can be used as part of an
    augmentation pipeline for object detection and instance segmentation tasks.

    Attributes:
        degrees (float): Maximum absolute degree range for random rotations.
        translate (float): Maximum translation as a fraction of the image size.
        scale (float): Scaling factor range, e.g., scale=0.1 means 0.9-1.1.
        shear (float): Maximum shear angle in degrees.
        perspective (float): Perspective distortion factor.
        border (Tuple[int, int]): Mosaic border size as (x, y).
        pre_transform (Callable | None): Optional transform to apply before the random perspective.

    Methods:
        affine_transform: Applies affine transformations to the input image.
        apply_bboxes: Transforms bounding boxes using the affine matrix.
        apply_segments: Transforms segments and generates new bounding boxes.
        apply_keypoints: Transforms keypoints using the affine matrix.
        __call__: Applies the random perspective transformation to images and annotations.
        box_candidates: Filters transformed bounding boxes based on size and aspect ratio.

    Examples:
        >>> transform = RandomPerspective(degrees=10, translate=0.1, scale=0.1, shear=10)
        >>> image = np.random.randint(0, 255, (640, 640, 3), dtype=np.uint8)
        >>> labels = {"img": image, "cls": np.array([0, 1]), "instances": Instances(...)}
        >>> result = transform(labels)
        >>> transformed_image = result["img"]
        >>> transformed_instances = result["instances"]
    """

    def __init__(
        self, degrees=0.0, translate=0.1, scale=0.5, shear=0.0, perspective=0.0, border=(0, 0), pre_transform=None
    ):
        """
        Initializes RandomPerspective object with transformation parameters.

        This class implements random perspective and affine transformations on images and corresponding bounding boxes,
        segments, and keypoints. Transformations include rotation, translation, scaling, and shearing.

        Args:
            degrees (float): Degree range for random rotations.
            translate (float): Fraction of total width and height for random translation.
            scale (float): Scaling factor interval, e.g., a scale factor of 0.5 allows a resize between 50%-150%.
            shear (float): Shear intensity (angle in degrees).
            perspective (float): Perspective distortion factor.
            border (Tuple[int, int]): Tuple specifying mosaic border (top/bottom, left/right).
            pre_transform (Callable | None): Function/transform to apply to the image before starting the random
                transformation.

        Examples:
            >>> transform = RandomPerspective(degrees=10.0, translate=0.1, scale=0.5, shear=5.0)
            >>> result = transform(labels)  # Apply random perspective to labels
        """
        self.degrees = degrees
        self.translate = translate
        self.scale = scale
        self.shear = shear
        self.perspective = perspective
        self.border = border  # mosaic border
        self.pre_transform = pre_transform

    def affine_transform(self, img, border):
        """
        Applies a sequence of affine transformations centered around the image center.

        This function performs a series of geometric transformations on the input image, including
        translation, perspective change, rotation, scaling, and shearing. The transformations are
        applied in a specific order to maintain consistency.

        Args:
            img (np.ndarray): Input image to be transformed.
            border (Tuple[int, int]): Border dimensions for the transformed image.

        Returns:
            (Tuple[np.ndarray, np.ndarray, float]): A tuple containing:
                - np.ndarray: Transformed image.
                - np.ndarray: 3x3 transformation matrix.
                - float: Scale factor applied during the transformation.

        Examples:
            >>> import numpy as np
            >>> img = np.random.rand(100, 100, 3)
            >>> border = (10, 10)
            >>> transformed_img, matrix, scale = affine_transform(img, border)
        """
        # Center
        C = np.eye(3, dtype=np.float32)

        C[0, 2] = -img.shape[1] / 2  # x translation (pixels)
        C[1, 2] = -img.shape[0] / 2  # y translation (pixels)

        # Perspective
        P = np.eye(3, dtype=np.float32)
        P[2, 0] = random.uniform(-self.perspective, self.perspective)  # x perspective (about y)
        P[2, 1] = random.uniform(-self.perspective, self.perspective)  # y perspective (about x)

        # Rotation and Scale
        R = np.eye(3, dtype=np.float32)
        a = random.uniform(-self.degrees, self.degrees)
        # a += random.choice([-180, -90, 0, 90])  # add 90deg rotations to small rotations
        s = random.uniform(1 - self.scale, 1 + self.scale)
        # s = 2 ** random.uniform(-scale, scale)
        R[:2] = cv2.getRotationMatrix2D(angle=a, center=(0, 0), scale=s)

        # Shear
        S = np.eye(3, dtype=np.float32)
        S[0, 1] = math.tan(random.uniform(-self.shear, self.shear) * math.pi / 180)  # x shear (deg)
        S[1, 0] = math.tan(random.uniform(-self.shear, self.shear) * math.pi / 180)  # y shear (deg)

        # Translation
        T = np.eye(3, dtype=np.float32)
        T[0, 2] = random.uniform(0.5 - self.translate, 0.5 + self.translate) * self.size[0]  # x translation (pixels)
        T[1, 2] = random.uniform(0.5 - self.translate, 0.5 + self.translate) * self.size[1]  # y translation (pixels)

        # Combined rotation matrix
        M = T @ S @ R @ P @ C  # order of operations (right to left) is IMPORTANT
        # Affine image
        if (border[0] != 0) or (border[1] != 0) or (M != np.eye(3)).any():  # image changed
            if self.perspective:
                img = cv2.warpPerspective(img, M, dsize=self.size, borderValue=(114, 114, 114))
            else:  # affine
                img = cv2.warpAffine(img, M[:2], dsize=self.size, borderValue=(114, 114, 114))
        return img, M, s

    def apply_bboxes(self, bboxes, M):
        """
        Apply affine transformation to bounding boxes.

        This function applies an affine transformation to a set of bounding boxes using the provided
        transformation matrix.

        Args:
            bboxes (torch.Tensor): Bounding boxes in xyxy format with shape (N, 4), where N is the number
                of bounding boxes.
            M (torch.Tensor): Affine transformation matrix with shape (3, 3).

        Returns:
            (torch.Tensor): Transformed bounding boxes in xyxy format with shape (N, 4).

        Examples:
            >>> bboxes = torch.tensor([[10, 10, 20, 20], [30, 30, 40, 40]])
            >>> M = torch.eye(3)
            >>> transformed_bboxes = apply_bboxes(bboxes, M)
        """
        n = len(bboxes)
        if n == 0:
            return bboxes

        xy = np.ones((n * 4, 3), dtype=bboxes.dtype)
        xy[:, :2] = bboxes[:, [0, 1, 2, 3, 0, 3, 2, 1]].reshape(n * 4, 2)  # x1y1, x2y2, x1y2, x2y1
        xy = xy @ M.T  # transform
        xy = (xy[:, :2] / xy[:, 2:3] if self.perspective else xy[:, :2]).reshape(n, 8)  # perspective rescale or affine

        # Create new boxes
        x = xy[:, [0, 2, 4, 6]]
        y = xy[:, [1, 3, 5, 7]]
        return np.concatenate((x.min(1), y.min(1), x.max(1), y.max(1)), dtype=bboxes.dtype).reshape(4, n).T

    def apply_segments(self, segments, M):
        """
        Apply affine transformations to segments and generate new bounding boxes.

        This function applies affine transformations to input segments and generates new bounding boxes based on
        the transformed segments. It clips the transformed segments to fit within the new bounding boxes.

        Args:
            segments (np.ndarray): Input segments with shape (N, M, 2), where N is the number of segments and M is the
                number of points in each segment.
            M (np.ndarray): Affine transformation matrix with shape (3, 3).

        Returns:
            (Tuple[np.ndarray, np.ndarray]): A tuple containing:
                - New bounding boxes with shape (N, 4) in xyxy format.
                - Transformed and clipped segments with shape (N, M, 2).

        Examples:
            >>> segments = np.random.rand(10, 500, 2)  # 10 segments with 500 points each
            >>> M = np.eye(3)  # Identity transformation matrix
            >>> new_bboxes, new_segments = apply_segments(segments, M)
        """
        n, num = segments.shape[:2]
        if n == 0:
            return [], segments

        xy = np.ones((n * num, 3), dtype=segments.dtype)
        segments = segments.reshape(-1, 2)
        xy[:, :2] = segments
        xy = xy @ M.T  # transform
        xy = xy[:, :2] / xy[:, 2:3]
        segments = xy.reshape(n, -1, 2)
        bboxes = np.stack([segment2box(xy, self.size[0], self.size[1]) for xy in segments], 0)
        segments[..., 0] = segments[..., 0].clip(bboxes[:, 0:1], bboxes[:, 2:3])
        segments[..., 1] = segments[..., 1].clip(bboxes[:, 1:2], bboxes[:, 3:4])
        return bboxes, segments

    def apply_keypoints(self, keypoints, M):
        """
        Applies affine transformation to keypoints.

        This method transforms the input keypoints using the provided affine transformation matrix. It handles
        perspective rescaling if necessary and updates the visibility of keypoints that fall outside the image
        boundaries after transformation.

        Args:
            keypoints (np.ndarray): Array of keypoints with shape (N, 17, 3), where N is the number of instances,
                17 is the number of keypoints per instance, and 3 represents (x, y, visibility).
            M (np.ndarray): 3x3 affine transformation matrix.

        Returns:
            (np.ndarray): Transformed keypoints array with the same shape as input (N, 17, 3).

        Examples:
            >>> random_perspective = RandomPerspective()
            >>> keypoints = np.random.rand(5, 17, 3)  # 5 instances, 17 keypoints each
            >>> M = np.eye(3)  # Identity transformation
            >>> transformed_keypoints = random_perspective.apply_keypoints(keypoints, M)
        """
        n, nkpt = keypoints.shape[:2]
        if n == 0:
            return keypoints
        xy = np.ones((n * nkpt, 3), dtype=keypoints.dtype)
        visible = keypoints[..., 2].reshape(n * nkpt, 1)
        xy[:, :2] = keypoints[..., :2].reshape(n * nkpt, 2)
        xy = xy @ M.T  # transform
        xy = xy[:, :2] / xy[:, 2:3]  # perspective rescale or affine
        out_mask = (xy[:, 0] < 0) | (xy[:, 1] < 0) | (xy[:, 0] > self.size[0]) | (xy[:, 1] > self.size[1])
        visible[out_mask] = 0
        return np.concatenate([xy, visible], axis=-1).reshape(n, nkpt, 3)

    def __call__(self, labels):
        """
        Applies random perspective and affine transformations to an image and its associated labels.

        This method performs a series of transformations including rotation, translation, scaling, shearing,
        and perspective distortion on the input image and adjusts the corresponding bounding boxes, segments,
        and keypoints accordingly.

        Args:
            labels (Dict): A dictionary containing image data and annotations.
                Must include:
                    'img' (ndarray): The input image.
                    'cls' (ndarray): Class labels.
                    'instances' (Instances): Object instances with bounding boxes, segments, and keypoints.
                May include:
                    'mosaic_border' (Tuple[int, int]): Border size for mosaic augmentation.

        Returns:
            (Dict): Transformed labels dictionary containing:
                - 'img' (np.ndarray): The transformed image.
                - 'cls' (np.ndarray): Updated class labels.
                - 'instances' (Instances): Updated object instances.
                - 'resized_shape' (Tuple[int, int]): New image shape after transformation.

        Examples:
            >>> transform = RandomPerspective()
            >>> image = np.random.randint(0, 255, (640, 640, 3), dtype=np.uint8)
            >>> labels = {
            ...     "img": image,
            ...     "cls": np.array([0, 1, 2]),
            ...     "instances": Instances(bboxes=np.array([[10, 10, 50, 50], [100, 100, 150, 150]])),
            ... }
            >>> result = transform(labels)
            >>> assert result["img"].shape[:2] == result["resized_shape"]
        """
        if self.pre_transform and "mosaic_border" not in labels:
            labels = self.pre_transform(labels)
        labels.pop("ratio_pad", None)  # do not need ratio pad

        img = labels["img"]
        cls = labels["cls"]
        instances = labels.pop("instances")
        # Make sure the coord formats are right
        instances.convert_bbox(format="xyxy")
        instances.denormalize(*img.shape[:2][::-1])

        border = labels.pop("mosaic_border", self.border)
        self.size = img.shape[1] + border[1] * 2, img.shape[0] + border[0] * 2  # w, h
        # M is affine matrix
        # Scale for func:`box_candidates`
        img, M, scale = self.affine_transform(img, border)

        bboxes = self.apply_bboxes(instances.bboxes, M)

        segments = instances.segments
        keypoints = instances.keypoints
        # Update bboxes if there are segments.
        if len(segments):
            bboxes, segments = self.apply_segments(segments, M)

        if keypoints is not None:
            keypoints = self.apply_keypoints(keypoints, M)
        new_instances = Instances(bboxes, segments, keypoints, bbox_format="xyxy", normalized=False)
        # Clip
        new_instances.clip(*self.size)

        # Filter instances
        instances.scale(scale_w=scale, scale_h=scale, bbox_only=True)
        # Make the bboxes have the same scale with new_bboxes
        i = self.box_candidates(
            box1=instances.bboxes.T, box2=new_instances.bboxes.T, area_thr=0.01 if len(segments) else 0.10
        )
        labels["instances"] = new_instances[i]
        labels["cls"] = cls[i]
        labels["img"] = img
        labels["resized_shape"] = img.shape[:2]
        return labels

    @staticmethod
    def box_candidates(box1, box2, wh_thr=2, ar_thr=100, area_thr=0.1, eps=1e-16):
        """
        Compute candidate boxes for further processing based on size and aspect ratio criteria.

        This method compares boxes before and after augmentation to determine if they meet specified
        thresholds for width, height, aspect ratio, and area. It's used to filter out boxes that have
        been overly distorted or reduced by the augmentation process.

        Args:
            box1 (numpy.ndarray): Original boxes before augmentation, shape (4, N) where n is the
                number of boxes. Format is [x1, y1, x2, y2] in absolute coordinates.
            box2 (numpy.ndarray): Augmented boxes after transformation, shape (4, N). Format is
                [x1, y1, x2, y2] in absolute coordinates.
            wh_thr (float): Width and height threshold in pixels. Boxes smaller than this in either
                dimension are rejected.
            ar_thr (float): Aspect ratio threshold. Boxes with an aspect ratio greater than this
                value are rejected.
            area_thr (float): Area ratio threshold. Boxes with an area ratio (new/old) less than
                this value are rejected.
            eps (float): Small epsilon value to prevent division by zero.

        Returns:
            (numpy.ndarray): Boolean array of shape (n) indicating which boxes are candidates.
                True values correspond to boxes that meet all criteria.

        Examples:
            >>> random_perspective = RandomPerspective()
            >>> box1 = np.array([[0, 0, 100, 100], [0, 0, 50, 50]]).T
            >>> box2 = np.array([[10, 10, 90, 90], [5, 5, 45, 45]]).T
            >>> candidates = random_perspective.box_candidates(box1, box2)
            >>> print(candidates)
            [True True]
        """
        w1, h1 = box1[2] - box1[0], box1[3] - box1[1]
        w2, h2 = box2[2] - box2[0], box2[3] - box2[1]
        ar = np.maximum(w2 / (h2 + eps), h2 / (w2 + eps))  # aspect ratio
        return (w2 > wh_thr) & (h2 > wh_thr) & (w2 * h2 / (w1 * h1 + eps) > area_thr) & (ar < ar_thr)  # candidates


class RandomHSV:
    """
    Randomly adjusts the Hue, Saturation, and Value (HSV) channels of an image.

    This class applies random HSV augmentation to images within predefined limits set by hgain, sgain, and vgain.

    Attributes:
        hgain (float): Maximum variation for hue. Range is typically [0, 1].
        sgain (float): Maximum variation for saturation. Range is typically [0, 1].
        vgain (float): Maximum variation for value. Range is typically [0, 1].

    Methods:
        __call__: Applies random HSV augmentation to an image.

    Examples:
        >>> import numpy as np
        >>> from ultralytics.data.augment import RandomHSV
        >>> augmenter = RandomHSV(hgain=0.5, sgain=0.5, vgain=0.5)
        >>> image = np.random.randint(0, 255, (100, 100, 3), dtype=np.uint8)
        >>> labels = {"img": image}
        >>> augmenter(labels)
        >>> augmented_image = augmented_labels["img"]
    """

    def __init__(self, hgain=0.5, sgain=0.5, vgain=0.5) -> None:
        """
        Initializes the RandomHSV object for random HSV (Hue, Saturation, Value) augmentation.

        This class applies random adjustments to the HSV channels of an image within specified limits.

        Args:
            hgain (float): Maximum variation for hue. Should be in the range [0, 1].
            sgain (float): Maximum variation for saturation. Should be in the range [0, 1].
            vgain (float): Maximum variation for value. Should be in the range [0, 1].

        Examples:
            >>> hsv_aug = RandomHSV(hgain=0.5, sgain=0.5, vgain=0.5)
            >>> hsv_aug(image)
        """
        self.hgain = hgain
        self.sgain = sgain
        self.vgain = vgain

    def __call__(self, labels):
        """
        Applies random HSV augmentation to an image within predefined limits.

        This method modifies the input image by randomly adjusting its Hue, Saturation, and Value (HSV) channels.
        The adjustments are made within the limits set by hgain, sgain, and vgain during initialization.

        Args:
            labels (Dict): A dictionary containing image data and metadata. Must include an 'img' key with
                the image as a numpy array.

        Returns:
            (None): The function modifies the input 'labels' dictionary in-place, updating the 'img' key
                with the HSV-augmented image.

        Examples:
            >>> hsv_augmenter = RandomHSV(hgain=0.5, sgain=0.5, vgain=0.5)
            >>> labels = {"img": np.random.randint(0, 255, (100, 100, 3), dtype=np.uint8)}
            >>> hsv_augmenter(labels)
            >>> augmented_img = labels["img"]
        """
        img = labels["img"]
        if self.hgain or self.sgain or self.vgain:
            dtype = img.dtype  # uint8
            # original implementation
            # r = np.random.uniform(-1, 1, 3) * [self.hgain, self.sgain, self.vgain] + 1  # random gains
            # x = np.arange(0, 256, dtype=r.dtype)
            # lut_hue = ((x * r[0]) % 180).astype(dtype)
            # lut_sat = np.clip(x * r[1], 0, 255).astype(dtype)
            # lut_val = np.clip(x * r[2], 0, 255).astype(dtype)

            # correct implementation
            r = np.random.uniform(-1, 1, 3) * (self.hgain, self.sgain, self.vgain) * (180, 255, 255)  # random gains
            x = np.arange(0, 256, dtype=r.dtype)
<<<<<<< HEAD
            lut_hue = ((x + r[0] * 180) % 180).astype(dtype)  # see https://github.com/ultralytics/ultralytics/pull/9363
            lut_sat = np.clip(x * r[1], 0, 255).astype(dtype)
            lut_val = np.clip(x * r[2], 0, 255).astype(dtype)
=======
            lut_hue = ((x + r[0]) % 180).astype(dtype)
            lut_sat = np.clip(x + r[1], 0, 255).astype(dtype)
            lut_val = np.clip(x + r[2], 0, 255).astype(dtype)
            lut_sat[0] = 0  # prevent pure white changing color
>>>>>>> 4882b443

            hue, sat, val = cv2.split(cv2.cvtColor(img, cv2.COLOR_BGR2HSV))
            im_hsv = cv2.merge((cv2.LUT(hue, lut_hue), cv2.LUT(sat, lut_sat), cv2.LUT(val, lut_val)))
            cv2.cvtColor(im_hsv, cv2.COLOR_HSV2BGR, dst=img)  # no return needed
        return labels


class RandomFlip:
    """
    Applies a random horizontal or vertical flip to an image with a given probability.

    This class performs random image flipping and updates corresponding instance annotations such as
    bounding boxes and keypoints.

    Attributes:
        p (float): Probability of applying the flip. Must be between 0 and 1.
        direction (str): Direction of flip, either 'horizontal' or 'vertical'.
        flip_idx (array-like): Index mapping for flipping keypoints, if applicable.

    Methods:
        __call__: Applies the random flip transformation to an image and its annotations.

    Examples:
        >>> transform = RandomFlip(p=0.5, direction="horizontal")
        >>> result = transform({"img": image, "instances": instances})
        >>> flipped_image = result["img"]
        >>> flipped_instances = result["instances"]
    """

    def __init__(self, p=0.5, direction="horizontal", flip_idx=None) -> None:
        """
        Initializes the RandomFlip class with probability and direction.

        This class applies a random horizontal or vertical flip to an image with a given probability.
        It also updates any instances (bounding boxes, keypoints, etc.) accordingly.

        Args:
            p (float): The probability of applying the flip. Must be between 0 and 1.
            direction (str): The direction to apply the flip. Must be 'horizontal' or 'vertical'.
            flip_idx (List[int] | None): Index mapping for flipping keypoints, if any.

        Raises:
            AssertionError: If direction is not 'horizontal' or 'vertical', or if p is not between 0 and 1.

        Examples:
            >>> flip = RandomFlip(p=0.5, direction="horizontal")
            >>> flip_with_idx = RandomFlip(p=0.7, direction="vertical", flip_idx=[1, 0, 3, 2, 5, 4])
        """
        assert direction in {"horizontal", "vertical"}, f"Support direction `horizontal` or `vertical`, got {direction}"
        assert 0 <= p <= 1.0, f"The probability should be in range [0, 1], but got {p}."

        self.p = p
        self.direction = direction
        self.flip_idx = flip_idx

    def __call__(self, labels):
        """
        Applies random flip to an image and updates any instances like bounding boxes or keypoints accordingly.

        This method randomly flips the input image either horizontally or vertically based on the initialized
        probability and direction. It also updates the corresponding instances (bounding boxes, keypoints) to
        match the flipped image.

        Args:
            labels (Dict): A dictionary containing the following keys:
                'img' (numpy.ndarray): The image to be flipped.
                'instances' (ultralytics.utils.instance.Instances): An object containing bounding boxes and
                    optionally keypoints.

        Returns:
            (Dict): The same dictionary with the flipped image and updated instances:
                'img' (numpy.ndarray): The flipped image.
                'instances' (ultralytics.utils.instance.Instances): Updated instances matching the flipped image.

        Examples:
            >>> labels = {"img": np.random.rand(640, 640, 3), "instances": Instances(...)}
            >>> random_flip = RandomFlip(p=0.5, direction="horizontal")
            >>> flipped_labels = random_flip(labels)
        """
        img = labels["img"]
        instances = labels.pop("instances")
        instances.convert_bbox(format="xywh")
        h, w = img.shape[:2]
        h = 1 if instances.normalized else h
        w = 1 if instances.normalized else w

        # Flip up-down
        if self.direction == "vertical" and random.random() < self.p:
            img = np.flipud(img)
            instances.flipud(h)
        if self.direction == "horizontal" and random.random() < self.p:
            img = np.fliplr(img)
            instances.fliplr(w)
            # For keypoints
            if self.flip_idx is not None and instances.keypoints is not None:
                instances.keypoints = np.ascontiguousarray(instances.keypoints[:, self.flip_idx, :])
        labels["img"] = np.ascontiguousarray(img)
        labels["instances"] = instances
        return labels


class LetterBox:
    """
    Resize image and padding for detection, instance segmentation, pose.

    This class resizes and pads images to a specified shape while preserving aspect ratio. It also updates
    corresponding labels and bounding boxes.

    Attributes:
        new_shape (tuple): Target shape (height, width) for resizing.
        auto (bool): Whether to use minimum rectangle.
        scaleFill (bool): Whether to stretch the image to new_shape.
        scaleup (bool): Whether to allow scaling up. If False, only scale down.
        stride (int): Stride for rounding padding.
        center (bool): Whether to center the image or align to top-left.

    Methods:
        __call__: Resize and pad image, update labels and bounding boxes.

    Examples:
        >>> transform = LetterBox(new_shape=(640, 640))
        >>> result = transform(labels)
        >>> resized_img = result["img"]
        >>> updated_instances = result["instances"]
    """

    def __init__(self, new_shape=(640, 640), auto=False, scaleFill=False, scaleup=True, center=True, stride=32):
        """
        Initialize LetterBox object for resizing and padding images.

        This class is designed to resize and pad images for object detection, instance segmentation, and pose estimation
        tasks. It supports various resizing modes including auto-sizing, scale-fill, and letterboxing.

        Args:
            new_shape (Tuple[int, int]): Target size (height, width) for the resized image.
            auto (bool): If True, use minimum rectangle to resize. If False, use new_shape directly.
            scaleFill (bool): If True, stretch the image to new_shape without padding.
            scaleup (bool): If True, allow scaling up. If False, only scale down.
            center (bool): If True, center the placed image. If False, place image in top-left corner.
            stride (int): Stride of the model (e.g., 32 for YOLOv5).

        Attributes:
            new_shape (Tuple[int, int]): Target size for the resized image.
            auto (bool): Flag for using minimum rectangle resizing.
            scaleFill (bool): Flag for stretching image without padding.
            scaleup (bool): Flag for allowing upscaling.
            stride (int): Stride value for ensuring image size is divisible by stride.

        Examples:
            >>> letterbox = LetterBox(new_shape=(640, 640), auto=False, scaleFill=False, scaleup=True, stride=32)
            >>> resized_img = letterbox(original_img)
        """
        self.new_shape = new_shape
        self.auto = auto
        self.scaleFill = scaleFill
        self.scaleup = scaleup
        self.stride = stride
        self.center = center  # Put the image in the middle or top-left

    def __call__(self, labels=None, image=None):
        """
        Resizes and pads an image for object detection, instance segmentation, or pose estimation tasks.

        This method applies letterboxing to the input image, which involves resizing the image while maintaining its
        aspect ratio and adding padding to fit the new shape. It also updates any associated labels accordingly.

        Args:
            labels (Dict | None): A dictionary containing image data and associated labels, or empty dict if None.
            image (np.ndarray | None): The input image as a numpy array. If None, the image is taken from 'labels'.

        Returns:
            (Dict | Tuple): If 'labels' is provided, returns an updated dictionary with the resized and padded image,
                updated labels, and additional metadata. If 'labels' is empty, returns a tuple containing the resized
                and padded image, and a tuple of (ratio, (left_pad, top_pad)).

        Examples:
            >>> letterbox = LetterBox(new_shape=(640, 640))
            >>> result = letterbox(labels={"img": np.zeros((480, 640, 3)), "instances": Instances(...)})
            >>> resized_img = result["img"]
            >>> updated_instances = result["instances"]
        """
        if labels is None:
            labels = {}
        img = labels.get("img") if image is None else image
        shape = img.shape[:2]  # current shape [height, width]
        new_shape = labels.pop("rect_shape", self.new_shape)
        if isinstance(new_shape, int):
            new_shape = (new_shape, new_shape)

        # Scale ratio (new / old)
        r = min(new_shape[0] / shape[0], new_shape[1] / shape[1])
        if not self.scaleup:  # only scale down, do not scale up (for better val mAP)
            r = min(r, 1.0)

        # Compute padding
        ratio = r, r  # width, height ratios
        new_unpad = int(round(shape[1] * r)), int(round(shape[0] * r))
        dw, dh = new_shape[1] - new_unpad[0], new_shape[0] - new_unpad[1]  # wh padding
        if self.auto:  # minimum rectangle
            dw, dh = np.mod(dw, self.stride), np.mod(dh, self.stride)  # wh padding
        elif self.scaleFill:  # stretch
            dw, dh = 0.0, 0.0
            new_unpad = (new_shape[1], new_shape[0])
            ratio = new_shape[1] / shape[1], new_shape[0] / shape[0]  # width, height ratios

        if self.center:
            dw /= 2  # divide padding into 2 sides
            dh /= 2

        if shape[::-1] != new_unpad:  # resize
            img = cv2.resize(img, new_unpad, interpolation=cv2.INTER_LINEAR)
        top, bottom = int(round(dh - 0.1)) if self.center else 0, int(round(dh + 0.1))
        left, right = int(round(dw - 0.1)) if self.center else 0, int(round(dw + 0.1))
        img = cv2.copyMakeBorder(
            img, top, bottom, left, right, cv2.BORDER_CONSTANT, value=(114, 114, 114)
        )  # add border
        if labels.get("ratio_pad"):
            labels["ratio_pad"] = (labels["ratio_pad"], (left, top))  # for evaluation

        if len(labels):
            labels = self._update_labels(labels, ratio, left, top)
            labels["img"] = img
            labels["resized_shape"] = new_shape
            return labels
        else:
            return img

    @staticmethod
    def _update_labels(labels, ratio, padw, padh):
        """
        Updates labels after applying letterboxing to an image.

        This method modifies the bounding box coordinates of instances in the labels
        to account for resizing and padding applied during letterboxing.

        Args:
            labels (Dict): A dictionary containing image labels and instances.
            ratio (Tuple[float, float]): Scaling ratios (width, height) applied to the image.
            padw (float): Padding width added to the image.
            padh (float): Padding height added to the image.

        Returns:
            (Dict): Updated labels dictionary with modified instance coordinates.

        Examples:
            >>> letterbox = LetterBox(new_shape=(640, 640))
            >>> labels = {"instances": Instances(...)}
            >>> ratio = (0.5, 0.5)
            >>> padw, padh = 10, 20
            >>> updated_labels = letterbox._update_labels(labels, ratio, padw, padh)
        """
        labels["instances"].convert_bbox(format="xyxy")
        labels["instances"].denormalize(*labels["img"].shape[:2][::-1])
        labels["instances"].scale(*ratio)
        labels["instances"].add_padding(padw, padh)
        return labels


class CopyPaste(BaseMixTransform):
    """
    CopyPaste class for applying Copy-Paste augmentation to image datasets.

    This class implements the Copy-Paste augmentation technique as described in the paper "Simple Copy-Paste is a Strong
    Data Augmentation Method for Instance Segmentation" (https://arxiv.org/abs/2012.07177). It combines objects from
    different images to create new training samples.

    Attributes:
        dataset (Any): The dataset to which Copy-Paste augmentation will be applied.
        pre_transform (Callable | None): Optional transform to apply before Copy-Paste.
        p (float): Probability of applying Copy-Paste augmentation.

    Methods:
        get_indexes: Returns a random index from the dataset.
        _mix_transform: Applies Copy-Paste augmentation to the input labels.
        __call__: Applies the Copy-Paste transformation to images and annotations.

    Examples:
        >>> from ultralytics.data.augment import CopyPaste
        >>> dataset = YourDataset(...)  # Your image dataset
        >>> copypaste = CopyPaste(dataset, p=0.5)
        >>> augmented_labels = copypaste(original_labels)
    """

    def __init__(self, dataset=None, pre_transform=None, p=0.5, mode="flip") -> None:
        """Initializes CopyPaste object with dataset, pre_transform, and probability of applying MixUp."""
        super().__init__(dataset=dataset, pre_transform=pre_transform, p=p)
        assert mode in {"flip", "mixup"}, f"Expected `mode` to be `flip` or `mixup`, but got {mode}."
        self.mode = mode

    def get_indexes(self):
        """Returns a list of random indexes from the dataset for CopyPaste augmentation."""
        return random.randint(0, len(self.dataset) - 1)

    def _mix_transform(self, labels):
        """Applies Copy-Paste augmentation to combine objects from another image into the current image."""
        labels2 = labels["mix_labels"][0]
        return self._transform(labels, labels2)

    def __call__(self, labels):
        """Applies Copy-Paste augmentation to an image and its labels."""
        if len(labels["instances"].segments) == 0 or self.p == 0:
            return labels
        if self.mode == "flip":
            return self._transform(labels)

        # Get index of one or three other images
        indexes = self.get_indexes()
        if isinstance(indexes, int):
            indexes = [indexes]

        # Get images information will be used for Mosaic or MixUp
        mix_labels = [self.dataset.get_image_and_label(i) for i in indexes]

        if self.pre_transform is not None:
            for i, data in enumerate(mix_labels):
                mix_labels[i] = self.pre_transform(data)
        labels["mix_labels"] = mix_labels

        # Update cls and texts
        labels = self._update_label_text(labels)
        # Mosaic or MixUp
        labels = self._mix_transform(labels)
        labels.pop("mix_labels", None)
        return labels

    def _transform(self, labels1, labels2={}):
        """Applies Copy-Paste augmentation to combine objects from another image into the current image."""
        im = labels1["img"]
        cls = labels1["cls"]
        h, w = im.shape[:2]
        instances = labels1.pop("instances")
        instances.convert_bbox(format="xyxy")
        instances.denormalize(w, h)

        im_new = np.zeros(im.shape, np.uint8)
        instances2 = labels2.pop("instances", None)
        if instances2 is None:
            instances2 = deepcopy(instances)
            instances2.fliplr(w)
        ioa = bbox_ioa(instances2.bboxes, instances.bboxes)  # intersection over area, (N, M)
        indexes = np.nonzero((ioa < 0.30).all(1))[0]  # (N, )
        n = len(indexes)
        sorted_idx = np.argsort(ioa.max(1)[indexes])
        indexes = indexes[sorted_idx]
        for j in indexes[: round(self.p * n)]:
            cls = np.concatenate((cls, labels2.get("cls", cls)[[j]]), axis=0)
            instances = Instances.concatenate((instances, instances2[[j]]), axis=0)
            cv2.drawContours(im_new, instances2.segments[[j]].astype(np.int32), -1, (1, 1, 1), cv2.FILLED)

        result = labels2.get("img", cv2.flip(im, 1))  # augment segments
        i = im_new.astype(bool)
        im[i] = result[i]

        labels1["img"] = im
        labels1["cls"] = cls
        labels1["instances"] = instances
        return labels1


class Albumentations:
    """
    Albumentations transformations for image augmentation.

    This class applies various image transformations using the Albumentations library. It includes operations such as
    Blur, Median Blur, conversion to grayscale, Contrast Limited Adaptive Histogram Equalization (CLAHE), random changes
    in brightness and contrast, RandomGamma, and image quality reduction through compression.

    Attributes:
        p (float): Probability of applying the transformations.
        transform (albumentations.Compose): Composed Albumentations transforms.
        contains_spatial (bool): Indicates if the transforms include spatial operations.

    Methods:
        __call__: Applies the Albumentations transformations to the input labels.

    Examples:
        >>> transform = Albumentations(p=0.5)
        >>> augmented_labels = transform(labels)

    Notes:
        - The Albumentations package must be installed to use this class.
        - If the package is not installed or an error occurs during initialization, the transform will be set to None.
        - Spatial transforms are handled differently and require special processing for bounding boxes.
    """

    def __init__(self, p=1.0):
        """
        Initialize the Albumentations transform object for YOLO bbox formatted parameters.

        This class applies various image augmentations using the Albumentations library, including Blur, Median Blur,
        conversion to grayscale, Contrast Limited Adaptive Histogram Equalization, random changes of brightness and
        contrast, RandomGamma, and image quality reduction through compression.

        Args:
            p (float): Probability of applying the augmentations. Must be between 0 and 1.

        Attributes:
            p (float): Probability of applying the augmentations.
            transform (albumentations.Compose): Composed Albumentations transforms.
            contains_spatial (bool): Indicates if the transforms include spatial transformations.

        Raises:
            ImportError: If the Albumentations package is not installed.
            Exception: For any other errors during initialization.

        Examples:
            >>> transform = Albumentations(p=0.5)
            >>> augmented = transform(image=image, bboxes=bboxes, class_labels=classes)
            >>> augmented_image = augmented["image"]
            >>> augmented_bboxes = augmented["bboxes"]

        Notes:
            - Requires Albumentations version 1.0.3 or higher.
            - Spatial transforms are handled differently to ensure bbox compatibility.
            - Some transforms are applied with very low probability (0.01) by default.
        """
        self.p = p
        self.transform = None
        prefix = colorstr("albumentations: ")

        try:
            import albumentations as A

            check_version(A.__version__, "1.0.3", hard=True)  # version requirement

            # List of possible spatial transforms
            spatial_transforms = {
                "Affine",
                "BBoxSafeRandomCrop",
                "CenterCrop",
                "CoarseDropout",
                "Crop",
                "CropAndPad",
                "CropNonEmptyMaskIfExists",
                "D4",
                "ElasticTransform",
                "Flip",
                "GridDistortion",
                "GridDropout",
                "HorizontalFlip",
                "Lambda",
                "LongestMaxSize",
                "MaskDropout",
                "MixUp",
                "Morphological",
                "NoOp",
                "OpticalDistortion",
                "PadIfNeeded",
                "Perspective",
                "PiecewiseAffine",
                "PixelDropout",
                "RandomCrop",
                "RandomCropFromBorders",
                "RandomGridShuffle",
                "RandomResizedCrop",
                "RandomRotate90",
                "RandomScale",
                "RandomSizedBBoxSafeCrop",
                "RandomSizedCrop",
                "Resize",
                "Rotate",
                "SafeRotate",
                "ShiftScaleRotate",
                "SmallestMaxSize",
                "Transpose",
                "VerticalFlip",
                "XYMasking",
            }  # from https://albumentations.ai/docs/getting_started/transforms_and_targets/#spatial-level-transforms

            # Transforms
            T = [
                A.Blur(p=0.01),
                A.MedianBlur(p=0.01),
                A.ToGray(p=0.01),
                A.CLAHE(p=0.01),
                A.RandomBrightnessContrast(p=0.0),
                A.RandomGamma(p=0.0),
                A.ImageCompression(quality_range=(75, 100), p=0.0),
            ]

            # Compose transforms
            self.contains_spatial = any(transform.__class__.__name__ in spatial_transforms for transform in T)
            self.transform = (
                A.Compose(T, bbox_params=A.BboxParams(format="yolo", label_fields=["class_labels"]))
                if self.contains_spatial
                else A.Compose(T)
            )
            if hasattr(self.transform, "set_random_seed"):
                # Required for deterministic transforms in albumentations>=1.4.21
                self.transform.set_random_seed(torch.initial_seed())
            LOGGER.info(prefix + ", ".join(f"{x}".replace("always_apply=False, ", "") for x in T if x.p))
        except ImportError:  # package not installed, skip
            pass
        except Exception as e:
            LOGGER.info(f"{prefix}{e}")

    def __call__(self, labels):
        """
        Applies Albumentations transformations to input labels.

        This method applies a series of image augmentations using the Albumentations library. It can perform both
        spatial and non-spatial transformations on the input image and its corresponding labels.

        Args:
            labels (Dict): A dictionary containing image data and annotations. Expected keys are:
                - 'img': numpy.ndarray representing the image
                - 'cls': numpy.ndarray of class labels
                - 'instances': object containing bounding boxes and other instance information

        Returns:
            (Dict): The input dictionary with augmented image and updated annotations.

        Examples:
            >>> transform = Albumentations(p=0.5)
            >>> labels = {
            ...     "img": np.random.rand(640, 640, 3),
            ...     "cls": np.array([0, 1]),
            ...     "instances": Instances(bboxes=np.array([[0, 0, 1, 1], [0.5, 0.5, 0.8, 0.8]])),
            ... }
            >>> augmented = transform(labels)
            >>> assert augmented["img"].shape == (640, 640, 3)

        Notes:
            - The method applies transformations with probability self.p.
            - Spatial transforms update bounding boxes, while non-spatial transforms only modify the image.
            - Requires the Albumentations library to be installed.
        """
        if self.transform is None or random.random() > self.p:
            return labels

        if self.contains_spatial:
            cls = labels["cls"]
            if len(cls):
                im = labels["img"]
                labels["instances"].convert_bbox("xywh")
                labels["instances"].normalize(*im.shape[:2][::-1])
                bboxes = labels["instances"].bboxes
                # TODO: add supports of segments and keypoints
                new = self.transform(image=im, bboxes=bboxes, class_labels=cls)  # transformed
                if len(new["class_labels"]) > 0:  # skip update if no bbox in new im
                    labels["img"] = new["image"]
                    labels["cls"] = np.array(new["class_labels"])
                    bboxes = np.array(new["bboxes"], dtype=np.float32)
                labels["instances"].update(bboxes=bboxes)
        else:
            labels["img"] = self.transform(image=labels["img"])["image"]  # transformed

        return labels


class Format:
    """
    A class for formatting image annotations for object detection, instance segmentation, and pose estimation tasks.

    This class standardizes image and instance annotations to be used by the `collate_fn` in PyTorch DataLoader.

    Attributes:
        bbox_format (str): Format for bounding boxes. Options are 'xywh' or 'xyxy'.
        normalize (bool): Whether to normalize bounding boxes.
        return_mask (bool): Whether to return instance masks for segmentation.
        return_keypoint (bool): Whether to return keypoints for pose estimation.
        return_obb (bool): Whether to return oriented bounding boxes.
        mask_ratio (int): Downsample ratio for masks.
        mask_overlap (bool): Whether to overlap masks.
        batch_idx (bool): Whether to keep batch indexes.
        bgr (float): The probability to return BGR images.

    Methods:
        __call__: Formats labels dictionary with image, classes, bounding boxes, and optionally masks and keypoints.
        _format_img: Converts image from Numpy array to PyTorch tensor.
        _format_segments: Converts polygon points to bitmap masks.

    Examples:
        >>> formatter = Format(bbox_format="xywh", normalize=True, return_mask=True)
        >>> formatted_labels = formatter(labels)
        >>> img = formatted_labels["img"]
        >>> bboxes = formatted_labels["bboxes"]
        >>> masks = formatted_labels["masks"]
    """

    def __init__(
        self,
        bbox_format="xywh",
        normalize=True,
        return_mask=False,
        return_keypoint=False,
        return_obb=False,
        mask_ratio=4,
        mask_overlap=True,
        batch_idx=True,
        bgr=0.0,
    ):
        """
        Initializes the Format class with given parameters for image and instance annotation formatting.

        This class standardizes image and instance annotations for object detection, instance segmentation, and pose
        estimation tasks, preparing them for use in PyTorch DataLoader's `collate_fn`.

        Args:
            bbox_format (str): Format for bounding boxes. Options are 'xywh', 'xyxy', etc.
            normalize (bool): Whether to normalize bounding boxes to [0,1].
            return_mask (bool): If True, returns instance masks for segmentation tasks.
            return_keypoint (bool): If True, returns keypoints for pose estimation tasks.
            return_obb (bool): If True, returns oriented bounding boxes.
            mask_ratio (int): Downsample ratio for masks.
            mask_overlap (bool): If True, allows mask overlap.
            batch_idx (bool): If True, keeps batch indexes.
            bgr (float): Probability of returning BGR images instead of RGB.

        Attributes:
            bbox_format (str): Format for bounding boxes.
            normalize (bool): Whether bounding boxes are normalized.
            return_mask (bool): Whether to return instance masks.
            return_keypoint (bool): Whether to return keypoints.
            return_obb (bool): Whether to return oriented bounding boxes.
            mask_ratio (int): Downsample ratio for masks.
            mask_overlap (bool): Whether masks can overlap.
            batch_idx (bool): Whether to keep batch indexes.
            bgr (float): The probability to return BGR images.

        Examples:
            >>> format = Format(bbox_format="xyxy", return_mask=True, return_keypoint=False)
            >>> print(format.bbox_format)
            xyxy
        """
        self.bbox_format = bbox_format
        self.normalize = normalize
        self.return_mask = return_mask  # set False when training detection only
        self.return_keypoint = return_keypoint
        self.return_obb = return_obb
        self.mask_ratio = mask_ratio
        self.mask_overlap = mask_overlap
        self.batch_idx = batch_idx  # keep the batch indexes
        self.bgr = bgr

    def __call__(self, labels):
        """
        Formats image annotations for object detection, instance segmentation, and pose estimation tasks.

        This method standardizes the image and instance annotations to be used by the `collate_fn` in PyTorch
        DataLoader. It processes the input labels dictionary, converting annotations to the specified format and
        applying normalization if required.

        Args:
            labels (Dict): A dictionary containing image and annotation data with the following keys:
                - 'img': The input image as a numpy array.
                - 'cls': Class labels for instances.
                - 'instances': An Instances object containing bounding boxes, segments, and keypoints.

        Returns:
            (Dict): A dictionary with formatted data, including:
                - 'img': Formatted image tensor.
                - 'cls': Class label's tensor.
                - 'bboxes': Bounding boxes tensor in the specified format.
                - 'masks': Instance masks tensor (if return_mask is True).
                - 'keypoints': Keypoints tensor (if return_keypoint is True).
                - 'batch_idx': Batch index tensor (if batch_idx is True).

        Examples:
            >>> formatter = Format(bbox_format="xywh", normalize=True, return_mask=True)
            >>> labels = {"img": np.random.rand(640, 640, 3), "cls": np.array([0, 1]), "instances": Instances(...)}
            >>> formatted_labels = formatter(labels)
            >>> print(formatted_labels.keys())
        """
        img = labels.pop("img")
        h, w = img.shape[:2]
        cls = labels.pop("cls")
        instances = labels.pop("instances")
        instances.convert_bbox(format=self.bbox_format)
        instances.denormalize(w, h)
        nl = len(instances)

        if self.return_mask:
            if nl:
                masks, instances, cls = self._format_segments(instances, cls, w, h)
                masks = torch.from_numpy(masks)
            else:
                masks = torch.zeros(
                    1 if self.mask_overlap else nl, img.shape[0] // self.mask_ratio, img.shape[1] // self.mask_ratio
                )
            labels["masks"] = masks
        labels["img"] = self._format_img(img)
        labels["cls"] = torch.from_numpy(cls) if nl else torch.zeros(nl)
        labels["bboxes"] = torch.from_numpy(instances.bboxes) if nl else torch.zeros((nl, 4))
        if self.return_keypoint:
            labels["keypoints"] = torch.from_numpy(instances.keypoints)
            if self.normalize:
                labels["keypoints"][..., 0] /= w
                labels["keypoints"][..., 1] /= h
        if self.return_obb:
            labels["bboxes"] = (
                xyxyxyxy2xywhr(torch.from_numpy(instances.segments)) if len(instances.segments) else torch.zeros((0, 5))
            )
        # NOTE: need to normalize obb in xywhr format for width-height consistency
        if self.normalize:
            labels["bboxes"][:, [0, 2]] /= w
            labels["bboxes"][:, [1, 3]] /= h
        # Then we can use collate_fn
        if self.batch_idx:
            labels["batch_idx"] = torch.zeros(nl)
        return labels

    def _format_img(self, img):
        """
        Formats an image for YOLO from a Numpy array to a PyTorch tensor.

        This function performs the following operations:
        1. Ensures the image has 3 dimensions (adds a channel dimension if needed).
        2. Transposes the image from HWC to CHW format.
        3. Optionally flips the color channels from RGB to BGR.
        4. Converts the image to a contiguous array.
        5. Converts the Numpy array to a PyTorch tensor.

        Args:
            img (np.ndarray): Input image as a Numpy array with shape (H, W, C) or (H, W).

        Returns:
            (torch.Tensor): Formatted image as a PyTorch tensor with shape (C, H, W).

        Examples:
            >>> import numpy as np
            >>> img = np.random.rand(100, 100, 3)
            >>> formatted_img = self._format_img(img)
            >>> print(formatted_img.shape)
            torch.Size([3, 100, 100])
        """
        if len(img.shape) < 3:
            img = np.expand_dims(img, -1)
        img = img.transpose(2, 0, 1)
        img = np.ascontiguousarray(img[::-1] if random.uniform(0, 1) > self.bgr else img)
        img = torch.from_numpy(img)
        return img

    def _format_segments(self, instances, cls, w, h):
        """
        Converts polygon segments to bitmap masks.

        Args:
            instances (Instances): Object containing segment information.
            cls (numpy.ndarray): Class labels for each instance.
            w (int): Width of the image.
            h (int): Height of the image.

        Returns:
            masks (numpy.ndarray): Bitmap masks with shape (N, H, W) or (1, H, W) if mask_overlap is True.
            instances (Instances): Updated instances object with sorted segments if mask_overlap is True.
            cls (numpy.ndarray): Updated class labels, sorted if mask_overlap is True.

        Notes:
            - If self.mask_overlap is True, masks are overlapped and sorted by area.
            - If self.mask_overlap is False, each mask is represented separately.
            - Masks are downsampled according to self.mask_ratio.
        """
        segments = instances.segments
        if self.mask_overlap:
            masks, sorted_idx = polygons2masks_overlap((h, w), segments, downsample_ratio=self.mask_ratio)
            masks = masks[None]  # (640, 640) -> (1, 640, 640)
            instances = instances[sorted_idx]
            cls = cls[sorted_idx]
        else:
            masks = polygons2masks((h, w), segments, color=1, downsample_ratio=self.mask_ratio)

        return masks, instances, cls


class RandomLoadText:
    """
    Randomly samples positive and negative texts and updates class indices accordingly.

    This class is responsible for sampling texts from a given set of class texts, including both positive
    (present in the image) and negative (not present in the image) samples. It updates the class indices
    to reflect the sampled texts and can optionally pad the text list to a fixed length.

    Attributes:
        prompt_format (str): Format string for text prompts.
        neg_samples (Tuple[int, int]): Range for randomly sampling negative texts.
        max_samples (int): Maximum number of different text samples in one image.
        padding (bool): Whether to pad texts to max_samples.
        padding_value (str): The text used for padding when padding is True.

    Methods:
        __call__: Processes the input labels and returns updated classes and texts.

    Examples:
        >>> loader = RandomLoadText(prompt_format="Object: {}", neg_samples=(5, 10), max_samples=20)
        >>> labels = {"cls": [0, 1, 2], "texts": [["cat"], ["dog"], ["bird"]], "instances": [...]}
        >>> updated_labels = loader(labels)
        >>> print(updated_labels["texts"])
        ['Object: cat', 'Object: dog', 'Object: bird', 'Object: elephant', 'Object: car']
    """

    def __init__(
        self,
        prompt_format: str = "{}",
        neg_samples: Tuple[int, int] = (80, 80),
        max_samples: int = 80,
        padding: bool = False,
        padding_value: str = "",
    ) -> None:
        """
        Initializes the RandomLoadText class for randomly sampling positive and negative texts.

        This class is designed to randomly sample positive texts and negative texts, and update the class
        indices accordingly to the number of samples. It can be used for text-based object detection tasks.

        Args:
            prompt_format (str): Format string for the prompt. Default is '{}'. The format string should
                contain a single pair of curly braces {} where the text will be inserted.
            neg_samples (Tuple[int, int]): A range to randomly sample negative texts. The first integer
                specifies the minimum number of negative samples, and the second integer specifies the
                maximum. Default is (80, 80).
            max_samples (int): The maximum number of different text samples in one image. Default is 80.
            padding (bool): Whether to pad texts to max_samples. If True, the number of texts will always
                be equal to max_samples. Default is False.
            padding_value (str): The padding text to use when padding is True. Default is an empty string.

        Attributes:
            prompt_format (str): The format string for the prompt.
            neg_samples (Tuple[int, int]): The range for sampling negative texts.
            max_samples (int): The maximum number of text samples.
            padding (bool): Whether padding is enabled.
            padding_value (str): The value used for padding.

        Examples:
            >>> random_load_text = RandomLoadText(prompt_format="Object: {}", neg_samples=(50, 100), max_samples=120)
            >>> random_load_text.prompt_format
            'Object: {}'
            >>> random_load_text.neg_samples
            (50, 100)
            >>> random_load_text.max_samples
            120
        """
        self.prompt_format = prompt_format
        self.neg_samples = neg_samples
        self.max_samples = max_samples
        self.padding = padding
        self.padding_value = padding_value

    def __call__(self, labels: dict) -> dict:
        """
        Randomly samples positive and negative texts and updates class indices accordingly.

        This method samples positive texts based on the existing class labels in the image, and randomly
        selects negative texts from the remaining classes. It then updates the class indices to match the
        new sampled text order.

        Args:
            labels (Dict): A dictionary containing image labels and metadata. Must include 'texts' and 'cls' keys.

        Returns:
            (Dict): Updated labels dictionary with new 'cls' and 'texts' entries.

        Examples:
            >>> loader = RandomLoadText(prompt_format="A photo of {}", neg_samples=(5, 10), max_samples=20)
            >>> labels = {"cls": np.array([[0], [1], [2]]), "texts": [["dog"], ["cat"], ["bird"]]}
            >>> updated_labels = loader(labels)
        """
        assert "texts" in labels, "No texts found in labels."
        class_texts = labels["texts"]
        num_classes = len(class_texts)
        cls = np.asarray(labels.pop("cls"), dtype=int)
        pos_labels = np.unique(cls).tolist()

        if len(pos_labels) > self.max_samples:
            pos_labels = random.sample(pos_labels, k=self.max_samples)

        neg_samples = min(min(num_classes, self.max_samples) - len(pos_labels), random.randint(*self.neg_samples))
        neg_labels = [i for i in range(num_classes) if i not in pos_labels]
        neg_labels = random.sample(neg_labels, k=neg_samples)

        sampled_labels = pos_labels + neg_labels
        random.shuffle(sampled_labels)

        label2ids = {label: i for i, label in enumerate(sampled_labels)}
        valid_idx = np.zeros(len(labels["instances"]), dtype=bool)
        new_cls = []
        for i, label in enumerate(cls.squeeze(-1).tolist()):
            if label not in label2ids:
                continue
            valid_idx[i] = True
            new_cls.append([label2ids[label]])
        labels["instances"] = labels["instances"][valid_idx]
        labels["cls"] = np.array(new_cls)

        # Randomly select one prompt when there's more than one prompts
        texts = []
        for label in sampled_labels:
            prompts = class_texts[label]
            assert len(prompts) > 0
            prompt = self.prompt_format.format(prompts[random.randrange(len(prompts))])
            texts.append(prompt)

        if self.padding:
            valid_labels = len(pos_labels) + len(neg_labels)
            num_padding = self.max_samples - valid_labels
            if num_padding > 0:
                texts += [self.padding_value] * num_padding

        labels["texts"] = texts
        return labels


def v8_transforms(dataset, imgsz, hyp, stretch=False):
    """
    Applies a series of image transformations for training.

    This function creates a composition of image augmentation techniques to prepare images for YOLO training.
    It includes operations such as mosaic, copy-paste, random perspective, mixup, and various color adjustments.

    Args:
        dataset (Dataset): The dataset object containing image data and annotations.
        imgsz (int): The target image size for resizing.
        hyp (Namespace): A dictionary of hyperparameters controlling various aspects of the transformations.
        stretch (bool): If True, applies stretching to the image. If False, uses LetterBox resizing.

    Returns:
        (Compose): A composition of image transformations to be applied to the dataset.

    Examples:
        >>> from ultralytics.data.dataset import YOLODataset
        >>> from ultralytics.utils import IterableSimpleNamespace
        >>> dataset = YOLODataset(img_path="path/to/images", imgsz=640)
        >>> hyp = IterableSimpleNamespace(mosaic=1.0, copy_paste=0.5, degrees=10.0, translate=0.2, scale=0.9)
        >>> transforms = v8_transforms(dataset, imgsz=640, hyp=hyp)
        >>> augmented_data = transforms(dataset[0])
    """
    mosaic = Mosaic(dataset, imgsz=imgsz, p=hyp.mosaic)
    affine = RandomPerspective(
        degrees=hyp.degrees,
        translate=hyp.translate,
        scale=hyp.scale,
        shear=hyp.shear,
        perspective=hyp.perspective,
        pre_transform=None if stretch else LetterBox(new_shape=(imgsz, imgsz)),
    )

    pre_transform = Compose([mosaic, affine])
    if hyp.copy_paste_mode == "flip":
        pre_transform.insert(1, CopyPaste(p=hyp.copy_paste, mode=hyp.copy_paste_mode))
    else:
        pre_transform.append(
            CopyPaste(
                dataset,
                pre_transform=Compose([Mosaic(dataset, imgsz=imgsz, p=hyp.mosaic), affine]),
                p=hyp.copy_paste,
                mode=hyp.copy_paste_mode,
            )
        )
    flip_idx = dataset.data.get("flip_idx", [])  # for keypoints augmentation
    if dataset.use_keypoints:
        kpt_shape = dataset.data.get("kpt_shape", None)
        if len(flip_idx) == 0 and hyp.fliplr > 0.0:
            hyp.fliplr = 0.0
            LOGGER.warning("WARNING ⚠️ No 'flip_idx' array defined in data.yaml, setting augmentation 'fliplr=0.0'")
        elif flip_idx and (len(flip_idx) != kpt_shape[0]):
            raise ValueError(f"data.yaml flip_idx={flip_idx} length must be equal to kpt_shape[0]={kpt_shape[0]}")

    return Compose(
        [
            pre_transform,
            MixUp(dataset, pre_transform=pre_transform, p=hyp.mixup),
            Albumentations(p=1.0),
            RandomHSV(hgain=hyp.hsv_h, sgain=hyp.hsv_s, vgain=hyp.hsv_v),
            RandomFlip(direction="vertical", p=hyp.flipud),
            RandomFlip(direction="horizontal", p=hyp.fliplr, flip_idx=flip_idx),
        ]
    )  # transforms


# Classification augmentations -----------------------------------------------------------------------------------------
def classify_transforms(
    size=224,
    mean=DEFAULT_MEAN,
    std=DEFAULT_STD,
    interpolation="BILINEAR",
    crop_fraction: float = DEFAULT_CROP_FRACTION,
):
    """
    Creates a composition of image transforms for classification tasks.

    This function generates a sequence of torchvision transforms suitable for preprocessing images
    for classification models during evaluation or inference. The transforms include resizing,
    center cropping, conversion to tensor, and normalization.

    Args:
        size (int | tuple): The target size for the transformed image. If an int, it defines the shortest edge. If a
            tuple, it defines (height, width).
        mean (tuple): Mean values for each RGB channel used in normalization.
        std (tuple): Standard deviation values for each RGB channel used in normalization.
        interpolation (str): Interpolation method of either 'NEAREST', 'BILINEAR' or 'BICUBIC'.
        crop_fraction (float): Fraction of the image to be cropped.

    Returns:
        (torchvision.transforms.Compose): A composition of torchvision transforms.

    Examples:
        >>> transforms = classify_transforms(size=224)
        >>> img = Image.open("path/to/image.jpg")
        >>> transformed_img = transforms(img)
    """
    import torchvision.transforms as T  # scope for faster 'import ultralytics'

    if isinstance(size, (tuple, list)):
        assert len(size) == 2, f"'size' tuples must be length 2, not length {len(size)}"
        scale_size = tuple(math.floor(x / crop_fraction) for x in size)
    else:
        scale_size = math.floor(size / crop_fraction)
        scale_size = (scale_size, scale_size)

    # Aspect ratio is preserved, crops center within image, no borders are added, image is lost
    if scale_size[0] == scale_size[1]:
        # Simple case, use torchvision built-in Resize with the shortest edge mode (scalar size arg)
        tfl = [T.Resize(scale_size[0], interpolation=getattr(T.InterpolationMode, interpolation))]
    else:
        # Resize the shortest edge to matching target dim for non-square target
        tfl = [T.Resize(scale_size)]
    tfl.extend(
        [
            T.CenterCrop(size),
            T.ToTensor(),
            T.Normalize(mean=torch.tensor(mean), std=torch.tensor(std)),
        ]
    )
    return T.Compose(tfl)


# Classification training augmentations --------------------------------------------------------------------------------
def classify_augmentations(
    size=224,
    mean=DEFAULT_MEAN,
    std=DEFAULT_STD,
    scale=None,
    ratio=None,
    hflip=0.5,
    vflip=0.0,
    auto_augment=None,
    hsv_h=0.015,  # image HSV-Hue augmentation (fraction)
    hsv_s=0.4,  # image HSV-Saturation augmentation (fraction)
    hsv_v=0.4,  # image HSV-Value augmentation (fraction)
    force_color_jitter=False,
    erasing=0.0,
    interpolation="BILINEAR",
):
    """
    Creates a composition of image augmentation transforms for classification tasks.

    This function generates a set of image transformations suitable for training classification models. It includes
    options for resizing, flipping, color jittering, auto augmentation, and random erasing.

    Args:
        size (int): Target size for the image after transformations.
        mean (tuple): Mean values for normalization, one per channel.
        std (tuple): Standard deviation values for normalization, one per channel.
        scale (tuple | None): Range of size of the origin size cropped.
        ratio (tuple | None): Range of aspect ratio of the origin aspect ratio cropped.
        hflip (float): Probability of horizontal flip.
        vflip (float): Probability of vertical flip.
        auto_augment (str | None): Auto augmentation policy. Can be 'randaugment', 'augmix', 'autoaugment' or None.
        hsv_h (float): Image HSV-Hue augmentation factor.
        hsv_s (float): Image HSV-Saturation augmentation factor.
        hsv_v (float): Image HSV-Value augmentation factor.
        force_color_jitter (bool): Whether to apply color jitter even if auto augment is enabled.
        erasing (float): Probability of random erasing.
        interpolation (str): Interpolation method of either 'NEAREST', 'BILINEAR' or 'BICUBIC'.

    Returns:
        (torchvision.transforms.Compose): A composition of image augmentation transforms.

    Examples:
        >>> transforms = classify_augmentations(size=224, auto_augment="randaugment")
        >>> augmented_image = transforms(original_image)
    """
    # Transforms to apply if Albumentations not installed
    import torchvision.transforms as T  # scope for faster 'import ultralytics'

    if not isinstance(size, int):
        raise TypeError(f"classify_transforms() size {size} must be integer, not (list, tuple)")
    scale = tuple(scale or (0.08, 1.0))  # default imagenet scale range
    ratio = tuple(ratio or (3.0 / 4.0, 4.0 / 3.0))  # default imagenet ratio range
    interpolation = getattr(T.InterpolationMode, interpolation)
    primary_tfl = [T.RandomResizedCrop(size, scale=scale, ratio=ratio, interpolation=interpolation)]
    if hflip > 0.0:
        primary_tfl.append(T.RandomHorizontalFlip(p=hflip))
    if vflip > 0.0:
        primary_tfl.append(T.RandomVerticalFlip(p=vflip))

    secondary_tfl = []
    disable_color_jitter = False
    if auto_augment:
        assert isinstance(auto_augment, str), f"Provided argument should be string, but got type {type(auto_augment)}"
        # color jitter is typically disabled if AA/RA on,
        # this allows override without breaking old hparm cfgs
        disable_color_jitter = not force_color_jitter

        if auto_augment == "randaugment":
            if TORCHVISION_0_11:
                secondary_tfl.append(T.RandAugment(interpolation=interpolation))
            else:
                LOGGER.warning('"auto_augment=randaugment" requires torchvision >= 0.11.0. Disabling it.')

        elif auto_augment == "augmix":
            if TORCHVISION_0_13:
                secondary_tfl.append(T.AugMix(interpolation=interpolation))
            else:
                LOGGER.warning('"auto_augment=augmix" requires torchvision >= 0.13.0. Disabling it.')

        elif auto_augment == "autoaugment":
            if TORCHVISION_0_10:
                secondary_tfl.append(T.AutoAugment(interpolation=interpolation))
            else:
                LOGGER.warning('"auto_augment=autoaugment" requires torchvision >= 0.10.0. Disabling it.')

        else:
            raise ValueError(
                f'Invalid auto_augment policy: {auto_augment}. Should be one of "randaugment", '
                f'"augmix", "autoaugment" or None'
            )

    if not disable_color_jitter:
        secondary_tfl.append(T.ColorJitter(brightness=hsv_v, contrast=hsv_v, saturation=hsv_s, hue=hsv_h))

    final_tfl = [
        T.ToTensor(),
        T.Normalize(mean=torch.tensor(mean), std=torch.tensor(std)),
        T.RandomErasing(p=erasing, inplace=True),
    ]

    return T.Compose(primary_tfl + secondary_tfl + final_tfl)


# NOTE: keep this class for backward compatibility
class ClassifyLetterBox:
    """
    A class for resizing and padding images for classification tasks.

    This class is designed to be part of a transformation pipeline, e.g., T.Compose([LetterBox(size), ToTensor()]).
    It resizes and pads images to a specified size while maintaining the original aspect ratio.

    Attributes:
        h (int): Target height of the image.
        w (int): Target width of the image.
        auto (bool): If True, automatically calculates the short side using stride.
        stride (int): The stride value, used when 'auto' is True.

    Methods:
        __call__: Applies the letterbox transformation to an input image.

    Examples:
        >>> transform = ClassifyLetterBox(size=(640, 640), auto=False, stride=32)
        >>> img = np.random.randint(0, 255, (480, 640, 3), dtype=np.uint8)
        >>> result = transform(img)
        >>> print(result.shape)
        (640, 640, 3)
    """

    def __init__(self, size=(640, 640), auto=False, stride=32):
        """
        Initializes the ClassifyLetterBox object for image preprocessing.

        This class is designed to be part of a transformation pipeline for image classification tasks. It resizes and
        pads images to a specified size while maintaining the original aspect ratio.

        Args:
            size (int | Tuple[int, int]): Target size for the letterboxed image. If an int, a square image of
                (size, size) is created. If a tuple, it should be (height, width).
            auto (bool): If True, automatically calculates the short side based on stride. Default is False.
            stride (int): The stride value, used when 'auto' is True. Default is 32.

        Attributes:
            h (int): Target height of the letterboxed image.
            w (int): Target width of the letterboxed image.
            auto (bool): Flag indicating whether to automatically calculate short side.
            stride (int): Stride value for automatic short side calculation.

        Examples:
            >>> transform = ClassifyLetterBox(size=224)
            >>> img = np.random.randint(0, 255, (480, 640, 3), dtype=np.uint8)
            >>> result = transform(img)
            >>> print(result.shape)
            (224, 224, 3)
        """
        super().__init__()
        self.h, self.w = (size, size) if isinstance(size, int) else size
        self.auto = auto  # pass max size integer, automatically solve for short side using stride
        self.stride = stride  # used with auto

    def __call__(self, im):
        """
        Resizes and pads an image using the letterbox method.

        This method resizes the input image to fit within the specified dimensions while maintaining its aspect ratio,
        then pads the resized image to match the target size.

        Args:
            im (numpy.ndarray): Input image as a numpy array with shape (H, W, C).

        Returns:
            (numpy.ndarray): Resized and padded image as a numpy array with shape (hs, ws, 3), where hs and ws are
                the target height and width respectively.

        Examples:
            >>> letterbox = ClassifyLetterBox(size=(640, 640))
            >>> image = np.random.randint(0, 255, (720, 1280, 3), dtype=np.uint8)
            >>> resized_image = letterbox(image)
            >>> print(resized_image.shape)
            (640, 640, 3)
        """
        imh, imw = im.shape[:2]
        r = min(self.h / imh, self.w / imw)  # ratio of new/old dimensions
        h, w = round(imh * r), round(imw * r)  # resized image dimensions

        # Calculate padding dimensions
        hs, ws = (math.ceil(x / self.stride) * self.stride for x in (h, w)) if self.auto else (self.h, self.w)
        top, left = round((hs - h) / 2 - 0.1), round((ws - w) / 2 - 0.1)

        # Create padded image
        im_out = np.full((hs, ws, 3), 114, dtype=im.dtype)
        im_out[top : top + h, left : left + w] = cv2.resize(im, (w, h), interpolation=cv2.INTER_LINEAR)
        return im_out


# NOTE: keep this class for backward compatibility
class CenterCrop:
    """
    Applies center cropping to images for classification tasks.

    This class performs center cropping on input images, resizing them to a specified size while maintaining the aspect
    ratio. It is designed to be part of a transformation pipeline, e.g., T.Compose([CenterCrop(size), ToTensor()]).

    Attributes:
        h (int): Target height of the cropped image.
        w (int): Target width of the cropped image.

    Methods:
        __call__: Applies the center crop transformation to an input image.

    Examples:
        >>> transform = CenterCrop(640)
        >>> image = np.random.randint(0, 255, (1080, 1920, 3), dtype=np.uint8)
        >>> cropped_image = transform(image)
        >>> print(cropped_image.shape)
        (640, 640, 3)
    """

    def __init__(self, size=640):
        """
        Initializes the CenterCrop object for image preprocessing.

        This class is designed to be part of a transformation pipeline, e.g., T.Compose([CenterCrop(size), ToTensor()]).
        It performs a center crop on input images to a specified size.

        Args:
            size (int | Tuple[int, int]): The desired output size of the crop. If size is an int, a square crop
                (size, size) is made. If size is a sequence like (h, w), it is used as the output size.

        Returns:
            (None): This method initializes the object and does not return anything.

        Examples:
            >>> transform = CenterCrop(224)
            >>> img = np.random.rand(300, 300, 3)
            >>> cropped_img = transform(img)
            >>> print(cropped_img.shape)
            (224, 224, 3)
        """
        super().__init__()
        self.h, self.w = (size, size) if isinstance(size, int) else size

    def __call__(self, im):
        """
        Applies center cropping to an input image.

        This method resizes and crops the center of the image using a letterbox method. It maintains the aspect
        ratio of the original image while fitting it into the specified dimensions.

        Args:
            im (numpy.ndarray | PIL.Image.Image): The input image as a numpy array of shape (H, W, C) or a
                PIL Image object.

        Returns:
            (numpy.ndarray): The center-cropped and resized image as a numpy array of shape (self.h, self.w, C).

        Examples:
            >>> transform = CenterCrop(size=224)
            >>> image = np.random.randint(0, 255, (640, 480, 3), dtype=np.uint8)
            >>> cropped_image = transform(image)
            >>> assert cropped_image.shape == (224, 224, 3)
        """
        if isinstance(im, Image.Image):  # convert from PIL to numpy array if required
            im = np.asarray(im)
        imh, imw = im.shape[:2]
        m = min(imh, imw)  # min dimension
        top, left = (imh - m) // 2, (imw - m) // 2
        return cv2.resize(im[top : top + m, left : left + m], (self.w, self.h), interpolation=cv2.INTER_LINEAR)


# NOTE: keep this class for backward compatibility
class ToTensor:
    """
    Converts an image from a numpy array to a PyTorch tensor.

    This class is designed to be part of a transformation pipeline, e.g., T.Compose([LetterBox(size), ToTensor()]).

    Attributes:
        half (bool): If True, converts the image to half precision (float16).

    Methods:
        __call__: Applies the tensor conversion to an input image.

    Examples:
        >>> transform = ToTensor(half=True)
        >>> img = np.random.randint(0, 255, (640, 640, 3), dtype=np.uint8)
        >>> tensor_img = transform(img)
        >>> print(tensor_img.shape, tensor_img.dtype)
        torch.Size([3, 640, 640]) torch.float16

    Notes:
        The input image is expected to be in BGR format with shape (H, W, C).
        The output tensor will be in RGB format with shape (C, H, W), normalized to [0, 1].
    """

    def __init__(self, half=False):
        """
        Initializes the ToTensor object for converting images to PyTorch tensors.

        This class is designed to be used as part of a transformation pipeline for image preprocessing in the
        Ultralytics YOLO framework. It converts numpy arrays or PIL Images to PyTorch tensors, with an option
        for half-precision (float16) conversion.

        Args:
            half (bool): If True, converts the tensor to half precision (float16). Default is False.

        Examples:
            >>> transform = ToTensor(half=True)
            >>> img = np.random.rand(640, 640, 3)
            >>> tensor_img = transform(img)
            >>> print(tensor_img.dtype)
            torch.float16
        """
        super().__init__()
        self.half = half

    def __call__(self, im):
        """
        Transforms an image from a numpy array to a PyTorch tensor.

        This method converts the input image from a numpy array to a PyTorch tensor, applying optional
        half-precision conversion and normalization. The image is transposed from HWC to CHW format and
        the color channels are reversed from BGR to RGB.

        Args:
            im (numpy.ndarray): Input image as a numpy array with shape (H, W, C) in BGR order.

        Returns:
            (torch.Tensor): The transformed image as a PyTorch tensor in float32 or float16, normalized
                to [0, 1] with shape (C, H, W) in RGB order.

        Examples:
            >>> transform = ToTensor(half=True)
            >>> img = np.random.randint(0, 255, (640, 640, 3), dtype=np.uint8)
            >>> tensor_img = transform(img)
            >>> print(tensor_img.shape, tensor_img.dtype)
            torch.Size([3, 640, 640]) torch.float16
        """
        im = np.ascontiguousarray(im.transpose((2, 0, 1))[::-1])  # HWC to CHW -> BGR to RGB -> contiguous
        im = torch.from_numpy(im)  # to torch
        im = im.half() if self.half else im.float()  # uint8 to fp16/32
        im /= 255.0  # 0-255 to 0.0-1.0
        return im<|MERGE_RESOLUTION|>--- conflicted
+++ resolved
@@ -1377,16 +1377,10 @@
             # correct implementation
             r = np.random.uniform(-1, 1, 3) * (self.hgain, self.sgain, self.vgain) * (180, 255, 255)  # random gains
             x = np.arange(0, 256, dtype=r.dtype)
-<<<<<<< HEAD
-            lut_hue = ((x + r[0] * 180) % 180).astype(dtype)  # see https://github.com/ultralytics/ultralytics/pull/9363
-            lut_sat = np.clip(x * r[1], 0, 255).astype(dtype)
-            lut_val = np.clip(x * r[2], 0, 255).astype(dtype)
-=======
             lut_hue = ((x + r[0]) % 180).astype(dtype)
             lut_sat = np.clip(x + r[1], 0, 255).astype(dtype)
             lut_val = np.clip(x + r[2], 0, 255).astype(dtype)
             lut_sat[0] = 0  # prevent pure white changing color
->>>>>>> 4882b443
 
             hue, sat, val = cv2.split(cv2.cvtColor(img, cv2.COLOR_BGR2HSV))
             im_hsv = cv2.merge((cv2.LUT(hue, lut_hue), cv2.LUT(sat, lut_sat), cv2.LUT(val, lut_val)))
