--- conflicted
+++ resolved
@@ -32,10 +32,6 @@
     YOLO(file)(SOURCE, imgsz=32)  # exported model inference
 
 
-<<<<<<< HEAD
-# @pytest.mark.skipif(checks.IS_PYTHON_3_12, reason="OpenVINO not supported in Python 3.12")
-=======
->>>>>>> d6492ab1
 @pytest.mark.skipif(not TORCH_1_13, reason="OpenVINO requires torch>=1.13")
 def test_export_openvino():
     """Test YOLO exports to OpenVINO format for model inference compatibility."""
