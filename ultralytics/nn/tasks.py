# Ultralytics 🚀 AGPL-3.0 License - https://ultralytics.com/license

import contextlib
import pickle
import re
import types
from copy import deepcopy
from pathlib import Path

import thop
import torch

from ultralytics.nn.modules import (
    AIFI,
    C1,
    C2,
    C2PSA,
    C3,
    C3TR,
    ELAN1,
    OBB,
    PSA,
    SPP,
    SPPELAN,
    SPPF,
    CBAM,
    AConv,
    ADown,
    Bottleneck,
    BottleneckCSP,
    C2f,
    C2fAttn,
    C2fCIB,
    C2fPSA,
    C3Ghost,
    C3k2,
    C3x,
    CBFuse,
    CBLinear,
    Classify,
    Concat,
    Conv,
    Conv2,
    ConvTranspose,
    Detect,
    DWConv,
    DWConvTranspose2d,
    Focus,
    GhostBottleneck,
    GhostConv,
    HGBlock,
    HGStem,
    ImagePoolingAttn,
    Index,
    Pose,
    RepC3,
    RepConv,
    RepNCSPELAN4,
    RepVGGDW,
    ResNetLayer,
    RTDETRDecoder,
    SCDown,
    Segment,
    TorchVision,
    WorldDetect,
    v10Detect,
)
from ultralytics.utils import DEFAULT_CFG_DICT, DEFAULT_CFG_KEYS, LOGGER, colorstr, emojis, yaml_load
from ultralytics.utils.checks import check_requirements, check_suffix, check_yaml
from ultralytics.utils.loss import (
    E2EDetectLoss,
    v8ClassificationLoss,
    v8DetectionLoss,
    v8OBBLoss,
    v8PoseLoss,
    v8SegmentationLoss,
)
from ultralytics.utils.ops import make_divisible
from ultralytics.utils.plotting import feature_visualization
from ultralytics.utils.torch_utils import (
    fuse_conv_and_bn,
    fuse_deconv_and_bn,
    initialize_weights,
    intersect_dicts,
    model_info,
    scale_img,
    time_sync,
)


class BaseModel(torch.nn.Module):
    """The BaseModel class serves as a base class for all the models in the Ultralytics YOLO family."""

    def forward(self, x, *args, **kwargs):
        """
        Perform forward pass of the model for either training or inference.

        If x is a dict, calculates and returns the loss for training. Otherwise, returns predictions for inference.

        Args:
            x (torch.Tensor | dict): Input tensor for inference, or dict with image tensor and labels for training.
            *args (Any): Variable length argument list.
            **kwargs (Any): Arbitrary keyword arguments.

        Returns:
            (torch.Tensor): Loss if x is a dict (training), or network predictions (inference).
        """
        if isinstance(x, dict):  # for cases of training and validating while training.
            return self.loss(x, *args, **kwargs)
        return self.predict(x, *args, **kwargs)

    def predict(self, x, profile=False, visualize=False, augment=False, embed=None):
        """
        Perform a forward pass through the network.

        Args:
            x (torch.Tensor): The input tensor to the model.
            profile (bool):  Print the computation time of each layer if True, defaults to False.
            visualize (bool): Save the feature maps of the model if True, defaults to False.
            augment (bool): Augment image during prediction, defaults to False.
            embed (list, optional): A list of feature vectors/embeddings to return.

        Returns:
            (torch.Tensor): The last output of the model.
        """
        if augment:
            return self._predict_augment(x)
        return self._predict_once(x, profile, visualize, embed)

    def _predict_once(self, x, profile=False, visualize=False, embed=None):
        """
        Perform a forward pass through the network.

        Args:
            x (torch.Tensor): The input tensor to the model.
            profile (bool):  Print the computation time of each layer if True, defaults to False.
            visualize (bool): Save the feature maps of the model if True, defaults to False.
            embed (list, optional): A list of feature vectors/embeddings to return.

        Returns:
            (torch.Tensor): The last output of the model.
        """
        y, dt, embeddings = [], [], []  # outputs
        for m in self.model:
            if m.f != -1:  # if not from previous layer
                x = y[m.f] if isinstance(m.f, int) else [x if j == -1 else y[j] for j in m.f]  # from earlier layers
            if profile:
                self._profile_one_layer(m, x, dt)
            x = m(x)  # run
            y.append(x if m.i in self.save else None)  # save output
            if visualize:
                feature_visualization(x, m.type, m.i, save_dir=visualize)
            if embed and m.i in embed:
                embeddings.append(torch.nn.functional.adaptive_avg_pool2d(x, (1, 1)).squeeze(-1).squeeze(-1))  # flatten
                if m.i == max(embed):
                    return torch.unbind(torch.cat(embeddings, 1), dim=0)
        return x

    def _predict_augment(self, x):
        """Perform augmentations on input image x and return augmented inference."""
        LOGGER.warning(
            f"WARNING ⚠️ {self.__class__.__name__} does not support 'augment=True' prediction. "
            f"Reverting to single-scale prediction."
        )
        return self._predict_once(x)

    def _profile_one_layer(self, m, x, dt):
        """
        Profile the computation time and FLOPs of a single layer of the model on a given input. Appends the results to
        the provided list.

        Args:
            m (torch.nn.Module): The layer to be profiled.
            x (torch.Tensor): The input data to the layer.
            dt (list): A list to store the computation time of the layer.
        """
        c = m == self.model[-1] and isinstance(x, list)  # is final layer list, copy input as inplace fix
        flops = thop.profile(m, inputs=[x.copy() if c else x], verbose=False)[0] / 1e9 * 2 if thop else 0  # GFLOPs
        t = time_sync()
        for _ in range(10):
            m(x.copy() if c else x)
        dt.append((time_sync() - t) * 100)
        if m == self.model[0]:
            LOGGER.info(f"{'time (ms)':>10s} {'GFLOPs':>10s} {'params':>10s}  module")
        LOGGER.info(f"{dt[-1]:10.2f} {flops:10.2f} {m.np:10.0f}  {m.type}")
        if c:
            LOGGER.info(f"{sum(dt):10.2f} {'-':>10s} {'-':>10s}  Total")

    def fuse(self, verbose=True):
        """
        Fuse the `Conv2d()` and `BatchNorm2d()` layers of the model into a single layer, in order to improve the
        computation efficiency.

        Returns:
            (torch.nn.Module): The fused model is returned.
        """
        if not self.is_fused():
            for m in self.model.modules():
                if isinstance(m, (Conv, Conv2, DWConv)) and hasattr(m, "bn"):
                    if isinstance(m, Conv2):
                        m.fuse_convs()
                    m.conv = fuse_conv_and_bn(m.conv, m.bn)  # update conv
                    delattr(m, "bn")  # remove batchnorm
                    m.forward = m.forward_fuse  # update forward
                if isinstance(m, ConvTranspose) and hasattr(m, "bn"):
                    m.conv_transpose = fuse_deconv_and_bn(m.conv_transpose, m.bn)
                    delattr(m, "bn")  # remove batchnorm
                    m.forward = m.forward_fuse  # update forward
                if isinstance(m, RepConv):
                    m.fuse_convs()
                    m.forward = m.forward_fuse  # update forward
                if isinstance(m, RepVGGDW):
                    m.fuse()
                    m.forward = m.forward_fuse
            self.info(verbose=verbose)

        return self

    def is_fused(self, thresh=10):
        """
        Check if the model has less than a certain threshold of BatchNorm layers.

        Args:
            thresh (int, optional): The threshold number of BatchNorm layers. Default is 10.

        Returns:
            (bool): True if the number of BatchNorm layers in the model is less than the threshold, False otherwise.
        """
        bn = tuple(v for k, v in torch.nn.__dict__.items() if "Norm" in k)  # normalization layers, i.e. BatchNorm2d()
        return sum(isinstance(v, bn) for v in self.modules()) < thresh  # True if < 'thresh' BatchNorm layers in model

    def info(self, detailed=False, verbose=True, imgsz=640):
        """
        Prints model information.

        Args:
            detailed (bool): if True, prints out detailed information about the model. Defaults to False
            verbose (bool): if True, prints out the model information. Defaults to False
            imgsz (int): the size of the image that the model will be trained on. Defaults to 640
        """
        return model_info(self, detailed=detailed, verbose=verbose, imgsz=imgsz)

    def _apply(self, fn):
        """
        Applies a function to all the tensors in the model that are not parameters or registered buffers.

        Args:
            fn (function): the function to apply to the model

        Returns:
            (BaseModel): An updated BaseModel object.
        """
        self = super()._apply(fn)
        m = self.model[-1]  # Detect()
        if isinstance(m, Detect):  # includes all Detect subclasses like Segment, Pose, OBB, WorldDetect
            m.stride = fn(m.stride)
            m.anchors = fn(m.anchors)
            m.strides = fn(m.strides)
        return self

    def load(self, weights, verbose=True):
        """
        Load the weights into the model.

        Args:
            weights (dict | torch.nn.Module): The pre-trained weights to be loaded.
            verbose (bool, optional): Whether to log the transfer progress. Defaults to True.
        """
        model = weights["model"] if isinstance(weights, dict) else weights  # torchvision models are not dicts
        csd = model.float().state_dict()  # checkpoint state_dict as FP32
        csd = intersect_dicts(csd, self.state_dict())  # intersect
        self.load_state_dict(csd, strict=False)  # load
        if verbose:
            LOGGER.info(f"Transferred {len(csd)}/{len(self.model.state_dict())} items from pretrained weights")

    def loss(self, batch, preds=None):
        """
        Compute loss.

        Args:
            batch (dict): Batch to compute loss on
            preds (torch.Tensor | List[torch.Tensor]): Predictions.
        """
        if getattr(self, "criterion", None) is None:
            self.criterion = self.init_criterion()

        preds = self.forward(batch["img"]) if preds is None else preds
        return self.criterion(preds, batch)

    def init_criterion(self):
        """Initialize the loss criterion for the BaseModel."""
        raise NotImplementedError("compute_loss() needs to be implemented by task heads")


class DetectionModel(BaseModel):
    """YOLO detection model."""

    def __init__(self, cfg="yolo11n.yaml", ch=3, nc=None, verbose=True):  # model, input channels, number of classes
        """Initialize the YOLO detection model with the given config and parameters."""
        super().__init__()
        self.yaml = cfg if isinstance(cfg, dict) else yaml_model_load(cfg)  # cfg dict
        if self.yaml["backbone"][0][2] == "Silence":
            LOGGER.warning(
                "WARNING ⚠️ YOLOv9 `Silence` module is deprecated in favor of torch.nn.Identity. "
                "Please delete local *.pt file and re-download the latest model checkpoint."
            )
            self.yaml["backbone"][0][2] = "nn.Identity"

        # Define model
        ch = self.yaml["ch"] = self.yaml.get("ch", ch)  # input channels
        if nc and nc != self.yaml["nc"]:
            LOGGER.info(f"Overriding model.yaml nc={self.yaml['nc']} with nc={nc}")
            self.yaml["nc"] = nc  # override YAML value
        self.model, self.save = parse_model(deepcopy(self.yaml), ch=ch, verbose=verbose)  # model, savelist
        self.names = {i: f"{i}" for i in range(self.yaml["nc"])}  # default names dict
        self.inplace = self.yaml.get("inplace", True)
        self.end2end = getattr(self.model[-1], "end2end", False)

        # Build strides
        m = self.model[-1]  # Detect()
        if isinstance(m, Detect):  # includes all Detect subclasses like Segment, Pose, OBB, WorldDetect
            s = 256  # 2x min stride
            m.inplace = self.inplace

            def _forward(x):
                """Performs a forward pass through the model, handling different Detect subclass types accordingly."""
                if self.end2end:
                    return self.forward(x)["one2many"]
                return self.forward(x)[0] if isinstance(m, (Segment, Pose, OBB)) else self.forward(x)

            m.stride = torch.tensor([s / x.shape[-2] for x in _forward(torch.zeros(1, ch, s, s))])  # forward
            self.stride = m.stride
            m.bias_init()  # only run once
        else:
            self.stride = torch.Tensor([32])  # default stride for i.e. RTDETR

        # Init weights, biases
        initialize_weights(self)
        if verbose:
            self.info()
            LOGGER.info("")

    def _predict_augment(self, x):
        """Perform augmentations on input image x and return augmented inference and train outputs."""
        if getattr(self, "end2end", False) or self.__class__.__name__ != "DetectionModel":
            LOGGER.warning("WARNING ⚠️ Model does not support 'augment=True', reverting to single-scale prediction.")
            return self._predict_once(x)
        img_size = x.shape[-2:]  # height, width
        s = [1, 0.83, 0.67]  # scales
        f = [None, 3, None]  # flips (2-ud, 3-lr)
        y = []  # outputs
        for si, fi in zip(s, f):
            xi = scale_img(x.flip(fi) if fi else x, si, gs=int(self.stride.max()))
            yi = super().predict(xi)[0]  # forward
            yi = self._descale_pred(yi, fi, si, img_size)
            y.append(yi)
        y = self._clip_augmented(y)  # clip augmented tails
        return torch.cat(y, -1), None  # augmented inference, train

    @staticmethod
    def _descale_pred(p, flips, scale, img_size, dim=1):
        """De-scale predictions following augmented inference (inverse operation)."""
        p[:, :4] /= scale  # de-scale
        x, y, wh, cls = p.split((1, 1, 2, p.shape[dim] - 4), dim)
        if flips == 2:
            y = img_size[0] - y  # de-flip ud
        elif flips == 3:
            x = img_size[1] - x  # de-flip lr
        return torch.cat((x, y, wh, cls), dim)

    def _clip_augmented(self, y):
        """Clip YOLO augmented inference tails."""
        nl = self.model[-1].nl  # number of detection layers (P3-P5)
        g = sum(4**x for x in range(nl))  # grid points
        e = 1  # exclude layer count
        i = (y[0].shape[-1] // g) * sum(4**x for x in range(e))  # indices
        y[0] = y[0][..., :-i]  # large
        i = (y[-1].shape[-1] // g) * sum(4 ** (nl - 1 - x) for x in range(e))  # indices
        y[-1] = y[-1][..., i:]  # small
        return y

    def init_criterion(self):
        """Initialize the loss criterion for the DetectionModel."""
        return E2EDetectLoss(self) if getattr(self, "end2end", False) else v8DetectionLoss(self)


class OBBModel(DetectionModel):
    """YOLO Oriented Bounding Box (OBB) model."""

    def __init__(self, cfg="yolo11n-obb.yaml", ch=3, nc=None, verbose=True):
        """Initialize YOLO OBB model with given config and parameters."""
        super().__init__(cfg=cfg, ch=ch, nc=nc, verbose=verbose)

    def init_criterion(self):
        """Initialize the loss criterion for the model."""
        return v8OBBLoss(self)


class SegmentationModel(DetectionModel):
    """YOLO segmentation model."""

    def __init__(self, cfg="yolo11n-seg.yaml", ch=3, nc=None, verbose=True):
        """Initialize YOLOv8 segmentation model with given config and parameters."""
        super().__init__(cfg=cfg, ch=ch, nc=nc, verbose=verbose)

    def init_criterion(self):
        """Initialize the loss criterion for the SegmentationModel."""
        return v8SegmentationLoss(self)


class PoseModel(DetectionModel):
    """YOLO pose model."""

    def __init__(self, cfg="yolo11n-pose.yaml", ch=3, nc=None, data_kpt_shape=(None, None), verbose=True):
        """Initialize YOLOv8 Pose model."""
        if not isinstance(cfg, dict):
            cfg = yaml_model_load(cfg)  # load model YAML
        if any(data_kpt_shape) and list(data_kpt_shape) != list(cfg["kpt_shape"]):
            LOGGER.info(f"Overriding model.yaml kpt_shape={cfg['kpt_shape']} with kpt_shape={data_kpt_shape}")
            cfg["kpt_shape"] = data_kpt_shape
        super().__init__(cfg=cfg, ch=ch, nc=nc, verbose=verbose)

    def init_criterion(self):
        """Initialize the loss criterion for the PoseModel."""
        return v8PoseLoss(self)


class ClassificationModel(BaseModel):
    """YOLO classification model."""

    def __init__(self, cfg="yolo11n-cls.yaml", ch=3, nc=None, verbose=True):
        """Init ClassificationModel with YAML, channels, number of classes, verbose flag."""
        super().__init__()
        self._from_yaml(cfg, ch, nc, verbose)

    def _from_yaml(self, cfg, ch, nc, verbose):
        """Set YOLOv8 model configurations and define the model architecture."""
        self.yaml = cfg if isinstance(cfg, dict) else yaml_model_load(cfg)  # cfg dict

        # Define model
        ch = self.yaml["ch"] = self.yaml.get("ch", ch)  # input channels
        if nc and nc != self.yaml["nc"]:
            LOGGER.info(f"Overriding model.yaml nc={self.yaml['nc']} with nc={nc}")
            self.yaml["nc"] = nc  # override YAML value
        elif not nc and not self.yaml.get("nc", None):
            raise ValueError("nc not specified. Must specify nc in model.yaml or function arguments.")
        self.model, self.save = parse_model(deepcopy(self.yaml), ch=ch, verbose=verbose)  # model, savelist
        self.stride = torch.Tensor([1])  # no stride constraints
        self.names = {i: f"{i}" for i in range(self.yaml["nc"])}  # default names dict
        self.info()

    @staticmethod
    def reshape_outputs(model, nc):
        """Update a TorchVision classification model to class count 'n' if required."""
        name, m = list((model.model if hasattr(model, "model") else model).named_children())[-1]  # last module
        if isinstance(m, Classify):  # YOLO Classify() head
            if m.linear.out_features != nc:
                m.linear = torch.nn.Linear(m.linear.in_features, nc)
        elif isinstance(m, torch.nn.Linear):  # ResNet, EfficientNet
            if m.out_features != nc:
                setattr(model, name, torch.nn.Linear(m.in_features, nc))
        elif isinstance(m, torch.nn.Sequential):
            types = [type(x) for x in m]
            if torch.nn.Linear in types:
                i = len(types) - 1 - types[::-1].index(torch.nn.Linear)  # last torch.nn.Linear index
                if m[i].out_features != nc:
                    m[i] = torch.nn.Linear(m[i].in_features, nc)
            elif torch.nn.Conv2d in types:
                i = len(types) - 1 - types[::-1].index(torch.nn.Conv2d)  # last torch.nn.Conv2d index
                if m[i].out_channels != nc:
                    m[i] = torch.nn.Conv2d(
                        m[i].in_channels, nc, m[i].kernel_size, m[i].stride, bias=m[i].bias is not None
                    )

    def init_criterion(self):
        """Initialize the loss criterion for the ClassificationModel."""
        return v8ClassificationLoss()


class RTDETRDetectionModel(DetectionModel):
    """
    RTDETR (Real-time DEtection and Tracking using Transformers) Detection Model class.

    This class is responsible for constructing the RTDETR architecture, defining loss functions, and facilitating both
    the training and inference processes. RTDETR is an object detection and tracking model that extends from the
    DetectionModel base class.

    Methods:
        init_criterion: Initializes the criterion used for loss calculation.
        loss: Computes and returns the loss during training.
        predict: Performs a forward pass through the network and returns the output.
    """

    def __init__(self, cfg="rtdetr-l.yaml", ch=3, nc=None, verbose=True):
        """
        Initialize the RTDETRDetectionModel.

        Args:
            cfg (str): Configuration file name or path.
            ch (int): Number of input channels.
            nc (int, optional): Number of classes. Defaults to None.
            verbose (bool, optional): Print additional information during initialization. Defaults to True.
        """
        super().__init__(cfg=cfg, ch=ch, nc=nc, verbose=verbose)

    def init_criterion(self):
        """Initialize the loss criterion for the RTDETRDetectionModel."""
        from ultralytics.models.utils.loss import RTDETRDetectionLoss

        return RTDETRDetectionLoss(nc=self.nc, use_vfl=True)

    def loss(self, batch, preds=None):
        """
        Compute the loss for the given batch of data.

        Args:
            batch (dict): Dictionary containing image and label data.
            preds (torch.Tensor, optional): Precomputed model predictions. Defaults to None.

        Returns:
            (tuple): A tuple containing the total loss and main three losses in a tensor.
        """
        if not hasattr(self, "criterion"):
            self.criterion = self.init_criterion()

        img = batch["img"]
        # NOTE: preprocess gt_bbox and gt_labels to list.
        bs = len(img)
        batch_idx = batch["batch_idx"]
        gt_groups = [(batch_idx == i).sum().item() for i in range(bs)]
        targets = {
            "cls": batch["cls"].to(img.device, dtype=torch.long).view(-1),
            "bboxes": batch["bboxes"].to(device=img.device),
            "batch_idx": batch_idx.to(img.device, dtype=torch.long).view(-1),
            "gt_groups": gt_groups,
        }

        preds = self.predict(img, batch=targets) if preds is None else preds
        dec_bboxes, dec_scores, enc_bboxes, enc_scores, dn_meta = preds if self.training else preds[1]
        if dn_meta is None:
            dn_bboxes, dn_scores = None, None
        else:
            dn_bboxes, dec_bboxes = torch.split(dec_bboxes, dn_meta["dn_num_split"], dim=2)
            dn_scores, dec_scores = torch.split(dec_scores, dn_meta["dn_num_split"], dim=2)

        dec_bboxes = torch.cat([enc_bboxes.unsqueeze(0), dec_bboxes])  # (7, bs, 300, 4)
        dec_scores = torch.cat([enc_scores.unsqueeze(0), dec_scores])

        loss = self.criterion(
            (dec_bboxes, dec_scores), targets, dn_bboxes=dn_bboxes, dn_scores=dn_scores, dn_meta=dn_meta
        )
        # NOTE: There are like 12 losses in RTDETR, backward with all losses but only show the main three losses.
        return sum(loss.values()), torch.as_tensor(
            [loss[k].detach() for k in ["loss_giou", "loss_class", "loss_bbox"]], device=img.device
        )

    def predict(self, x, profile=False, visualize=False, batch=None, augment=False, embed=None):
        """
        Perform a forward pass through the model.

        Args:
            x (torch.Tensor): The input tensor.
            profile (bool, optional): If True, profile the computation time for each layer. Defaults to False.
            visualize (bool, optional): If True, save feature maps for visualization. Defaults to False.
            batch (dict, optional): Ground truth data for evaluation. Defaults to None.
            augment (bool, optional): If True, perform data augmentation during inference. Defaults to False.
            embed (list, optional): A list of feature vectors/embeddings to return.

        Returns:
            (torch.Tensor): Model's output tensor.
        """
        y, dt, embeddings = [], [], []  # outputs
        for m in self.model[:-1]:  # except the head part
            if m.f != -1:  # if not from previous layer
                x = y[m.f] if isinstance(m.f, int) else [x if j == -1 else y[j] for j in m.f]  # from earlier layers
            if profile:
                self._profile_one_layer(m, x, dt)
            x = m(x)  # run
            y.append(x if m.i in self.save else None)  # save output
            if visualize:
                feature_visualization(x, m.type, m.i, save_dir=visualize)
            if embed and m.i in embed:
                embeddings.append(torch.nn.functional.adaptive_avg_pool2d(x, (1, 1)).squeeze(-1).squeeze(-1))  # flatten
                if m.i == max(embed):
                    return torch.unbind(torch.cat(embeddings, 1), dim=0)
        head = self.model[-1]
        x = head([y[j] for j in head.f], batch)  # head inference
        return x


class WorldModel(DetectionModel):
    """YOLOv8 World Model."""

    def __init__(self, cfg="yolov8s-world.yaml", ch=3, nc=None, verbose=True):
        """Initialize YOLOv8 world model with given config and parameters."""
        self.txt_feats = torch.randn(1, nc or 80, 512)  # features placeholder
        self.clip_model = None  # CLIP model placeholder
        super().__init__(cfg=cfg, ch=ch, nc=nc, verbose=verbose)

    def set_classes(self, text, batch=80, cache_clip_model=True):
        """Set classes in advance so that model could do offline-inference without clip model."""
        try:
            import clip
        except ImportError:
            check_requirements("git+https://github.com/ultralytics/CLIP.git")
            import clip

        if (
            not getattr(self, "clip_model", None) and cache_clip_model
        ):  # for backwards compatibility of models lacking clip_model attribute
            self.clip_model = clip.load("ViT-B/32")[0]
        model = self.clip_model if cache_clip_model else clip.load("ViT-B/32")[0]
        device = next(model.parameters()).device
        text_token = clip.tokenize(text).to(device)
        txt_feats = [model.encode_text(token).detach() for token in text_token.split(batch)]
        txt_feats = txt_feats[0] if len(txt_feats) == 1 else torch.cat(txt_feats, dim=0)
        txt_feats = txt_feats / txt_feats.norm(p=2, dim=-1, keepdim=True)
        self.txt_feats = txt_feats.reshape(-1, len(text), txt_feats.shape[-1])
        self.model[-1].nc = len(text)

    def predict(self, x, profile=False, visualize=False, txt_feats=None, augment=False, embed=None):
        """
        Perform a forward pass through the model.

        Args:
            x (torch.Tensor): The input tensor.
            profile (bool, optional): If True, profile the computation time for each layer. Defaults to False.
            visualize (bool, optional): If True, save feature maps for visualization. Defaults to False.
            txt_feats (torch.Tensor): The text features, use it if it's given. Defaults to None.
            augment (bool, optional): If True, perform data augmentation during inference. Defaults to False.
            embed (list, optional): A list of feature vectors/embeddings to return.

        Returns:
            (torch.Tensor): Model's output tensor.
        """
        txt_feats = (self.txt_feats if txt_feats is None else txt_feats).to(device=x.device, dtype=x.dtype)
        if len(txt_feats) != len(x):
            txt_feats = txt_feats.repeat(len(x), 1, 1)
        ori_txt_feats = txt_feats.clone()
        y, dt, embeddings = [], [], []  # outputs
        for m in self.model:  # except the head part
            if m.f != -1:  # if not from previous layer
                x = y[m.f] if isinstance(m.f, int) else [x if j == -1 else y[j] for j in m.f]  # from earlier layers
            if profile:
                self._profile_one_layer(m, x, dt)
            if isinstance(m, C2fAttn):
                x = m(x, txt_feats)
            elif isinstance(m, WorldDetect):
                x = m(x, ori_txt_feats)
            elif isinstance(m, ImagePoolingAttn):
                txt_feats = m(x, txt_feats)
            else:
                x = m(x)  # run

            y.append(x if m.i in self.save else None)  # save output
            if visualize:
                feature_visualization(x, m.type, m.i, save_dir=visualize)
            if embed and m.i in embed:
                embeddings.append(torch.nn.functional.adaptive_avg_pool2d(x, (1, 1)).squeeze(-1).squeeze(-1))  # flatten
                if m.i == max(embed):
                    return torch.unbind(torch.cat(embeddings, 1), dim=0)
        return x

    def loss(self, batch, preds=None):
        """
        Compute loss.

        Args:
            batch (dict): Batch to compute loss on.
            preds (torch.Tensor | List[torch.Tensor]): Predictions.
        """
        if not hasattr(self, "criterion"):
            self.criterion = self.init_criterion()

        if preds is None:
            preds = self.forward(batch["img"], txt_feats=batch["txt_feats"])
        return self.criterion(preds, batch)


class Ensemble(torch.nn.ModuleList):
    """Ensemble of models."""

    def __init__(self):
        """Initialize an ensemble of models."""
        super().__init__()

    def forward(self, x, augment=False, profile=False, visualize=False):
        """Function generates the YOLO network's final layer."""
        y = [module(x, augment, profile, visualize)[0] for module in self]
        # y = torch.stack(y).max(0)[0]  # max ensemble
        # y = torch.stack(y).mean(0)  # mean ensemble
        y = torch.cat(y, 2)  # nms ensemble, y shape(B, HW, C)
        return y, None  # inference, train output


# Functions ------------------------------------------------------------------------------------------------------------


@contextlib.contextmanager
def temporary_modules(modules=None, attributes=None):
    """
    Context manager for temporarily adding or modifying modules in Python's module cache (`sys.modules`).

    This function can be used to change the module paths during runtime. It's useful when refactoring code,
    where you've moved a module from one location to another, but you still want to support the old import
    paths for backwards compatibility.

    Args:
        modules (dict, optional): A dictionary mapping old module paths to new module paths.
        attributes (dict, optional): A dictionary mapping old module attributes to new module attributes.

    Example:
        ```python
        with temporary_modules({"old.module": "new.module"}, {"old.module.attribute": "new.module.attribute"}):
            import old.module  # this will now import new.module
            from old.module import attribute  # this will now import new.module.attribute
        ```

    Note:
        The changes are only in effect inside the context manager and are undone once the context manager exits.
        Be aware that directly manipulating `sys.modules` can lead to unpredictable results, especially in larger
        applications or libraries. Use this function with caution.
    """
    if modules is None:
        modules = {}
    if attributes is None:
        attributes = {}
    import sys
    from importlib import import_module

    try:
        # Set attributes in sys.modules under their old name
        for old, new in attributes.items():
            old_module, old_attr = old.rsplit(".", 1)
            new_module, new_attr = new.rsplit(".", 1)
            setattr(import_module(old_module), old_attr, getattr(import_module(new_module), new_attr))

        # Set modules in sys.modules under their old name
        for old, new in modules.items():
            sys.modules[old] = import_module(new)

        yield
    finally:
        # Remove the temporary module paths
        for old in modules:
            if old in sys.modules:
                del sys.modules[old]


class SafeClass:
    """A placeholder class to replace unknown classes during unpickling."""

    def __init__(self, *args, **kwargs):
        """Initialize SafeClass instance, ignoring all arguments."""
        pass

    def __call__(self, *args, **kwargs):
        """Run SafeClass instance, ignoring all arguments."""
        pass


class SafeUnpickler(pickle.Unpickler):
    """Custom Unpickler that replaces unknown classes with SafeClass."""

    def find_class(self, module, name):
        """Attempt to find a class, returning SafeClass if not among safe modules."""
        safe_modules = (
            "torch",
            "collections",
            "collections.abc",
            "builtins",
            "math",
            "numpy",
            # Add other modules considered safe
        )
        if module in safe_modules:
            return super().find_class(module, name)
        else:
            return SafeClass


def torch_safe_load(weight, safe_only=False):
    """
    Attempts to load a PyTorch model with the torch.load() function. If a ModuleNotFoundError is raised, it catches the
    error, logs a warning message, and attempts to install the missing module via the check_requirements() function.
    After installation, the function again attempts to load the model using torch.load().

    Args:
        weight (str): The file path of the PyTorch model.
        safe_only (bool): If True, replace unknown classes with SafeClass during loading.

    Example:
    ```python
    from ultralytics.nn.tasks import torch_safe_load

    ckpt, file = torch_safe_load("path/to/best.pt", safe_only=True)
    ```

    Returns:
        ckpt (dict): The loaded model checkpoint.
        file (str): The loaded filename
    """
    from ultralytics.utils.downloads import attempt_download_asset

    check_suffix(file=weight, suffix=".pt")
    file = attempt_download_asset(weight)  # search online if missing locally
    try:
        with temporary_modules(
            modules={
                "ultralytics.yolo.utils": "ultralytics.utils",
                "ultralytics.yolo.v8": "ultralytics.models.yolo",
                "ultralytics.yolo.data": "ultralytics.data",
            },
            attributes={
                "ultralytics.nn.modules.block.Silence": "torch.nn.Identity",  # YOLOv9e
                "ultralytics.nn.tasks.YOLOv10DetectionModel": "ultralytics.nn.tasks.DetectionModel",  # YOLOv10
                "ultralytics.utils.loss.v10DetectLoss": "ultralytics.utils.loss.E2EDetectLoss",  # YOLOv10
            },
        ):
            if safe_only:
                # Load via custom pickle module
                safe_pickle = types.ModuleType("safe_pickle")
                safe_pickle.Unpickler = SafeUnpickler
                safe_pickle.load = lambda file_obj: SafeUnpickler(file_obj).load()
                with open(file, "rb") as f:
                    ckpt = torch.load(f, pickle_module=safe_pickle)
            else:
                ckpt = torch.load(file, map_location="cpu")

    except ModuleNotFoundError as e:  # e.name is missing module name
        if e.name == "models":
            raise TypeError(
                emojis(
                    f"ERROR ❌️ {weight} appears to be an Ultralytics YOLOv5 model originally trained "
                    f"with https://github.com/ultralytics/yolov5.\nThis model is NOT forwards compatible with "
                    f"YOLOv8 at https://github.com/ultralytics/ultralytics."
                    f"\nRecommend fixes are to train a new model using the latest 'ultralytics' package or to "
                    f"run a command with an official Ultralytics model, i.e. 'yolo predict model=yolo11n.pt'"
                )
            ) from e
        LOGGER.warning(
            f"WARNING ⚠️ {weight} appears to require '{e.name}', which is not in Ultralytics requirements."
            f"\nAutoInstall will run now for '{e.name}' but this feature will be removed in the future."
            f"\nRecommend fixes are to train a new model using the latest 'ultralytics' package or to "
            f"run a command with an official Ultralytics model, i.e. 'yolo predict model=yolo11n.pt'"
        )
        check_requirements(e.name)  # install missing module
        ckpt = torch.load(file, map_location="cpu")

    if not isinstance(ckpt, dict):
        # File is likely a YOLO instance saved with i.e. torch.save(model, "saved_model.pt")
        LOGGER.warning(
            f"WARNING ⚠️ The file '{weight}' appears to be improperly saved or formatted. "
            f"For optimal results, use model.save('filename.pt') to correctly save YOLO models."
        )
        ckpt = {"model": ckpt.model}

    return ckpt, file


def attempt_load_weights(weights, device=None, inplace=True, fuse=False):
    """Loads an ensemble of models weights=[a,b,c] or a single model weights=[a] or weights=a."""
    ensemble = Ensemble()
    for w in weights if isinstance(weights, list) else [weights]:
        ckpt, w = torch_safe_load(w)  # load ckpt
        args = {**DEFAULT_CFG_DICT, **ckpt["train_args"]} if "train_args" in ckpt else None  # combined args
        model = (ckpt.get("ema") or ckpt["model"]).to(device).float()  # FP32 model

        # Model compatibility updates
        model.args = args  # attach args to model
        model.pt_path = w  # attach *.pt file path to model
        model.task = guess_model_task(model)
        if not hasattr(model, "stride"):
            model.stride = torch.tensor([32.0])

        # Append
        ensemble.append(model.fuse().eval() if fuse and hasattr(model, "fuse") else model.eval())  # model in eval mode

    # Module updates
    for m in ensemble.modules():
        if hasattr(m, "inplace"):
            m.inplace = inplace
        elif isinstance(m, torch.nn.Upsample) and not hasattr(m, "recompute_scale_factor"):
            m.recompute_scale_factor = None  # torch 1.11.0 compatibility

    # Return model
    if len(ensemble) == 1:
        return ensemble[-1]

    # Return ensemble
    LOGGER.info(f"Ensemble created with {weights}\n")
    for k in "names", "nc", "yaml":
        setattr(ensemble, k, getattr(ensemble[0], k))
    ensemble.stride = ensemble[int(torch.argmax(torch.tensor([m.stride.max() for m in ensemble])))].stride
    assert all(ensemble[0].nc == m.nc for m in ensemble), f"Models differ in class counts {[m.nc for m in ensemble]}"
    return ensemble


def attempt_load_one_weight(weight, device=None, inplace=True, fuse=False):
    """Loads a single model weights."""
    ckpt, weight = torch_safe_load(weight)  # load ckpt
    args = {**DEFAULT_CFG_DICT, **(ckpt.get("train_args", {}))}  # combine model and default args, preferring model args
    model = (ckpt.get("ema") or ckpt["model"]).to(device).float()  # FP32 model

    # Model compatibility updates
    model.args = {k: v for k, v in args.items() if k in DEFAULT_CFG_KEYS}  # attach args to model
    model.pt_path = weight  # attach *.pt file path to model
    model.task = guess_model_task(model)
    if not hasattr(model, "stride"):
        model.stride = torch.tensor([32.0])

    model = model.fuse().eval() if fuse and hasattr(model, "fuse") else model.eval()  # model in eval mode

    # Module updates
    for m in model.modules():
        if hasattr(m, "inplace"):
            m.inplace = inplace
        elif isinstance(m, torch.nn.Upsample) and not hasattr(m, "recompute_scale_factor"):
            m.recompute_scale_factor = None  # torch 1.11.0 compatibility

    # Return model and ckpt
    return model, ckpt


def parse_model(d, ch, verbose=True):  # model_dict, input_channels(3)
    """Parse a YOLO model.yaml dictionary into a PyTorch model."""
    import ast

    # Args
    legacy = True  # backward compatibility for v3/v5/v8/v9 models
    max_channels = float("inf")
    nc, act, scales = (d.get(x) for x in ("nc", "activation", "scales"))
    depth, width, kpt_shape = (d.get(x, 1.0) for x in ("depth_multiple", "width_multiple", "kpt_shape"))
    if scales:
        scale = d.get("scale")
        if not scale:
            scale = tuple(scales.keys())[0]
            LOGGER.warning(f"WARNING ⚠️ no model scale passed. Assuming scale='{scale}'.")
        depth, width, max_channels = scales[scale]

    if act:
        Conv.default_act = eval(act)  # redefine default activation, i.e. Conv.default_act = torch.nn.SiLU()
        if verbose:
            LOGGER.info(f"{colorstr('activation:')} {act}")  # print

    if verbose:
        LOGGER.info(f"\n{'':>3}{'from':>20}{'n':>3}{'params':>10}  {'module':<45}{'arguments':<30}")
    ch = [ch]
    layers, save, c2 = [], [], ch[-1]  # layers, savelist, ch out
<<<<<<< HEAD
    for i, (f, n, m, args) in enumerate(d["backbone"] + d["head"]):  # from, number, module, args
        m = getattr(torch.nn, m[3:]) if "nn." in m else globals()[m]

        for j, a in enumerate(args):
            if isinstance(a, str):
                with contextlib.suppress(ValueError):
                    args[j] = locals()[a] if a in locals() else ast.literal_eval(a)
        n = n_ = max(round(n * depth), 1) if n > 1 else n  # depth gain
        if m in {
=======
    base_modules = frozenset(
        {
>>>>>>> 580b4766
            Classify,
            Conv,
            ConvTranspose,
            GhostConv,
            Bottleneck,
            GhostBottleneck,
            SPP,
            SPPF,
            C2fPSA,
            C2PSA,
            DWConv,
            Focus,
            BottleneckCSP,
            C1,
            C2,
            C2f,
            C3k2,
            RepNCSPELAN4,
            ELAN1,
            ADown,
            AConv,
            SPPELAN,
            C2fAttn,
            C3,
            C3TR,
            C3Ghost,
            torch.nn.ConvTranspose2d,
            DWConvTranspose2d,
            C3x,
            RepC3,
            CBAM,
            PSA,
            SCDown,
            C2fCIB,
        }
    )
    repeat_modules = frozenset(  # modules with 'repeat' arguments
        {
            BottleneckCSP,
            C1,
            C2,
            C2f,
            C3k2,
            C2fAttn,
            C3,
            C3TR,
            C3Ghost,
            C3x,
            RepC3,
            C2fPSA,
            C2fCIB,
            C2PSA,
        }
    )
    for i, (f, n, m, args) in enumerate(d["backbone"] + d["head"]):  # from, number, module, args
        m = (
            getattr(torch.nn, m[3:])
            if "nn." in m
            else getattr(__import__("torchvision").ops, m[16:])
            if "torchvision.ops." in m
            else globals()[m]
        )  # get module
        for j, a in enumerate(args):
            if isinstance(a, str):
                with contextlib.suppress(ValueError):
                    args[j] = locals()[a] if a in locals() else ast.literal_eval(a)
        n = n_ = max(round(n * depth), 1) if n > 1 else n  # depth gain
        if m in base_modules:
            c1, c2 = ch[f], args[0]
            if c2 != nc:  # if c2 not equal to number of classes (i.e. for Classify() output)
                c2 = make_divisible(min(c2, max_channels) * width, 8)
            if m is C2fAttn:  # set 1) embed channels and 2) num heads
                args[1] = make_divisible(min(args[1], max_channels // 2) * width, 8)
                args[2] = int(max(round(min(args[2], max_channels // 2 // 32)) * width, 1) if args[2] > 1 else args[2])

            args = [c1, c2, *args[1:]]
<<<<<<< HEAD
            if m in {
                BottleneckCSP,
                C1,
                C2,
                C2f,
                C3k2,
                C2fAttn,
                C3,
                C3TR,
                C3Ghost,
                C3x,
                RepC3,
                C2fPSA,
                C2fCIB,
                C2PSA,
                
            }:
=======
            if m in repeat_modules:
>>>>>>> 580b4766
                args.insert(2, n)  # number of repeats
                n = 1
            if m is C3k2:  # for M/L/X sizes
                legacy = False
                if scale in "mlx":
                    args[3] = True
        elif m is AIFI:
            args = [ch[f], *args]
        elif m in frozenset({HGStem, HGBlock}):
            c1, cm, c2 = ch[f], args[0], args[1]
            args = [c1, cm, c2, *args[2:]]
            if m is HGBlock:
                args.insert(4, n)  # number of repeats
                n = 1
        elif m is ResNetLayer:
            c2 = args[1] if args[3] else args[1] * 4
        elif m is torch.nn.BatchNorm2d:
            args = [ch[f]]
        elif m is Concat:
            c2 = sum(ch[x] for x in f)
        elif m in frozenset({Detect, WorldDetect, Segment, Pose, OBB, ImagePoolingAttn, v10Detect}):
            args.append([ch[x] for x in f])
            if m is Segment:
                args[2] = make_divisible(min(args[2], max_channels) * width, 8)
            if m in {Detect, Segment, Pose, OBB}:
                m.legacy = legacy
        elif m is RTDETRDecoder:  # special case, channels arg must be passed in index 1
            args.insert(1, [ch[x] for x in f])
        elif m is CBLinear:
            c2 = args[0]
            c1 = ch[f]
            args = [c1, c2, *args[1:]]
        elif m is CBFuse:
            c2 = ch[f[-1]]
        elif m in frozenset({TorchVision, Index}):
            c2 = args[0]
            c1 = ch[f]
            args = [*args[1:]]
        else:
            c2 = ch[f]

        m_ = torch.nn.Sequential(*(m(*args) for _ in range(n))) if n > 1 else m(*args)  # module
        t = str(m)[8:-2].replace("__main__.", "")  # module type
        m_.np = sum(x.numel() for x in m_.parameters())  # number params
        m_.i, m_.f, m_.type = i, f, t  # attach index, 'from' index, type
        if verbose:
            LOGGER.info(f"{i:>3}{str(f):>20}{n_:>3}{m_.np:10.0f}  {t:<45}{str(args):<30}")  # print
        save.extend(x % i for x in ([f] if isinstance(f, int) else f) if x != -1)  # append to savelist
        layers.append(m_)
        if i == 0:
            ch = []
        ch.append(c2)
    return torch.nn.Sequential(*layers), sorted(save)


def yaml_model_load(path):
    """Load a YOLOv8 model from a YAML file."""
    path = Path(path)
    if path.stem in (f"yolov{d}{x}6" for x in "nsmlx" for d in (5, 8)):
        new_stem = re.sub(r"(\d+)([nslmx])6(.+)?$", r"\1\2-p6\3", path.stem)
        LOGGER.warning(f"WARNING ⚠️ Ultralytics YOLO P6 models now use -p6 suffix. Renaming {path.stem} to {new_stem}.")
        path = path.with_name(new_stem + path.suffix)

    unified_path = re.sub(r"(\d+)([nslmx])(.+)?$", r"\1\3", str(path))  # i.e. yolov8x.yaml -> yolov8.yaml
    yaml_file = check_yaml(unified_path, hard=False) or check_yaml(path)
    d = yaml_load(yaml_file)  # model dict
    d["scale"] = guess_model_scale(path)
    d["yaml_file"] = str(path)
    return d


def guess_model_scale(model_path):
    """
    Takes a path to a YOLO model's YAML file as input and extracts the size character of the model's scale. The function
    uses regular expression matching to find the pattern of the model scale in the YAML file name, which is denoted by
    n, s, m, l, or x. The function returns the size character of the model scale as a string.

    Args:
        model_path (str | Path): The path to the YOLO model's YAML file.

    Returns:
        (str): The size character of the model's scale, which can be n, s, m, l, or x.
    """
    try:
        return re.search(r"yolo[v]?\d+([nslmx])", Path(model_path).stem).group(1)  # noqa, returns n, s, m, l, or x
    except AttributeError:
        return ""


def guess_model_task(model):
    """
    Guess the task of a PyTorch model from its architecture or configuration.

    Args:
        model (torch.nn.Module | dict): PyTorch model or model configuration in YAML format.

    Returns:
        (str): Task of the model ('detect', 'segment', 'classify', 'pose').

    Raises:
        SyntaxError: If the task of the model could not be determined.
    """

    def cfg2task(cfg):
        """Guess from YAML dictionary."""
        m = cfg["head"][-1][-2].lower()  # output module name
        if m in {"classify", "classifier", "cls", "fc"}:
            return "classify"
        if "detect" in m:
            return "detect"
        if m == "segment":
            return "segment"
        if m == "pose":
            return "pose"
        if m == "obb":
            return "obb"

    # Guess from model cfg
    if isinstance(model, dict):
        with contextlib.suppress(Exception):
            return cfg2task(model)
    # Guess from PyTorch model
    if isinstance(model, torch.nn.Module):  # PyTorch model
        for x in "model.args", "model.model.args", "model.model.model.args":
            with contextlib.suppress(Exception):
                return eval(x)["task"]
        for x in "model.yaml", "model.model.yaml", "model.model.model.yaml":
            with contextlib.suppress(Exception):
                return cfg2task(eval(x))
        for m in model.modules():
            if isinstance(m, Segment):
                return "segment"
            elif isinstance(m, Classify):
                return "classify"
            elif isinstance(m, Pose):
                return "pose"
            elif isinstance(m, OBB):
                return "obb"
            elif isinstance(m, (Detect, WorldDetect, v10Detect)):
                return "detect"

    # Guess from model filename
    if isinstance(model, (str, Path)):
        model = Path(model)
        if "-seg" in model.stem or "segment" in model.parts:
            return "segment"
        elif "-cls" in model.stem or "classify" in model.parts:
            return "classify"
        elif "-pose" in model.stem or "pose" in model.parts:
            return "pose"
        elif "-obb" in model.stem or "obb" in model.parts:
            return "obb"
        elif "detect" in model.parts:
            return "detect"

    # Unable to determine task from model
    LOGGER.warning(
        "WARNING ⚠️ Unable to automatically guess model task, assuming 'task=detect'. "
        "Explicitly define task for your model, i.e. 'task=detect', 'segment', 'classify','pose' or 'obb'."
    )
    return "detect"  # assume detect<|MERGE_RESOLUTION|>--- conflicted
+++ resolved
@@ -947,20 +947,8 @@
         LOGGER.info(f"\n{'':>3}{'from':>20}{'n':>3}{'params':>10}  {'module':<45}{'arguments':<30}")
     ch = [ch]
     layers, save, c2 = [], [], ch[-1]  # layers, savelist, ch out
-<<<<<<< HEAD
-    for i, (f, n, m, args) in enumerate(d["backbone"] + d["head"]):  # from, number, module, args
-        m = getattr(torch.nn, m[3:]) if "nn." in m else globals()[m]
-
-        for j, a in enumerate(args):
-            if isinstance(a, str):
-                with contextlib.suppress(ValueError):
-                    args[j] = locals()[a] if a in locals() else ast.literal_eval(a)
-        n = n_ = max(round(n * depth), 1) if n > 1 else n  # depth gain
-        if m in {
-=======
     base_modules = frozenset(
         {
->>>>>>> 580b4766
             Classify,
             Conv,
             ConvTranspose,
@@ -1037,27 +1025,7 @@
                 args[2] = int(max(round(min(args[2], max_channels // 2 // 32)) * width, 1) if args[2] > 1 else args[2])
 
             args = [c1, c2, *args[1:]]
-<<<<<<< HEAD
-            if m in {
-                BottleneckCSP,
-                C1,
-                C2,
-                C2f,
-                C3k2,
-                C2fAttn,
-                C3,
-                C3TR,
-                C3Ghost,
-                C3x,
-                RepC3,
-                C2fPSA,
-                C2fCIB,
-                C2PSA,
-                
-            }:
-=======
             if m in repeat_modules:
->>>>>>> 580b4766
                 args.insert(2, n)  # number of repeats
                 n = 1
             if m is C3k2:  # for M/L/X sizes
