--- conflicted
+++ resolved
@@ -4,11 +4,7 @@
 
 import inspect
 from pathlib import Path
-<<<<<<< HEAD
 from typing import Any, Dict, List, Optional, Union
-=======
-from typing import Any
->>>>>>> d28f44e6
 
 import numpy as np
 import torch
