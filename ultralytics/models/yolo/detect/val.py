--- conflicted
+++ resolved
@@ -185,15 +185,10 @@
         for si, pred in enumerate(preds):
             self.seen += 1
             pbatch = self._prepare_batch(si, batch)
-<<<<<<< HEAD
-            predn = self._prepare_pred(pred, pbatch)
+            predn = self._prepare_pred(pred)
             idx = batch["batch_idx"] == si
             bbox = pbatch["bboxes"]
             labelsn = torch.cat((batch["cls"][idx], bbox), 1)  # native-space labels
-=======
-            predn = self._prepare_pred(pred)
-
->>>>>>> e792e169
             cls = pbatch["cls"].cpu().numpy()
             no_pred = len(predn["cls"]) == 0
             self.metrics.update_stats(
@@ -208,13 +203,10 @@
             # Evaluate
             if self.args.plots:
                 self.confusion_matrix.process_batch(predn, pbatch, conf=self.args.conf)
-<<<<<<< HEAD
-                self.output_bad_cases(predn, labelsn, batch, si, conf=self.args.conf)
-=======
                 if self.args.visualize:
                     self.confusion_matrix.plot_matches(batch["img"][si], pbatch["im_file"], self.save_dir)
 
->>>>>>> e792e169
+                self.output_bad_cases(predn, labelsn, batch, si, conf=self.args.conf)
             if no_pred:
                 continue
 
