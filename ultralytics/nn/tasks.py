--- conflicted
+++ resolved
@@ -1346,12 +1346,7 @@
     # Return model and ckpt
     return model, ckpt
 
-<<<<<<< HEAD
 def parse_model(d, ch, verbose=True):  # model_dict, input_channels
-=======
-
-def parse_model(d, ch, verbose=True):  # model_dict, input_channels(3)
->>>>>>> 5569be82
     """
     Parse a YOLO model.yaml dictionary into a PyTorch model.
 
@@ -1360,9 +1355,7 @@
     """
     import ast
     import contextlib
-
     import torch
-<<<<<<< HEAD
     from torch.nn import functional as F
     from torchvision.ops import nms  # if you use any torchvision ops
     from ultralytics.utils import LOGGER, colorstr
@@ -1377,30 +1370,6 @@
         Detect, WorldDetect, YOLOEDetect, Segment, YOLOESegment,
         Pose, OBB, ImagePoolingAttn, v10Detect
     )
-=======
-
-    from ultralytics.nn.modules import (
-        OBB,
-        C2fAttn,
-        Classify,
-        Conv,
-        ConvTranspose,
-        Detect,
-        DWConv,
-        ImagePoolingAttn,
-        Pose,
-        Segment,
-        WorldDetect,
-        YOLOEDetect,
-        YOLOESegment,
-        v10Detect,
-    )
-    from ultralytics.nn.modules import (
-        Conv as ConvLayer,
-    )
-    from ultralytics.nn.tasks import make_divisible
-    from ultralytics.utils import LOGGER
->>>>>>> 5569be82
 
     # ——— Setup scaling & activation ———
     legacy = True
@@ -1429,7 +1398,6 @@
     ch = [ch]            # channel list (will grow)
     layers, save = [], []  # modules and indices to save
 
-<<<<<<< HEAD
     # classify which modules have special handling
     base_modules = frozenset({
         Classify, Conv, ConvTranspose, GhostConv, Bottleneck, GhostBottleneck,
@@ -1444,70 +1412,6 @@
     })
 
     # ——— Build each layer from backbone + head lists ———
-=======
-    # define which modules to treat as base / repeatable
-    base_modules = frozenset(
-        {
-            Classify,
-            Conv,
-            ConvTranspose,
-            GhostConv,
-            Bottleneck,
-            GhostBottleneck,
-            SPP,
-            SPPF,
-            C2fPSA,
-            C2PSA,
-            DWConv,
-            Focus,
-            BottleneckCSP,
-            C1,
-            C2,
-            C2f,
-            C3k2,
-            C3K2_FE,
-            RepNCSPELAN4,
-            ELAN1,
-            ADown,
-            AConv,
-            SPPELAN,
-            C2fAttn,
-            C3,
-            C3TR,
-            C3Ghost,
-            ConvLayer,
-            DWConvTranspose2d,
-            C3x,
-            RepC3,
-            PSA,
-            SCDown,
-            C2fCIB,
-            A2C2f,
-        }
-    )
-    repeat_modules = frozenset(
-        {
-            BottleneckCSP,
-            C1,
-            C2,
-            C2f,
-            C3k2,
-            C3K2_FE,
-            C2fAttn,
-            C3,
-            C3TR,
-            C3Ghost,
-            C3x,
-            RepC3,
-            C2fPSA,
-            C2fCIB,
-            C2PSA,
-            A2C2f,
-        }
-    )
-
-    # iterate both backbone and head
->>>>>>> 5569be82
     for i, (f, n, m, args) in enumerate(d["backbone"] + d["head"]):
         # resolve class if given as string
         if isinstance(m, str):
@@ -1551,16 +1455,11 @@
 
             # special tweaks for C2fAttn
             if m is C2fAttn:
-<<<<<<< HEAD
                 args[1] = make_divisible(min(args[1], max_channels//2) * width_mul, 8)
                 args[2] = int(
                     max(round(min(args[2], max_channels//2//32) * width_mul), 1)
                     if args[2] > 1 else args[2]
                 )
-=======
-                args[1] = make_divisible(min(args[1], max_channels // 2) * width, 8)
-                args[2] = int(max(round(min(args[2], max_channels // 2 // 32)) * width, 1) if args[2] > 1 else args[2])
->>>>>>> 5569be82
 
             # rebuild args list: [c1, c2, ...rest...]
             args = [c1, c2, *args[1:]]
@@ -1606,12 +1505,8 @@
 
         # logging
         if verbose:
-<<<<<<< HEAD
             LOGGER.info(f"{i:>3}{str(f):>20}{n_:>3}{module.np:10.0f}  "
                         f"{module.type:<45}{str(args):<30}")
-=======
-            LOGGER.info(f"{i:>3}{str(f):>20}{n_:>3}{m_.np:10.0f}  {m_.type:<45}{str(args):<30}")
->>>>>>> 5569be82
 
         # track layers whose outputs we need to save
         save.extend(x % i for x in ([f] if isinstance(f, int) else f) if x != -1)
