--- conflicted
+++ resolved
@@ -219,14 +219,9 @@
     timeout-minutes: 360
     runs-on: github-linux-gpu-t4-4-core
     steps:
-<<<<<<< HEAD
-      - uses: actions/checkout@v4
+      - uses: actions/checkout@v5
       # Disable uv on GitHub runners as not working
       # - uses: astral-sh/setup-uv@v6
-=======
-      - uses: actions/checkout@v5
-      - uses: astral-sh/setup-uv@v6
->>>>>>> 4dcc98a6
       - name: Install requirements
         run: |
           echo "$HOME/.local/bin" >> $GITHUB_PATH
