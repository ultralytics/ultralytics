# Ultralytics YOLO 🚀, AGPL-3.0 license
# YOLO Continuous Integration (CI) GitHub Actions tests

name: Ultralytics CI

on:
  push:
    branches: [main]
  pull_request:
    branches: [main]
  schedule:
    - cron: '0 0 * * *'  # runs at 00:00 UTC every day
  workflow_dispatch:
    inputs:
      hub:
        description: 'Run HUB'
        default: false
        type: boolean
      benchmarks:
        description: 'Run Benchmarks'
        default: false
        type: boolean
      tests:
        description: 'Run Tests'
        default: false
        type: boolean
      gpu:
        description: 'Run GPU'
        default: false
        type: boolean
      conda:
        description: 'Run Conda'
        default: false
        type: boolean

jobs:
  HUB:
    if: github.repository == 'ultralytics/ultralytics' && (github.event_name == 'schedule' || github.event_name == 'push' || (github.event_name == 'workflow_dispatch' && github.event.inputs.hub == 'true'))
    runs-on: ${{ matrix.os }}
    strategy:
      fail-fast: false
      matrix:
        os: [ubuntu-latest]
        python-version: ['3.11']
    steps:
      - uses: actions/checkout@v4
      - uses: actions/setup-python@v4
        with:
          python-version: ${{ matrix.python-version }}
          cache: 'pip' # caching pip dependencies
      - name: Install requirements
        shell: bash  # for Windows compatibility
        run: |
          python -m pip install --upgrade pip wheel
          pip install -e . --extra-index-url https://download.pytorch.org/whl/cpu
      - name: Check environment
        run: |
          yolo checks
          echo "RUNNER_OS is ${{ runner.os }}"
          echo "GITHUB_EVENT_NAME is ${{ github.event_name }}"
          echo "GITHUB_WORKFLOW is ${{ github.workflow }}"
          echo "GITHUB_ACTOR is ${{ github.actor }}"
          echo "GITHUB_REPOSITORY is ${{ github.repository }}"
          echo "GITHUB_REPOSITORY_OWNER is ${{ github.repository_owner }}"
          python --version
          pip --version
          pip list
      - name: Test HUB training
        shell: python
        env:
          API_KEY: ${{ secrets.ULTRALYTICS_HUB_API_KEY }}
          MODEL_ID: ${{ secrets.ULTRALYTICS_HUB_MODEL_ID }}
        run: |
          import os
          from ultralytics import YOLO, hub
          api_key, model_id = os.environ['API_KEY'], os.environ['MODEL_ID']
          hub.login(api_key)
          hub.reset_model(model_id)
          model = YOLO('https://hub.ultralytics.com/models/' + model_id)
          model.train()
      - name: Test HUB inference API
        shell: python
        env:
          API_KEY: ${{ secrets.ULTRALYTICS_HUB_API_KEY }}
          MODEL_ID: ${{ secrets.ULTRALYTICS_HUB_MODEL_ID }}
        run: |
          import os
          import requests
          import json
          api_key, model_id = os.environ['API_KEY'], os.environ['MODEL_ID']
          url = f"https://api.ultralytics.com/v1/predict/{model_id}"
          headers = {"x-api-key": api_key}
          data = {"size": 320, "confidence": 0.25, "iou": 0.45}
          with open("ultralytics/assets/zidane.jpg", "rb") as f:
              response = requests.post(url, headers=headers, data=data, files={"image": f})
          assert response.status_code == 200, f'Status code {response.status_code}, Reason {response.reason}'
          print(json.dumps(response.json(), indent=2))

  Benchmarks:
    if: github.event_name != 'workflow_dispatch' || github.event.inputs.benchmarks == 'true'
    runs-on: ${{ matrix.os }}
    strategy:
      fail-fast: false
      matrix:
        os: [ubuntu-latest]
        python-version: ['3.10']
        model: [yolov8n]
    steps:
      - uses: actions/checkout@v4
      - uses: actions/setup-python@v4
        with:
          python-version: ${{ matrix.python-version }}
          cache: 'pip' # caching pip dependencies
      - name: Install requirements
        shell: bash  # for Windows compatibility
        run: |
          python -m pip install --upgrade pip wheel
          pip install -e ".[export]" coverage --extra-index-url https://download.pytorch.org/whl/cpu
          # Fix SavedModel issue "partially initialized module 'jax' has no attribute 'version' (most likely due to a circular import)" in https://github.com/google/jax/discussions/14036
          # pip install -U 'jax!=0.4.15' 'jaxlib!=0.4.15'
          # yolo settings tensorboard=False
          yolo export format=tflite imgsz=32 || true
      - name: Check environment
        run: |
          yolo checks
          echo "RUNNER_OS is ${{ runner.os }}"
          echo "GITHUB_EVENT_NAME is ${{ github.event_name }}"
          echo "GITHUB_WORKFLOW is ${{ github.workflow }}"
          echo "GITHUB_ACTOR is ${{ github.actor }}"
          echo "GITHUB_REPOSITORY is ${{ github.repository }}"
          echo "GITHUB_REPOSITORY_OWNER is ${{ github.repository_owner }}"
          python --version
          pip --version
          pip list
<<<<<<< HEAD
=======
      # Benchmarks for export_hw_optimized=True
      - name: Benchmark DetectionModel with export_hw_optimized
        shell: bash
        run: coverage run -a --source=ultralytics -m ultralytics.cfg.__init__ benchmark model='path with spaces/${{ matrix.model }}.pt' imgsz=160 export_hw_optimized=True verbose=0.318
      - name: Benchmark SegmentationModel with export_hw_optimized
        shell: bash
        run: coverage run -a --source=ultralytics -m ultralytics.cfg.__init__ benchmark model='path with spaces/${{ matrix.model }}-seg.pt' imgsz=160 export_hw_optimized=True verbose=0.286
      - name: Benchmark ClassificationModel with export_hw_optimized
        shell: bash
        run: coverage run -a --source=ultralytics -m ultralytics.cfg.__init__ benchmark model='path with spaces/${{ matrix.model }}-cls.pt' imgsz=160 export_hw_optimized=True verbose=0.166
      - name: Benchmark PoseModel with export_hw_optimized
        shell: bash
        run: coverage run -a --source=ultralytics -m ultralytics.cfg.__init__ benchmark model='path with spaces/${{ matrix.model }}-pose.pt' imgsz=160 export_hw_optimized=True verbose=0.185
>>>>>>> 1f36a146
      # Benchmarks for default configuration
      - name: Benchmark DetectionModel
        shell: bash
        run: coverage run -a --source=ultralytics -m ultralytics.cfg.__init__ benchmark model='path with spaces/${{ matrix.model }}.pt' imgsz=160 verbose=0.318
      - name: Benchmark SegmentationModel
        shell: bash
        run: coverage run -a --source=ultralytics -m ultralytics.cfg.__init__ benchmark model='path with spaces/${{ matrix.model }}-seg.pt' imgsz=160 verbose=0.286
      - name: Benchmark ClassificationModel
        shell: bash
        run: coverage run -a --source=ultralytics -m ultralytics.cfg.__init__ benchmark model='path with spaces/${{ matrix.model }}-cls.pt' imgsz=160 verbose=0.166
      - name: Benchmark PoseModel
        shell: bash
        run: coverage run -a --source=ultralytics -m ultralytics.cfg.__init__ benchmark model='path with spaces/${{ matrix.model }}-pose.pt' imgsz=160 verbose=0.185
      # Benchmarks for separate_outputs=True
      - name: Benchmark DetectionModel with separate outputs
        shell: bash
        run: coverage run -a --source=ultralytics -m ultralytics.cfg.__init__ benchmark model='path with spaces/${{ matrix.model }}.pt' imgsz=160 separate_outputs=True verbose=0.318
      - name: Benchmark SegmentationModel with separate outputs
        shell: bash
        run: coverage run -a --source=ultralytics -m ultralytics.cfg.__init__ benchmark model='path with spaces/${{ matrix.model }}-seg.pt' imgsz=160 separate_outputs=True verbose=0.286
      - name: Benchmark ClassificationModel with separate outputs
        shell: bash
        run: coverage run -a --source=ultralytics -m ultralytics.cfg.__init__ benchmark model='path with spaces/${{ matrix.model }}-cls.pt' imgsz=160 separate_outputs=True verbose=0.166
      - name: Benchmark PoseModel with separate outputs
        shell: bash
        run: coverage run -a --source=ultralytics -m ultralytics.cfg.__init__ benchmark model='path with spaces/${{ matrix.model }}-pose.pt' imgsz=160 separate_outputs=True verbose=0.185
<<<<<<< HEAD
      # Benchmarks for export_hw_optimized=True
      - name: Benchmark DetectionModel with export_hw_optimized
        shell: bash
        run: coverage run -a --source=ultralytics -m ultralytics.cfg.__init__ benchmark model='path with spaces/${{ matrix.model }}.pt' imgsz=160 export_hw_optimized=True verbose=0.318
      - name: Benchmark SegmentationModel with export_hw_optimized
        shell: bash
        run: coverage run -a --source=ultralytics -m ultralytics.cfg.__init__ benchmark model='path with spaces/${{ matrix.model }}-seg.pt' imgsz=160 export_hw_optimized=True verbose=0.286
      - name: Benchmark ClassificationModel with export_hw_optimized
        shell: bash
        run: coverage run -a --source=ultralytics -m ultralytics.cfg.__init__ benchmark model='path with spaces/${{ matrix.model }}-cls.pt' imgsz=160 export_hw_optimized=True verbose=0.166
      - name: Benchmark PoseModel with export_hw_optimized
        shell: bash
        run: coverage run -a --source=ultralytics -m ultralytics.cfg.__init__ benchmark model='path with spaces/${{ matrix.model }}-pose.pt' imgsz=160 export_hw_optimized=True verbose=0.185
=======
      
>>>>>>> 1f36a146
      - name: Merge Coverage Reports
        run: |
          coverage xml -o coverage-benchmarks.xml
      - name: Upload Coverage Reports to CodeCov
        if: github.repository == 'ultralytics/ultralytics'
        uses: codecov/codecov-action@v3
        with:
          flags: Benchmarks
        env:
          CODECOV_TOKEN: ${{ secrets.CODECOV_TOKEN }}
      - name: Benchmark Summary
        run: |
          cat benchmarks.log
          echo "$(cat benchmarks.log)" >> $GITHUB_STEP_SUMMARY

  Tests:
    if: github.event_name != 'workflow_dispatch' || github.event.inputs.tests == 'true'
    timeout-minutes: 60
    runs-on: ${{ matrix.os }}
    strategy:
      fail-fast: false
      matrix:
        os: [ubuntu-latest]
        python-version: ['3.11']
        torch: [latest]
        include:
          - os: ubuntu-latest
            python-version: '3.8'  # torch 1.8.0 requires python >=3.6, <=3.8
            torch: '1.8.0'  # min torch version CI https://pypi.org/project/torchvision/
    steps:
      - uses: actions/checkout@v4
      - uses: actions/setup-python@v4
        with:
          python-version: ${{ matrix.python-version }}
          cache: 'pip' # caching pip dependencies
      - name: Install requirements
        shell: bash  # for Windows compatibility
        run: |  # CoreML must be installed before export due to protobuf error from AutoInstall
          python -m pip install --upgrade pip wheel
          torch=""
          if [ "${{ matrix.torch }}" == "1.8.0" ]; then
              torch="torch==1.8.0 torchvision==0.9.0"
          fi
          pip install -e . $torch pytest-cov "coremltools>=7.0" --extra-index-url https://download.pytorch.org/whl/cpu
      - name: Check environment
        run: |
          yolo checks
          echo "RUNNER_OS is ${{ runner.os }}"
          echo "GITHUB_EVENT_NAME is ${{ github.event_name }}"
          echo "GITHUB_WORKFLOW is ${{ github.workflow }}"
          echo "GITHUB_ACTOR is ${{ github.actor }}"
          echo "GITHUB_REPOSITORY is ${{ github.repository }}"
          echo "GITHUB_REPOSITORY_OWNER is ${{ github.repository_owner }}"
          python --version
          pip --version
          pip list
      - name: Pytest tests
        shell: bash  # for Windows compatibility
        run: |
          slow=""
          if [[ "${{ github.event_name }}" == "schedule" ]] || [[ "${{ github.event_name }}" == "workflow_dispatch" ]]; then
              pip install mlflow pycocotools 'ray[tune]'
              slow="--slow"
          fi
          pytest $slow --cov=ultralytics/ --cov-report xml tests/
      - name: Upload Coverage Reports to CodeCov
        if: github.repository == 'ultralytics/ultralytics' # && matrix.os == 'ubuntu-latest' && matrix.python-version == '3.11'
        uses: codecov/codecov-action@v3
        with:
          flags: Tests
        env:
          CODECOV_TOKEN: ${{ secrets.CODECOV_TOKEN }}

  GPU:
    if: github.repository == 'ultralytics/ultralytics' && (github.event_name != 'workflow_dispatch' || github.event.inputs.gpu == 'true')
    timeout-minutes: 60
    runs-on: gpu-latest
    steps:
      - uses: actions/checkout@v4
      - name: Install requirements
        run: pip install -e .
      - name: Check environment
        run: |
          yolo checks
          echo "RUNNER_OS is ${{ runner.os }}"
          echo "GITHUB_EVENT_NAME is ${{ github.event_name }}"
          echo "GITHUB_WORKFLOW is ${{ github.workflow }}"
          echo "GITHUB_ACTOR is ${{ github.actor }}"
          echo "GITHUB_REPOSITORY is ${{ github.repository }}"
          echo "GITHUB_REPOSITORY_OWNER is ${{ github.repository_owner }}"
          python --version
          pip --version
          pip list
      - name: Pytest tests
        run: pytest --cov=ultralytics/ --cov-report xml tests/test_cuda.py
      - name: Upload Coverage Reports to CodeCov
        uses: codecov/codecov-action@v3
        with:
          flags: GPU
        env:
          CODECOV_TOKEN: ${{ secrets.CODECOV_TOKEN }}

  Conda:
    if: github.repository == 'ultralytics/ultralytics' && (github.event_name == 'schedule_disabled' || github.event.inputs.conda == 'true')
    runs-on: ${{ matrix.os }}
    strategy:
      fail-fast: false
      matrix:
        os: [ubuntu-latest]
        python-version: ['3.11']
    defaults:
      run:
        shell: bash -el {0}
    steps:
      - uses: conda-incubator/setup-miniconda@v2
        with:
          python-version: ${{ matrix.python-version }}
          mamba-version: "*"
          channels: conda-forge,defaults
          channel-priority: true
          activate-environment: anaconda-client-env
      - name: Install Libmamba
        run: |
          conda config --set solver libmamba
      - name: Install Ultralytics package from conda-forge
        run: |
          conda install -c pytorch -c conda-forge pytorch torchvision ultralytics openvino
      - name: Install pip packages
        run: |
          pip install pytest 'coremltools>=7.0'
      - name: Check environment
        run: |
          echo "RUNNER_OS is ${{ runner.os }}"
          echo "GITHUB_EVENT_NAME is ${{ github.event_name }}"
          echo "GITHUB_WORKFLOW is ${{ github.workflow }}"
          echo "GITHUB_ACTOR is ${{ github.actor }}"
          echo "GITHUB_REPOSITORY is ${{ github.repository }}"
          echo "GITHUB_REPOSITORY_OWNER is ${{ github.repository_owner }}"
          python --version
          conda list
      - name: Test CLI
        run: |
          yolo predict model=yolov8n.pt imgsz=320
          yolo train model=yolov8n.pt data=coco8.yaml epochs=1 imgsz=32
          yolo val model=yolov8n.pt data=coco8.yaml imgsz=32
          yolo export model=yolov8n.pt format=torchscript imgsz=160
      - name: Test Python
        run: |
          python -c "
          from ultralytics import YOLO
          model = YOLO('yolov8n.pt')
          results = model.train(data='coco8.yaml', epochs=3, imgsz=160)
          results = model.val(imgsz=160)
          results = model.predict(imgsz=160)
          results = model.export(format='onnx', imgsz=160)
          "
      - name: PyTest
        run: |
          git clone https://github.com/ultralytics/ultralytics
          pytest ultralytics/tests

  Summary:
    runs-on: ubuntu-latest
    needs: [HUB, Benchmarks, Tests, GPU, Conda] # Add job names that you want to check for failure
    if: always() # This ensures the job runs even if previous jobs fail
    steps:
      - name: Check for failure and notify
        if: (needs.HUB.result == 'failure' || needs.Benchmarks.result == 'failure' || needs.Tests.result == 'failure' || needs.GPU.result == 'failure' || needs.Conda.result == 'failure') && github.repository == 'ultralytics/ultralytics' && (github.event_name == 'schedule' || github.event_name == 'push')
        uses: slackapi/slack-github-action@v1.24.0
        with:
          payload: |
            {"text": "<!channel> GitHub Actions error for ${{ github.workflow }} ❌\n\n\n*Repository:* https://github.com/${{ github.repository }}\n*Action:* https://github.com/${{ github.repository }}/actions/runs/${{ github.run_id }}\n*Author:* ${{ github.actor }}\n*Event:* ${{ github.event_name }}\n"}
        env:
          SLACK_WEBHOOK_URL: ${{ secrets.SLACK_WEBHOOK_URL_YOLO }}<|MERGE_RESOLUTION|>--- conflicted
+++ resolved
@@ -132,8 +132,6 @@
           python --version
           pip --version
           pip list
-<<<<<<< HEAD
-=======
       # Benchmarks for export_hw_optimized=True
       - name: Benchmark DetectionModel with export_hw_optimized
         shell: bash
@@ -147,7 +145,6 @@
       - name: Benchmark PoseModel with export_hw_optimized
         shell: bash
         run: coverage run -a --source=ultralytics -m ultralytics.cfg.__init__ benchmark model='path with spaces/${{ matrix.model }}-pose.pt' imgsz=160 export_hw_optimized=True verbose=0.185
->>>>>>> 1f36a146
       # Benchmarks for default configuration
       - name: Benchmark DetectionModel
         shell: bash
@@ -174,23 +171,7 @@
       - name: Benchmark PoseModel with separate outputs
         shell: bash
         run: coverage run -a --source=ultralytics -m ultralytics.cfg.__init__ benchmark model='path with spaces/${{ matrix.model }}-pose.pt' imgsz=160 separate_outputs=True verbose=0.185
-<<<<<<< HEAD
-      # Benchmarks for export_hw_optimized=True
-      - name: Benchmark DetectionModel with export_hw_optimized
-        shell: bash
-        run: coverage run -a --source=ultralytics -m ultralytics.cfg.__init__ benchmark model='path with spaces/${{ matrix.model }}.pt' imgsz=160 export_hw_optimized=True verbose=0.318
-      - name: Benchmark SegmentationModel with export_hw_optimized
-        shell: bash
-        run: coverage run -a --source=ultralytics -m ultralytics.cfg.__init__ benchmark model='path with spaces/${{ matrix.model }}-seg.pt' imgsz=160 export_hw_optimized=True verbose=0.286
-      - name: Benchmark ClassificationModel with export_hw_optimized
-        shell: bash
-        run: coverage run -a --source=ultralytics -m ultralytics.cfg.__init__ benchmark model='path with spaces/${{ matrix.model }}-cls.pt' imgsz=160 export_hw_optimized=True verbose=0.166
-      - name: Benchmark PoseModel with export_hw_optimized
-        shell: bash
-        run: coverage run -a --source=ultralytics -m ultralytics.cfg.__init__ benchmark model='path with spaces/${{ matrix.model }}-pose.pt' imgsz=160 export_hw_optimized=True verbose=0.185
-=======
       
->>>>>>> 1f36a146
       - name: Merge Coverage Reports
         run: |
           coverage xml -o coverage-benchmarks.xml
