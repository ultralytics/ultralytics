# Ultralytics YOLO 🚀, AGPL-3.0 license

import contextlib
import hashlib
import json
import os
import random
import subprocess
import time
import zipfile
from multiprocessing.pool import ThreadPool
from pathlib import Path
from tarfile import is_tarfile

import cv2
import numpy as np
from PIL import Image, ImageOps

from ultralytics.nn.autobackend import check_class_names
from ultralytics.utils import (DATASETS_DIR, LOGGER, NUM_THREADS, ROOT, SETTINGS_YAML, TQDM, clean_url, colorstr,
                               emojis, yaml_load)
from ultralytics.utils.checks import check_file, check_font, is_ascii
from ultralytics.utils.downloads import download, safe_download, unzip_file
from ultralytics.utils.ops import segments2boxes

HELP_URL = 'See https://docs.ultralytics.com/datasets/detect for dataset formatting guidance.'
IMG_FORMATS = 'bmp', 'dng', 'jpeg', 'jpg', 'mpo', 'png', 'tif', 'tiff', 'webp', 'pfm'  # image suffixes
VID_FORMATS = 'asf', 'avi', 'gif', 'm4v', 'mkv', 'mov', 'mp4', 'mpeg', 'mpg', 'ts', 'wmv', 'webm'  # video suffixes
PIN_MEMORY = str(os.getenv('PIN_MEMORY', True)).lower() == 'true'  # global pin_memory for dataloaders


def img2label_paths(img_paths):
    """Define label paths as a function of image paths."""
    sa, sb = f'{os.sep}images{os.sep}', f'{os.sep}labels{os.sep}'  # /images/, /labels/ substrings
    return [sb.join(x.rsplit(sa, 1)).rsplit('.', 1)[0] + '.txt' for x in img_paths]


def get_hash(paths):
    """Returns a single hash value of a list of paths (files or dirs)."""
    size = sum(os.path.getsize(p) for p in paths if os.path.exists(p))  # sizes
    h = hashlib.sha256(str(size).encode())  # hash sizes
    h.update(''.join(paths).encode())  # hash paths
    return h.hexdigest()  # return hash


def exif_size(img: Image.Image):
    """Returns exif-corrected PIL size."""
    s = img.size  # (width, height)
    if img.format == 'JPEG':  # only support JPEG images
        with contextlib.suppress(Exception):
            exif = img.getexif()
            if exif:
                rotation = exif.get(274, None)  # the EXIF key for the orientation tag is 274
                if rotation in [6, 8]:  # rotation 270 or 90
                    s = s[1], s[0]
    return s


def verify_image(args):
    """Verify one image."""
    (im_file, cls), prefix = args
    # Number (found, corrupt), message
    nf, nc, msg = 0, 0, ''
    try:
        im = Image.open(im_file)
        im.verify()  # PIL verify
        shape = exif_size(im)  # image size
        shape = (shape[1], shape[0])  # hw
        assert (shape[0] > 9) & (shape[1] > 9), f'image size {shape} <10 pixels'
        assert im.format.lower() in IMG_FORMATS, f'invalid image format {im.format}'
        if im.format.lower() in ('jpg', 'jpeg'):
            with open(im_file, 'rb') as f:
                f.seek(-2, 2)
                if f.read() != b'\xff\xd9':  # corrupt JPEG
                    ImageOps.exif_transpose(Image.open(im_file)).save(im_file, 'JPEG', subsampling=0, quality=100)
                    msg = f'{prefix}WARNING ⚠️ {im_file}: corrupt JPEG restored and saved'
        nf = 1
    except Exception as e:
        nc = 1
        msg = f'{prefix}WARNING ⚠️ {im_file}: ignoring corrupt image/label: {e}'
    return (im_file, cls), nf, nc, msg


def verify_image_label(args):
    """Verify one image-label pair."""
    im_file, lb_file, prefix, use_keypoints, use_segments, num_cls, nkpt, ndim = args
    # Number (missing, found, empty, corrupt), message, segments, keypoints
    nm, nf, ne, nc, msg, segments, keypoints = 0, 0, 0, 0, '', [], None
    try:
        # Verify images
        im = Image.open(im_file)
        im.verify()  # PIL verify
        shape = exif_size(im)  # image size
        shape = (shape[1], shape[0])  # hw
        assert (shape[0] > 9) & (shape[1] > 9), f'image size {shape} <10 pixels'
        assert im.format.lower() in IMG_FORMATS, f'invalid image format {im.format}'
        if im.format.lower() in ('jpg', 'jpeg'):
            with open(im_file, 'rb') as f:
                f.seek(-2, 2)
                if f.read() != b'\xff\xd9':  # corrupt JPEG
                    ImageOps.exif_transpose(Image.open(im_file)).save(im_file, 'JPEG', subsampling=0, quality=100)
                    msg = f'{prefix}WARNING ⚠️ {im_file}: corrupt JPEG restored and saved'

        # Verify labels
        if os.path.isfile(lb_file):
            nf = 1  # label found
            with open(lb_file) as f:
                lb = [x.split() for x in f.read().strip().splitlines() if len(x)]
                if use_segments and use_keypoints:
                    segments = [np.array(x[5 + nkpt * ndim:], dtype=np.float32).reshape(-1, 2)
                                for x in lb]  # (cls, xy1...)
                    lb = [x[:5 + nkpt * ndim] for x in lb]
                elif any(len(x) > 6 for x in lb) and use_segments:  # is segment
                    classes = np.array([x[0] for x in lb], dtype=np.float32)
                    segments = [np.array(x[1:], dtype=np.float32).reshape(-1, 2) for x in lb]  # (cls, xy1...)
                    lb = np.concatenate((classes.reshape(-1, 1), segments2boxes(segments)), 1)  # (cls, xywh)
                lb = np.array(lb, dtype=np.float32)
            nl = len(lb)
            if nl:
                if use_keypoints and use_segments:
                    # TODO: checks?
                    pass
                elif use_keypoints:
                    assert lb.shape[1] == (5 + nkpt * ndim), f'labels require {(5 + nkpt * ndim)} columns each'
                    points = lb[:, 5:].reshape(-1, ndim)[:, :2]
                else:
                    assert lb.shape[1] == 5, f'labels require 5 columns, {lb.shape[1]} columns detected'
                    points = lb[:, 1:]
                assert points.max() <= 1, f'non-normalized or out of bounds coordinates {points[points > 1]}'
                assert lb.min() >= 0, f'negative label values {lb[lb < 0]}'

                # All labels
                max_cls = lb[:, 0].max()  # max label count
                assert max_cls <= num_cls, \
                    f'Label class {int(max_cls)} exceeds dataset class count {num_cls}. ' \
                    f'Possible class labels are 0-{num_cls - 1}'
                _, i = np.unique(lb, axis=0, return_index=True)
                if len(i) < nl:  # duplicate row check
                    lb = lb[i]  # remove duplicates
                    if segments:
                        segments = [segments[x] for x in i]
                    msg = f'{prefix}WARNING ⚠️ {im_file}: {nl - len(i)} duplicate labels removed'
            else:
                ne = 1  # label empty
<<<<<<< HEAD
                if use_keypoints:
                    lb = np.zeros((0, (5 + nkpt * ndim)), dtype=np.float32)
                else:
                    lb = np.zeros((0, 5), dtype=np.float32)
        else:
            nm = 1  # label missing
            if use_keypoints:
                lb = np.zeros((0, (5 + nkpt * ndim)), dtype=np.float32)
            else:
                lb = np.zeros((0, 5), dtype=np.float32)
        if use_keypoints:
=======
                lb = np.zeros((0, (5 + nkpt * ndim) if keypoint else 5), dtype=np.float32)
        else:
            nm = 1  # label missing
            lb = np.zeros((0, (5 + nkpt * ndim) if keypoints else 5), dtype=np.float32)
        if keypoint:
>>>>>>> 6923b3a4
            keypoints = lb[:, 5:].reshape(-1, nkpt, ndim)
            if ndim == 2:
                kpt_mask = np.where((keypoints[..., 0] < 0) | (keypoints[..., 1] < 0), 0.0, 1.0).astype(np.float32)
                keypoints = np.concatenate([keypoints, kpt_mask[..., None]], axis=-1)  # (nl, nkpt, 3)
        lb = lb[:, :5]
        return im_file, lb, shape, segments, keypoints, nm, nf, ne, nc, msg
    except Exception as e:
        nc = 1
        msg = f'{prefix}WARNING ⚠️ {im_file}: ignoring corrupt image/label: {e}'
        return [None, None, None, None, None, nm, nf, ne, nc, msg]


def polygon2mask(imgsz, polygons, color=1, downsample_ratio=1):
    """
    Args:
        imgsz (tuple): The image size.
        polygons (list[np.ndarray]): [N, M], N is the number of polygons, M is the number of points(Be divided by 2).
        color (int): color
        downsample_ratio (int): downsample ratio
    """
    mask = np.zeros(imgsz, dtype=np.uint8)
    polygons = np.asarray(polygons, dtype=np.int32)
    polygons = polygons.reshape((polygons.shape[0], -1, 2))
    cv2.fillPoly(mask, polygons, color=color)
    nh, nw = (imgsz[0] // downsample_ratio, imgsz[1] // downsample_ratio)
    # NOTE: fillPoly first then resize is trying to keep the same way of loss calculation when mask-ratio=1.
    return cv2.resize(mask, (nw, nh))


def polygons2masks(imgsz, polygons, color, downsample_ratio=1):
    """
    Args:
        imgsz (tuple): The image size.
        polygons (list[np.ndarray]): each polygon is [N, M], N is number of polygons, M is number of points (M % 2 = 0)
        color (int): color
        downsample_ratio (int): downsample ratio
    """
    return np.array([polygon2mask(imgsz, [x.reshape(-1)], color, downsample_ratio) for x in polygons])


def polygons2masks_overlap(imgsz, segments, downsample_ratio=1):
    """Return a (640, 640) overlap mask."""
    masks = np.zeros((imgsz[0] // downsample_ratio, imgsz[1] // downsample_ratio),
                     dtype=np.int32 if len(segments) > 255 else np.uint8)
    areas = []
    ms = []
    for si in range(len(segments)):
        mask = polygon2mask(imgsz, [segments[si].reshape(-1)], downsample_ratio=downsample_ratio, color=1)
        ms.append(mask)
        areas.append(mask.sum())
    areas = np.asarray(areas)
    index = np.argsort(-areas)
    ms = np.array(ms)[index]
    for i in range(len(segments)):
        mask = ms[i] * (i + 1)
        masks = masks + mask
        masks = np.clip(masks, a_min=0, a_max=i + 1)
    return masks, index


def find_dataset_yaml(path: Path) -> Path:
    """
    Find and return the YAML file associated with a Detect, Segment or Pose dataset.

    This function searches for a YAML file at the root level of the provided directory first, and if not found, it
    performs a recursive search. It prefers YAML files that have the samestem as the provided path. An AssertionError
    is raised if no YAML file is found or if multiple YAML files are found.

    Args:
        path (Path): The directory path to search for the YAML file.

    Returns:
        (Path): The path of the found YAML file.
    """
    files = list(path.glob('*.yaml')) or list(path.rglob('*.yaml'))  # try root level first and then recursive
    assert files, f"No YAML file found in '{path.resolve()}'"
    if len(files) > 1:
        files = [f for f in files if f.stem == path.stem]  # prefer *.yaml files that match
    assert len(files) == 1, f"Expected 1 YAML file in '{path.resolve()}', but found {len(files)}.\n{files}"
    return files[0]


def check_det_dataset(dataset, autodownload=True):
    """
    Download, verify, and/or unzip a dataset if not found locally.

    This function checks the availability of a specified dataset, and if not found, it has the option to download and
    unzip the dataset. It then reads and parses the accompanying YAML data, ensuring key requirements are met and also
    resolves paths related to the dataset.

    Args:
        dataset (str): Path to the dataset or dataset descriptor (like a YAML file).
        autodownload (bool, optional): Whether to automatically download the dataset if not found. Defaults to True.

    Returns:
        (dict): Parsed dataset information and paths.
    """

    data = check_file(dataset)

    # Download (optional)
    extract_dir = ''
    if isinstance(data, (str, Path)) and (zipfile.is_zipfile(data) or is_tarfile(data)):
        new_dir = safe_download(data, dir=DATASETS_DIR, unzip=True, delete=False)
        data = find_dataset_yaml(DATASETS_DIR / new_dir)
        extract_dir, autodownload = data.parent, False

    # Read YAML (optional)
    if isinstance(data, (str, Path)):
        data = yaml_load(data, append_filename=True)  # dictionary

    # Checks
    for k in 'train', 'val':
        if k not in data:
            if k == 'val' and 'validation' in data:
                LOGGER.info("WARNING ⚠️ renaming data YAML 'validation' key to 'val' to match YOLO format.")
                data['val'] = data.pop('validation')  # replace 'validation' key with 'val' key
            else:
                raise SyntaxError(
                    emojis(f"{dataset} '{k}:' key missing ❌.\n'train' and 'val' are required in all data YAMLs."))
    if 'names' not in data and 'nc' not in data:
        raise SyntaxError(emojis(f"{dataset} key missing ❌.\n either 'names' or 'nc' are required in all data YAMLs."))
    if 'names' in data and 'nc' in data and len(data['names']) != data['nc']:
        raise SyntaxError(emojis(f"{dataset} 'names' length {len(data['names'])} and 'nc: {data['nc']}' must match."))
    if 'names' not in data:
        data['names'] = [f'class_{i}' for i in range(data['nc'])]
    else:
        data['nc'] = len(data['names'])

    data['names'] = check_class_names(data['names'])

    # Resolve paths
    path = Path(extract_dir or data.get('path') or Path(data.get('yaml_file', '')).parent)  # dataset root

    if not path.is_absolute():
        path = (DATASETS_DIR / path).resolve()
    data['path'] = path  # download scripts
    for k in 'train', 'val', 'test':
        if data.get(k):  # prepend path
            if isinstance(data[k], str):
                x = (path / data[k]).resolve()
                if not x.exists() and data[k].startswith('../'):
                    x = (path / data[k][3:]).resolve()
                data[k] = str(x)
            else:
                data[k] = [str((path / x).resolve()) for x in data[k]]

    # Parse YAML
    train, val, test, s = (data.get(x) for x in ('train', 'val', 'test', 'download'))
    if val:
        val = [Path(x).resolve() for x in (val if isinstance(val, list) else [val])]  # val path
        if not all(x.exists() for x in val):
            name = clean_url(dataset)  # dataset name with URL auth stripped
            m = f"\nDataset '{name}' images not found ⚠️, missing path '{[x for x in val if not x.exists()][0]}'"
            if s and autodownload:
                LOGGER.warning(m)
            else:
                m += f"\nNote dataset download directory is '{DATASETS_DIR}'. You can update this in '{SETTINGS_YAML}'"
                raise FileNotFoundError(m)
            t = time.time()
            r = None  # success
            if s.startswith('http') and s.endswith('.zip'):  # URL
                safe_download(url=s, dir=DATASETS_DIR, delete=True)
            elif s.startswith('bash '):  # bash script
                LOGGER.info(f'Running {s} ...')
                r = os.system(s)
            else:  # python script
                exec(s, {'yaml': data})
            dt = f'({round(time.time() - t, 1)}s)'
            s = f"success ✅ {dt}, saved to {colorstr('bold', DATASETS_DIR)}" if r in (0, None) else f'failure {dt} ❌'
            LOGGER.info(f'Dataset download {s}\n')
    check_font('Arial.ttf' if is_ascii(data['names']) else 'Arial.Unicode.ttf')  # download fonts

    return data  # dictionary


def check_cls_dataset(dataset, split=''):
    """
    Checks a classification dataset such as Imagenet.

    This function accepts a `dataset` name and attempts to retrieve the corresponding dataset information.
    If the dataset is not found locally, it attempts to download the dataset from the internet and save it locally.

    Args:
        dataset (str | Path): The name of the dataset.
        split (str, optional): The split of the dataset. Either 'val', 'test', or ''. Defaults to ''.

    Returns:
        (dict): A dictionary containing the following keys:
            - 'train' (Path): The directory path containing the training set of the dataset.
            - 'val' (Path): The directory path containing the validation set of the dataset.
            - 'test' (Path): The directory path containing the test set of the dataset.
            - 'nc' (int): The number of classes in the dataset.
            - 'names' (dict): A dictionary of class names in the dataset.
    """

    # Download (optional if dataset=https://file.zip is passed directly)
    if str(dataset).startswith(('http:/', 'https:/')):
        dataset = safe_download(dataset, dir=DATASETS_DIR, unzip=True, delete=False)

    dataset = Path(dataset)
    data_dir = (dataset if dataset.is_dir() else (DATASETS_DIR / dataset)).resolve()
    if not data_dir.is_dir():
        LOGGER.warning(f'\nDataset not found ⚠️, missing path {data_dir}, attempting download...')
        t = time.time()
        if str(dataset) == 'imagenet':
            subprocess.run(f"bash {ROOT / 'data/scripts/get_imagenet.sh'}", shell=True, check=True)
        else:
            url = f'https://github.com/ultralytics/yolov5/releases/download/v1.0/{dataset}.zip'
            download(url, dir=data_dir.parent)
        s = f"Dataset download success ✅ ({time.time() - t:.1f}s), saved to {colorstr('bold', data_dir)}\n"
        LOGGER.info(s)
    train_set = data_dir / 'train'
    val_set = data_dir / 'val' if (data_dir / 'val').exists() else data_dir / 'validation' if \
        (data_dir / 'validation').exists() else None  # data/test or data/val
    test_set = data_dir / 'test' if (data_dir / 'test').exists() else None  # data/val or data/test
    if split == 'val' and not val_set:
        LOGGER.warning("WARNING ⚠️ Dataset 'split=val' not found, using 'split=test' instead.")
    elif split == 'test' and not test_set:
        LOGGER.warning("WARNING ⚠️ Dataset 'split=test' not found, using 'split=val' instead.")

    nc = len([x for x in (data_dir / 'train').glob('*') if x.is_dir()])  # number of classes
    names = [x.name for x in (data_dir / 'train').iterdir() if x.is_dir()]  # class names list
    names = dict(enumerate(sorted(names)))

    # Print to console
    for k, v in {'train': train_set, 'val': val_set, 'test': test_set}.items():
        prefix = f'{colorstr(f"{k}:")} {v}...'
        if v is None:
            LOGGER.info(prefix)
        else:
            files = [path for path in v.rglob('*.*') if path.suffix[1:].lower() in IMG_FORMATS]
            nf = len(files)  # number of files
            nd = len({file.parent for file in files})  # number of directories
            if nf == 0:
                if k == 'train':
                    raise FileNotFoundError(emojis(f"{dataset} '{k}:' no training images found ❌ "))
                else:
                    LOGGER.warning(f'{prefix} found {nf} images in {nd} classes: WARNING ⚠️ no images found')
            elif nd != nc:
                LOGGER.warning(f'{prefix} found {nf} images in {nd} classes: ERROR ❌️ requires {nc} classes, not {nd}')
            else:
                LOGGER.info(f'{prefix} found {nf} images in {nd} classes ✅ ')

    return {'train': train_set, 'val': val_set, 'test': test_set, 'nc': nc, 'names': names}


class HUBDatasetStats:
    """
    A class for generating HUB dataset JSON and `-hub` dataset directory.

    Args:
        path (str): Path to data.yaml or data.zip (with data.yaml inside data.zip). Default is 'coco128.yaml'.
        task (str): Dataset task. Options are 'detect', 'segment', 'pose', 'classify'. Default is 'detect'.
        autodownload (bool): Attempt to download dataset if not found locally. Default is False.

    Example:
        Download *.zip files from https://github.com/ultralytics/hub/tree/main/example_datasets
            i.e. https://github.com/ultralytics/hub/raw/main/example_datasets/coco8.zip for coco8.zip.
        ```python
        from ultralytics.data.utils import HUBDatasetStats

        stats = HUBDatasetStats('path/to/coco8.zip', task='detect')  # detect dataset
        stats = HUBDatasetStats('path/to/coco8-seg.zip', task='segment')  # segment dataset
        stats = HUBDatasetStats('path/to/coco8-pose.zip', task='pose')  # pose dataset
        stats = HUBDatasetStats('path/to/imagenet10.zip', task='classify')  # classification dataset

        stats.get_json(save=True)
        stats.process_images()
        ```
    """

    def __init__(self, path='coco128.yaml', task='detect', autodownload=False):
        """Initialize class."""
        path = Path(path).resolve()
        LOGGER.info(f'Starting HUB dataset checks for {path}....')

        self.task = task  # detect, segment, pose, classify
        if self.task == 'classify':
            unzip_dir = unzip_file(path)
            data = check_cls_dataset(unzip_dir)
            data['path'] = unzip_dir
        else:  # detect, segment, pose
            zipped, data_dir, yaml_path = self._unzip(Path(path))
            try:
                # data = yaml_load(check_yaml(yaml_path))  # data dict
                data = check_det_dataset(yaml_path, autodownload)  # data dict
                if zipped:
                    data['path'] = data_dir
            except Exception as e:
                raise Exception('error/HUB/dataset_stats/init') from e

        self.hub_dir = Path(f'{data["path"]}-hub')
        self.im_dir = self.hub_dir / 'images'
        self.im_dir.mkdir(parents=True, exist_ok=True)  # makes /images
        self.stats = {'nc': len(data['names']), 'names': list(data['names'].values())}  # statistics dictionary
        self.data = data

    def _unzip(self, path):
        """Unzip data.zip."""
        if not str(path).endswith('.zip'):  # path is data.yaml
            return False, None, path
        unzip_dir = unzip_file(path, path=path.parent)
        assert unzip_dir.is_dir(), f'Error unzipping {path}, {unzip_dir} not found. ' \
                                   f'path/to/abc.zip MUST unzip to path/to/abc/'
        return True, str(unzip_dir), find_dataset_yaml(unzip_dir)  # zipped, data_dir, yaml_path

    def _hub_ops(self, f):
        """Saves a compressed image for HUB previews."""
        compress_one_image(f, self.im_dir / Path(f).name)  # save to dataset-hub

    def get_json(self, save=False, verbose=False):
        """Return dataset JSON for Ultralytics HUB."""

        def _round(labels):
            """Update labels to integer class and 4 decimal place floats."""
            if self.task == 'detect':
                coordinates = labels['bboxes']
            elif self.task == 'segment':
                coordinates = [x.flatten() for x in labels['segments']]
            elif self.task == 'pose':
                n = labels['keypoints'].shape[0]
                coordinates = np.concatenate((labels['bboxes'], labels['keypoints'].reshape(n, -1)), 1)
            else:
                raise ValueError('Undefined dataset task.')
            zipped = zip(labels['cls'], coordinates)
            return [[int(c[0]), *(round(float(x), 4) for x in points)] for c, points in zipped]

        for split in 'train', 'val', 'test':
            self.stats[split] = None  # predefine
            path = self.data.get(split)

            # Check split
            if path is None:  # no split
                continue
            files = [f for f in Path(path).rglob('*.*') if f.suffix[1:].lower() in IMG_FORMATS]  # image files in split
            if not files:  # no images
                continue

            # Get dataset statistics
            if self.task == 'classify':
                from torchvision.datasets import ImageFolder

                dataset = ImageFolder(self.data[split])

                x = np.zeros(len(dataset.classes)).astype(int)
                for im in dataset.imgs:
                    x[im[1]] += 1

                self.stats[split] = {
                    'instance_stats': {
                        'total': len(dataset),
                        'per_class': x.tolist()},
                    'image_stats': {
                        'total': len(dataset),
                        'unlabelled': 0,
                        'per_class': x.tolist()},
                    'labels': [{
                        Path(k).name: v} for k, v in dataset.imgs]}
            else:
                from ultralytics.data import YOLODataset

                dataset = YOLODataset(img_path=self.data[split],
                                      data=self.data,
                                      use_segments=self.task in ['segment', 'multi-task'],
                                      use_keypoints=self.task in ['pose', 'multi-task'])
                x = np.array([
                    np.bincount(label['cls'].astype(int).flatten(), minlength=self.data['nc'])
                    for label in TQDM(dataset.labels, total=len(dataset), desc='Statistics')])  # shape(128x80)
                self.stats[split] = {
                    'instance_stats': {
                        'total': int(x.sum()),
                        'per_class': x.sum(0).tolist()},
                    'image_stats': {
                        'total': len(dataset),
                        'unlabelled': int(np.all(x == 0, 1).sum()),
                        'per_class': (x > 0).sum(0).tolist()},
                    'labels': [{
                        Path(k).name: _round(v)} for k, v in zip(dataset.im_files, dataset.labels)]}

        # Save, print and return
        if save:
            stats_path = self.hub_dir / 'stats.json'
            LOGGER.info(f'Saving {stats_path.resolve()}...')
            with open(stats_path, 'w') as f:
                json.dump(self.stats, f)  # save stats.json
        if verbose:
            LOGGER.info(json.dumps(self.stats, indent=2, sort_keys=False))
        return self.stats

    def process_images(self):
        """Compress images for Ultralytics HUB."""
        from ultralytics.data import YOLODataset  # ClassificationDataset

        for split in 'train', 'val', 'test':
            if self.data.get(split) is None:
                continue
            dataset = YOLODataset(img_path=self.data[split], data=self.data)
            with ThreadPool(NUM_THREADS) as pool:
                for _ in TQDM(pool.imap(self._hub_ops, dataset.im_files), total=len(dataset), desc=f'{split} images'):
                    pass
        LOGGER.info(f'Done. All images saved to {self.im_dir}')
        return self.im_dir


def compress_one_image(f, f_new=None, max_dim=1920, quality=50):
    """
    Compresses a single image file to reduced size while preserving its aspect ratio and quality using either the
    Python Imaging Library (PIL) or OpenCV library. If the input image is smaller than the maximum dimension, it will
    not be resized.

    Args:
        f (str): The path to the input image file.
        f_new (str, optional): The path to the output image file. If not specified, the input file will be overwritten.
        max_dim (int, optional): The maximum dimension (width or height) of the output image. Default is 1920 pixels.
        quality (int, optional): The image compression quality as a percentage. Default is 50%.

    Example:
        ```python
        from pathlib import Path
        from ultralytics.data.utils import compress_one_image

        for f in Path('path/to/dataset').rglob('*.jpg'):
            compress_one_image(f)
        ```
    """

    try:  # use PIL
        im = Image.open(f)
        r = max_dim / max(im.height, im.width)  # ratio
        if r < 1.0:  # image too large
            im = im.resize((int(im.width * r), int(im.height * r)))
        im.save(f_new or f, 'JPEG', quality=quality, optimize=True)  # save
    except Exception as e:  # use OpenCV
        LOGGER.info(f'WARNING ⚠️ HUB ops PIL failure {f}: {e}')
        im = cv2.imread(f)
        im_height, im_width = im.shape[:2]
        r = max_dim / max(im_height, im_width)  # ratio
        if r < 1.0:  # image too large
            im = cv2.resize(im, (int(im_width * r), int(im_height * r)), interpolation=cv2.INTER_AREA)
        cv2.imwrite(str(f_new or f), im)


def autosplit(path=DATASETS_DIR / 'coco8/images', weights=(0.9, 0.1, 0.0), annotated_only=False):
    """
    Automatically split a dataset into train/val/test splits and save the resulting splits into autosplit_*.txt files.

    Args:
        path (Path, optional): Path to images directory. Defaults to DATASETS_DIR / 'coco8/images'.
        weights (list | tuple, optional): Train, validation, and test split fractions. Defaults to (0.9, 0.1, 0.0).
        annotated_only (bool, optional): If True, only images with an associated txt file are used. Defaults to False.

    Example:
        ```python
        from ultralytics.data.utils import autosplit

        autosplit()
        ```
    """

    path = Path(path)  # images dir
    files = sorted(x for x in path.rglob('*.*') if x.suffix[1:].lower() in IMG_FORMATS)  # image files only
    n = len(files)  # number of files
    random.seed(0)  # for reproducibility
    indices = random.choices([0, 1, 2], weights=weights, k=n)  # assign each image to a split

    txt = ['autosplit_train.txt', 'autosplit_val.txt', 'autosplit_test.txt']  # 3 txt files
    for x in txt:
        if (path.parent / x).exists():
            (path.parent / x).unlink()  # remove existing

    LOGGER.info(f'Autosplitting images from {path}' + ', using *.txt labeled images only' * annotated_only)
    for i, img in TQDM(zip(indices, files), total=n):
        if not annotated_only or Path(img2label_paths([str(img)])[0]).exists():  # check label
            with open(path.parent / txt[i], 'a') as f:
                f.write(f'./{img.relative_to(path.parent).as_posix()}' + '\n')  # add image to txt file<|MERGE_RESOLUTION|>--- conflicted
+++ resolved
@@ -142,25 +142,11 @@
                     msg = f'{prefix}WARNING ⚠️ {im_file}: {nl - len(i)} duplicate labels removed'
             else:
                 ne = 1  # label empty
-<<<<<<< HEAD
-                if use_keypoints:
-                    lb = np.zeros((0, (5 + nkpt * ndim)), dtype=np.float32)
-                else:
-                    lb = np.zeros((0, 5), dtype=np.float32)
-        else:
-            nm = 1  # label missing
-            if use_keypoints:
-                lb = np.zeros((0, (5 + nkpt * ndim)), dtype=np.float32)
-            else:
-                lb = np.zeros((0, 5), dtype=np.float32)
-        if use_keypoints:
-=======
                 lb = np.zeros((0, (5 + nkpt * ndim) if keypoint else 5), dtype=np.float32)
         else:
             nm = 1  # label missing
             lb = np.zeros((0, (5 + nkpt * ndim) if keypoints else 5), dtype=np.float32)
         if keypoint:
->>>>>>> 6923b3a4
             keypoints = lb[:, 5:].reshape(-1, nkpt, ndim)
             if ndim == 2:
                 kpt_mask = np.where((keypoints[..., 0] < 0) | (keypoints[..., 1] < 0), 0.0, 1.0).astype(np.float32)
