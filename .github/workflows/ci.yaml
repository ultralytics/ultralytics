--- conflicted
+++ resolved
@@ -146,8 +146,7 @@
         run: coverage run -a --source=ultralytics -m ultralytics.cfg.__init__ benchmark model='path with spaces/${{ matrix.model }}-pose.pt' imgsz=160 verbose=0.183
       - name: Benchmark OBBModel
         shell: bash
-<<<<<<< HEAD
-        run: coverage run -a --source=ultralytics -m ultralytics.cfg.__init__ benchmark model='path with spaces/${{ matrix.model }}-obb.pt' imgsz=160 verbose=0.360
+        run: coverage run -a --source=ultralytics -m ultralytics.cfg.__init__ benchmark model='path with spaces/${{ matrix.model }}-obb.pt' imgsz=160 verbose=0.472
       # Benchmarks for separate_outputs=True --v
       - name: Benchmark DetectionModel with separate outputs
         shell: bash
@@ -162,9 +161,6 @@
         shell: bash
         run: coverage run -a --source=ultralytics -m ultralytics.cfg.__init__ benchmark model='path with spaces/${{ matrix.model }}-pose.pt' imgsz=160 separate_outputs=True verbose=0.185
       # Benchmarks for separate_outputs=True --^
-=======
-        run: coverage run -a --source=ultralytics -m ultralytics.cfg.__init__ benchmark model='path with spaces/${{ matrix.model }}-obb.pt' imgsz=160 verbose=0.472
->>>>>>> aa592efd
       - name: Merge Coverage Reports
         run: |
           coverage xml -o coverage-benchmarks.xml
