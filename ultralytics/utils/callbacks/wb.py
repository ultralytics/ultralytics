# Ultralytics YOLO 🚀, AGPL-3.0 license

from ultralytics.utils import SETTINGS, TESTS_RUNNING
from ultralytics.utils.torch_utils import model_info_for_loggers

try:
    assert not TESTS_RUNNING  # do not log pytest
    assert SETTINGS["wandb"] is True  # verify integration is enabled
    import wandb as wb

    assert hasattr(wb, "__version__")  # verify package is not directory

    import numpy as np
    import pandas as pd

    _processed_plots = {}

except (ImportError, AssertionError):
    wb = None


def _custom_table(x, y, classes, title="Precision Recall Curve", x_title="Recall", y_title="Precision"):
    """
    Create and log a custom metric visualization to wandb.plot.pr_curve.

    This function crafts a custom metric visualization that mimics the behavior of wandb's default precision-recall curve
    while allowing for enhanced customization. The visual metric is useful for monitoring model performance across different classes.

    Args:
        x (List): Values for the x-axis; expected to have length N.
        y (List): Corresponding values for the y-axis; also expected to have length N.
        classes (List): Labels identifying the class of each point; length N.
        title (str, optional): Title for the plot; defaults to 'Precision Recall Curve'.
        x_title (str, optional): Label for the x-axis; defaults to 'Recall'.
        y_title (str, optional): Label for the y-axis; defaults to 'Precision'.

    Returns:
        (wandb.Object): A wandb object suitable for logging, showcasing the crafted metric visualization.
    """
    df = pd.DataFrame({"class": classes, "y": y, "x": x}).round(3)
    fields = {"x": "x", "y": "y", "class": "class"}
    string_fields = {"title": title, "x-axis-title": x_title, "y-axis-title": y_title}
    return wb.plot_table(
        "wandb/area-under-curve/v0", wb.Table(dataframe=df), fields=fields, string_fields=string_fields
    )


def _plot_curve(
    x,
    y,
    names=None,
    id="precision-recall",
    title="Precision Recall Curve",
    x_title="Recall",
    y_title="Precision",
    num_x=100,
    only_mean=False,
):
    """
    Log a metric curve visualization.

    This function generates a metric curve based on input data and logs the visualization to wandb.
    The curve can represent aggregated data (mean) or individual class data, depending on the 'only_mean' flag.

    Args:
        x (np.ndarray): Data points for the x-axis with length N.
        y (np.ndarray): Corresponding data points for the y-axis with shape CxN, where C represents the number of classes.
        names (list, optional): Names of the classes corresponding to the y-axis data; length C. Defaults to an empty list.
        id (str, optional): Unique identifier for the logged data in wandb. Defaults to 'precision-recall'.
        title (str, optional): Title for the visualization plot. Defaults to 'Precision Recall Curve'.
        x_title (str, optional): Label for the x-axis. Defaults to 'Recall'.
        y_title (str, optional): Label for the y-axis. Defaults to 'Precision'.
        num_x (int, optional): Number of interpolated data points for visualization. Defaults to 100.
        only_mean (bool, optional): Flag to indicate if only the mean curve should be plotted. Defaults to True.

    Note:
        The function leverages the '_custom_table' function to generate the actual visualization.
    """
    # Create new x
    if names is None:
        names = []
    x_new = np.linspace(x[0], x[-1], num_x).round(5)

    # Create arrays for logging
    x_log = x_new.tolist()
    y_log = np.interp(x_new, x, np.mean(y, axis=0)).round(3).tolist()

    if only_mean:
        table = wb.Table(data=list(zip(x_log, y_log)), columns=[x_title, y_title])
        wb.run.log({title: wb.plot.line(table, x_title, y_title, title=title)})
    else:
        classes = ["mean"] * len(x_log)
        for i, yi in enumerate(y):
            x_log.extend(x_new)  # add new x
            y_log.extend(np.interp(x_new, x, yi))  # interpolate y to new x
            classes.extend([names[i]] * len(x_new))  # add class names
        wb.log({id: _custom_table(x_log, y_log, classes, title, x_title, y_title)}, commit=False)


def _log_plots(plots, step):
    """Logs plots from the input dictionary if they haven't been logged already at the specified step."""
    for name, params in plots.items():
        timestamp = params["timestamp"]
        if _processed_plots.get(name) != timestamp:
            wb.run.log({name.stem: wb.Image(str(name))}, step=step)
            _processed_plots[name] = timestamp


def on_pretrain_routine_start(trainer):
    """Initiate and start project if module is present."""
    wb.run or wb.init(project=trainer.args.project or "YOLOv8", name=trainer.args.name, config=vars(trainer.args))


def on_fit_epoch_end(trainer):
    """Logs training metrics and model information at the end of an epoch."""
    wb.run.log(trainer.metrics, step=trainer.epoch + 1)
    _log_plots(trainer.plots, step=trainer.epoch + 1)
    _log_plots(trainer.validator.plots, step=trainer.epoch + 1)
    if trainer.epoch == 0:
        wb.run.log(model_info_for_loggers(trainer), step=trainer.epoch + 1)


def on_train_epoch_end(trainer):
    """Log metrics and save images at the end of each training epoch."""
    wb.run.log(trainer.label_loss_items(trainer.tloss, prefix="train"), step=trainer.epoch + 1)
    wb.run.log(trainer.lr, step=trainer.epoch + 1)
    if trainer.epoch == 1:
        _log_plots(trainer.plots, step=trainer.epoch + 1)


def on_train_end(trainer):
    """Save the best model as an artifact at end of training."""
    _log_plots(trainer.validator.plots, step=trainer.epoch + 1)
    _log_plots(trainer.plots, step=trainer.epoch + 1)
<<<<<<< HEAD
    art = wb.Artifact(type='model', name=f'run_{wb.run.id}_model')
    if trainer.best.exists() and not trainer.args.privacy_mode:
=======
    art = wb.Artifact(type="model", name=f"run_{wb.run.id}_model")
    if trainer.best.exists():
>>>>>>> 2881cda4
        art.add_file(trainer.best)
        wb.run.log_artifact(art, aliases=["best"])
    for curve_name, curve_values in zip(trainer.validator.metrics.curves, trainer.validator.metrics.curves_results):
        x, y, x_title, y_title = curve_values
        _plot_curve(
            x,
            y,
            names=list(trainer.validator.metrics.names.values()),
            id=f"curves/{curve_name}",
            title=curve_name,
            x_title=x_title,
            y_title=y_title,
        )
    wb.run.finish()  # required or run continues on dashboard


callbacks = (
    {
        "on_pretrain_routine_start": on_pretrain_routine_start,
        "on_train_epoch_end": on_train_epoch_end,
        "on_fit_epoch_end": on_fit_epoch_end,
        "on_train_end": on_train_end,
    }
    if wb
    else {}
)<|MERGE_RESOLUTION|>--- conflicted
+++ resolved
@@ -132,13 +132,8 @@
     """Save the best model as an artifact at end of training."""
     _log_plots(trainer.validator.plots, step=trainer.epoch + 1)
     _log_plots(trainer.plots, step=trainer.epoch + 1)
-<<<<<<< HEAD
-    art = wb.Artifact(type='model', name=f'run_{wb.run.id}_model')
+    art = wb.Artifact(type="model", name=f"run_{wb.run.id}_model")
     if trainer.best.exists() and not trainer.args.privacy_mode:
-=======
-    art = wb.Artifact(type="model", name=f"run_{wb.run.id}_model")
-    if trainer.best.exists():
->>>>>>> 2881cda4
         art.add_file(trainer.best)
         wb.run.log_artifact(art, aliases=["best"])
     for curve_name, curve_values in zip(trainer.validator.metrics.curves, trainer.validator.metrics.curves_results):
