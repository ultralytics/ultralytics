--- conflicted
+++ resolved
@@ -2070,13 +2070,8 @@
         for k in range(self.top_k):
             feat_list = []
             for b in range(batch_size):
-<<<<<<< HEAD
                 idx = int(topk_indices[b, k])  # Convert tensor to int for explicit list indexing
                 feat_list.append(x[idx][b:b+1])
-=======
-                idx = topk_indices[b, k]
-                feat_list.append(x[idx][b : b + 1])
->>>>>>> 0d1ab5da
             selected_features.append(torch.cat(feat_list, dim=0))
 
         if self.training:
