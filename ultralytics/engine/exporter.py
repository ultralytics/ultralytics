# Ultralytics 🚀 AGPL-3.0 License - https://ultralytics.com/license
"""
Export a YOLO PyTorch model to other formats. TensorFlow exports authored by https://github.com/zldrobit.

Format                  | `format=argument`         | Model
---                     | ---                       | ---
PyTorch                 | -                         | yolo11n.pt
TorchScript             | `torchscript`             | yolo11n.torchscript
ONNX                    | `onnx`                    | yolo11n.onnx
OpenVINO                | `openvino`                | yolo11n_openvino_model/
TensorRT                | `engine`                  | yolo11n.engine
CoreML                  | `coreml`                  | yolo11n.mlpackage
TensorFlow SavedModel   | `saved_model`             | yolo11n_saved_model/
TensorFlow GraphDef     | `pb`                      | yolo11n.pb
TensorFlow Lite         | `tflite`                  | yolo11n.tflite
TensorFlow Edge TPU     | `edgetpu`                 | yolo11n_edgetpu.tflite
TensorFlow.js           | `tfjs`                    | yolo11n_web_model/
PaddlePaddle            | `paddle`                  | yolo11n_paddle_model/
MNN                     | `mnn`                     | yolo11n.mnn
NCNN                    | `ncnn`                    | yolo11n_ncnn_model/
IMX                     | `imx`                     | yolo11n_imx_model/
RKNN                    | `rknn`                    | yolo11n_rknn_model/
ExecuTorch              | `executorch`              | yolo11n_executorch_model/
Axelera                 | `axelera`                 | yolo11n_axelera_model/

Requirements:
    $ pip install "ultralytics[export]"

Python:
    from ultralytics import YOLO
    model = YOLO('yolo11n.pt')
    results = model.export(format='onnx')

CLI:
    $ yolo mode=export model=yolo11n.pt format=onnx

Inference:
    $ yolo predict model=yolo11n.pt                 # PyTorch
                         yolo11n.torchscript        # TorchScript
                         yolo11n.onnx               # ONNX Runtime or OpenCV DNN with dnn=True
                         yolo11n_openvino_model     # OpenVINO
                         yolo11n.engine             # TensorRT
                         yolo11n.mlpackage          # CoreML (macOS-only)
                         yolo11n_saved_model        # TensorFlow SavedModel
                         yolo11n.pb                 # TensorFlow GraphDef
                         yolo11n.tflite             # TensorFlow Lite
                         yolo11n_edgetpu.tflite     # TensorFlow Edge TPU
                         yolo11n_paddle_model       # PaddlePaddle
                         yolo11n.mnn                # MNN
                         yolo11n_ncnn_model         # NCNN
                         yolo11n_imx_model          # IMX
                         yolo11n_rknn_model         # RKNN
                         yolo11n_executorch_model   # ExecuTorch
                         yolo11n_axelera_model      # Axelera

TensorFlow.js:
    $ cd .. && git clone https://github.com/zldrobit/tfjs-yolov5-example.git && cd tfjs-yolov5-example
    $ npm install
    $ ln -s ../../yolo11n_web_model public/yolo11n_web_model
    $ npm start
"""

import json
import os
import re
import shutil
import subprocess
import time
import warnings
from copy import deepcopy
from datetime import datetime
from pathlib import Path

import numpy as np
import torch

from ultralytics import __version__
from ultralytics.cfg import TASK2DATA, get_cfg
from ultralytics.data import build_dataloader
from ultralytics.data.dataset import YOLODataset
from ultralytics.data.utils import check_cls_dataset, check_det_dataset
from ultralytics.nn.autobackend import check_class_names, default_class_names
from ultralytics.nn.modules import C2f, Classify, Detect, RTDETRDecoder
from ultralytics.nn.tasks import ClassificationModel, DetectionModel, SegmentationModel, WorldModel
from ultralytics.utils import (
    ARM64,
    DEFAULT_CFG,
    IS_COLAB,
    IS_DEBIAN_BOOKWORM,
    IS_DEBIAN_TRIXIE,
    IS_JETSON,
    IS_RASPBERRYPI,
    IS_UBUNTU,
    LINUX,
    LOGGER,
    MACOS,
    MACOS_VERSION,
    RKNN_CHIPS,
    SETTINGS,
    TORCH_VERSION,
    WINDOWS,
    YAML,
    callbacks,
    colorstr,
    get_default_args,
)
from ultralytics.utils.checks import (
    IS_PYTHON_3_10,
    IS_PYTHON_MINIMUM_3_9,
    check_apt_requirements,
    check_imgsz,
    check_requirements,
    check_version,
    is_intel,
    is_sudo_available,
)
from ultralytics.utils.export import (
    keras2pb,
    onnx2engine,
    onnx2saved_model,
    pb2tfjs,
    tflite2edgetpu,
    torch2imx,
    torch2onnx,
)
from ultralytics.utils.files import file_size
from ultralytics.utils.metrics import batch_probiou
from ultralytics.utils.nms import TorchNMS
from ultralytics.utils.ops import Profile
from ultralytics.utils.patches import arange_patch
from ultralytics.utils.torch_utils import (
    TORCH_1_10,
    TORCH_1_11,
    TORCH_1_13,
    TORCH_2_1,
    TORCH_2_4,
    TORCH_2_9,
    select_device,
)


def export_formats():
    """Return a dictionary of Ultralytics YOLO export formats."""
    x = [
        ["PyTorch", "-", ".pt", True, True, []],
        ["TorchScript", "torchscript", ".torchscript", True, True, ["batch", "optimize", "half", "nms", "dynamic"]],
        ["ONNX", "onnx", ".onnx", True, True, ["batch", "dynamic", "half", "opset", "simplify", "nms"]],
        [
            "OpenVINO",
            "openvino",
            "_openvino_model",
            True,
            False,
            ["batch", "dynamic", "half", "int8", "nms", "fraction"],
        ],
        [
            "TensorRT",
            "engine",
            ".engine",
            False,
            True,
            ["batch", "dynamic", "half", "int8", "simplify", "nms", "fraction"],
        ],
        ["CoreML", "coreml", ".mlpackage", True, False, ["batch", "dynamic", "half", "int8", "nms"]],
        ["TensorFlow SavedModel", "saved_model", "_saved_model", True, True, ["batch", "int8", "keras", "nms"]],
        ["TensorFlow GraphDef", "pb", ".pb", True, True, ["batch"]],
        ["TensorFlow Lite", "tflite", ".tflite", True, False, ["batch", "half", "int8", "nms", "fraction"]],
        ["TensorFlow Edge TPU", "edgetpu", "_edgetpu.tflite", True, False, []],
        ["TensorFlow.js", "tfjs", "_web_model", True, False, ["batch", "half", "int8", "nms"]],
        ["PaddlePaddle", "paddle", "_paddle_model", True, True, ["batch"]],
        ["MNN", "mnn", ".mnn", True, True, ["batch", "half", "int8"]],
        ["NCNN", "ncnn", "_ncnn_model", True, True, ["batch", "half"]],
        ["IMX", "imx", "_imx_model", True, True, ["int8", "fraction", "nms"]],
        ["RKNN", "rknn", "_rknn_model", False, False, ["batch", "name"]],
        ["ExecuTorch", "executorch", "_executorch_model", True, False, ["batch"]],
        ["Axelera", "axelera", "_axelera_model", False, False, ["batch", "int8"]],
    ]
    return dict(zip(["Format", "Argument", "Suffix", "CPU", "GPU", "Arguments"], zip(*x)))


def best_onnx_opset(onnx, cuda=False) -> int:
    """Return max ONNX opset for this torch version with ONNX fallback."""
    if TORCH_2_4:  # _constants.ONNX_MAX_OPSET first defined in torch 1.13
        opset = torch.onnx.utils._constants.ONNX_MAX_OPSET - 1  # use second-latest version for safety
        if cuda:
            opset -= 2  # fix CUDA ONNXRuntime NMS squeeze op errors
    else:
        version = ".".join(TORCH_VERSION.split(".")[:2])
        opset = {
            "1.8": 12,
            "1.9": 12,
            "1.10": 13,
            "1.11": 14,
            "1.12": 15,
            "1.13": 17,
            "2.0": 17,  # reduced from 18 to fix ONNX errors
            "2.1": 17,  # reduced from 19
            "2.2": 17,  # reduced from 19
            "2.3": 17,  # reduced from 19
            "2.4": 20,
            "2.5": 20,
            "2.6": 20,
            "2.7": 20,
            "2.8": 23,
        }.get(version, 12)
    return min(opset, onnx.defs.onnx_opset_version())


def validate_args(format, passed_args, valid_args):
    """Validate arguments based on the export format.

    Args:
        format (str): The export format.
        passed_args (Namespace): The arguments used during export.
        valid_args (list): List of valid arguments for the format.

    Raises:
        AssertionError: If an unsupported argument is used, or if the format lacks supported argument listings.
    """
    export_args = ["half", "int8", "dynamic", "keras", "nms", "batch", "fraction"]

    assert valid_args is not None, f"ERROR ❌️ valid arguments for '{format}' not listed."
    custom = {"batch": 1, "data": None, "device": None}  # exporter defaults
    default_args = get_cfg(DEFAULT_CFG, custom)
    for arg in export_args:
        not_default = getattr(passed_args, arg, None) != getattr(default_args, arg, None)
        if not_default:
            assert arg in valid_args, f"ERROR ❌️ argument '{arg}' is not supported for format='{format}'"


def try_export(inner_func):
    """YOLO export decorator, i.e. @try_export."""
    inner_args = get_default_args(inner_func)

    def outer_func(*args, **kwargs):
        """Export a model."""
        prefix = inner_args["prefix"]
        dt = 0.0
        try:
            with Profile() as dt:
                f = inner_func(*args, **kwargs)  # exported file/dir or tuple of (file/dir, *)
            path = f if isinstance(f, (str, Path)) else f[0]
            mb = file_size(path)
            assert mb > 0.0, "0.0 MB output model size"
            LOGGER.info(f"{prefix} export success ✅ {dt.t:.1f}s, saved as '{path}' ({mb:.1f} MB)")
            return f
        except Exception as e:
            LOGGER.error(f"{prefix} export failure {dt.t:.1f}s: {e}")
            raise e

    return outer_func


class Exporter:
    """A class for exporting YOLO models to various formats.

    This class provides functionality to export YOLO models to different formats including ONNX, TensorRT, CoreML,
    TensorFlow, and others. It handles format validation, device selection, model preparation, and the actual export
    process for each supported format.

    Attributes:
        args (SimpleNamespace): Configuration arguments for the exporter.
        callbacks (dict): Dictionary of callback functions for different export events.
        im (torch.Tensor): Input tensor for model inference during export.
        model (torch.nn.Module): The YOLO model to be exported.
        file (Path): Path to the model file being exported.
        output_shape (tuple): Shape of the model output tensor(s).
        pretty_name (str): Formatted model name for display purposes.
        metadata (dict): Model metadata including description, author, version, etc.
        device (torch.device): Device on which the model is loaded.
        imgsz (tuple): Input image size for the model.

    Methods:
        __call__: Main export method that handles the export process.
        get_int8_calibration_dataloader: Build dataloader for INT8 calibration.
        export_torchscript: Export model to TorchScript format.
        export_onnx: Export model to ONNX format.
        export_openvino: Export model to OpenVINO format.
        export_paddle: Export model to PaddlePaddle format.
        export_mnn: Export model to MNN format.
        export_ncnn: Export model to NCNN format.
        export_coreml: Export model to CoreML format.
        export_engine: Export model to TensorRT format.
        export_saved_model: Export model to TensorFlow SavedModel format.
        export_pb: Export model to TensorFlow GraphDef format.
        export_tflite: Export model to TensorFlow Lite format.
        export_edgetpu: Export model to Edge TPU format.
        export_tfjs: Export model to TensorFlow.js format.
        export_rknn: Export model to RKNN format.
        export_imx: Export model to IMX format.

    Examples:
        Export a YOLOv8 model to ONNX format
        >>> from ultralytics.engine.exporter import Exporter
        >>> exporter = Exporter()
        >>> exporter(model="yolov8n.pt")  # exports to yolov8n.onnx

        Export with specific arguments
        >>> args = {"format": "onnx", "dynamic": True, "half": True}
        >>> exporter = Exporter(overrides=args)
        >>> exporter(model="yolov8n.pt")
    """

    def __init__(self, cfg=DEFAULT_CFG, overrides=None, _callbacks=None):
        """Initialize the Exporter class.

        Args:
            cfg (str, optional): Path to a configuration file.
            overrides (dict, optional): Configuration overrides.
            _callbacks (dict, optional): Dictionary of callback functions.
        """
        self.args = get_cfg(cfg, overrides)
        self.callbacks = _callbacks or callbacks.get_default_callbacks()
        callbacks.add_integration_callbacks(self)

    def __call__(self, model=None) -> str:
        """Export a model and return the final exported path as a string.

        Returns:
            (str): Path to the exported file or directory (the last export artifact).
        """
        t = time.time()
        fmt = self.args.format.lower()  # to lowercase
        if fmt in {"tensorrt", "trt"}:  # 'engine' aliases
            fmt = "engine"
        if fmt in {"mlmodel", "mlpackage", "mlprogram", "apple", "ios", "coreml"}:  # 'coreml' aliases
            fmt = "coreml"
        fmts_dict = export_formats()
        fmts = tuple(fmts_dict["Argument"][1:])  # available export formats
        if fmt not in fmts:
            import difflib

            # Get the closest match if format is invalid
            matches = difflib.get_close_matches(fmt, fmts, n=1, cutoff=0.6)  # 60% similarity required to match
            if not matches:
                msg = "Model is already in PyTorch format." if fmt == "pt" else f"Invalid export format='{fmt}'."
                raise ValueError(f"{msg} Valid formats are {fmts}")
            LOGGER.warning(f"Invalid export format='{fmt}', updating to format='{matches[0]}'")
            fmt = matches[0]
        flags = [x == fmt for x in fmts]
        if sum(flags) != 1:
            raise ValueError(f"Invalid export format='{fmt}'. Valid formats are {fmts}")
        (
            jit,
            onnx,
            xml,
            engine,
            coreml,
            saved_model,
            pb,
            tflite,
            edgetpu,
            tfjs,
            paddle,
            mnn,
            ncnn,
            imx,
            rknn,
            executorch,
            axelera,
        ) = flags  # export booleans

        is_tf_format = any((saved_model, pb, tflite, edgetpu, tfjs))

        # Device
        dla = None
        if engine and self.args.device is None:
            LOGGER.warning("TensorRT requires GPU export, automatically assigning device=0")
            self.args.device = "0"
        if engine and "dla" in str(self.args.device):  # convert int/list to str first
            device_str = str(self.args.device)
            dla = device_str.rsplit(":", 1)[-1]
            self.args.device = "0"  # update device to "0"
            assert dla in {"0", "1"}, f"Expected device 'dla:0' or 'dla:1', but got {device_str}."
        if imx and self.args.device is None and torch.cuda.is_available():
            LOGGER.warning("Exporting on CPU while CUDA is available, setting device=0 for faster export on GPU.")
            self.args.device = "0"  # update device to "0"
        self.device = select_device("cpu" if self.args.device is None else self.args.device)

        # Argument compatibility checks
        fmt_keys = fmts_dict["Arguments"][flags.index(True) + 1]
        validate_args(fmt, self.args, fmt_keys)
        if axelera:
            if not IS_PYTHON_3_10:
                raise SystemError("Axelera export only supported on Python 3.10.")
            if not self.args.int8:
                LOGGER.warning("Setting int8=True for Axelera mixed-precision export.")
                self.args.int8 = True
            if model.task not in {"detect"}:
                raise ValueError("Axelera export only supported for detection models.")
        if imx:
            if not self.args.int8:
                LOGGER.warning("IMX export requires int8=True, setting int8=True.")
                self.args.int8 = True
            if not self.args.nms and model.task in {"detect", "pose", "segment"}:
                LOGGER.warning("IMX export requires nms=True, setting nms=True.")
                self.args.nms = True
            if model.task not in {"detect", "pose", "classify", "segment"}:
                raise ValueError(
                    "IMX export only supported for detection, pose estimation, classification, and segmentation models."
                )
        if not hasattr(model, "names"):
            model.names = default_class_names()
        model.names = check_class_names(model.names)
        if self.args.half and self.args.int8:
            LOGGER.warning("half=True and int8=True are mutually exclusive, setting half=False.")
            self.args.half = False
        if self.args.half and jit and self.device.type == "cpu":
            LOGGER.warning(
                "half=True only compatible with GPU export for TorchScript, i.e. use device=0, setting half=False."
            )
            self.args.half = False
        self.imgsz = check_imgsz(self.args.imgsz, stride=model.stride, min_dim=2)  # check image size
        if self.args.optimize:
            assert not ncnn, "optimize=True not compatible with format='ncnn', i.e. use optimize=False"
            assert self.device.type == "cpu", "optimize=True not compatible with cuda devices, i.e. use device='cpu'"
        if rknn:
            if not self.args.name:
                LOGGER.warning(
                    "Rockchip RKNN export requires a missing 'name' arg for processor type. "
                    "Using default name='rk3588'."
                )
                self.args.name = "rk3588"
            self.args.name = self.args.name.lower()
            assert self.args.name in RKNN_CHIPS, (
                f"Invalid processor name '{self.args.name}' for Rockchip RKNN export. Valid names are {RKNN_CHIPS}."
            )
        if self.args.nms:
            assert not isinstance(model, ClassificationModel), "'nms=True' is not valid for classification models."
            assert not tflite or not ARM64 or not LINUX, "TFLite export with NMS unsupported on ARM64 Linux"
            assert not is_tf_format or TORCH_1_13, "TensorFlow exports with NMS require torch>=1.13"
            assert not onnx or TORCH_1_13, "ONNX export with NMS requires torch>=1.13"
            if getattr(model, "end2end", False) or isinstance(model.model[-1], RTDETRDecoder):
                LOGGER.warning("'nms=True' is not available for end2end models. Forcing 'nms=False'.")
                self.args.nms = False
            self.args.conf = self.args.conf or 0.25  # set conf default value for nms export
        if (engine or coreml or self.args.nms) and self.args.dynamic and self.args.batch == 1:
            LOGGER.warning(
                f"'dynamic=True' model with '{'nms=True' if self.args.nms else f'format={self.args.format}'}' requires max batch size, i.e. 'batch=16'"
            )
        if edgetpu:
            if not LINUX or ARM64:
                raise SystemError(
                    "Edge TPU export only supported on non-aarch64 Linux. See https://coral.ai/docs/edgetpu/compiler"
                )
            elif self.args.batch != 1:  # see github.com/ultralytics/ultralytics/pull/13420
                LOGGER.warning("Edge TPU export requires batch size 1, setting batch=1.")
                self.args.batch = 1
        if isinstance(model, WorldModel):
            LOGGER.warning(
                "YOLOWorld (original version) export is not supported to any format. "
                "YOLOWorldv2 models (i.e. 'yolov8s-worldv2.pt') only support export to "
                "(torchscript, onnx, openvino, engine, coreml) formats. "
                "See https://docs.ultralytics.com/models/yolo-world for details."
            )
            model.clip_model = None  # openvino int8 export error: https://github.com/ultralytics/ultralytics/pull/18445
        if self.args.int8 and not self.args.data:
            if axelera:
                self.args.data = "coco128.yaml"  # Axelera default to coco128.yaml
            else:
                self.args.data = DEFAULT_CFG.data or TASK2DATA[getattr(model, "task", "detect")]  # assign default data
            LOGGER.warning(
                f"INT8 export requires a missing 'data' arg for calibration. Using default 'data={self.args.data}'."
            )
        if tfjs and (ARM64 and LINUX):
            raise SystemError("TF.js exports are not currently supported on ARM64 Linux")
        # Recommend OpenVINO if export and Intel CPU
        if SETTINGS.get("openvino_msg"):
            if is_intel():
                LOGGER.info(
                    "💡 ProTip: Export to OpenVINO format for best performance on Intel hardware."
                    " Learn more at https://docs.ultralytics.com/integrations/openvino/"
                )
            SETTINGS["openvino_msg"] = False

        # Input
        im = torch.zeros(self.args.batch, model.yaml.get("channels", 3), *self.imgsz).to(self.device)
        file = Path(
            getattr(model, "pt_path", None) or getattr(model, "yaml_file", None) or model.yaml.get("yaml_file", "")
        )
        if file.suffix in {".yaml", ".yml"}:
            file = Path(file.name)

        # Update model
        model = deepcopy(model).to(self.device)
        for p in model.parameters():
            p.requires_grad = False
        model.eval()
        model.float()
        model = model.fuse()

        if imx:
            from ultralytics.utils.export.imx import FXModel

            model = FXModel(model, self.imgsz)
        if tflite or edgetpu:
            from ultralytics.utils.export.tensorflow import tf_wrapper

            model = tf_wrapper(model)
        for m in model.modules():
            if isinstance(m, Classify):
                m.export = True
            if isinstance(m, (Detect, RTDETRDecoder)):  # includes all Detect subclasses like Segment, Pose, OBB
                m.dynamic = self.args.dynamic
                m.export = True
                m.format = self.args.format
                m.max_det = self.args.max_det
                m.xyxy = self.args.nms and not coreml
                if hasattr(model, "pe") and hasattr(m, "fuse"):  # for YOLOE models
                    m.fuse(model.pe.to(self.device))
            elif isinstance(m, C2f) and not is_tf_format:
                # EdgeTPU does not support FlexSplitV while split provides cleaner ONNX graph
                m.forward = m.forward_split

        y = None
        for _ in range(2):  # dry runs
            y = NMSModel(model, self.args)(im) if self.args.nms and not coreml and not imx else model(im)
        if self.args.half and (onnx or jit) and self.device.type != "cpu":
            im, model = im.half(), model.half()  # to FP16

        # Filter warnings
        warnings.filterwarnings("ignore", category=torch.jit.TracerWarning)  # suppress TracerWarning
        warnings.filterwarnings("ignore", category=UserWarning)  # suppress shape prim::Constant missing ONNX warning
        warnings.filterwarnings("ignore", category=DeprecationWarning)  # suppress CoreML np.bool deprecation warning

        # Assign
        self.im = im
        self.model = model
        self.file = file
        self.output_shape = (
            tuple(y.shape)
            if isinstance(y, torch.Tensor)
            else tuple(tuple(x.shape if isinstance(x, torch.Tensor) else []) for x in y)
        )
        self.pretty_name = Path(self.model.yaml.get("yaml_file", self.file)).stem.replace("yolo", "YOLO")
        data = model.args["data"] if hasattr(model, "args") and isinstance(model.args, dict) else ""
        description = f"Ultralytics {self.pretty_name} model {f'trained on {data}' if data else ''}"
        self.metadata = {
            "description": description,
            "author": "Ultralytics",
            "date": datetime.now().isoformat(),
            "version": __version__,
            "license": "AGPL-3.0 License (https://ultralytics.com/license)",
            "docs": "https://docs.ultralytics.com",
            "stride": int(max(model.stride)),
            "task": model.task,
            "batch": self.args.batch,
            "imgsz": self.imgsz,
            "names": model.names,
            "args": {k: v for k, v in self.args if k in fmt_keys},
            "channels": model.yaml.get("channels", 3),
        }  # model metadata
        if dla is not None:
            self.metadata["dla"] = dla  # make sure `AutoBackend` uses correct dla device if it has one
        if model.task == "pose":
            self.metadata["kpt_shape"] = model.model[-1].kpt_shape
            if hasattr(model, "kpt_names"):
                self.metadata["kpt_names"] = model.kpt_names

        LOGGER.info(
            f"\n{colorstr('PyTorch:')} starting from '{file}' with input shape {tuple(im.shape)} BCHW and "
            f"output shape(s) {self.output_shape} ({file_size(file):.1f} MB)"
        )
        self.run_callbacks("on_export_start")
        # Exports
        f = [""] * len(fmts)  # exported filenames
        if jit:  # TorchScript
            f[0] = self.export_torchscript()
        if engine:  # TensorRT required before ONNX
            f[1] = self.export_engine(dla=dla)
        if onnx:  # ONNX
            f[2] = self.export_onnx()
        if xml:  # OpenVINO
            f[3] = self.export_openvino()
        if coreml:  # CoreML
            f[4] = self.export_coreml()
        if is_tf_format:  # TensorFlow formats
            self.args.int8 |= edgetpu
            f[5], keras_model = self.export_saved_model()
            if pb or tfjs:  # pb prerequisite to tfjs
                f[6] = self.export_pb(keras_model=keras_model)
            if tflite:
                f[7] = self.export_tflite()
            if edgetpu:
                f[8] = self.export_edgetpu(tflite_model=Path(f[5]) / f"{self.file.stem}_full_integer_quant.tflite")
            if tfjs:
                f[9] = self.export_tfjs()
        if paddle:  # PaddlePaddle
            f[10] = self.export_paddle()
        if mnn:  # MNN
            f[11] = self.export_mnn()
        if ncnn:  # NCNN
            f[12] = self.export_ncnn()
        if imx:
            f[13] = self.export_imx()
        if rknn:
            f[14] = self.export_rknn()
        if executorch:
            f[15] = self.export_executorch()
        if axelera:
            f[16] = self.export_axelera()

        # Finish
        f = [str(x) for x in f if x]  # filter out '' and None
        if any(f):
            f = str(Path(f[-1]))
            square = self.imgsz[0] == self.imgsz[1]
            s = (
                ""
                if square
                else f"WARNING ⚠️ non-PyTorch val requires square images, 'imgsz={self.imgsz}' will not "
                f"work. Use export 'imgsz={max(self.imgsz)}' if val is required."
            )
            imgsz = self.imgsz[0] if square else str(self.imgsz)[1:-1].replace(" ", "")
            predict_data = f"data={data}" if model.task == "segment" and pb else ""
            q = "int8" if self.args.int8 else "half" if self.args.half else ""  # quantization
            LOGGER.info(
                f"\nExport complete ({time.time() - t:.1f}s)"
                f"\nResults saved to {colorstr('bold', file.parent.resolve())}"
                f"\nPredict:         yolo predict task={model.task} model={f} imgsz={imgsz} {q} {predict_data}"
                f"\nValidate:        yolo val task={model.task} model={f} imgsz={imgsz} data={data} {q} {s}"
                f"\nVisualize:       https://netron.app"
            )

        self.run_callbacks("on_export_end")
        return f  # path to final export artifact

    def get_int8_calibration_dataloader(self, prefix=""):
        """Build and return a dataloader for calibration of INT8 models."""
        LOGGER.info(f"{prefix} collecting INT8 calibration images from 'data={self.args.data}'")
        data = (check_cls_dataset if self.model.task == "classify" else check_det_dataset)(self.args.data)
        dataset = YOLODataset(
            data[self.args.split or "val"],
            data=data,
            fraction=self.args.fraction,
            task=self.model.task,
            imgsz=self.imgsz[0],
            augment=False,
            batch_size=self.args.batch,
        )
        n = len(dataset)
        if n < self.args.batch:
            raise ValueError(
                f"The calibration dataset ({n} images) must have at least as many images as the batch size "
                f"('batch={self.args.batch}')."
            )
        elif self.args.format == "axelera" and n < 100:
            LOGGER.warning(f"{prefix} >100 images required for Axelera calibration, found {n} images.")
        elif self.args.format != "axelera" and n < 300:
            LOGGER.warning(f"{prefix} >300 images recommended for INT8 calibration, found {n} images.")
        return build_dataloader(dataset, batch=self.args.batch, workers=0, drop_last=True)  # required for batch loading

    @try_export
    def export_torchscript(self, prefix=colorstr("TorchScript:")):
        """Export YOLO model to TorchScript format."""
        LOGGER.info(f"\n{prefix} starting export with torch {TORCH_VERSION}...")
        f = self.file.with_suffix(".torchscript")

        ts = torch.jit.trace(NMSModel(self.model, self.args) if self.args.nms else self.model, self.im, strict=False)
        extra_files = {"config.txt": json.dumps(self.metadata)}  # torch._C.ExtraFilesMap()
        if self.args.optimize:  # https://pytorch.org/tutorials/recipes/mobile_interpreter.html
            LOGGER.info(f"{prefix} optimizing for mobile...")
            from torch.utils.mobile_optimizer import optimize_for_mobile

            optimize_for_mobile(ts)._save_for_lite_interpreter(str(f), _extra_files=extra_files)
        else:
            ts.save(str(f), _extra_files=extra_files)
        return f

    @try_export
    def export_onnx(self, prefix=colorstr("ONNX:")):
        """Export YOLO model to ONNX format."""
<<<<<<< HEAD
        requirements = ["onnx>=1.12.0,<=1.20.0"]
=======
        requirements = ["onnx>=1.12.0,<=1.19.1"]  # pin until onnx_graphsurgeon supports onnx>=1.20
>>>>>>> d461859a
        if self.args.simplify:
            requirements += ["onnxslim>=0.1.71", "onnxruntime" + ("-gpu" if torch.cuda.is_available() else "")]
        check_requirements(requirements)
        import onnx

        opset = self.args.opset or best_onnx_opset(onnx, cuda="cuda" in self.device.type)
        LOGGER.info(f"\n{prefix} starting export with onnx {onnx.__version__} opset {opset}...")
        if self.args.nms:
            assert TORCH_1_13, f"'nms=True' ONNX export requires torch>=1.13 (found torch=={TORCH_VERSION})"

        f = str(self.file.with_suffix(".onnx"))
        output_names = ["output0", "output1"] if self.model.task == "segment" else ["output0"]
        dynamic = self.args.dynamic
        if dynamic:
            dynamic = {"images": {0: "batch", 2: "height", 3: "width"}}  # shape(1,3,640,640)
            if isinstance(self.model, SegmentationModel):
                dynamic["output0"] = {0: "batch", 2: "anchors"}  # shape(1, 116, 8400)
                dynamic["output1"] = {0: "batch", 2: "mask_height", 3: "mask_width"}  # shape(1,32,160,160)
            elif isinstance(self.model, DetectionModel):
                dynamic["output0"] = {0: "batch", 2: "anchors"}  # shape(1, 84, 8400)
            if self.args.nms:  # only batch size is dynamic with NMS
                dynamic["output0"].pop(2)
        if self.args.nms and self.model.task == "obb":
            self.args.opset = opset  # for NMSModel

        with arange_patch(self.args):
            torch2onnx(
                NMSModel(self.model, self.args) if self.args.nms else self.model,
                self.im,
                f,
                opset=opset,
                input_names=["images"],
                output_names=output_names,
                dynamic=dynamic or None,
            )

        # Checks
        model_onnx = onnx.load(f)  # load onnx model

        # Simplify
        if self.args.simplify:
            try:
                import onnxslim

                LOGGER.info(f"{prefix} slimming with onnxslim {onnxslim.__version__}...")
                model_onnx = onnxslim.slim(model_onnx)

            except Exception as e:
                LOGGER.warning(f"{prefix} simplifier failure: {e}")

        # Metadata
        for k, v in self.metadata.items():
            meta = model_onnx.metadata_props.add()
            meta.key, meta.value = k, str(v)

        # IR version
        if getattr(model_onnx, "ir_version", 0) > 10:
            LOGGER.info(f"{prefix} limiting IR version {model_onnx.ir_version} to 10 for ONNXRuntime compatibility...")
            model_onnx.ir_version = 10

        # FP16 conversion for CPU export (GPU exports are already FP16 from model.half() during tracing)
        if self.args.half and self.args.format == "onnx" and self.device.type == "cpu":
            try:
                from onnxruntime.transformers import float16

                LOGGER.info(f"{prefix} converting to FP16...")
                model_onnx = float16.convert_float_to_float16(model_onnx, keep_io_types=True)
            except Exception as e:
                LOGGER.warning(f"{prefix} FP16 conversion failure: {e}")

        onnx.save(model_onnx, f)
        return f

    @try_export
    def export_openvino(self, prefix=colorstr("OpenVINO:")):
        """Export YOLO model to OpenVINO format."""
        # OpenVINO <= 2025.1.0 error on macOS 15.4+: https://github.com/openvinotoolkit/openvino/issues/30023"
        check_requirements("openvino>=2025.2.0" if MACOS and MACOS_VERSION >= "15.4" else "openvino>=2024.0.0")
        import openvino as ov

        LOGGER.info(f"\n{prefix} starting export with openvino {ov.__version__}...")
        assert TORCH_2_1, f"OpenVINO export requires torch>=2.1 but torch=={TORCH_VERSION} is installed"
        ov_model = ov.convert_model(
            NMSModel(self.model, self.args) if self.args.nms else self.model,
            input=None if self.args.dynamic else [self.im.shape],
            example_input=self.im,
        )

        def serialize(ov_model, file):
            """Set RT info, serialize, and save metadata YAML."""
            ov_model.set_rt_info("YOLO", ["model_info", "model_type"])
            ov_model.set_rt_info(True, ["model_info", "reverse_input_channels"])
            ov_model.set_rt_info(114, ["model_info", "pad_value"])
            ov_model.set_rt_info([255.0], ["model_info", "scale_values"])
            ov_model.set_rt_info(self.args.iou, ["model_info", "iou_threshold"])
            ov_model.set_rt_info([v.replace(" ", "_") for v in self.model.names.values()], ["model_info", "labels"])
            if self.model.task != "classify":
                ov_model.set_rt_info("fit_to_window_letterbox", ["model_info", "resize_type"])

            ov.save_model(ov_model, file, compress_to_fp16=self.args.half)
            YAML.save(Path(file).parent / "metadata.yaml", self.metadata)  # add metadata.yaml

        if self.args.int8:
            fq = str(self.file).replace(self.file.suffix, f"_int8_openvino_model{os.sep}")
            fq_ov = str(Path(fq) / self.file.with_suffix(".xml").name)
            # INT8 requires nncf, nncf requires packaging>=23.2 https://github.com/openvinotoolkit/nncf/issues/3463
            check_requirements("packaging>=23.2")  # must be installed first to build nncf wheel
            check_requirements("nncf>=2.14.0")
            import nncf

            def transform_fn(data_item) -> np.ndarray:
                """Quantization transform function."""
                data_item: torch.Tensor = data_item["img"] if isinstance(data_item, dict) else data_item
                assert data_item.dtype == torch.uint8, "Input image must be uint8 for the quantization preprocessing"
                im = data_item.numpy().astype(np.float32) / 255.0  # uint8 to fp16/32 and 0-255 to 0.0-1.0
                return np.expand_dims(im, 0) if im.ndim == 3 else im

            # Generate calibration data for integer quantization
            ignored_scope = None
            if isinstance(self.model.model[-1], Detect):
                # Includes all Detect subclasses like Segment, Pose, OBB, WorldDetect, YOLOEDetect
                head_module_name = ".".join(list(self.model.named_modules())[-1][0].split(".")[:2])
                ignored_scope = nncf.IgnoredScope(  # ignore operations
                    patterns=[
                        f".*{head_module_name}/.*/Add",
                        f".*{head_module_name}/.*/Sub*",
                        f".*{head_module_name}/.*/Mul*",
                        f".*{head_module_name}/.*/Div*",
                        f".*{head_module_name}\\.dfl.*",
                    ],
                    types=["Sigmoid"],
                )

            quantized_ov_model = nncf.quantize(
                model=ov_model,
                calibration_dataset=nncf.Dataset(self.get_int8_calibration_dataloader(prefix), transform_fn),
                preset=nncf.QuantizationPreset.MIXED,
                ignored_scope=ignored_scope,
            )
            serialize(quantized_ov_model, fq_ov)
            return fq

        f = str(self.file).replace(self.file.suffix, f"_openvino_model{os.sep}")
        f_ov = str(Path(f) / self.file.with_suffix(".xml").name)

        serialize(ov_model, f_ov)
        return f

    @try_export
    def export_paddle(self, prefix=colorstr("PaddlePaddle:")):
        """Export YOLO model to PaddlePaddle format."""
        assert not IS_JETSON, "Jetson Paddle exports not supported yet"
        check_requirements(
            (
                "paddlepaddle-gpu"
                if torch.cuda.is_available()
                else "paddlepaddle==3.0.0"  # pin 3.0.0 for ARM64
                if ARM64
                else "paddlepaddle>=3.0.0",
                "x2paddle",
            )
        )
        import x2paddle
        from x2paddle.convert import pytorch2paddle

        LOGGER.info(f"\n{prefix} starting export with X2Paddle {x2paddle.__version__}...")
        f = str(self.file).replace(self.file.suffix, f"_paddle_model{os.sep}")

        pytorch2paddle(module=self.model, save_dir=f, jit_type="trace", input_examples=[self.im])  # export
        YAML.save(Path(f) / "metadata.yaml", self.metadata)  # add metadata.yaml
        return f

    @try_export
    def export_mnn(self, prefix=colorstr("MNN:")):
        """Export YOLO model to MNN format using MNN https://github.com/alibaba/MNN."""
        assert TORCH_1_10, "MNN export requires torch>=1.10.0 to avoid segmentation faults"
        f_onnx = self.export_onnx()  # get onnx model first

        check_requirements("MNN>=2.9.6")
        import MNN
        from MNN.tools import mnnconvert

        # Setup and checks
        LOGGER.info(f"\n{prefix} starting export with MNN {MNN.version()}...")
        assert Path(f_onnx).exists(), f"failed to export ONNX file: {f_onnx}"
        f = str(self.file.with_suffix(".mnn"))  # MNN model file
        args = ["", "-f", "ONNX", "--modelFile", f_onnx, "--MNNModel", f, "--bizCode", json.dumps(self.metadata)]
        if self.args.int8:
            args.extend(("--weightQuantBits", "8"))
        if self.args.half:
            args.append("--fp16")
        mnnconvert.convert(args)
        # remove scratch file for model convert optimize
        convert_scratch = Path(self.file.parent / ".__convert_external_data.bin")
        if convert_scratch.exists():
            convert_scratch.unlink()
        return f

    @try_export
    def export_ncnn(self, prefix=colorstr("NCNN:")):
        """Export YOLO model to NCNN format using PNNX https://github.com/pnnx/pnnx."""
        check_requirements("ncnn", cmds="--no-deps")  # no deps to avoid installing opencv-python
        check_requirements("pnnx")
        import ncnn
        import pnnx

        LOGGER.info(f"\n{prefix} starting export with NCNN {ncnn.__version__} and PNNX {pnnx.__version__}...")
        f = Path(str(self.file).replace(self.file.suffix, f"_ncnn_model{os.sep}"))

        ncnn_args = dict(
            ncnnparam=(f / "model.ncnn.param").as_posix(),
            ncnnbin=(f / "model.ncnn.bin").as_posix(),
            ncnnpy=(f / "model_ncnn.py").as_posix(),
        )

        pnnx_args = dict(
            ptpath=(f / "model.pt").as_posix(),
            pnnxparam=(f / "model.pnnx.param").as_posix(),
            pnnxbin=(f / "model.pnnx.bin").as_posix(),
            pnnxpy=(f / "model_pnnx.py").as_posix(),
            pnnxonnx=(f / "model.pnnx.onnx").as_posix(),
        )

        f.mkdir(exist_ok=True)  # make ncnn_model directory
        pnnx.export(self.model, inputs=self.im, **ncnn_args, **pnnx_args, fp16=self.args.half, device=self.device.type)

        for f_debug in ("debug.bin", "debug.param", "debug2.bin", "debug2.param", *pnnx_args.values()):
            Path(f_debug).unlink(missing_ok=True)

        YAML.save(f / "metadata.yaml", self.metadata)  # add metadata.yaml
        return str(f)

    @try_export
    def export_coreml(self, prefix=colorstr("CoreML:")):
        """Export YOLO model to CoreML format."""
        mlmodel = self.args.format.lower() == "mlmodel"  # legacy *.mlmodel export format requested
        check_requirements(
            ["coremltools>=9.0", "numpy>=1.14.5,<=2.3.5"]
        )  # latest numpy 2.4.0rc1 breaks coremltools exports
        import coremltools as ct

        LOGGER.info(f"\n{prefix} starting export with coremltools {ct.__version__}...")
        assert not WINDOWS, "CoreML export is not supported on Windows, please run on macOS or Linux."
        assert TORCH_1_11, "CoreML export requires torch>=1.11"
        if self.args.batch > 1:
            assert self.args.dynamic, (
                "batch sizes > 1 are not supported without 'dynamic=True' for CoreML export. Please retry at 'dynamic=True'."
            )
        if self.args.dynamic:
            assert not self.args.nms, (
                "'nms=True' cannot be used together with 'dynamic=True' for CoreML export. Please disable one of them."
            )
            assert self.model.task != "classify", "'dynamic=True' is not supported for CoreML classification models."
        f = self.file.with_suffix(".mlmodel" if mlmodel else ".mlpackage")
        if f.is_dir():
            shutil.rmtree(f)

        classifier_config = None
        if self.model.task == "classify":
            classifier_config = ct.ClassifierConfig(list(self.model.names.values()))
            model = self.model
        elif self.model.task == "detect":
            model = IOSDetectModel(self.model, self.im, mlprogram=not mlmodel) if self.args.nms else self.model
        else:
            if self.args.nms:
                LOGGER.warning(f"{prefix} 'nms=True' is only available for Detect models like 'yolo11n.pt'.")
                # TODO CoreML Segment and Pose model pipelining
            model = self.model
        ts = torch.jit.trace(model.eval(), self.im, strict=False)  # TorchScript model

        if self.args.dynamic:
            input_shape = ct.Shape(
                shape=(
                    ct.RangeDim(lower_bound=1, upper_bound=self.args.batch, default=1),
                    self.im.shape[1],
                    ct.RangeDim(lower_bound=32, upper_bound=self.imgsz[0] * 2, default=self.imgsz[0]),
                    ct.RangeDim(lower_bound=32, upper_bound=self.imgsz[1] * 2, default=self.imgsz[1]),
                )
            )
            inputs = [ct.TensorType("image", shape=input_shape)]
        else:
            inputs = [ct.ImageType("image", shape=self.im.shape, scale=1 / 255, bias=[0.0, 0.0, 0.0])]

        # Based on apple's documentation it is better to leave out the minimum_deployment target and let that get set
        # Internally based on the model conversion and output type.
        # Setting minimum_deployment_target >= iOS16 will require setting compute_precision=ct.precision.FLOAT32.
        # iOS16 adds in better support for FP16, but none of the CoreML NMS specifications handle FP16 as input.
        ct_model = ct.convert(
            ts,
            inputs=inputs,
            classifier_config=classifier_config,
            convert_to="neuralnetwork" if mlmodel else "mlprogram",
        )
        bits, mode = (8, "kmeans") if self.args.int8 else (16, "linear") if self.args.half else (32, None)
        if bits < 32:
            if "kmeans" in mode:
                check_requirements("scikit-learn")  # scikit-learn package required for k-means quantization
            if mlmodel:
                ct_model = ct.models.neural_network.quantization_utils.quantize_weights(ct_model, bits, mode)
            elif bits == 8:  # mlprogram already quantized to FP16
                import coremltools.optimize.coreml as cto

                op_config = cto.OpPalettizerConfig(mode="kmeans", nbits=bits, weight_threshold=512)
                config = cto.OptimizationConfig(global_config=op_config)
                ct_model = cto.palettize_weights(ct_model, config=config)
        if self.args.nms and self.model.task == "detect":
            ct_model = self._pipeline_coreml(ct_model, weights_dir=None if mlmodel else ct_model.weights_dir)

        m = self.metadata  # metadata dict
        ct_model.short_description = m.pop("description")
        ct_model.author = m.pop("author")
        ct_model.license = m.pop("license")
        ct_model.version = m.pop("version")
        ct_model.user_defined_metadata.update({k: str(v) for k, v in m.items()})
        if self.model.task == "classify":
            ct_model.user_defined_metadata.update({"com.apple.coreml.model.preview.type": "imageClassifier"})

        try:
            ct_model.save(str(f))  # save *.mlpackage
        except Exception as e:
            LOGGER.warning(
                f"{prefix} CoreML export to *.mlpackage failed ({e}), reverting to *.mlmodel export. "
                f"Known coremltools Python 3.11 and Windows bugs https://github.com/apple/coremltools/issues/1928."
            )
            f = f.with_suffix(".mlmodel")
            ct_model.save(str(f))
        return f

    @try_export
    def export_engine(self, dla=None, prefix=colorstr("TensorRT:")):
        """Export YOLO model to TensorRT format https://developer.nvidia.com/tensorrt."""
        assert self.im.device.type != "cpu", "export running on CPU but must be on GPU, i.e. use 'device=0'"
        f_onnx = self.export_onnx()  # run before TRT import https://github.com/ultralytics/ultralytics/issues/7016

        try:
            import tensorrt as trt
        except ImportError:
            if LINUX:
                cuda_version = torch.version.cuda.split(".")[0]
                check_requirements(f"tensorrt-cu{cuda_version}>7.0.0,!=10.1.0")
            import tensorrt as trt
        check_version(trt.__version__, ">=7.0.0", hard=True)
        check_version(trt.__version__, "!=10.1.0", msg="https://github.com/ultralytics/ultralytics/pull/14239")

        # Setup and checks
        LOGGER.info(f"\n{prefix} starting export with TensorRT {trt.__version__}...")
        assert Path(f_onnx).exists(), f"failed to export ONNX file: {f_onnx}"
        f = self.file.with_suffix(".engine")  # TensorRT engine file
        onnx2engine(
            f_onnx,
            f,
            self.args.workspace,
            self.args.half,
            self.args.int8,
            self.args.dynamic,
            self.im.shape,
            dla=dla,
            dataset=self.get_int8_calibration_dataloader(prefix) if self.args.int8 else None,
            metadata=self.metadata,
            verbose=self.args.verbose,
            prefix=prefix,
        )

        return f

    @try_export
    def export_saved_model(self, prefix=colorstr("TensorFlow SavedModel:")):
        """Export YOLO model to TensorFlow SavedModel format."""
        cuda = torch.cuda.is_available()
        try:
            import tensorflow as tf
        except ImportError:
            check_requirements("tensorflow>=2.0.0,<=2.19.0")
            import tensorflow as tf
        check_requirements(
            (
                "tf_keras<=2.19.0",  # required by 'onnx2tf' package
                "sng4onnx>=1.0.1",  # required by 'onnx2tf' package
                "onnx_graphsurgeon>=0.3.26",  # required by 'onnx2tf' package
                "ai-edge-litert>=1.2.0" + (",<1.4.0" if MACOS else ""),  # required by 'onnx2tf' package
<<<<<<< HEAD
                "onnx>=1.12.0,<=1.20.0",
=======
                "onnx>=1.12.0,<=1.19.1",  # pin until onnx_graphsurgeon releases onnx>=1.20 fix
>>>>>>> d461859a
                "onnx2tf>=1.26.3",
                "onnxslim>=0.1.71",
                "onnxruntime-gpu" if cuda else "onnxruntime",
                "protobuf>=5",
            ),
            cmds="--extra-index-url https://pypi.ngc.nvidia.com",  # onnx_graphsurgeon only on NVIDIA
        )

        LOGGER.info(f"\n{prefix} starting export with tensorflow {tf.__version__}...")
        check_version(
            tf.__version__,
            ">=2.0.0",
            name="tensorflow",
            verbose=True,
            msg="https://github.com/ultralytics/ultralytics/issues/5161",
        )
        f = Path(str(self.file).replace(self.file.suffix, "_saved_model"))
        if f.is_dir():
            shutil.rmtree(f)  # delete output folder

        # Export to TF
        images = None
        if self.args.int8 and self.args.data:
            images = [batch["img"] for batch in self.get_int8_calibration_dataloader(prefix)]
            images = (
                torch.nn.functional.interpolate(torch.cat(images, 0).float(), size=self.imgsz)
                .permute(0, 2, 3, 1)
                .numpy()
                .astype(np.float32)
            )

        # Export to ONNX
        if isinstance(self.model.model[-1], RTDETRDecoder):
            self.args.opset = self.args.opset or 19
            assert 16 <= self.args.opset <= 19, "RTDETR export requires opset>=16;<=19"
        self.args.simplify = True
        f_onnx = self.export_onnx()  # ensure ONNX is available
        keras_model = onnx2saved_model(
            f_onnx,
            f,
            int8=self.args.int8,
            images=images,
            disable_group_convolution=self.args.format in {"tfjs", "edgetpu"},
            prefix=prefix,
        )
        YAML.save(f / "metadata.yaml", self.metadata)  # add metadata.yaml
        # Add TFLite metadata
        for file in f.rglob("*.tflite"):
            file.unlink() if "quant_with_int16_act.tflite" in str(file) else self._add_tflite_metadata(file)

        return str(f), keras_model  # or keras_model = tf.saved_model.load(f, tags=None, options=None)

    @try_export
    def export_pb(self, keras_model, prefix=colorstr("TensorFlow GraphDef:")):
        """Export YOLO model to TensorFlow GraphDef *.pb format https://github.com/leimao/Frozen-Graph-TensorFlow."""
        f = self.file.with_suffix(".pb")
        keras2pb(keras_model, f, prefix)
        return f

    @try_export
    def export_tflite(self, prefix=colorstr("TensorFlow Lite:")):
        """Export YOLO model to TensorFlow Lite format."""
        # BUG https://github.com/ultralytics/ultralytics/issues/13436
        import tensorflow as tf

        LOGGER.info(f"\n{prefix} starting export with tensorflow {tf.__version__}...")
        saved_model = Path(str(self.file).replace(self.file.suffix, "_saved_model"))
        if self.args.int8:
            f = saved_model / f"{self.file.stem}_int8.tflite"  # fp32 in/out
        elif self.args.half:
            f = saved_model / f"{self.file.stem}_float16.tflite"  # fp32 in/out
        else:
            f = saved_model / f"{self.file.stem}_float32.tflite"
        return str(f)

    @try_export
    def export_axelera(self, prefix=colorstr("Axelera:")):
        """YOLO Axelera export."""
        os.environ["PROTOCOL_BUFFERS_PYTHON_IMPLEMENTATION"] = "python"
        try:
            from axelera import compiler
        except ImportError:
            check_apt_requirements(
                ["libllvm14", "libgirepository1.0-dev", "pkg-config", "libcairo2-dev", "build-essential", "cmake"]
            )

            check_requirements(
                "axelera-voyager-sdk==1.5.2",
                cmds="--extra-index-url https://software.axelera.ai/artifactory/axelera-runtime-pypi "
                "--extra-index-url https://software.axelera.ai/artifactory/axelera-dev-pypi",
            )

        from axelera import compiler
        from axelera.compiler import CompilerConfig

        self.args.opset = 17
        onnx_path = self.export_onnx()
        model_name = f"{Path(onnx_path).stem}"
        export_path = Path(f"{model_name}_axelera_model")
        export_path.mkdir(exist_ok=True)

        def transform_fn(data_item) -> np.ndarray:
            data_item: torch.Tensor = data_item["img"] if isinstance(data_item, dict) else data_item
            assert data_item.dtype == torch.uint8, "Input image must be uint8 for the quantization preprocessing"
            im = data_item.numpy().astype(np.float32) / 255.0  # uint8 to fp16/32 and 0 - 255 to 0.0 - 1.0
            return np.expand_dims(im, 0) if im.ndim == 3 else im

        if "C2PSA" in self.model.__str__():  # YOLO11
            config = CompilerConfig(
                quantization_scheme="per_tensor_min_max",
                ignore_weight_buffers=False,
                resources_used=0.25,
                aipu_cores_used=1,
                multicore_mode="batch",
                output_axm_format=True,
                model_name=model_name,
            )
        else:  # YOLOv8
            config = CompilerConfig(
                tiling_depth=6,
                split_buffer_promotion=True,
                resources_used=0.25,
                aipu_cores_used=1,
                multicore_mode="batch",
                output_axm_format=True,
                model_name=model_name,
            )

        qmodel = compiler.quantize(
            model=onnx_path,
            calibration_dataset=self.get_int8_calibration_dataloader(prefix),
            config=config,
            transform_fn=transform_fn,
        )

        compiler.compile(model=qmodel, config=config, output_dir=export_path)

        axm_name = f"{model_name}.axm"
        axm_src = Path(axm_name)
        axm_dst = export_path / axm_name

        if axm_src.exists():
            axm_src.replace(axm_dst)

        YAML.save(export_path / "metadata.yaml", self.metadata)

        return export_path

    @try_export
    def export_executorch(self, prefix=colorstr("ExecuTorch:")):
        """Exports a model to ExecuTorch (.pte) format into a dedicated directory and saves the required metadata,
        following Ultralytics conventions.
        """
        LOGGER.info(f"\n{prefix} starting export with ExecuTorch...")
        assert TORCH_2_9, f"ExecuTorch export requires torch>=2.9.0 but torch=={TORCH_VERSION} is installed"
        # TorchAO release compatibility table bug https://github.com/pytorch/ao/issues/2919
        # Setuptools bug: https://github.com/pypa/setuptools/issues/4483
        check_requirements("setuptools<71.0.0")  # Setuptools bug: https://github.com/pypa/setuptools/issues/4483
        check_requirements(("executorch==1.0.1", "flatbuffers"))

        import torch
        from executorch.backends.xnnpack.partition.xnnpack_partitioner import XnnpackPartitioner
        from executorch.exir import to_edge_transform_and_lower

        file_directory = Path(str(self.file).replace(self.file.suffix, "_executorch_model"))
        file_directory.mkdir(parents=True, exist_ok=True)

        file_pte = file_directory / self.file.with_suffix(".pte").name
        sample_inputs = (self.im,)

        et_program = to_edge_transform_and_lower(
            torch.export.export(self.model, sample_inputs), partitioner=[XnnpackPartitioner()]
        ).to_executorch()

        with open(file_pte, "wb") as file:
            file.write(et_program.buffer)

        YAML.save(file_directory / "metadata.yaml", self.metadata)

        return str(file_directory)

    @try_export
    def export_edgetpu(self, tflite_model="", prefix=colorstr("Edge TPU:")):
        """Export YOLO model to Edge TPU format https://coral.ai/docs/edgetpu/models-intro/."""
        cmd = "edgetpu_compiler --version"
        help_url = "https://coral.ai/docs/edgetpu/compiler/"
        assert LINUX, f"export only supported on Linux. See {help_url}"
        if subprocess.run(cmd, stdout=subprocess.DEVNULL, stderr=subprocess.DEVNULL, shell=True).returncode != 0:
            LOGGER.info(f"\n{prefix} export requires Edge TPU compiler. Attempting install from {help_url}")
            sudo = "sudo " if is_sudo_available() else ""
            for c in (
                f"{sudo}mkdir -p /etc/apt/keyrings",
                f"curl -fsSL https://packages.cloud.google.com/apt/doc/apt-key.gpg | {sudo}gpg --dearmor -o /etc/apt/keyrings/google.gpg",
                f'echo "deb [signed-by=/etc/apt/keyrings/google.gpg] https://packages.cloud.google.com/apt coral-edgetpu-stable main" | {sudo}tee /etc/apt/sources.list.d/coral-edgetpu.list',
            ):
                subprocess.run(c, shell=True, check=True)
            check_apt_requirements(["edgetpu-compiler"])

        ver = subprocess.run(cmd, shell=True, capture_output=True, check=True).stdout.decode().rsplit(maxsplit=1)[-1]
        LOGGER.info(f"\n{prefix} starting export with Edge TPU compiler {ver}...")
        tflite2edgetpu(tflite_file=tflite_model, output_dir=tflite_model.parent, prefix=prefix)
        f = str(tflite_model).replace(".tflite", "_edgetpu.tflite")  # Edge TPU model
        self._add_tflite_metadata(f)
        return f

    @try_export
    def export_tfjs(self, prefix=colorstr("TensorFlow.js:")):
        """Export YOLO model to TensorFlow.js format."""
        check_requirements("tensorflowjs")

        f = str(self.file).replace(self.file.suffix, "_web_model")  # js dir
        f_pb = str(self.file.with_suffix(".pb"))  # *.pb path
        pb2tfjs(pb_file=f_pb, output_dir=f, half=self.args.half, int8=self.args.int8, prefix=prefix)
        # Add metadata
        YAML.save(Path(f) / "metadata.yaml", self.metadata)  # add metadata.yaml
        return f

    @try_export
    def export_rknn(self, prefix=colorstr("RKNN:")):
        """Export YOLO model to RKNN format."""
        LOGGER.info(f"\n{prefix} starting export with rknn-toolkit2...")

        check_requirements("rknn-toolkit2")
        if IS_COLAB:
            # Prevent 'exit' from closing the notebook https://github.com/airockchip/rknn-toolkit2/issues/259
            import builtins

            builtins.exit = lambda: None

        from rknn.api import RKNN

        f = self.export_onnx()
        export_path = Path(f"{Path(f).stem}_rknn_model")
        export_path.mkdir(exist_ok=True)

        rknn = RKNN(verbose=False)
        rknn.config(mean_values=[[0, 0, 0]], std_values=[[255, 255, 255]], target_platform=self.args.name)
        rknn.load_onnx(model=f)
        rknn.build(do_quantization=False)  # TODO: Add quantization support
        f = f.replace(".onnx", f"-{self.args.name}.rknn")
        rknn.export_rknn(f"{export_path / f}")
        YAML.save(export_path / "metadata.yaml", self.metadata)
        return export_path

    @try_export
    def export_imx(self, prefix=colorstr("IMX:")):
        """Export YOLO model to IMX format."""
        assert LINUX, (
            "Export only supported on Linux."
            "See https://developer.aitrios.sony-semicon.com/en/docs/raspberry-pi-ai-camera/imx500-converter?version=3.17.3&progLang="
        )
        assert not ARM64, "IMX export is not supported on ARM64 architectures."
        assert IS_PYTHON_MINIMUM_3_9, "IMX export is only supported on Python 3.9 or above."

        if getattr(self.model, "end2end", False):
            raise ValueError("IMX export is not supported for end2end models.")
        check_requirements(
            (
                "model-compression-toolkit>=2.4.1",
                "edge-mdt-cl<1.1.0",
                "edge-mdt-tpc>=1.2.0",
                "pydantic<=2.11.7",
            )
        )

        check_requirements("imx500-converter[pt]>=3.17.3")

        # Install Java>=17
        try:
            java_output = subprocess.run(["java", "--version"], check=True, capture_output=True).stdout.decode()
            version_match = re.search(r"(?:openjdk|java) (\d+)", java_output)
            java_version = int(version_match.group(1)) if version_match else 0
            assert java_version >= 17, "Java version too old"
        except (FileNotFoundError, subprocess.CalledProcessError, AssertionError):
            if IS_UBUNTU or IS_DEBIAN_TRIXIE:
                LOGGER.info(f"\n{prefix} installing Java 21 for Ubuntu...")
                check_apt_requirements(["openjdk-21-jre"])
            elif IS_RASPBERRYPI or IS_DEBIAN_BOOKWORM:
                LOGGER.info(f"\n{prefix} installing Java 17 for Raspberry Pi or Debian ...")
                check_apt_requirements(["openjdk-17-jre"])

        return torch2imx(
            self.model,
            self.file,
            self.args.conf,
            self.args.iou,
            self.args.max_det,
            metadata=self.metadata,
            dataset=self.get_int8_calibration_dataloader(prefix),
            prefix=prefix,
        )

    def _add_tflite_metadata(self, file):
        """Add metadata to *.tflite models per https://ai.google.dev/edge/litert/models/metadata."""
        import zipfile

        with zipfile.ZipFile(file, "a", zipfile.ZIP_DEFLATED) as zf:
            zf.writestr("metadata.json", json.dumps(self.metadata, indent=2))

    def _pipeline_coreml(self, model, weights_dir=None, prefix=colorstr("CoreML Pipeline:")):
        """Create CoreML pipeline with NMS for YOLO detection models."""
        import coremltools as ct

        LOGGER.info(f"{prefix} starting pipeline with coremltools {ct.__version__}...")

        # Output shapes
        spec = model.get_spec()
        outs = list(iter(spec.description.output))
        if self.args.format == "mlmodel":  # mlmodel doesn't infer shapes automatically
            outs[0].type.multiArrayType.shape[:] = self.output_shape[2], self.output_shape[1] - 4
            outs[1].type.multiArrayType.shape[:] = self.output_shape[2], 4

        # Checks
        names = self.metadata["names"]
        nx, ny = spec.description.input[0].type.imageType.width, spec.description.input[0].type.imageType.height
        nc = outs[0].type.multiArrayType.shape[-1]
        if len(names) != nc:  # Hack fix for MLProgram NMS bug https://github.com/ultralytics/ultralytics/issues/22309
            names = {**names, **{i: str(i) for i in range(len(names), nc)}}

        # Model from spec
        model = ct.models.MLModel(spec, weights_dir=weights_dir)

        # Create NMS protobuf
        nms_spec = ct.proto.Model_pb2.Model()
        nms_spec.specificationVersion = spec.specificationVersion
        for i in range(len(outs)):
            decoder_output = model._spec.description.output[i].SerializeToString()
            nms_spec.description.input.add()
            nms_spec.description.input[i].ParseFromString(decoder_output)
            nms_spec.description.output.add()
            nms_spec.description.output[i].ParseFromString(decoder_output)

        output_names = ["confidence", "coordinates"]
        for i, name in enumerate(output_names):
            nms_spec.description.output[i].name = name

        for i, out in enumerate(outs):
            ma_type = nms_spec.description.output[i].type.multiArrayType
            ma_type.shapeRange.sizeRanges.add()
            ma_type.shapeRange.sizeRanges[0].lowerBound = 0
            ma_type.shapeRange.sizeRanges[0].upperBound = -1
            ma_type.shapeRange.sizeRanges.add()
            ma_type.shapeRange.sizeRanges[1].lowerBound = out.type.multiArrayType.shape[-1]
            ma_type.shapeRange.sizeRanges[1].upperBound = out.type.multiArrayType.shape[-1]
            del ma_type.shape[:]

        nms = nms_spec.nonMaximumSuppression
        nms.confidenceInputFeatureName = outs[0].name  # 1x507x80
        nms.coordinatesInputFeatureName = outs[1].name  # 1x507x4
        nms.confidenceOutputFeatureName = output_names[0]
        nms.coordinatesOutputFeatureName = output_names[1]
        nms.iouThresholdInputFeatureName = "iouThreshold"
        nms.confidenceThresholdInputFeatureName = "confidenceThreshold"
        nms.iouThreshold = self.args.iou
        nms.confidenceThreshold = self.args.conf
        nms.pickTop.perClass = True
        nms.stringClassLabels.vector.extend(names.values())
        nms_model = ct.models.MLModel(nms_spec)

        # Pipeline models together
        pipeline = ct.models.pipeline.Pipeline(
            input_features=[
                ("image", ct.models.datatypes.Array(3, ny, nx)),
                ("iouThreshold", ct.models.datatypes.Double()),
                ("confidenceThreshold", ct.models.datatypes.Double()),
            ],
            output_features=output_names,
        )
        pipeline.add_model(model)
        pipeline.add_model(nms_model)

        # Correct datatypes
        pipeline.spec.description.input[0].ParseFromString(model._spec.description.input[0].SerializeToString())
        pipeline.spec.description.output[0].ParseFromString(nms_model._spec.description.output[0].SerializeToString())
        pipeline.spec.description.output[1].ParseFromString(nms_model._spec.description.output[1].SerializeToString())

        # Update metadata
        pipeline.spec.specificationVersion = spec.specificationVersion
        pipeline.spec.description.metadata.userDefined.update(
            {"IoU threshold": str(nms.iouThreshold), "Confidence threshold": str(nms.confidenceThreshold)}
        )

        # Save the model
        model = ct.models.MLModel(pipeline.spec, weights_dir=weights_dir)
        model.input_description["image"] = "Input image"
        model.input_description["iouThreshold"] = f"(optional) IoU threshold override (default: {nms.iouThreshold})"
        model.input_description["confidenceThreshold"] = (
            f"(optional) Confidence threshold override (default: {nms.confidenceThreshold})"
        )
        model.output_description["confidence"] = 'Boxes × Class confidence (see user-defined metadata "classes")'
        model.output_description["coordinates"] = "Boxes × [x, y, width, height] (relative to image size)"
        LOGGER.info(f"{prefix} pipeline success")
        return model

    def add_callback(self, event: str, callback):
        """Append the given callback to the specified event."""
        self.callbacks[event].append(callback)

    def run_callbacks(self, event: str):
        """Execute all callbacks for a given event."""
        for callback in self.callbacks.get(event, []):
            callback(self)


class IOSDetectModel(torch.nn.Module):
    """Wrap an Ultralytics YOLO model for Apple iOS CoreML export."""

    def __init__(self, model, im, mlprogram=True):
        """Initialize the IOSDetectModel class with a YOLO model and example image.

        Args:
            model (torch.nn.Module): The YOLO model to wrap.
            im (torch.Tensor): Example input tensor with shape (B, C, H, W).
            mlprogram (bool): Whether exporting to MLProgram format to fix NMS bug.
        """
        super().__init__()
        _, _, h, w = im.shape  # batch, channel, height, width
        self.model = model
        self.nc = len(model.names)  # number of classes
        self.mlprogram = mlprogram
        if w == h:
            self.normalize = 1.0 / w  # scalar
        else:
            self.normalize = torch.tensor(
                [1.0 / w, 1.0 / h, 1.0 / w, 1.0 / h],  # broadcast (slower, smaller)
                device=next(model.parameters()).device,
            )

    def forward(self, x):
        """Normalize predictions of object detection model with input size-dependent factors."""
        xywh, cls = self.model(x)[0].transpose(0, 1).split((4, self.nc), 1)
        if self.mlprogram and self.nc % 80 != 0:  # NMS bug https://github.com/ultralytics/ultralytics/issues/22309
            pad_length = int(((self.nc + 79) // 80) * 80) - self.nc  # pad class length to multiple of 80
            cls = torch.nn.functional.pad(cls, (0, pad_length, 0, 0), "constant", 0)

        return cls, xywh * self.normalize


class NMSModel(torch.nn.Module):
    """Model wrapper with embedded NMS for Detect, Segment, Pose and OBB."""

    def __init__(self, model, args):
        """Initialize the NMSModel.

        Args:
            model (torch.nn.Module): The model to wrap with NMS postprocessing.
            args (Namespace): The export arguments.
        """
        super().__init__()
        self.model = model
        self.args = args
        self.obb = model.task == "obb"
        self.is_tf = self.args.format in frozenset({"saved_model", "tflite", "tfjs"})

    def forward(self, x):
        """Perform inference with NMS post-processing. Supports Detect, Segment, OBB and Pose.

        Args:
            x (torch.Tensor): The preprocessed tensor with shape (N, 3, H, W).

        Returns:
            (torch.Tensor): List of detections, each an (N, max_det, 4 + 2 + extra_shape) Tensor where N is the number
                of detections after NMS.
        """
        from functools import partial

        from torchvision.ops import nms

        preds = self.model(x)
        pred = preds[0] if isinstance(preds, tuple) else preds
        kwargs = dict(device=pred.device, dtype=pred.dtype)
        bs = pred.shape[0]
        pred = pred.transpose(-1, -2)  # shape(1,84,6300) to shape(1,6300,84)
        extra_shape = pred.shape[-1] - (4 + len(self.model.names))  # extras from Segment, OBB, Pose
        if self.args.dynamic and self.args.batch > 1:  # batch size needs to always be same due to loop unroll
            pad = torch.zeros(torch.max(torch.tensor(self.args.batch - bs), torch.tensor(0)), *pred.shape[1:], **kwargs)
            pred = torch.cat((pred, pad))
        boxes, scores, extras = pred.split([4, len(self.model.names), extra_shape], dim=2)
        scores, classes = scores.max(dim=-1)
        self.args.max_det = min(pred.shape[1], self.args.max_det)  # in case num_anchors < max_det
        # (N, max_det, 4 coords + 1 class score + 1 class label + extra_shape).
        out = torch.zeros(pred.shape[0], self.args.max_det, boxes.shape[-1] + 2 + extra_shape, **kwargs)
        for i in range(bs):
            box, cls, score, extra = boxes[i], classes[i], scores[i], extras[i]
            mask = score > self.args.conf
            if self.is_tf or (self.args.format == "onnx" and self.obb):
                # TFLite GatherND error if mask is empty
                score *= mask
                # Explicit length otherwise reshape error, hardcoded to `self.args.max_det * 5`
                mask = score.topk(min(self.args.max_det * 5, score.shape[0])).indices
            box, score, cls, extra = box[mask], score[mask], cls[mask], extra[mask]
            nmsbox = box.clone()
            # `8` is the minimum value experimented to get correct NMS results for obb
            multiplier = 8 if self.obb else 1 / max(len(self.model.names), 1)
            # Normalize boxes for NMS since large values for class offset causes issue with int8 quantization
            if self.args.format == "tflite":  # TFLite is already normalized
                nmsbox *= multiplier
            else:
                nmsbox = multiplier * (nmsbox / torch.tensor(x.shape[2:], **kwargs).max())
            if not self.args.agnostic_nms:  # class-wise NMS
                end = 2 if self.obb else 4
                # fully explicit expansion otherwise reshape error
                cls_offset = cls.view(cls.shape[0], 1).expand(cls.shape[0], end)
                offbox = nmsbox[:, :end] + cls_offset * multiplier
                nmsbox = torch.cat((offbox, nmsbox[:, end:]), dim=-1)
            nms_fn = (
                partial(
                    TorchNMS.fast_nms,
                    use_triu=not (
                        self.is_tf
                        or (self.args.opset or 14) < 14
                        or (self.args.format == "openvino" and self.args.int8)  # OpenVINO int8 error with triu
                    ),
                    iou_func=batch_probiou,
                    exit_early=False,
                )
                if self.obb
                else nms
            )
            keep = nms_fn(
                torch.cat([nmsbox, extra], dim=-1) if self.obb else nmsbox,
                score,
                self.args.iou,
            )[: self.args.max_det]
            dets = torch.cat(
                [box[keep], score[keep].view(-1, 1), cls[keep].view(-1, 1).to(out.dtype), extra[keep]], dim=-1
            )
            # Zero-pad to max_det size to avoid reshape error
            pad = (0, 0, 0, self.args.max_det - dets.shape[0])
            out[i] = torch.nn.functional.pad(dets, pad)
        return (out[:bs], preds[1]) if self.model.task == "segment" else out[:bs]<|MERGE_RESOLUTION|>--- conflicted
+++ resolved
@@ -670,11 +670,7 @@
     @try_export
     def export_onnx(self, prefix=colorstr("ONNX:")):
         """Export YOLO model to ONNX format."""
-<<<<<<< HEAD
         requirements = ["onnx>=1.12.0,<=1.20.0"]
-=======
-        requirements = ["onnx>=1.12.0,<=1.19.1"]  # pin until onnx_graphsurgeon supports onnx>=1.20
->>>>>>> d461859a
         if self.args.simplify:
             requirements += ["onnxslim>=0.1.71", "onnxruntime" + ("-gpu" if torch.cuda.is_available() else "")]
         check_requirements(requirements)
@@ -1055,11 +1051,7 @@
                 "sng4onnx>=1.0.1",  # required by 'onnx2tf' package
                 "onnx_graphsurgeon>=0.3.26",  # required by 'onnx2tf' package
                 "ai-edge-litert>=1.2.0" + (",<1.4.0" if MACOS else ""),  # required by 'onnx2tf' package
-<<<<<<< HEAD
                 "onnx>=1.12.0,<=1.20.0",
-=======
-                "onnx>=1.12.0,<=1.19.1",  # pin until onnx_graphsurgeon releases onnx>=1.20 fix
->>>>>>> d461859a
                 "onnx2tf>=1.26.3",
                 "onnxslim>=0.1.71",
                 "onnxruntime-gpu" if cuda else "onnxruntime",
