--- conflicted
+++ resolved
@@ -31,15 +31,9 @@
     "terminal.integrated.enableImages": false
     ```
 
-<<<<<<< HEAD
-<p align="center">
-  <img width="800" src="https://github.com/ultralytics/ultralytics/assets/62214284/d158ab1c-893c-4397-a5de-2f9f74f81175" alt="VSCode enable terminal images setting">
-</p>
-=======
     <p align="center">
       <img width="800" src="https://github.com/ultralytics/docs/releases/download/0/vscode-enable-terminal-images-setting.avif" alt="VSCode enable terminal images setting">
     </p>
->>>>>>> 250eaa85
 
 1. Install the `python-sixel` library in your virtual environment. This is a [fork](https://github.com/lubosz/python-sixel?tab=readme-ov-file) of the `PySixel` library, which is no longer maintained.
 
@@ -75,11 +69,7 @@
 
     1. See [plot method parameters](../modes/predict.md#plot-method-parameters) to see possible arguments to use.
 
-<<<<<<< HEAD
-1. Now, use OpenCV to convert the `numpy.ndarray` to `bytes` data. Then use `io.BytesIO` to make a "file-like" object.
-=======
 4. Now, use [OpenCV](https://www.ultralytics.com/glossary/opencv) to convert the `numpy.ndarray` to `bytes` data. Then use `io.BytesIO` to make a "file-like" object.
->>>>>>> 250eaa85
 
     ```{ .py .annotate }
     # Results image as bytes
