# Ultralytics 🚀 AGPL-3.0 License - https://ultralytics.com/license

from __future__ import annotations

import math
import random
from copy import deepcopy
from typing import Any

import cv2
import numpy as np
import torch
from PIL import Image
from torch.nn import functional as F

from ultralytics.data.utils import polygons2masks, polygons2masks_overlap
from ultralytics.utils import LOGGER, IterableSimpleNamespace, colorstr
from ultralytics.utils.checks import check_version
from ultralytics.utils.instance import Instances
from ultralytics.utils.metrics import bbox_ioa
from ultralytics.utils.ops import segment2box, xywh2xyxy, xyxyxyxy2xywhr
from ultralytics.utils.torch_utils import TORCHVISION_0_10, TORCHVISION_0_11, TORCHVISION_0_13

DEFAULT_MEAN = (0.0, 0.0, 0.0)
DEFAULT_STD = (1.0, 1.0, 1.0)


class BaseTransform:
    """
    Base class for image transformations in the Ultralytics library.

    This class serves as a foundation for implementing various image processing operations, designed to be
    compatible with both classification and semantic segmentation tasks.

    Methods:
        apply_image: Apply image transformations to labels.
        apply_instances: Apply transformations to object instances in labels.
        apply_semantic: Apply semantic segmentation to an image.
        __call__: Apply all label transformations to an image, instances, and semantic masks.

    Examples:
        >>> transform = BaseTransform()
        >>> labels = {"image": np.array(...), "instances": [...], "semantic": np.array(...)}
        >>> transformed_labels = transform(labels)
    """

    def __init__(self) -> None:
        """
        Initialize the BaseTransform object.

        This constructor sets up the base transformation object, which can be extended for specific image
        processing tasks. It is designed to be compatible with both classification and semantic segmentation.

        Examples:
            >>> transform = BaseTransform()
        """
        pass

    def apply_image(self, labels):
        """
        Apply image transformations to labels.

        This method is intended to be overridden by subclasses to implement specific image transformation
        logic. In its base form, it returns the input labels unchanged.

        Args:
            labels (Any): The input labels to be transformed. The exact type and structure of labels may
                vary depending on the specific implementation.

        Returns:
            (Any): The transformed labels. In the base implementation, this is identical to the input.

        Examples:
            >>> transform = BaseTransform()
            >>> original_labels = [1, 2, 3]
            >>> transformed_labels = transform.apply_image(original_labels)
            >>> print(transformed_labels)
            [1, 2, 3]
        """
        pass

    def apply_instances(self, labels):
        """
        Apply transformations to object instances in labels.

        This method is responsible for applying various transformations to object instances within the given
        labels. It is designed to be overridden by subclasses to implement specific instance transformation
        logic.

        Args:
            labels (dict): A dictionary containing label information, including object instances.

        Returns:
            (dict): The modified labels dictionary with transformed object instances.

        Examples:
            >>> transform = BaseTransform()
            >>> labels = {"instances": Instances(xyxy=torch.rand(5, 4), cls=torch.randint(0, 80, (5,)))}
            >>> transformed_labels = transform.apply_instances(labels)
        """
        pass

    def apply_semantic(self, labels):
        """
        Apply semantic segmentation transformations to an image.

        This method is intended to be overridden by subclasses to implement specific semantic segmentation
        transformations. In its base form, it does not perform any operations.

        Args:
            labels (Any): The input labels or semantic segmentation mask to be transformed.

        Returns:
            (Any): The transformed semantic segmentation mask or labels.

        Examples:
            >>> transform = BaseTransform()
            >>> semantic_mask = np.zeros((100, 100), dtype=np.uint8)
            >>> transformed_mask = transform.apply_semantic(semantic_mask)
        """
        pass

    def __call__(self, labels):
        """
        Apply all label transformations to an image, instances, and semantic masks.

        This method orchestrates the application of various transformations defined in the BaseTransform class
        to the input labels. It sequentially calls the apply_image and apply_instances methods to process the
        image and object instances, respectively.

        Args:
            labels (dict): A dictionary containing image data and annotations. Expected keys include 'img' for
                the image data, and 'instances' for object instances.

        Returns:
            (dict): The input labels dictionary with transformed image and instances.

        Examples:
            >>> transform = BaseTransform()
            >>> labels = {"img": np.random.rand(640, 640, 3), "instances": []}
            >>> transformed_labels = transform(labels)
        """
        self.apply_image(labels)
        self.apply_instances(labels)
        self.apply_semantic(labels)


class Compose:
    """
    A class for composing multiple image transformations.

    Attributes:
        transforms (list[Callable]): A list of transformation functions to be applied sequentially.

    Methods:
        __call__: Apply a series of transformations to input data.
        append: Append a new transform to the existing list of transforms.
        insert: Insert a new transform at a specified index in the list of transforms.
        __getitem__: Retrieve a specific transform or a set of transforms using indexing.
        __setitem__: Set a specific transform or a set of transforms using indexing.
        tolist: Convert the list of transforms to a standard Python list.

    Examples:
        >>> transforms = [RandomFlip(), RandomPerspective(30)]
        >>> compose = Compose(transforms)
        >>> transformed_data = compose(data)
        >>> compose.append(CenterCrop((224, 224)))
        >>> compose.insert(0, RandomFlip())
    """

    def __init__(self, transforms):
        """
        Initialize the Compose object with a list of transforms.

        Args:
            transforms (list[Callable]): A list of callable transform objects to be applied sequentially.

        Examples:
            >>> from ultralytics.data.augment import Compose, RandomHSV, RandomFlip
            >>> transforms = [RandomHSV(), RandomFlip()]
            >>> compose = Compose(transforms)
        """
        self.transforms = transforms if isinstance(transforms, list) else [transforms]

    def __call__(self, data):
        """
        Apply a series of transformations to input data.

        This method sequentially applies each transformation in the Compose object's transforms to the input data.

        Args:
            data (Any): The input data to be transformed. This can be of any type, depending on the
                transformations in the list.

        Returns:
            (Any): The transformed data after applying all transformations in sequence.

        Examples:
            >>> transforms = [Transform1(), Transform2(), Transform3()]
            >>> compose = Compose(transforms)
            >>> transformed_data = compose(input_data)
        """
        for t in self.transforms:
            data = t(data)
        return data

    def append(self, transform):
        """
        Append a new transform to the existing list of transforms.

        Args:
            transform (BaseTransform): The transformation to be added to the composition.

        Examples:
            >>> compose = Compose([RandomFlip(), RandomPerspective()])
            >>> compose.append(RandomHSV())
        """
        self.transforms.append(transform)

    def insert(self, index, transform):
        """
        Insert a new transform at a specified index in the existing list of transforms.

        Args:
            index (int): The index at which to insert the new transform.
            transform (BaseTransform): The transform object to be inserted.

        Examples:
            >>> compose = Compose([Transform1(), Transform2()])
            >>> compose.insert(1, Transform3())
            >>> len(compose.transforms)
            3
        """
        self.transforms.insert(index, transform)

    def __getitem__(self, index: list | int) -> Compose:
        """
        Retrieve a specific transform or a set of transforms using indexing.

        Args:
            index (int | list[int]): Index or list of indices of the transforms to retrieve.

        Returns:
            (Compose): A new Compose object containing the selected transform(s).

        Raises:
            AssertionError: If the index is not of type int or list.

        Examples:
            >>> transforms = [RandomFlip(), RandomPerspective(10), RandomHSV(0.5, 0.5, 0.5)]
            >>> compose = Compose(transforms)
            >>> single_transform = compose[1]  # Returns a Compose object with only RandomPerspective
            >>> multiple_transforms = compose[0:2]  # Returns a Compose object with RandomFlip and RandomPerspective
        """
        assert isinstance(index, (int, list)), f"The indices should be either list or int type but got {type(index)}"
        return Compose([self.transforms[i] for i in index]) if isinstance(index, list) else self.transforms[index]

    def __setitem__(self, index: list | int, value: list | int) -> None:
        """
        Set one or more transforms in the composition using indexing.

        Args:
            index (int | list[int]): Index or list of indices to set transforms at.
            value (Any | list[Any]): Transform or list of transforms to set at the specified index(es).

        Raises:
            AssertionError: If index type is invalid, value type doesn't match index type, or index is out of range.

        Examples:
            >>> compose = Compose([Transform1(), Transform2(), Transform3()])
            >>> compose[1] = NewTransform()  # Replace second transform
            >>> compose[0:2] = [NewTransform1(), NewTransform2()]  # Replace first two transforms
        """
        assert isinstance(index, (int, list)), f"The indices should be either list or int type but got {type(index)}"
        if isinstance(index, list):
            assert isinstance(value, list), (
                f"The indices should be the same type as values, but got {type(index)} and {type(value)}"
            )
        if isinstance(index, int):
            index, value = [index], [value]
        for i, v in zip(index, value):
            assert i < len(self.transforms), f"list index {i} out of range {len(self.transforms)}."
            self.transforms[i] = v

    def tolist(self):
        """
        Convert the list of transforms to a standard Python list.

        Returns:
            (list): A list containing all the transform objects in the Compose instance.

        Examples:
            >>> transforms = [RandomFlip(), RandomPerspective(10), CenterCrop()]
            >>> compose = Compose(transforms)
            >>> transform_list = compose.tolist()
            >>> print(len(transform_list))
            3
        """
        return self.transforms

    def __repr__(self):
        """
        Return a string representation of the Compose object.

        Returns:
            (str): A string representation of the Compose object, including the list of transforms.

        Examples:
            >>> transforms = [RandomFlip(), RandomPerspective(degrees=10, translate=0.1, scale=0.1)]
            >>> compose = Compose(transforms)
            >>> print(compose)
            Compose([
                RandomFlip(),
                RandomPerspective(degrees=10, translate=0.1, scale=0.1)
            ])
        """
        return f"{self.__class__.__name__}({', '.join([f'{t}' for t in self.transforms])})"


class BaseMixTransform:
    """
    Base class for mix transformations like Cutmix, MixUp and Mosaic.

    This class provides a foundation for implementing mix transformations on datasets. It handles the
    probability-based application of transforms and manages the mixing of multiple images and labels.

    Attributes:
        dataset (Any): The dataset object containing images and labels.
        pre_transform (Callable | None): Optional transform to apply before mixing.
        p (float): Probability of applying the mix transformation.

    Methods:
        __call__: Apply the mix transformation to the input labels.
        _mix_transform: Abstract method to be implemented by subclasses for specific mix operations.
        get_indexes: Abstract method to get indexes of images to be mixed.
        _update_label_text: Update label text for mixed images.

    Examples:
        >>> class CustomMixTransform(BaseMixTransform):
        ...     def _mix_transform(self, labels):
        ...         # Implement custom mix logic here
        ...         return labels
        ...
        ...     def get_indexes(self):
        ...         return [random.randint(0, len(self.dataset) - 1) for _ in range(3)]
        >>> dataset = YourDataset()
        >>> transform = CustomMixTransform(dataset, p=0.5)
        >>> mixed_labels = transform(original_labels)
    """

    def __init__(self, dataset, pre_transform=None, p=0.0) -> None:
        """
        Initialize the BaseMixTransform object for mix transformations like CutMix, MixUp and Mosaic.

        This class serves as a base for implementing mix transformations in image processing pipelines.

        Args:
            dataset (Any): The dataset object containing images and labels for mixing.
            pre_transform (Callable | None): Optional transform to apply before mixing.
            p (float): Probability of applying the mix transformation. Should be in the range [0.0, 1.0].

        Examples:
            >>> dataset = YOLODataset("path/to/data")
            >>> pre_transform = Compose([RandomFlip(), RandomPerspective()])
            >>> mix_transform = BaseMixTransform(dataset, pre_transform, p=0.5)
        """
        self.dataset = dataset
        self.pre_transform = pre_transform
        self.p = p

    def __call__(self, labels: dict[str, Any]) -> dict[str, Any]:
        """
        Apply pre-processing transforms and cutmix/mixup/mosaic transforms to labels data.

        This method determines whether to apply the mix transform based on a probability factor. If applied, it
        selects additional images, applies pre-transforms if specified, and then performs the mix transform.

        Args:
            labels (dict[str, Any]): A dictionary containing label data for an image.

        Returns:
            (dict[str, Any]): The transformed labels dictionary, which may include mixed data from other images.

        Examples:
            >>> transform = BaseMixTransform(dataset, pre_transform=None, p=0.5)
            >>> result = transform({"image": img, "bboxes": boxes, "cls": classes})
        """
        if random.uniform(0, 1) > self.p:
            return labels

        # Get index of one or three other images
        indexes = self.get_indexes()
        if isinstance(indexes, int):
            indexes = [indexes]

        # Get images information will be used for Mosaic, CutMix or MixUp
        mix_labels = [self.dataset.get_image_and_label(i) for i in indexes]

        if self.pre_transform is not None:
            for i, data in enumerate(mix_labels):
                mix_labels[i] = self.pre_transform(data)
        labels["mix_labels"] = mix_labels

        # Update cls and texts
        labels = self._update_label_text(labels)
        # Mosaic, CutMix or MixUp
        labels = self._mix_transform(labels)
        labels.pop("mix_labels", None)
        return labels

    def _mix_transform(self, labels: dict[str, Any]):
        """
        Apply CutMix, MixUp or Mosaic augmentation to the label dictionary.

        This method should be implemented by subclasses to perform specific mix transformations like CutMix, MixUp or
        Mosaic. It modifies the input label dictionary in-place with the augmented data.

        Args:
            labels (dict[str, Any]): A dictionary containing image and label data. Expected to have a 'mix_labels' key
                with a list of additional image and label data for mixing.

        Returns:
            (dict[str, Any]): The modified labels dictionary with augmented data after applying the mix transform.

        Examples:
            >>> transform = BaseMixTransform(dataset)
            >>> labels = {"image": img, "bboxes": boxes, "mix_labels": [{"image": img2, "bboxes": boxes2}]}
            >>> augmented_labels = transform._mix_transform(labels)
        """
        raise NotImplementedError

    def get_indexes(self):
        """
        Get a list of shuffled indexes for mosaic augmentation.

        Returns:
            (list[int]): A list of shuffled indexes from the dataset.

        Examples:
            >>> transform = BaseMixTransform(dataset)
            >>> indexes = transform.get_indexes()
            >>> print(indexes)  # [3, 18, 7, 2]
        """
        return random.randint(0, len(self.dataset) - 1)

    @staticmethod
    def _update_label_text(labels: dict[str, Any]) -> dict[str, Any]:
        """
        Update label text and class IDs for mixed labels in image augmentation.

        This method processes the 'texts' and 'cls' fields of the input labels dictionary and any mixed labels,
        creating a unified set of text labels and updating class IDs accordingly.

        Args:
            labels (dict[str, Any]): A dictionary containing label information, including 'texts' and 'cls' fields,
                and optionally a 'mix_labels' field with additional label dictionaries.

        Returns:
            (dict[str, Any]): The updated labels dictionary with unified text labels and updated class IDs.

        Examples:
            >>> labels = {
            ...     "texts": [["cat"], ["dog"]],
            ...     "cls": torch.tensor([[0], [1]]),
            ...     "mix_labels": [{"texts": [["bird"], ["fish"]], "cls": torch.tensor([[0], [1]])}],
            ... }
            >>> updated_labels = self._update_label_text(labels)
            >>> print(updated_labels["texts"])
            [['cat'], ['dog'], ['bird'], ['fish']]
            >>> print(updated_labels["cls"])
            tensor([[0],
                    [1]])
            >>> print(updated_labels["mix_labels"][0]["cls"])
            tensor([[2],
                    [3]])
        """
        if "texts" not in labels:
            return labels

        mix_texts = sum([labels["texts"]] + [x["texts"] for x in labels["mix_labels"]], [])
        mix_texts = list({tuple(x) for x in mix_texts})
        text2id = {text: i for i, text in enumerate(mix_texts)}

        for label in [labels] + labels["mix_labels"]:
            for i, cls in enumerate(label["cls"].squeeze(-1).tolist()):
                text = label["texts"][int(cls)]
                label["cls"][i] = text2id[tuple(text)]
            label["texts"] = mix_texts
        return labels


class Mosaic(BaseMixTransform):
    """
    Mosaic augmentation for image datasets.

    This class performs mosaic augmentation by combining multiple (4 or 9) images into a single mosaic image.
    The augmentation is applied to a dataset with a given probability.

    Attributes:
        dataset: The dataset on which the mosaic augmentation is applied.
        imgsz (int): Image size (height and width) after mosaic pipeline of a single image.
        p (float): Probability of applying the mosaic augmentation. Must be in the range 0-1.
        n (int): The grid size, either 4 (for 2x2) or 9 (for 3x3).
        border (tuple[int, int]): Border size for width and height.

    Methods:
        get_indexes: Return a list of random indexes from the dataset.
        _mix_transform: Apply mixup transformation to the input image and labels.
        _mosaic3: Create a 1x3 image mosaic.
        _mosaic4: Create a 2x2 image mosaic.
        _mosaic9: Create a 3x3 image mosaic.
        _update_labels: Update labels with padding.
        _cat_labels: Concatenate labels and clips mosaic border instances.

    Examples:
        >>> from ultralytics.data.augment import Mosaic
        >>> dataset = YourDataset(...)  # Your image dataset
        >>> mosaic_aug = Mosaic(dataset, imgsz=640, p=0.5, n=4)
        >>> augmented_labels = mosaic_aug(original_labels)
    """

    def __init__(self, dataset, imgsz: int = 640, p: float = 1.0, n: int = 4):
        """
        Initialize the Mosaic augmentation object.

        This class performs mosaic augmentation by combining multiple (4 or 9) images into a single mosaic image.
        The augmentation is applied to a dataset with a given probability.

        Args:
            dataset (Any): The dataset on which the mosaic augmentation is applied.
            imgsz (int): Image size (height and width) after mosaic pipeline of a single image.
            p (float): Probability of applying the mosaic augmentation. Must be in the range 0-1.
            n (int): The grid size, either 4 (for 2x2) or 9 (for 3x3).

        Examples:
            >>> from ultralytics.data.augment import Mosaic
            >>> dataset = YourDataset(...)
            >>> mosaic_aug = Mosaic(dataset, imgsz=640, p=0.5, n=4)
        """
        assert 0 <= p <= 1.0, f"The probability should be in range [0, 1], but got {p}."
        assert n in {4, 9}, "grid must be equal to 4 or 9."
        super().__init__(dataset=dataset, p=p)
        self.imgsz = imgsz
        self.border = (-imgsz // 2, -imgsz // 2)  # width, height
        self.n = n
        self.buffer_enabled = self.dataset.cache != "ram"

    def get_indexes(self):
        """
        Return a list of random indexes from the dataset for mosaic augmentation.

        This method selects random image indexes either from a buffer or from the entire dataset, depending on
        the 'buffer' parameter. It is used to choose images for creating mosaic augmentations.

        Returns:
            (list[int]): A list of random image indexes. The length of the list is n-1, where n is the number
                of images used in the mosaic (either 3 or 8, depending on whether n is 4 or 9).

        Examples:
            >>> mosaic = Mosaic(dataset, imgsz=640, p=1.0, n=4)
            >>> indexes = mosaic.get_indexes()
            >>> print(len(indexes))  # Output: 3
        """
        if self.buffer_enabled:  # select images from buffer
            return random.choices(list(self.dataset.buffer), k=self.n - 1)
        else:  # select any images
            return [random.randint(0, len(self.dataset) - 1) for _ in range(self.n - 1)]

    def _mix_transform(self, labels: dict[str, Any]) -> dict[str, Any]:
        """
        Apply mosaic augmentation to the input image and labels.

        This method combines multiple images (3, 4, or 9) into a single mosaic image based on the 'n' attribute.
        It ensures that rectangular annotations are not present and that there are other images available for
        mosaic augmentation.

        Args:
            labels (dict[str, Any]): A dictionary containing image data and annotations. Expected keys include:
                - 'rect_shape': Should be None as rect and mosaic are mutually exclusive.
                - 'mix_labels': A list of dictionaries containing data for other images to be used in the mosaic.

        Returns:
            (dict[str, Any]): A dictionary containing the mosaic-augmented image and updated annotations.

        Raises:
            AssertionError: If 'rect_shape' is not None or if 'mix_labels' is empty.

        Examples:
            >>> mosaic = Mosaic(dataset, imgsz=640, p=1.0, n=4)
            >>> augmented_data = mosaic._mix_transform(labels)
        """
        assert labels.get("rect_shape") is None, "rect and mosaic are mutually exclusive."
        assert len(labels.get("mix_labels", [])), "There are no other images for mosaic augment."
        return (
            self._mosaic3(labels) if self.n == 3 else self._mosaic4(labels) if self.n == 4 else self._mosaic9(labels)
        )  # This code is modified for mosaic3 method.

    def _mosaic3(self, labels: dict[str, Any]) -> dict[str, Any]:
        """
        Create a 1x3 image mosaic by combining three images.

        This method arranges three images in a horizontal layout, with the main image in the center and two
        additional images on either side. It's part of the Mosaic augmentation technique used in object detection.

        Args:
            labels (dict[str, Any]): A dictionary containing image and label information for the main (center) image.
                Must include 'img' key with the image array, and 'mix_labels' key with a list of two
                dictionaries containing information for the side images.

        Returns:
            (dict[str, Any]): A dictionary with the mosaic image and updated labels. Keys include:
                - 'img' (np.ndarray): The mosaic image array with shape (H, W, C).
                - Other keys from the input labels, updated to reflect the new image dimensions.

        Examples:
            >>> mosaic = Mosaic(dataset, imgsz=640, p=1.0, n=3)
            >>> labels = {
            ...     "img": np.random.rand(480, 640, 3),
            ...     "mix_labels": [{"img": np.random.rand(480, 640, 3)} for _ in range(2)],
            ... }
            >>> result = mosaic._mosaic3(labels)
            >>> print(result["img"].shape)
            (640, 640, 3)
        """
        mosaic_labels = []
        s = self.imgsz
        for i in range(3):
            labels_patch = labels if i == 0 else labels["mix_labels"][i - 1]
            # Load image
            img = labels_patch["img"]
            h, w = labels_patch.pop("resized_shape")

            # Place img in img3
            if i == 0:  # center
                img3 = np.full((s * 3, s * 3, img.shape[2]), 114, dtype=np.uint8)  # base image with 3 tiles
                h0, w0 = h, w
                c = s, s, s + w, s + h  # xmin, ymin, xmax, ymax (base) coordinates
            elif i == 1:  # right
                c = s + w0, s, s + w0 + w, s + h
            elif i == 2:  # left
                c = s - w, s + h0 - h, s, s + h0

            padw, padh = c[:2]
            x1, y1, x2, y2 = (max(x, 0) for x in c)  # allocate coordinates

            img3[y1:y2, x1:x2] = img[y1 - padh :, x1 - padw :]  # img3[ymin:ymax, xmin:xmax]
            # hp, wp = h, w  # height, width previous for next iteration

            # Labels assuming imgsz*2 mosaic size
            labels_patch = self._update_labels(labels_patch, padw + self.border[0], padh + self.border[1])
            mosaic_labels.append(labels_patch)
        final_labels = self._cat_labels(mosaic_labels)

        final_labels["img"] = img3[-self.border[0] : self.border[0], -self.border[1] : self.border[1]]
        return final_labels

    def _mosaic4(self, labels: dict[str, Any]) -> dict[str, Any]:
        """
        Create a 2x2 image mosaic from four input images.

        This method combines four images into a single mosaic image by placing them in a 2x2 grid. It also
        updates the corresponding labels for each image in the mosaic.

        Args:
            labels (dict[str, Any]): A dictionary containing image data and labels for the base image (index 0) and three
                additional images (indices 1-3) in the 'mix_labels' key.

        Returns:
            (dict[str, Any]): A dictionary containing the mosaic image and updated labels. The 'img' key contains the mosaic
                image as a numpy array, and other keys contain the combined and adjusted labels for all four images.

        Examples:
            >>> mosaic = Mosaic(dataset, imgsz=640, p=1.0, n=4)
            >>> labels = {
            ...     "img": np.random.rand(480, 640, 3),
            ...     "mix_labels": [{"img": np.random.rand(480, 640, 3)} for _ in range(3)],
            ... }
            >>> result = mosaic._mosaic4(labels)
            >>> assert result["img"].shape == (1280, 1280, 3)
        """
        mosaic_labels = []
        s = self.imgsz
        yc, xc = (int(random.uniform(-x, 2 * s + x)) for x in self.border)  # mosaic center x, y
        for i in range(4):
            labels_patch = labels if i == 0 else labels["mix_labels"][i - 1]
            # Load image
            img = labels_patch["img"]
            h, w = labels_patch.pop("resized_shape")

            # Place img in img4
            if i == 0:  # top left
                img4 = np.full((s * 2, s * 2, img.shape[2]), 114, dtype=np.uint8)  # base image with 4 tiles
                x1a, y1a, x2a, y2a = max(xc - w, 0), max(yc - h, 0), xc, yc  # xmin, ymin, xmax, ymax (large image)
                x1b, y1b, x2b, y2b = w - (x2a - x1a), h - (y2a - y1a), w, h  # xmin, ymin, xmax, ymax (small image)
            elif i == 1:  # top right
                x1a, y1a, x2a, y2a = xc, max(yc - h, 0), min(xc + w, s * 2), yc
                x1b, y1b, x2b, y2b = 0, h - (y2a - y1a), min(w, x2a - x1a), h
            elif i == 2:  # bottom left
                x1a, y1a, x2a, y2a = max(xc - w, 0), yc, xc, min(s * 2, yc + h)
                x1b, y1b, x2b, y2b = w - (x2a - x1a), 0, w, min(y2a - y1a, h)
            elif i == 3:  # bottom right
                x1a, y1a, x2a, y2a = xc, yc, min(xc + w, s * 2), min(s * 2, yc + h)
                x1b, y1b, x2b, y2b = 0, 0, min(w, x2a - x1a), min(y2a - y1a, h)

            img4[y1a:y2a, x1a:x2a] = img[y1b:y2b, x1b:x2b]  # img4[ymin:ymax, xmin:xmax]
            padw = x1a - x1b
            padh = y1a - y1b

            labels_patch = self._update_labels(labels_patch, padw, padh)
            mosaic_labels.append(labels_patch)
        final_labels = self._cat_labels(mosaic_labels)
        final_labels["img"] = img4
        return final_labels

    def _mosaic9(self, labels: dict[str, Any]) -> dict[str, Any]:
        """
        Create a 3x3 image mosaic from the input image and eight additional images.

        This method combines nine images into a single mosaic image. The input image is placed at the center,
        and eight additional images from the dataset are placed around it in a 3x3 grid pattern.

        Args:
            labels (dict[str, Any]): A dictionary containing the input image and its associated labels. It should have
                the following keys:
                - 'img' (np.ndarray): The input image.
                - 'resized_shape' (tuple[int, int]): The shape of the resized image (height, width).
                - 'mix_labels' (list[dict]): A list of dictionaries containing information for the additional
                  eight images, each with the same structure as the input labels.

        Returns:
            (dict[str, Any]): A dictionary containing the mosaic image and updated labels. It includes the following keys:
                - 'img' (np.ndarray): The final mosaic image.
                - Other keys from the input labels, updated to reflect the new mosaic arrangement.

        Examples:
            >>> mosaic = Mosaic(dataset, imgsz=640, p=1.0, n=9)
            >>> input_labels = dataset[0]
            >>> mosaic_result = mosaic._mosaic9(input_labels)
            >>> mosaic_image = mosaic_result["img"]
        """
        mosaic_labels = []
        s = self.imgsz
        hp, wp = -1, -1  # height, width previous
        for i in range(9):
            labels_patch = labels if i == 0 else labels["mix_labels"][i - 1]
            # Load image
            img = labels_patch["img"]
            h, w = labels_patch.pop("resized_shape")

            # Place img in img9
            if i == 0:  # center
                img9 = np.full((s * 3, s * 3, img.shape[2]), 114, dtype=np.uint8)  # base image with 4 tiles
                h0, w0 = h, w
                c = s, s, s + w, s + h  # xmin, ymin, xmax, ymax (base) coordinates
            elif i == 1:  # top
                c = s, s - h, s + w, s
            elif i == 2:  # top right
                c = s + wp, s - h, s + wp + w, s
            elif i == 3:  # right
                c = s + w0, s, s + w0 + w, s + h
            elif i == 4:  # bottom right
                c = s + w0, s + hp, s + w0 + w, s + hp + h
            elif i == 5:  # bottom
                c = s + w0 - w, s + h0, s + w0, s + h0 + h
            elif i == 6:  # bottom left
                c = s + w0 - wp - w, s + h0, s + w0 - wp, s + h0 + h
            elif i == 7:  # left
                c = s - w, s + h0 - h, s, s + h0
            elif i == 8:  # top left
                c = s - w, s + h0 - hp - h, s, s + h0 - hp

            padw, padh = c[:2]
            x1, y1, x2, y2 = (max(x, 0) for x in c)  # allocate coordinates

            # Image
            img9[y1:y2, x1:x2] = img[y1 - padh :, x1 - padw :]  # img9[ymin:ymax, xmin:xmax]
            hp, wp = h, w  # height, width previous for next iteration

            # Labels assuming imgsz*2 mosaic size
            labels_patch = self._update_labels(labels_patch, padw + self.border[0], padh + self.border[1])
            mosaic_labels.append(labels_patch)
        final_labels = self._cat_labels(mosaic_labels)

        final_labels["img"] = img9[-self.border[0] : self.border[0], -self.border[1] : self.border[1]]
        return final_labels

    @staticmethod
    def _update_labels(labels, padw: int, padh: int) -> dict[str, Any]:
        """
        Update label coordinates with padding values.

        This method adjusts the bounding box coordinates of object instances in the labels by adding padding
        values. It also denormalizes the coordinates if they were previously normalized.

        Args:
            labels (dict[str, Any]): A dictionary containing image and instance information.
            padw (int): Padding width to be added to the x-coordinates.
            padh (int): Padding height to be added to the y-coordinates.

        Returns:
            (dict): Updated labels dictionary with adjusted instance coordinates.

        Examples:
            >>> labels = {"img": np.zeros((100, 100, 3)), "instances": Instances(...)}
            >>> padw, padh = 50, 50
            >>> updated_labels = Mosaic._update_labels(labels, padw, padh)
        """
        nh, nw = labels["img"].shape[:2]
        labels["instances"].convert_bbox(format="xyxy")
        labels["instances"].denormalize(nw, nh)
        labels["instances"].add_padding(padw, padh)
        return labels

    def _cat_labels(self, mosaic_labels: list[dict[str, Any]]) -> dict[str, Any]:
        """
        Concatenate and process labels for mosaic augmentation.

        This method combines labels from multiple images used in mosaic augmentation, clips instances to the
        mosaic border, and removes zero-area boxes.

        Args:
            mosaic_labels (list[dict[str, Any]]): A list of label dictionaries for each image in the mosaic.

        Returns:
            (dict[str, Any]): A dictionary containing concatenated and processed labels for the mosaic image, including:
                - im_file (str): File path of the first image in the mosaic.
                - ori_shape (tuple[int, int]): Original shape of the first image.
                - resized_shape (tuple[int, int]): Shape of the mosaic image (imgsz * 2, imgsz * 2).
                - cls (np.ndarray): Concatenated class labels.
                - instances (Instances): Concatenated instance annotations.
                - mosaic_border (tuple[int, int]): Mosaic border size.
                - texts (list[str], optional): Text labels if present in the original labels.

        Examples:
            >>> mosaic = Mosaic(dataset, imgsz=640)
            >>> mosaic_labels = [{"cls": np.array([0, 1]), "instances": Instances(...)} for _ in range(4)]
            >>> result = mosaic._cat_labels(mosaic_labels)
            >>> print(result.keys())
            dict_keys(['im_file', 'ori_shape', 'resized_shape', 'cls', 'instances', 'mosaic_border'])
        """
        if not mosaic_labels:
            return {}
        cls = []
        instances = []
        imgsz = self.imgsz * 2  # mosaic imgsz
        for labels in mosaic_labels:
            cls.append(labels["cls"])
            instances.append(labels["instances"])
        # Final labels
        final_labels = {
            "im_file": mosaic_labels[0]["im_file"],
            "ori_shape": mosaic_labels[0]["ori_shape"],
            "resized_shape": (imgsz, imgsz),
            "cls": np.concatenate(cls, 0),
            "instances": Instances.concatenate(instances, axis=0),
            "mosaic_border": self.border,
        }
        final_labels["instances"].clip(imgsz, imgsz)
        good = final_labels["instances"].remove_zero_area_boxes()
        final_labels["cls"] = final_labels["cls"][good]
        if "texts" in mosaic_labels[0]:
            final_labels["texts"] = mosaic_labels[0]["texts"]
        return final_labels


class MixUp(BaseMixTransform):
    """
    Apply MixUp augmentation to image datasets.

    This class implements the MixUp augmentation technique as described in the paper [mixup: Beyond Empirical Risk
    Minimization](https://arxiv.org/abs/1710.09412). MixUp combines two images and their labels using a random weight.

    Attributes:
        dataset (Any): The dataset to which MixUp augmentation will be applied.
        pre_transform (Callable | None): Optional transform to apply before MixUp.
        p (float): Probability of applying MixUp augmentation.

    Methods:
        _mix_transform: Apply MixUp augmentation to the input labels.

    Examples:
        >>> from ultralytics.data.augment import MixUp
        >>> dataset = YourDataset(...)  # Your image dataset
        >>> mixup = MixUp(dataset, p=0.5)
        >>> augmented_labels = mixup(original_labels)
    """

    def __init__(self, dataset, pre_transform=None, p: float = 0.0) -> None:
        """
        Initialize the MixUp augmentation object.

        MixUp is an image augmentation technique that combines two images by taking a weighted sum of their pixel
        values and labels. This implementation is designed for use with the Ultralytics YOLO framework.

        Args:
            dataset (Any): The dataset to which MixUp augmentation will be applied.
            pre_transform (Callable | None): Optional transform to apply to images before MixUp.
            p (float): Probability of applying MixUp augmentation to an image. Must be in the range [0, 1].

        Examples:
            >>> from ultralytics.data.dataset import YOLODataset
            >>> dataset = YOLODataset("path/to/data.yaml")
            >>> mixup = MixUp(dataset, pre_transform=None, p=0.5)
        """
        super().__init__(dataset=dataset, pre_transform=pre_transform, p=p)

    def _mix_transform(self, labels: dict[str, Any]) -> dict[str, Any]:
        """
        Apply MixUp augmentation to the input labels.

        This method implements the MixUp augmentation technique as described in the paper
        "mixup: Beyond Empirical Risk Minimization" (https://arxiv.org/abs/1710.09412).

        Args:
            labels (dict[str, Any]): A dictionary containing the original image and label information.

        Returns:
            (dict[str, Any]): A dictionary containing the mixed-up image and combined label information.

        Examples:
            >>> mixer = MixUp(dataset)
            >>> mixed_labels = mixer._mix_transform(labels)
        """
        r = np.random.beta(32.0, 32.0)  # mixup ratio, alpha=beta=32.0
        labels2 = labels["mix_labels"][0]
        labels["img"] = (labels["img"] * r + labels2["img"] * (1 - r)).astype(np.uint8)
        labels["instances"] = Instances.concatenate([labels["instances"], labels2["instances"]], axis=0)
        labels["cls"] = np.concatenate([labels["cls"], labels2["cls"]], 0)
        return labels


class CutMix(BaseMixTransform):
    """
    Apply CutMix augmentation to image datasets as described in the paper https://arxiv.org/abs/1905.04899.

    CutMix combines two images by replacing a random rectangular region of one image with the corresponding region from another image,
    and adjusts the labels proportionally to the area of the mixed region.

    Attributes:
        dataset (Any): The dataset to which CutMix augmentation will be applied.
        pre_transform (Callable | None): Optional transform to apply before CutMix.
        p (float): Probability of applying CutMix augmentation.
        beta (float): Beta distribution parameter for sampling the mixing ratio.
        num_areas (int): Number of areas to try to cut and mix.

    Methods:
        _mix_transform: Apply CutMix augmentation to the input labels.
        _rand_bbox: Generate random bounding box coordinates for the cut region.

    Examples:
        >>> from ultralytics.data.augment import CutMix
        >>> dataset = YourDataset(...)  # Your image dataset
        >>> cutmix = CutMix(dataset, p=0.5)
        >>> augmented_labels = cutmix(original_labels)
    """

    def __init__(self, dataset, pre_transform=None, p: float = 0.0, beta: float = 1.0, num_areas: int = 3) -> None:
        """
        Initialize the CutMix augmentation object.

        Args:
            dataset (Any): The dataset to which CutMix augmentation will be applied.
            pre_transform (Callable | None): Optional transform to apply before CutMix.
            p (float): Probability of applying CutMix augmentation.
            beta (float): Beta distribution parameter for sampling the mixing ratio.
            num_areas (int): Number of areas to try to cut and mix.
        """
        super().__init__(dataset=dataset, pre_transform=pre_transform, p=p)
        self.beta = beta
        self.num_areas = num_areas

    def _rand_bbox(self, width: int, height: int) -> tuple[int, int, int, int]:
        """
        Generate random bounding box coordinates for the cut region.

        Args:
            width (int): Width of the image.
            height (int): Height of the image.

        Returns:
            (tuple[int]): (x1, y1, x2, y2) coordinates of the bounding box.
        """
        # Sample mixing ratio from Beta distribution
        lam = np.random.beta(self.beta, self.beta)

        cut_ratio = np.sqrt(1.0 - lam)
        cut_w = int(width * cut_ratio)
        cut_h = int(height * cut_ratio)

        # Random center
        cx = np.random.randint(width)
        cy = np.random.randint(height)

        # Bounding box coordinates
        x1 = np.clip(cx - cut_w // 2, 0, width)
        y1 = np.clip(cy - cut_h // 2, 0, height)
        x2 = np.clip(cx + cut_w // 2, 0, width)
        y2 = np.clip(cy + cut_h // 2, 0, height)

        return x1, y1, x2, y2

    def _mix_transform(self, labels: dict[str, Any]) -> dict[str, Any]:
        """
        Apply CutMix augmentation to the input labels.

        Args:
            labels (dict[str, Any]): A dictionary containing the original image and label information.

        Returns:
            (dict[str, Any]): A dictionary containing the mixed image and adjusted labels.

        Examples:
            >>> cutter = CutMix(dataset)
            >>> mixed_labels = cutter._mix_transform(labels)
        """
        # Get a random second image
        h, w = labels["img"].shape[:2]

        cut_areas = np.asarray([self._rand_bbox(w, h) for _ in range(self.num_areas)], dtype=np.float32)
        ioa1 = bbox_ioa(cut_areas, labels["instances"].bboxes)  # (self.num_areas, num_boxes)
        idx = np.nonzero(ioa1.sum(axis=1) <= 0)[0]
        if len(idx) == 0:
            return labels

        labels2 = labels.pop("mix_labels")[0]
        area = cut_areas[np.random.choice(idx)]  # randomly select one
        ioa2 = bbox_ioa(area[None], labels2["instances"].bboxes).squeeze(0)
        indexes2 = np.nonzero(ioa2 >= (0.01 if len(labels["instances"].segments) else 0.1))[0]
        if len(indexes2) == 0:
            return labels

        instances2 = labels2["instances"][indexes2]
        instances2.convert_bbox("xyxy")
        instances2.denormalize(w, h)

        # Apply CutMix
        x1, y1, x2, y2 = area.astype(np.int32)
        labels["img"][y1:y2, x1:x2] = labels2["img"][y1:y2, x1:x2]

        # Restrain instances2 to the random bounding border
        instances2.add_padding(-x1, -y1)
        instances2.clip(x2 - x1, y2 - y1)
        instances2.add_padding(x1, y1)

        labels["cls"] = np.concatenate([labels["cls"], labels2["cls"][indexes2]], axis=0)
        labels["instances"] = Instances.concatenate([labels["instances"], instances2], axis=0)
        return labels


class RandomPerspective:
    """
    Implement random perspective and affine transformations on images and corresponding annotations.

    This class applies random rotations, translations, scaling, shearing, and perspective transformations
    to images and their associated bounding boxes, segments, and keypoints. It can be used as part of an
    augmentation pipeline for object detection and instance segmentation tasks.

    Attributes:
        degrees (float): Maximum absolute degree range for random rotations.
        translate (float): Maximum translation as a fraction of the image size.
        scale (float): Scaling factor range, e.g., scale=0.1 means 0.9-1.1.
        shear (float): Maximum shear angle in degrees.
        perspective (float): Perspective distortion factor.
        border (tuple[int, int]): Mosaic border size as (x, y).
        pre_transform (Callable | None): Optional transform to apply before the random perspective.

    Methods:
        affine_transform: Apply affine transformations to the input image.
        apply_bboxes: Transform bounding boxes using the affine matrix.
        apply_segments: Transform segments and generate new bounding boxes.
        apply_keypoints: Transform keypoints using the affine matrix.
        __call__: Apply the random perspective transformation to images and annotations.
        box_candidates: Filter transformed bounding boxes based on size and aspect ratio.

    Examples:
        >>> transform = RandomPerspective(degrees=10, translate=0.1, scale=0.1, shear=10)
        >>> image = np.random.randint(0, 255, (640, 640, 3), dtype=np.uint8)
        >>> labels = {"img": image, "cls": np.array([0, 1]), "instances": Instances(...)}
        >>> result = transform(labels)
        >>> transformed_image = result["img"]
        >>> transformed_instances = result["instances"]
    """

    def __init__(
        self,
        degrees: float = 0.0,
        translate: float = 0.1,
        scale: float = 0.5,
        shear: float = 0.0,
        perspective: float = 0.0,
        border: tuple[int, int] = (0, 0),
        pre_transform=None,
    ):
        """
        Initialize RandomPerspective object with transformation parameters.

        This class implements random perspective and affine transformations on images and corresponding bounding boxes,
        segments, and keypoints. Transformations include rotation, translation, scaling, and shearing.

        Args:
            degrees (float): Degree range for random rotations.
            translate (float): Fraction of total width and height for random translation.
            scale (float): Scaling factor interval, e.g., a scale factor of 0.5 allows a resize between 50%-150%.
            shear (float): Shear intensity (angle in degrees).
            perspective (float): Perspective distortion factor.
            border (tuple[int, int]): Tuple specifying mosaic border (top/bottom, left/right).
            pre_transform (Callable | None): Function/transform to apply to the image before starting the random
                transformation.

        Examples:
            >>> transform = RandomPerspective(degrees=10.0, translate=0.1, scale=0.5, shear=5.0)
            >>> result = transform(labels)  # Apply random perspective to labels
        """
        self.degrees = degrees
        self.translate = translate
        self.scale = scale
        self.shear = shear
        self.perspective = perspective
        self.border = border  # mosaic border
        self.pre_transform = pre_transform

    def affine_transform(self, img: np.ndarray, border: tuple[int, int]) -> tuple[np.ndarray, np.ndarray, float]:
        """
        Apply a sequence of affine transformations centered around the image center.

        This function performs a series of geometric transformations on the input image, including
        translation, perspective change, rotation, scaling, and shearing. The transformations are
        applied in a specific order to maintain consistency.

        Args:
            img (np.ndarray): Input image to be transformed.
            border (tuple[int, int]): Border dimensions for the transformed image.

        Returns:
            img (np.ndarray): Transformed image.
            M (np.ndarray): 3x3 transformation matrix.
            s (float): Scale factor applied during the transformation.

        Examples:
            >>> import numpy as np
            >>> img = np.random.rand(100, 100, 3)
            >>> border = (10, 10)
            >>> transformed_img, matrix, scale = affine_transform(img, border)
        """
        # Center
        C = np.eye(3, dtype=np.float32)

        C[0, 2] = -img.shape[1] / 2  # x translation (pixels)
        C[1, 2] = -img.shape[0] / 2  # y translation (pixels)

        # Perspective
        P = np.eye(3, dtype=np.float32)
        P[2, 0] = random.uniform(-self.perspective, self.perspective)  # x perspective (about y)
        P[2, 1] = random.uniform(-self.perspective, self.perspective)  # y perspective (about x)

        # Rotation and Scale
        R = np.eye(3, dtype=np.float32)
        a = random.uniform(-self.degrees, self.degrees)
        # a += random.choice([-180, -90, 0, 90])  # add 90deg rotations to small rotations
        s = random.uniform(1 - self.scale, 1 + self.scale)
        # s = 2 ** random.uniform(-scale, scale)
        R[:2] = cv2.getRotationMatrix2D(angle=a, center=(0, 0), scale=s)

        # Shear
        S = np.eye(3, dtype=np.float32)
        S[0, 1] = math.tan(random.uniform(-self.shear, self.shear) * math.pi / 180)  # x shear (deg)
        S[1, 0] = math.tan(random.uniform(-self.shear, self.shear) * math.pi / 180)  # y shear (deg)

        # Translation
        T = np.eye(3, dtype=np.float32)
        T[0, 2] = random.uniform(0.5 - self.translate, 0.5 + self.translate) * self.size[0]  # x translation (pixels)
        T[1, 2] = random.uniform(0.5 - self.translate, 0.5 + self.translate) * self.size[1]  # y translation (pixels)

        # Combined rotation matrix
        M = T @ S @ R @ P @ C  # order of operations (right to left) is IMPORTANT
        # Affine image
        if (border[0] != 0) or (border[1] != 0) or (M != np.eye(3)).any():  # image changed
            if self.perspective:
                img = cv2.warpPerspective(img, M, dsize=self.size, borderValue=(114, 114, 114))
            else:  # affine
                img = cv2.warpAffine(img, M[:2], dsize=self.size, borderValue=(114, 114, 114))
            if img.ndim == 2:
                img = img[..., None]
        return img, M, s

    def apply_bboxes(self, bboxes: np.ndarray, M: np.ndarray) -> np.ndarray:
        """
        Apply affine transformation to bounding boxes.

        This function applies an affine transformation to a set of bounding boxes using the provided
        transformation matrix.

        Args:
            bboxes (np.ndarray): Bounding boxes in xyxy format with shape (N, 4), where N is the number
                of bounding boxes.
            M (np.ndarray): Affine transformation matrix with shape (3, 3).

        Returns:
            (np.ndarray): Transformed bounding boxes in xyxy format with shape (N, 4).

        Examples:
            >>> bboxes = torch.tensor([[10, 10, 20, 20], [30, 30, 40, 40]])
            >>> M = torch.eye(3)
            >>> transformed_bboxes = apply_bboxes(bboxes, M)
        """
        n = len(bboxes)
        if n == 0:
            return bboxes

        xy = np.ones((n * 4, 3), dtype=bboxes.dtype)
        xy[:, :2] = bboxes[:, [0, 1, 2, 3, 0, 3, 2, 1]].reshape(n * 4, 2)  # x1y1, x2y2, x1y2, x2y1
        xy = xy @ M.T  # transform
        xy = (xy[:, :2] / xy[:, 2:3] if self.perspective else xy[:, :2]).reshape(n, 8)  # perspective rescale or affine

        # Create new boxes
        x = xy[:, [0, 2, 4, 6]]
        y = xy[:, [1, 3, 5, 7]]
        return np.concatenate((x.min(1), y.min(1), x.max(1), y.max(1)), dtype=bboxes.dtype).reshape(4, n).T

    def apply_segments(self, segments: np.ndarray, M: np.ndarray) -> tuple[np.ndarray, np.ndarray]:
        """
        Apply affine transformations to segments and generate new bounding boxes.

        This function applies affine transformations to input segments and generates new bounding boxes based on
        the transformed segments. It clips the transformed segments to fit within the new bounding boxes.

        Args:
            segments (np.ndarray): Input segments with shape (N, M, 2), where N is the number of segments and M is the
                number of points in each segment.
            M (np.ndarray): Affine transformation matrix with shape (3, 3).

        Returns:
            bboxes (np.ndarray): New bounding boxes with shape (N, 4) in xyxy format.
            segments (np.ndarray): Transformed and clipped segments with shape (N, M, 2).

        Examples:
            >>> segments = np.random.rand(10, 500, 2)  # 10 segments with 500 points each
            >>> M = np.eye(3)  # Identity transformation matrix
            >>> new_bboxes, new_segments = apply_segments(segments, M)
        """
        n, num = segments.shape[:2]
        if n == 0:
            return [], segments

        xy = np.ones((n * num, 3), dtype=segments.dtype)
        segments = segments.reshape(-1, 2)
        xy[:, :2] = segments
        xy = xy @ M.T  # transform
        xy = xy[:, :2] / xy[:, 2:3]
        segments = xy.reshape(n, -1, 2)
        bboxes = np.stack([segment2box(xy, self.size[0], self.size[1]) for xy in segments], 0)
        segments[..., 0] = segments[..., 0].clip(bboxes[:, 0:1], bboxes[:, 2:3])
        segments[..., 1] = segments[..., 1].clip(bboxes[:, 1:2], bboxes[:, 3:4])
        return bboxes, segments

    def apply_keypoints(self, keypoints: np.ndarray, M: np.ndarray) -> np.ndarray:
        """
        Apply affine transformation to keypoints.

        This method transforms the input keypoints using the provided affine transformation matrix. It handles
        perspective rescaling if necessary and updates the visibility of keypoints that fall outside the image
        boundaries after transformation.

        Args:
            keypoints (np.ndarray): Array of keypoints with shape (N, 17, 3), where N is the number of instances,
                17 is the number of keypoints per instance, and 3 represents (x, y, visibility).
            M (np.ndarray): 3x3 affine transformation matrix.

        Returns:
            (np.ndarray): Transformed keypoints array with the same shape as input (N, 17, 3).

        Examples:
            >>> random_perspective = RandomPerspective()
            >>> keypoints = np.random.rand(5, 17, 3)  # 5 instances, 17 keypoints each
            >>> M = np.eye(3)  # Identity transformation
            >>> transformed_keypoints = random_perspective.apply_keypoints(keypoints, M)
        """
        n, nkpt = keypoints.shape[:2]
        if n == 0:
            return keypoints
        xy = np.ones((n * nkpt, 3), dtype=keypoints.dtype)
        visible = keypoints[..., 2].reshape(n * nkpt, 1)
        xy[:, :2] = keypoints[..., :2].reshape(n * nkpt, 2)
        xy = xy @ M.T  # transform
        xy = xy[:, :2] / xy[:, 2:3]  # perspective rescale or affine
        out_mask = (xy[:, 0] < 0) | (xy[:, 1] < 0) | (xy[:, 0] > self.size[0]) | (xy[:, 1] > self.size[1])
        visible[out_mask] = 0
        return np.concatenate([xy, visible], axis=-1).reshape(n, nkpt, 3)

    def __call__(self, labels: dict[str, Any]) -> dict[str, Any]:
        """
        Apply random perspective and affine transformations to an image and its associated labels.

        This method performs a series of transformations including rotation, translation, scaling, shearing,
        and perspective distortion on the input image and adjusts the corresponding bounding boxes, segments,
        and keypoints accordingly.

        Args:
            labels (dict[str, Any]): A dictionary containing image data and annotations.
                Must include:
                    'img' (np.ndarray): The input image.
                    'cls' (np.ndarray): Class labels.
                    'instances' (Instances): Object instances with bounding boxes, segments, and keypoints.
                May include:
                    'mosaic_border' (tuple[int, int]): Border size for mosaic augmentation.

        Returns:
            (dict[str, Any]): Transformed labels dictionary containing:
                - 'img' (np.ndarray): The transformed image.
                - 'cls' (np.ndarray): Updated class labels.
                - 'instances' (Instances): Updated object instances.
                - 'resized_shape' (tuple[int, int]): New image shape after transformation.

        Examples:
            >>> transform = RandomPerspective()
            >>> image = np.random.randint(0, 255, (640, 640, 3), dtype=np.uint8)
            >>> labels = {
            ...     "img": image,
            ...     "cls": np.array([0, 1, 2]),
            ...     "instances": Instances(bboxes=np.array([[10, 10, 50, 50], [100, 100, 150, 150]])),
            ... }
            >>> result = transform(labels)
            >>> assert result["img"].shape[:2] == result["resized_shape"]
        """
        if self.pre_transform and "mosaic_border" not in labels:
            labels = self.pre_transform(labels)
        labels.pop("ratio_pad", None)  # do not need ratio pad

        img = labels["img"]
        cls = labels["cls"]
        instances = labels.pop("instances")
        # Make sure the coord formats are right
        instances.convert_bbox(format="xyxy")
        instances.denormalize(*img.shape[:2][::-1])

        border = labels.pop("mosaic_border", self.border)
        self.size = img.shape[1] + border[1] * 2, img.shape[0] + border[0] * 2  # w, h
        # M is affine matrix
        # Scale for func:`box_candidates`
        img, M, scale = self.affine_transform(img, border)

        bboxes = self.apply_bboxes(instances.bboxes, M)

        segments = instances.segments
        keypoints = instances.keypoints
        # Update bboxes if there are segments.
        if len(segments):
            bboxes, segments = self.apply_segments(segments, M)

        if keypoints is not None:
            keypoints = self.apply_keypoints(keypoints, M)
        new_instances = Instances(bboxes, segments, keypoints, bbox_format="xyxy", normalized=False)
        # Clip
        new_instances.clip(*self.size)

        # Filter instances
        instances.scale(scale_w=scale, scale_h=scale, bbox_only=True)
        # Make the bboxes have the same scale with new_bboxes
        i = self.box_candidates(
            box1=instances.bboxes.T, box2=new_instances.bboxes.T, area_thr=0.01 if len(segments) else 0.10
        )
        labels["instances"] = new_instances[i]
        labels["cls"] = cls[i]
        labels["img"] = img
        labels["resized_shape"] = img.shape[:2]
        return labels

    @staticmethod
    def box_candidates(
        box1: np.ndarray,
        box2: np.ndarray,
        wh_thr: int = 2,
        ar_thr: int = 100,
        area_thr: float = 0.1,
        eps: float = 1e-16,
    ) -> np.ndarray:
        """
        Compute candidate boxes for further processing based on size and aspect ratio criteria.

        This method compares boxes before and after augmentation to determine if they meet specified
        thresholds for width, height, aspect ratio, and area. It's used to filter out boxes that have
        been overly distorted or reduced by the augmentation process.

        Args:
            box1 (np.ndarray): Original boxes before augmentation, shape (4, N) where n is the
                number of boxes. Format is [x1, y1, x2, y2] in absolute coordinates.
            box2 (np.ndarray): Augmented boxes after transformation, shape (4, N). Format is
                [x1, y1, x2, y2] in absolute coordinates.
            wh_thr (int): Width and height threshold in pixels. Boxes smaller than this in either
                dimension are rejected.
            ar_thr (int): Aspect ratio threshold. Boxes with an aspect ratio greater than this
                value are rejected.
            area_thr (float): Area ratio threshold. Boxes with an area ratio (new/old) less than
                this value are rejected.
            eps (float): Small epsilon value to prevent division by zero.

        Returns:
            (np.ndarray): Boolean array of shape (n) indicating which boxes are candidates.
                True values correspond to boxes that meet all criteria.

        Examples:
            >>> random_perspective = RandomPerspective()
            >>> box1 = np.array([[0, 0, 100, 100], [0, 0, 50, 50]]).T
            >>> box2 = np.array([[10, 10, 90, 90], [5, 5, 45, 45]]).T
            >>> candidates = random_perspective.box_candidates(box1, box2)
            >>> print(candidates)
            [True True]
        """
        w1, h1 = box1[2] - box1[0], box1[3] - box1[1]
        w2, h2 = box2[2] - box2[0], box2[3] - box2[1]
        ar = np.maximum(w2 / (h2 + eps), h2 / (w2 + eps))  # aspect ratio
        return (w2 > wh_thr) & (h2 > wh_thr) & (w2 * h2 / (w1 * h1 + eps) > area_thr) & (ar < ar_thr)  # candidates


class RandomHSV:
    """
    Randomly adjust the Hue, Saturation, and Value (HSV) channels of an image.

    This class applies random HSV augmentation to images within predefined limits set by hgain, sgain, and vgain.

    Attributes:
        hgain (float): Maximum variation for hue. Range is typically [0, 1].
        sgain (float): Maximum variation for saturation. Range is typically [0, 1].
        vgain (float): Maximum variation for value. Range is typically [0, 1].

    Methods:
        __call__: Apply random HSV augmentation to an image.

    Examples:
        >>> import numpy as np
        >>> from ultralytics.data.augment import RandomHSV
        >>> augmenter = RandomHSV(hgain=0.5, sgain=0.5, vgain=0.5)
        >>> image = np.random.randint(0, 255, (100, 100, 3), dtype=np.uint8)
        >>> labels = {"img": image}
        >>> augmenter(labels)
        >>> augmented_image = augmented_labels["img"]
    """

    def __init__(self, hgain: float = 0.5, sgain: float = 0.5, vgain: float = 0.5) -> None:
        """
        Initialize the RandomHSV object for random HSV (Hue, Saturation, Value) augmentation.

        This class applies random adjustments to the HSV channels of an image within specified limits.

        Args:
            hgain (float): Maximum variation for hue. Should be in the range [0, 1].
            sgain (float): Maximum variation for saturation. Should be in the range [0, 1].
            vgain (float): Maximum variation for value. Should be in the range [0, 1].

        Examples:
            >>> hsv_aug = RandomHSV(hgain=0.5, sgain=0.5, vgain=0.5)
            >>> hsv_aug(image)
        """
        self.hgain = hgain
        self.sgain = sgain
        self.vgain = vgain

    def __call__(self, labels: dict[str, Any]) -> dict[str, Any]:
        """
        Apply random HSV augmentation to an image within predefined limits.

        This method modifies the input image by randomly adjusting its Hue, Saturation, and Value (HSV) channels.
        The adjustments are made within the limits set by hgain, sgain, and vgain during initialization.

        Args:
            labels (dict[str, Any]): A dictionary containing image data and metadata. Must include an 'img' key with
                the image as a numpy array.

        Returns:
            (dict[str, Any]): A dictionary containing the mixed image and adjusted labels.

        Examples:
            >>> hsv_augmenter = RandomHSV(hgain=0.5, sgain=0.5, vgain=0.5)
            >>> labels = {"img": np.random.randint(0, 255, (100, 100, 3), dtype=np.uint8)}
            >>> labels = hsv_augmenter(labels)
            >>> augmented_img = labels["img"]
        """
        img = labels["img"]
        if img.shape[-1] != 3:  # only apply to RGB images
            return labels
        if self.hgain or self.sgain or self.vgain:
            dtype = img.dtype  # uint8

            r = np.random.uniform(-1, 1, 3) * [self.hgain, self.sgain, self.vgain]  # random gains
            x = np.arange(0, 256, dtype=r.dtype)
            # lut_hue = ((x * (r[0] + 1)) % 180).astype(dtype)   # original hue implementation from ultralytics<=8.3.78
            lut_hue = ((x + r[0] * 180) % 180).astype(dtype)
            lut_sat = np.clip(x * (r[1] + 1), 0, 255).astype(dtype)
            lut_val = np.clip(x * (r[2] + 1), 0, 255).astype(dtype)
            lut_sat[0] = 0  # prevent pure white changing color, introduced in 8.3.79

            hue, sat, val = cv2.split(cv2.cvtColor(img, cv2.COLOR_BGR2HSV))
            im_hsv = cv2.merge((cv2.LUT(hue, lut_hue), cv2.LUT(sat, lut_sat), cv2.LUT(val, lut_val)))
            cv2.cvtColor(im_hsv, cv2.COLOR_HSV2BGR, dst=img)  # no return needed
        return labels


class RandomFlip:
    """
    Apply a random horizontal or vertical flip to an image with a given probability.

    This class performs random image flipping and updates corresponding instance annotations such as
    bounding boxes and keypoints.

    Attributes:
        p (float): Probability of applying the flip. Must be between 0 and 1.
        direction (str): Direction of flip, either 'horizontal' or 'vertical'.
        flip_idx (array-like): Index mapping for flipping keypoints, if applicable.

    Methods:
        __call__: Apply the random flip transformation to an image and its annotations.

    Examples:
        >>> transform = RandomFlip(p=0.5, direction="horizontal")
        >>> result = transform({"img": image, "instances": instances})
        >>> flipped_image = result["img"]
        >>> flipped_instances = result["instances"]
    """

    def __init__(self, p: float = 0.5, direction: str = "horizontal", flip_idx: list[int] = None) -> None:
        """
        Initialize the RandomFlip class with probability and direction.

        This class applies a random horizontal or vertical flip to an image with a given probability.
        It also updates any instances (bounding boxes, keypoints, etc.) accordingly.

        Args:
            p (float): The probability of applying the flip. Must be between 0 and 1.
            direction (str): The direction to apply the flip. Must be 'horizontal' or 'vertical'.
            flip_idx (list[int] | None): Index mapping for flipping keypoints, if any.

        Raises:
            AssertionError: If direction is not 'horizontal' or 'vertical', or if p is not between 0 and 1.

        Examples:
            >>> flip = RandomFlip(p=0.5, direction="horizontal")
            >>> flip_with_idx = RandomFlip(p=0.7, direction="vertical", flip_idx=[1, 0, 3, 2, 5, 4])
        """
        assert direction in {"horizontal", "vertical"}, f"Support direction `horizontal` or `vertical`, got {direction}"
        assert 0 <= p <= 1.0, f"The probability should be in range [0, 1], but got {p}."

        self.p = p
        self.direction = direction
        self.flip_idx = flip_idx

    def __call__(self, labels: dict[str, Any]) -> dict[str, Any]:
        """
        Apply random flip to an image and update any instances like bounding boxes or keypoints accordingly.

        This method randomly flips the input image either horizontally or vertically based on the initialized
        probability and direction. It also updates the corresponding instances (bounding boxes, keypoints) to
        match the flipped image.

        Args:
            labels (dict[str, Any]): A dictionary containing the following keys:
                'img' (np.ndarray): The image to be flipped.
                'instances' (ultralytics.utils.instance.Instances): An object containing bounding boxes and
                    optionally keypoints.

        Returns:
            (dict[str, Any]): The same dictionary with the flipped image and updated instances:
                'img' (np.ndarray): The flipped image.
                'instances' (ultralytics.utils.instance.Instances): Updated instances matching the flipped image.

        Examples:
            >>> labels = {"img": np.random.rand(640, 640, 3), "instances": Instances(...)}
            >>> random_flip = RandomFlip(p=0.5, direction="horizontal")
            >>> flipped_labels = random_flip(labels)
        """
        img = labels["img"]
        instances = labels.pop("instances")
        instances.convert_bbox(format="xywh")
        h, w = img.shape[:2]
        h = 1 if instances.normalized else h
        w = 1 if instances.normalized else w

        # WARNING: two separate if and calls to random.random() intentional for reproducibility with older versions
        if self.direction == "vertical" and random.random() < self.p:
            img = np.flipud(img)
            instances.flipud(h)
            if self.flip_idx is not None and instances.keypoints is not None:
                instances.keypoints = np.ascontiguousarray(instances.keypoints[:, self.flip_idx, :])
        if self.direction == "horizontal" and random.random() < self.p:
            img = np.fliplr(img)
            instances.fliplr(w)
            if self.flip_idx is not None and instances.keypoints is not None:
                instances.keypoints = np.ascontiguousarray(instances.keypoints[:, self.flip_idx, :])
        labels["img"] = np.ascontiguousarray(img)
        labels["instances"] = instances
        return labels


class LetterBox:
    """
    Resize image and padding for detection, instance segmentation, pose.

    This class resizes and pads images to a specified shape while preserving aspect ratio. It also updates
    corresponding labels and bounding boxes.

    Attributes:
        new_shape (tuple): Target shape (height, width) for resizing.
        auto (bool): Whether to use minimum rectangle.
        scale_fill (bool): Whether to stretch the image to new_shape.
        scaleup (bool): Whether to allow scaling up. If False, only scale down.
        stride (int): Stride for rounding padding.
        center (bool): Whether to center the image or align to top-left.

    Methods:
        __call__: Resize and pad image, update labels and bounding boxes.

    Examples:
        >>> transform = LetterBox(new_shape=(640, 640))
        >>> result = transform(labels)
        >>> resized_img = result["img"]
        >>> updated_instances = result["instances"]
    """

    def __init__(
        self,
        new_shape: tuple[int, int] = (640, 640),
        auto: bool = False,
        scale_fill: bool = False,
        scaleup: bool = True,
        center: bool = True,
        stride: int = 32,
        padding_value: int = 114,
        interpolation: int = cv2.INTER_LINEAR,
    ):
        """
        Initialize LetterBox object for resizing and padding images.

        This class is designed to resize and pad images for object detection, instance segmentation, and pose estimation
        tasks. It supports various resizing modes including auto-sizing, scale-fill, and letterboxing.

        Args:
            new_shape (tuple[int, int]): Target size (height, width) for the resized image.
            auto (bool): If True, use minimum rectangle to resize. If False, use new_shape directly.
            scale_fill (bool): If True, stretch the image to new_shape without padding.
            scaleup (bool): If True, allow scaling up. If False, only scale down.
            center (bool): If True, center the placed image. If False, place image in top-left corner.
            stride (int): Stride of the model (e.g., 32 for YOLOv5).
            padding_value (int): Value for padding the image. Default is 114.
            interpolation (int): Interpolation method for resizing. Default is cv2.INTER_LINEAR.

        Attributes:
            new_shape (tuple[int, int]): Target size for the resized image.
            auto (bool): Flag for using minimum rectangle resizing.
            scale_fill (bool): Flag for stretching image without padding.
            scaleup (bool): Flag for allowing upscaling.
            stride (int): Stride value for ensuring image size is divisible by stride.
            padding_value (int): Value used for padding the image.
            interpolation (int): Interpolation method used for resizing.

        Examples:
            >>> letterbox = LetterBox(new_shape=(640, 640), auto=False, scale_fill=False, scaleup=True, stride=32)
            >>> resized_img = letterbox(original_img)
        """
        self.new_shape = new_shape
        self.auto = auto
        self.scale_fill = scale_fill
        self.scaleup = scaleup
        self.stride = stride
        self.center = center  # Put the image in the middle or top-left
        self.padding_value = padding_value
        self.interpolation = interpolation

    def __call__(self, labels: dict[str, Any] = None, image: np.ndarray = None) -> dict[str, Any] | np.ndarray:
        """
        Resize and pad an image for object detection, instance segmentation, or pose estimation tasks.

        This method applies letterboxing to the input image, which involves resizing the image while maintaining its
        aspect ratio and adding padding to fit the new shape. It also updates any associated labels accordingly.

        Args:
            labels (dict[str, Any] | None): A dictionary containing image data and associated labels, or empty dict if None.
            image (np.ndarray | None): The input image as a numpy array. If None, the image is taken from 'labels'.

        Returns:
            (dict[str, Any] | nd.ndarray): If 'labels' is provided, returns an updated dictionary with the resized and padded image,
                updated labels, and additional metadata. If 'labels' is empty, returns the resized
                and padded image.

        Examples:
            >>> letterbox = LetterBox(new_shape=(640, 640))
            >>> result = letterbox(labels={"img": np.zeros((480, 640, 3)), "instances": Instances(...)})
            >>> resized_img = result["img"]
            >>> updated_instances = result["instances"]
        """
        if labels is None:
            labels = {}
        img = labels.get("img") if image is None else image
        shape = img.shape[:2]  # current shape [height, width]
        new_shape = labels.pop("rect_shape", self.new_shape)
        if isinstance(new_shape, int):
            new_shape = (new_shape, new_shape)

        # Scale ratio (new / old)
        r = min(new_shape[0] / shape[0], new_shape[1] / shape[1])
        if not self.scaleup:  # only scale down, do not scale up (for better val mAP)
            r = min(r, 1.0)

        # Compute padding
        ratio = r, r  # width, height ratios
        new_unpad = int(round(shape[1] * r)), int(round(shape[0] * r))
        dw, dh = new_shape[1] - new_unpad[0], new_shape[0] - new_unpad[1]  # wh padding
        if self.auto:  # minimum rectangle
            dw, dh = np.mod(dw, self.stride), np.mod(dh, self.stride)  # wh padding
        elif self.scale_fill:  # stretch
            dw, dh = 0.0, 0.0
            new_unpad = (new_shape[1], new_shape[0])
            ratio = new_shape[1] / shape[1], new_shape[0] / shape[0]  # width, height ratios

        if self.center:
            dw /= 2  # divide padding into 2 sides
            dh /= 2

        if shape[::-1] != new_unpad:  # resize
            img = cv2.resize(img, new_unpad, interpolation=self.interpolation)
            if img.ndim == 2:
                img = img[..., None]

        top, bottom = int(round(dh - 0.1)) if self.center else 0, int(round(dh + 0.1))
        left, right = int(round(dw - 0.1)) if self.center else 0, int(round(dw + 0.1))
        h, w, c = img.shape
        if c == 3:
            img = cv2.copyMakeBorder(
                img, top, bottom, left, right, cv2.BORDER_CONSTANT, value=(self.padding_value,) * 3
            )
        else:  # multispectral
            pad_img = np.full((h + top + bottom, w + left + right, c), fill_value=self.padding_value, dtype=img.dtype)
            pad_img[top : top + h, left : left + w] = img
            img = pad_img

        if labels.get("ratio_pad"):
            labels["ratio_pad"] = (labels["ratio_pad"], (left, top))  # for evaluation

        if len(labels):
            labels = self._update_labels(labels, ratio, left, top)
            labels["img"] = img
            labels["resized_shape"] = new_shape
            return labels
        else:
            return img

    @staticmethod
    def _update_labels(labels: dict[str, Any], ratio: tuple[float, float], padw: float, padh: float) -> dict[str, Any]:
        """
        Update labels after applying letterboxing to an image.

        This method modifies the bounding box coordinates of instances in the labels
        to account for resizing and padding applied during letterboxing.

        Args:
            labels (dict[str, Any]): A dictionary containing image labels and instances.
            ratio (tuple[float, float]): Scaling ratios (width, height) applied to the image.
            padw (float): Padding width added to the image.
            padh (float): Padding height added to the image.

        Returns:
            (dict[str, Any]): Updated labels dictionary with modified instance coordinates.

        Examples:
            >>> letterbox = LetterBox(new_shape=(640, 640))
            >>> labels = {"instances": Instances(...)}
            >>> ratio = (0.5, 0.5)
            >>> padw, padh = 10, 20
            >>> updated_labels = letterbox._update_labels(labels, ratio, padw, padh)
        """
        labels["instances"].convert_bbox(format="xyxy")
        labels["instances"].denormalize(*labels["img"].shape[:2][::-1])
        labels["instances"].scale(*ratio)
        labels["instances"].add_padding(padw, padh)
        return labels


class CopyPaste(BaseMixTransform):
    """
    CopyPaste class for applying Copy-Paste augmentation to image datasets.

    This class implements the Copy-Paste augmentation technique as described in the paper "Simple Copy-Paste is a Strong
    Data Augmentation Method for Instance Segmentation" (https://arxiv.org/abs/2012.07177). It combines objects from
    different images to create new training samples.

    Attributes:
        dataset (Any): The dataset to which Copy-Paste augmentation will be applied.
        pre_transform (Callable | None): Optional transform to apply before Copy-Paste.
        p (float): Probability of applying Copy-Paste augmentation.

    Methods:
        _mix_transform: Apply Copy-Paste augmentation to the input labels.
        __call__: Apply the Copy-Paste transformation to images and annotations.

    Examples:
        >>> from ultralytics.data.augment import CopyPaste
        >>> dataset = YourDataset(...)  # Your image dataset
        >>> copypaste = CopyPaste(dataset, p=0.5)
        >>> augmented_labels = copypaste(original_labels)
    """

    def __init__(self, dataset=None, pre_transform=None, p: float = 0.5, mode: str = "flip") -> None:
        """Initialize CopyPaste object with dataset, pre_transform, and probability of applying MixUp."""
        super().__init__(dataset=dataset, pre_transform=pre_transform, p=p)
        assert mode in {"flip", "mixup"}, f"Expected `mode` to be `flip` or `mixup`, but got {mode}."
        self.mode = mode

    def _mix_transform(self, labels: dict[str, Any]) -> dict[str, Any]:
        """Apply Copy-Paste augmentation to combine objects from another image into the current image."""
        labels2 = labels["mix_labels"][0]
        return self._transform(labels, labels2)

    def __call__(self, labels: dict[str, Any]) -> dict[str, Any]:
        """Apply Copy-Paste augmentation to an image and its labels."""
        if len(labels["instances"].segments) == 0 or self.p == 0:
            return labels
        if self.mode == "flip":
            return self._transform(labels)

        # Get index of one or three other images
        indexes = self.get_indexes()
        if isinstance(indexes, int):
            indexes = [indexes]

        # Get images information will be used for Mosaic or MixUp
        mix_labels = [self.dataset.get_image_and_label(i) for i in indexes]

        if self.pre_transform is not None:
            for i, data in enumerate(mix_labels):
                mix_labels[i] = self.pre_transform(data)
        labels["mix_labels"] = mix_labels

        # Update cls and texts
        labels = self._update_label_text(labels)
        # Mosaic or MixUp
        labels = self._mix_transform(labels)
        labels.pop("mix_labels", None)
        return labels

    def _transform(self, labels1: dict[str, Any], labels2: dict[str, Any] = {}) -> dict[str, Any]:
        """Apply Copy-Paste augmentation to combine objects from another image into the current image."""
        im = labels1["img"]
        if "mosaic_border" not in labels1:
            im = im.copy()  # avoid modifying original non-mosaic image
        cls = labels1["cls"]
        h, w = im.shape[:2]
        instances = labels1.pop("instances")
        instances.convert_bbox(format="xyxy")
        instances.denormalize(w, h)

        im_new = np.zeros(im.shape, np.uint8)
        instances2 = labels2.pop("instances", None)
        if instances2 is None:
            instances2 = deepcopy(instances)
            instances2.fliplr(w)
        ioa = bbox_ioa(instances2.bboxes, instances.bboxes)  # intersection over area, (N, M)
        indexes = np.nonzero((ioa < 0.30).all(1))[0]  # (N, )
        n = len(indexes)
        sorted_idx = np.argsort(ioa.max(1)[indexes])
        indexes = indexes[sorted_idx]
        for j in indexes[: round(self.p * n)]:
            cls = np.concatenate((cls, labels2.get("cls", cls)[[j]]), axis=0)
            instances = Instances.concatenate((instances, instances2[[j]]), axis=0)
            cv2.drawContours(im_new, instances2.segments[[j]].astype(np.int32), -1, (1, 1, 1), cv2.FILLED)

        result = labels2.get("img", cv2.flip(im, 1))  # augment segments
        if result.ndim == 2:  # cv2.flip would eliminate the last dimension for grayscale images
            result = result[..., None]
        i = im_new.astype(bool)
        im[i] = result[i]

        labels1["img"] = im
        labels1["cls"] = cls
        labels1["instances"] = instances
        return labels1


class Albumentations:
    """
    Albumentations transformations for image augmentation.

    This class applies various image transformations using the Albumentations library. It includes operations such as
    Blur, Median Blur, conversion to grayscale, Contrast Limited Adaptive Histogram Equalization (CLAHE), random changes
    in brightness and contrast, RandomGamma, and image quality reduction through compression.

    Attributes:
        p (float): Probability of applying the transformations.
        transform (albumentations.Compose): Composed Albumentations transforms.
        contains_spatial (bool): Indicates if the transforms include spatial operations.

    Methods:
        __call__: Apply the Albumentations transformations to the input labels.

    Examples:
        >>> transform = Albumentations(p=0.5)
        >>> augmented_labels = transform(labels)

    Notes:
        - The Albumentations package must be installed to use this class.
        - If the package is not installed or an error occurs during initialization, the transform will be set to None.
        - Spatial transforms are handled differently and require special processing for bounding boxes.
    """

    def __init__(self, p: float = 1.0) -> None:
        """
        Initialize the Albumentations transform object for YOLO bbox formatted parameters.

        This class applies various image augmentations using the Albumentations library, including Blur, Median Blur,
        conversion to grayscale, Contrast Limited Adaptive Histogram Equalization, random changes of brightness and
        contrast, RandomGamma, and image quality reduction through compression.

        Args:
            p (float): Probability of applying the augmentations. Must be between 0 and 1.

        Attributes:
            p (float): Probability of applying the augmentations.
            transform (albumentations.Compose): Composed Albumentations transforms.
            contains_spatial (bool): Indicates if the transforms include spatial transformations.

        Raises:
            ImportError: If the Albumentations package is not installed.
            Exception: For any other errors during initialization.

        Examples:
            >>> transform = Albumentations(p=0.5)
            >>> augmented = transform(image=image, bboxes=bboxes, class_labels=classes)
            >>> augmented_image = augmented["image"]
            >>> augmented_bboxes = augmented["bboxes"]

        Notes:
            - Requires Albumentations version 1.0.3 or higher.
            - Spatial transforms are handled differently to ensure bbox compatibility.
            - Some transforms are applied with very low probability (0.01) by default.
        """
        self.p = p
        self.transform = None
        prefix = colorstr("albumentations: ")

        try:
            import os

            os.environ["NO_ALBUMENTATIONS_UPDATE"] = "1"  # suppress Albumentations upgrade message
            import albumentations as A

            check_version(A.__version__, "1.0.3", hard=True)  # version requirement

            # List of possible spatial transforms
            spatial_transforms = {
                "Affine",
                "BBoxSafeRandomCrop",
                "CenterCrop",
                "CoarseDropout",
                "Crop",
                "CropAndPad",
                "CropNonEmptyMaskIfExists",
                "D4",
                "ElasticTransform",
                "Flip",
                "GridDistortion",
                "GridDropout",
                "HorizontalFlip",
                "Lambda",
                "LongestMaxSize",
                "MaskDropout",
                "MixUp",
                "Morphological",
                "NoOp",
                "OpticalDistortion",
                "PadIfNeeded",
                "Perspective",
                "PiecewiseAffine",
                "PixelDropout",
                "RandomCrop",
                "RandomCropFromBorders",
                "RandomGridShuffle",
                "RandomResizedCrop",
                "RandomRotate90",
                "RandomScale",
                "RandomSizedBBoxSafeCrop",
                "RandomSizedCrop",
                "Resize",
                "Rotate",
                "SafeRotate",
                "ShiftScaleRotate",
                "SmallestMaxSize",
                "Transpose",
                "VerticalFlip",
                "XYMasking",
            }  # from https://albumentations.ai/docs/getting_started/transforms_and_targets/#spatial-level-transforms

            # Transforms
            T = [
                A.Blur(p=0.01),
                A.MedianBlur(p=0.01),
                A.ToGray(p=0.01),
                A.CLAHE(p=0.01),
                A.RandomBrightnessContrast(p=0.0),
                A.RandomGamma(p=0.0),
                A.ImageCompression(quality_range=(75, 100), p=0.0),
            ]

            # Compose transforms
            self.contains_spatial = any(transform.__class__.__name__ in spatial_transforms for transform in T)
            self.transform = (
                A.Compose(T, bbox_params=A.BboxParams(format="yolo", label_fields=["class_labels"]))
                if self.contains_spatial
                else A.Compose(T)
            )
            if hasattr(self.transform, "set_random_seed"):
                # Required for deterministic transforms in albumentations>=1.4.21
                self.transform.set_random_seed(torch.initial_seed())
            LOGGER.info(prefix + ", ".join(f"{x}".replace("always_apply=False, ", "") for x in T if x.p))
        except ImportError:  # package not installed, skip
            pass
        except Exception as e:
            LOGGER.info(f"{prefix}{e}")

    def __call__(self, labels: dict[str, Any]) -> dict[str, Any]:
        """
        Apply Albumentations transformations to input labels.

        This method applies a series of image augmentations using the Albumentations library. It can perform both
        spatial and non-spatial transformations on the input image and its corresponding labels.

        Args:
            labels (dict[str, Any]): A dictionary containing image data and annotations. Expected keys are:
                - 'img': np.ndarray representing the image
                - 'cls': np.ndarray of class labels
                - 'instances': object containing bounding boxes and other instance information

        Returns:
            (dict[str, Any]): The input dictionary with augmented image and updated annotations.

        Examples:
            >>> transform = Albumentations(p=0.5)
            >>> labels = {
            ...     "img": np.random.rand(640, 640, 3),
            ...     "cls": np.array([0, 1]),
            ...     "instances": Instances(bboxes=np.array([[0, 0, 1, 1], [0.5, 0.5, 0.8, 0.8]])),
            ... }
            >>> augmented = transform(labels)
            >>> assert augmented["img"].shape == (640, 640, 3)

        Notes:
            - The method applies transformations with probability self.p.
            - Spatial transforms update bounding boxes, while non-spatial transforms only modify the image.
            - Requires the Albumentations library to be installed.
        """
        if self.transform is None or random.random() > self.p:
            return labels

        im = labels["img"]
        if im.shape[2] != 3:  # Only apply Albumentation on 3-channel images
            return labels

        if self.contains_spatial:
            cls = labels["cls"]
            if len(cls):
                labels["instances"].convert_bbox("xywh")
                labels["instances"].normalize(*im.shape[:2][::-1])
                bboxes = labels["instances"].bboxes
                # TODO: add supports of segments and keypoints
                new = self.transform(image=im, bboxes=bboxes, class_labels=cls)  # transformed
                if len(new["class_labels"]) > 0:  # skip update if no bbox in new im
                    labels["img"] = new["image"]
                    labels["cls"] = np.array(new["class_labels"])
                    bboxes = np.array(new["bboxes"], dtype=np.float32)
                labels["instances"].update(bboxes=bboxes)
        else:
            labels["img"] = self.transform(image=labels["img"])["image"]  # transformed

        return labels


class Format:
    """
    A class for formatting image annotations for object detection, instance segmentation, and pose estimation tasks.

    This class standardizes image and instance annotations to be used by the `collate_fn` in PyTorch DataLoader.

    Attributes:
        bbox_format (str): Format for bounding boxes. Options are 'xywh' or 'xyxy'.
        normalize (bool): Whether to normalize bounding boxes.
        return_mask (bool): Whether to return instance masks for segmentation.
        return_keypoint (bool): Whether to return keypoints for pose estimation.
        return_obb (bool): Whether to return oriented bounding boxes.
        mask_ratio (int): Downsample ratio for masks.
        mask_overlap (bool): Whether to overlap masks.
        batch_idx (bool): Whether to keep batch indexes.
        bgr (float): The probability to return BGR images.

    Methods:
        __call__: Format labels dictionary with image, classes, bounding boxes, and optionally masks and keypoints.
        _format_img: Convert image from Numpy array to PyTorch tensor.
        _format_segments: Convert polygon points to bitmap masks.

    Examples:
        >>> formatter = Format(bbox_format="xywh", normalize=True, return_mask=True)
        >>> formatted_labels = formatter(labels)
        >>> img = formatted_labels["img"]
        >>> bboxes = formatted_labels["bboxes"]
        >>> masks = formatted_labels["masks"]
    """

    def __init__(
        self,
        bbox_format: str = "xywh",
        normalize: bool = True,
        return_mask: bool = False,
        return_keypoint: bool = False,
        return_obb: bool = False,
        mask_ratio: int = 4,
        mask_overlap: bool = True,
        batch_idx: bool = True,
        bgr: float = 0.0,
    ):
        """
        Initialize the Format class with given parameters for image and instance annotation formatting.

        This class standardizes image and instance annotations for object detection, instance segmentation, and pose
        estimation tasks, preparing them for use in PyTorch DataLoader's `collate_fn`.

        Args:
            bbox_format (str): Format for bounding boxes. Options are 'xywh', 'xyxy', etc.
            normalize (bool): Whether to normalize bounding boxes to [0,1].
            return_mask (bool): If True, returns instance masks for segmentation tasks.
            return_keypoint (bool): If True, returns keypoints for pose estimation tasks.
            return_obb (bool): If True, returns oriented bounding boxes.
            mask_ratio (int): Downsample ratio for masks.
            mask_overlap (bool): If True, allows mask overlap.
            batch_idx (bool): If True, keeps batch indexes.
            bgr (float): Probability of returning BGR images instead of RGB.

        Attributes:
            bbox_format (str): Format for bounding boxes.
            normalize (bool): Whether bounding boxes are normalized.
            return_mask (bool): Whether to return instance masks.
            return_keypoint (bool): Whether to return keypoints.
            return_obb (bool): Whether to return oriented bounding boxes.
            mask_ratio (int): Downsample ratio for masks.
            mask_overlap (bool): Whether masks can overlap.
            batch_idx (bool): Whether to keep batch indexes.
            bgr (float): The probability to return BGR images.

        Examples:
            >>> format = Format(bbox_format="xyxy", return_mask=True, return_keypoint=False)
            >>> print(format.bbox_format)
            xyxy
        """
        self.bbox_format = bbox_format
        self.normalize = normalize
        self.return_mask = return_mask  # set False when training detection only
        self.return_keypoint = return_keypoint
        self.return_obb = return_obb
        self.mask_ratio = mask_ratio
        self.mask_overlap = mask_overlap
        self.batch_idx = batch_idx  # keep the batch indexes
        self.bgr = bgr

    def __call__(self, labels: dict[str, Any]) -> dict[str, Any]:
        """
        Format image annotations for object detection, instance segmentation, and pose estimation tasks.

        This method standardizes the image and instance annotations to be used by the `collate_fn` in PyTorch
        DataLoader. It processes the input labels dictionary, converting annotations to the specified format and
        applying normalization if required.

        Args:
            labels (dict[str, Any]): A dictionary containing image and annotation data with the following keys:
                - 'img': The input image as a numpy array.
                - 'cls': Class labels for instances.
                - 'instances': An Instances object containing bounding boxes, segments, and keypoints.

        Returns:
            (dict[str, Any]): A dictionary with formatted data, including:
                - 'img': Formatted image tensor.
                - 'cls': Class label's tensor.
                - 'bboxes': Bounding boxes tensor in the specified format.
                - 'masks': Instance masks tensor (if return_mask is True).
                - 'keypoints': Keypoints tensor (if return_keypoint is True).
                - 'batch_idx': Batch index tensor (if batch_idx is True).

        Examples:
            >>> formatter = Format(bbox_format="xywh", normalize=True, return_mask=True)
            >>> labels = {"img": np.random.rand(640, 640, 3), "cls": np.array([0, 1]), "instances": Instances(...)}
            >>> formatted_labels = formatter(labels)
            >>> print(formatted_labels.keys())
        """
        img = labels.pop("img")
        h, w = img.shape[:2]
        cls = labels.pop("cls")
        instances = labels.pop("instances")
        instances.convert_bbox(format=self.bbox_format)
        instances.denormalize(w, h)
        nl = len(instances)

        if self.return_mask:
            if nl:
                masks, instances, cls = self._format_segments(instances, cls, w, h)
                masks = torch.from_numpy(masks)
            else:
                masks = torch.zeros(
                    1 if self.mask_overlap else nl, img.shape[0] // self.mask_ratio, img.shape[1] // self.mask_ratio
                )
            labels["masks"] = masks
        labels["img"] = self._format_img(img)
        labels["cls"] = torch.from_numpy(cls) if nl else torch.zeros(nl, 1)
        labels["bboxes"] = torch.from_numpy(instances.bboxes) if nl else torch.zeros((nl, 4))
        if self.return_keypoint:
            labels["keypoints"] = (
                torch.empty(0, 3) if instances.keypoints is None else torch.from_numpy(instances.keypoints)
            )
            if self.normalize:
                labels["keypoints"][..., 0] /= w
                labels["keypoints"][..., 1] /= h
        if self.return_obb:
            labels["bboxes"] = (
                xyxyxyxy2xywhr(torch.from_numpy(instances.segments)) if len(instances.segments) else torch.zeros((0, 5))
            )
        # NOTE: need to normalize obb in xywhr format for width-height consistency
        if self.normalize:
            labels["bboxes"][:, [0, 2]] /= w
            labels["bboxes"][:, [1, 3]] /= h
        # Then we can use collate_fn
        if self.batch_idx:
            labels["batch_idx"] = torch.zeros(nl)
        return labels

    def _format_img(self, img: np.ndarray) -> torch.Tensor:
        """
        Format an image for YOLO from a Numpy array to a PyTorch tensor.

        This function performs the following operations:
        1. Ensures the image has 3 dimensions (adds a channel dimension if needed).
        2. Transposes the image from HWC to CHW format.
        3. Optionally flips the color channels from RGB to BGR.
        4. Converts the image to a contiguous array.
        5. Converts the Numpy array to a PyTorch tensor.

        Args:
            img (np.ndarray): Input image as a Numpy array with shape (H, W, C) or (H, W).

        Returns:
            (torch.Tensor): Formatted image as a PyTorch tensor with shape (C, H, W).

        Examples:
            >>> import numpy as np
            >>> img = np.random.rand(100, 100, 3)
            >>> formatted_img = self._format_img(img)
            >>> print(formatted_img.shape)
            torch.Size([3, 100, 100])
        """
        if len(img.shape) < 3:
            img = np.expand_dims(img, -1)
        img = img.transpose(2, 0, 1)
        img = np.ascontiguousarray(img[::-1] if random.uniform(0, 1) > self.bgr and img.shape[0] == 3 else img)
        img = torch.from_numpy(img)
        return img

    def _format_segments(
        self, instances: Instances, cls: np.ndarray, w: int, h: int
    ) -> tuple[np.ndarray, Instances, np.ndarray]:
        """
        Convert polygon segments to bitmap masks.

        Args:
            instances (Instances): Object containing segment information.
            cls (np.ndarray): Class labels for each instance.
            w (int): Width of the image.
            h (int): Height of the image.

        Returns:
            masks (np.ndarray): Bitmap masks with shape (N, H, W) or (1, H, W) if mask_overlap is True.
            instances (Instances): Updated instances object with sorted segments if mask_overlap is True.
            cls (np.ndarray): Updated class labels, sorted if mask_overlap is True.

        Notes:
            - If self.mask_overlap is True, masks are overlapped and sorted by area.
            - If self.mask_overlap is False, each mask is represented separately.
            - Masks are downsampled according to self.mask_ratio.
        """
        segments = instances.segments
        if self.mask_overlap:
            masks, sorted_idx = polygons2masks_overlap((h, w), segments, downsample_ratio=self.mask_ratio)
            masks = masks[None]  # (640, 640) -> (1, 640, 640)
            instances = instances[sorted_idx]
            cls = cls[sorted_idx]
        else:
            masks = polygons2masks((h, w), segments, color=1, downsample_ratio=self.mask_ratio)

        return masks, instances, cls


class LoadVisualPrompt:
    """Create visual prompts from bounding boxes or masks for model input."""

    def __init__(self, scale_factor: float = 1 / 8) -> None:
        """
        Initialize the LoadVisualPrompt with a scale factor.

        Args:
            scale_factor (float): Factor to scale the input image dimensions.
        """
        self.scale_factor = scale_factor

    def make_mask(self, boxes: torch.Tensor, h: int, w: int) -> torch.Tensor:
        """
        Create binary masks from bounding boxes.

        Args:
            boxes (torch.Tensor): Bounding boxes in xyxy format, shape: (N, 4).
            h (int): Height of the mask.
            w (int): Width of the mask.

        Returns:
            (torch.Tensor): Binary masks with shape (N, h, w).
        """
        x1, y1, x2, y2 = torch.chunk(boxes[:, :, None], 4, 1)  # x1 shape(n,1,1)
        r = torch.arange(w)[None, None, :]  # rows shape(1,1,w)
        c = torch.arange(h)[None, :, None]  # cols shape(1,h,1)

        return (r >= x1) * (r < x2) * (c >= y1) * (c < y2)

    def __call__(self, labels: dict[str, Any]) -> dict[str, Any]:
        """
        Process labels to create visual prompts.

        Args:
            labels (dict[str, Any]): Dictionary containing image data and annotations.

        Returns:
            (dict[str, Any]): Updated labels with visual prompts added.
        """
        imgsz = labels["img"].shape[1:]
        bboxes, masks = None, None
        if "bboxes" in labels:
            bboxes = labels["bboxes"]
            bboxes = xywh2xyxy(bboxes) * torch.tensor(imgsz)[[1, 0, 1, 0]]  # denormalize boxes

        cls = labels["cls"].squeeze(-1).to(torch.int)
        visuals = self.get_visuals(cls, imgsz, bboxes=bboxes, masks=masks)
        labels["visuals"] = visuals
        return labels

    def get_visuals(
        self,
        category: int | np.ndarray | torch.Tensor,
        shape: tuple[int, int],
        bboxes: np.ndarray | torch.Tensor = None,
        masks: np.ndarray | torch.Tensor = None,
    ) -> torch.Tensor:
        """
        Generate visual masks based on bounding boxes or masks.

        Args:
            category (int | np.ndarray | torch.Tensor): The category labels for the objects.
            shape (tuple[int, int]): The shape of the image (height, width).
            bboxes (np.ndarray | torch.Tensor, optional): Bounding boxes for the objects, xyxy format.
            masks (np.ndarray | torch.Tensor, optional): Masks for the objects.

        Returns:
            (torch.Tensor): A tensor containing the visual masks for each category.

        Raises:
            ValueError: If neither bboxes nor masks are provided.
        """
        masksz = (int(shape[0] * self.scale_factor), int(shape[1] * self.scale_factor))
        if bboxes is not None:
            if isinstance(bboxes, np.ndarray):
                bboxes = torch.from_numpy(bboxes)
            bboxes *= self.scale_factor
            masks = self.make_mask(bboxes, *masksz).float()
        elif masks is not None:
            if isinstance(masks, np.ndarray):
                masks = torch.from_numpy(masks)  # (N, H, W)
            masks = F.interpolate(masks.unsqueeze(1), masksz, mode="nearest").squeeze(1).float()
        else:
            raise ValueError("LoadVisualPrompt must have bboxes or masks in the label")
        if not isinstance(category, torch.Tensor):
            category = torch.tensor(category, dtype=torch.int)
        cls_unique, inverse_indices = torch.unique(category, sorted=True, return_inverse=True)
        # NOTE: `cls` indices from RandomLoadText should be continuous.
        # if len(cls_unique):
        #     assert len(cls_unique) == cls_unique[-1] + 1, (
        #         f"Expected a continuous range of class indices, but got {cls_unique}"
        #     )
        visuals = torch.zeros(cls_unique.shape[0], *masksz)
        for idx, mask in zip(inverse_indices, masks):
            visuals[idx] = torch.logical_or(visuals[idx], mask)
        return visuals


class RandomLoadText:
    """
    Randomly sample positive and negative texts and update class indices accordingly.

    This class is responsible for sampling texts from a given set of class texts, including both positive
    (present in the image) and negative (not present in the image) samples. It updates the class indices
    to reflect the sampled texts and can optionally pad the text list to a fixed length.

    Attributes:
        prompt_format (str): Format string for text prompts.
        neg_samples (tuple[int, int]): Range for randomly sampling negative texts.
        max_samples (int): Maximum number of different text samples in one image.
        padding (bool): Whether to pad texts to max_samples.
        padding_value (str): The text used for padding when padding is True.

    Methods:
        __call__: Process the input labels and return updated classes and texts.

    Examples:
        >>> loader = RandomLoadText(prompt_format="Object: {}", neg_samples=(5, 10), max_samples=20)
        >>> labels = {"cls": [0, 1, 2], "texts": [["cat"], ["dog"], ["bird"]], "instances": [...]}
        >>> updated_labels = loader(labels)
        >>> print(updated_labels["texts"])
        ['Object: cat', 'Object: dog', 'Object: bird', 'Object: elephant', 'Object: car']
    """

    def __init__(
        self,
        prompt_format: str = "{}",
        neg_samples: tuple[int, int] = (80, 80),
        max_samples: int = 80,
        padding: bool = False,
        padding_value: list[str] = [""],
    ) -> None:
        """
        Initialize the RandomLoadText class for randomly sampling positive and negative texts.

        This class is designed to randomly sample positive texts and negative texts, and update the class
        indices accordingly to the number of samples. It can be used for text-based object detection tasks.

        Args:
            prompt_format (str): Format string for the prompt. The format string should
                contain a single pair of curly braces {} where the text will be inserted.
            neg_samples (tuple[int, int]): A range to randomly sample negative texts. The first integer
                specifies the minimum number of negative samples, and the second integer specifies the
                maximum.
            max_samples (int): The maximum number of different text samples in one image.
            padding (bool): Whether to pad texts to max_samples. If True, the number of texts will always
                be equal to max_samples.
            padding_value (str): The padding text to use when padding is True.

        Attributes:
            prompt_format (str): The format string for the prompt.
            neg_samples (tuple[int, int]): The range for sampling negative texts.
            max_samples (int): The maximum number of text samples.
            padding (bool): Whether padding is enabled.
            padding_value (str): The value used for padding.

        Examples:
            >>> random_load_text = RandomLoadText(prompt_format="Object: {}", neg_samples=(50, 100), max_samples=120)
            >>> random_load_text.prompt_format
            'Object: {}'
            >>> random_load_text.neg_samples
            (50, 100)
            >>> random_load_text.max_samples
            120
        """
        self.prompt_format = prompt_format
        self.neg_samples = neg_samples
        self.max_samples = max_samples
        self.padding = padding
        self.padding_value = padding_value

    def __call__(self, labels: dict[str, Any]) -> dict[str, Any]:
        """
        Randomly sample positive and negative texts and update class indices accordingly.

        This method samples positive texts based on the existing class labels in the image, and randomly
        selects negative texts from the remaining classes. It then updates the class indices to match the
        new sampled text order.

        Args:
            labels (dict[str, Any]): A dictionary containing image labels and metadata. Must include 'texts' and 'cls' keys.

        Returns:
            (dict[str, Any]): Updated labels dictionary with new 'cls' and 'texts' entries.

        Examples:
            >>> loader = RandomLoadText(prompt_format="A photo of {}", neg_samples=(5, 10), max_samples=20)
            >>> labels = {"cls": np.array([[0], [1], [2]]), "texts": [["dog"], ["cat"], ["bird"]]}
            >>> updated_labels = loader(labels)
        """
        assert "texts" in labels, "No texts found in labels."
        class_texts = labels["texts"]
        num_classes = len(class_texts)
        cls = np.asarray(labels.pop("cls"), dtype=int)
        pos_labels = np.unique(cls).tolist()

        if len(pos_labels) > self.max_samples:
            pos_labels = random.sample(pos_labels, k=self.max_samples)

        neg_samples = min(min(num_classes, self.max_samples) - len(pos_labels), random.randint(*self.neg_samples))
        neg_labels = [i for i in range(num_classes) if i not in pos_labels]
        neg_labels = random.sample(neg_labels, k=neg_samples)

        sampled_labels = pos_labels + neg_labels
        # Randomness
        # random.shuffle(sampled_labels)

        label2ids = {label: i for i, label in enumerate(sampled_labels)}
        valid_idx = np.zeros(len(labels["instances"]), dtype=bool)
        new_cls = []
        for i, label in enumerate(cls.squeeze(-1).tolist()):
            if label not in label2ids:
                continue
            valid_idx[i] = True
            new_cls.append([label2ids[label]])
        labels["instances"] = labels["instances"][valid_idx]
        labels["cls"] = np.array(new_cls)

        # Randomly select one prompt when there's more than one prompts
        texts = []
        for label in sampled_labels:
            prompts = class_texts[label]
            assert len(prompts) > 0
            prompt = self.prompt_format.format(prompts[random.randrange(len(prompts))])
            texts.append(prompt)

        if self.padding:
            valid_labels = len(pos_labels) + len(neg_labels)
            num_padding = self.max_samples - valid_labels
            if num_padding > 0:
                texts += random.choices(self.padding_value, k=num_padding)

        assert len(texts) == self.max_samples
        labels["texts"] = texts
        return labels


def v8_transforms(dataset, imgsz: int, hyp: IterableSimpleNamespace, stretch: bool = False):
    """
    Apply a series of image transformations for training.

    This function creates a composition of image augmentation techniques to prepare images for YOLO training.
    It includes operations such as mosaic, copy-paste, random perspective, mixup, and various color adjustments.

    Args:
        dataset (Dataset): The dataset object containing image data and annotations.
        imgsz (int): The target image size for resizing.
        hyp (IterableSimpleNamespace): A dictionary of hyperparameters controlling various aspects of the transformations.
        stretch (bool): If True, applies stretching to the image. If False, uses LetterBox resizing.

    Returns:
        (Compose): A composition of image transformations to be applied to the dataset.

    Examples:
        >>> from ultralytics.data.dataset import YOLODataset
        >>> from ultralytics.utils import IterableSimpleNamespace
        >>> dataset = YOLODataset(img_path="path/to/images", imgsz=640)
        >>> hyp = IterableSimpleNamespace(mosaic=1.0, copy_paste=0.5, degrees=10.0, translate=0.2, scale=0.9)
        >>> transforms = v8_transforms(dataset, imgsz=640, hyp=hyp)
        >>> augmented_data = transforms(dataset[0])
    """
    mosaic = Mosaic(dataset, imgsz=imgsz, p=hyp.mosaic)
    affine = RandomPerspective(
        degrees=hyp.degrees,
        translate=hyp.translate,
        scale=hyp.scale,
        shear=hyp.shear,
        perspective=hyp.perspective,
        pre_transform=None if stretch else LetterBox(new_shape=(imgsz, imgsz)),
    )

    pre_transform = Compose([mosaic, affine])
    if hyp.copy_paste_mode == "flip":
        pre_transform.insert(1, CopyPaste(p=hyp.copy_paste, mode=hyp.copy_paste_mode))
    else:
        pre_transform.append(
            CopyPaste(
                dataset,
                pre_transform=Compose([Mosaic(dataset, imgsz=imgsz, p=hyp.mosaic), affine]),
                p=hyp.copy_paste,
                mode=hyp.copy_paste_mode,
            )
        )
    flip_idx = dataset.data.get("flip_idx", [])  # for keypoints augmentation
    if dataset.use_keypoints:
        kpt_shape = dataset.data.get("kpt_shape", None)
        if len(flip_idx) == 0 and (hyp.fliplr > 0.0 or hyp.flipud > 0.0):
            hyp.fliplr = hyp.flipud = 0.0  # both fliplr and flipud require flip_idx
            LOGGER.warning("No 'flip_idx' array defined in data.yaml, disabling 'fliplr' and 'flipud' augmentations.")
        elif flip_idx and (len(flip_idx) != kpt_shape[0]):
            raise ValueError(f"data.yaml flip_idx={flip_idx} length must be equal to kpt_shape[0]={kpt_shape[0]}")

    return Compose(
        [
            pre_transform,
            MixUp(dataset, pre_transform=pre_transform, p=hyp.mixup),
            CutMix(dataset, pre_transform=pre_transform, p=hyp.cutmix),
            Albumentations(p=1.0),
            RandomHSV(hgain=hyp.hsv_h, sgain=hyp.hsv_s, vgain=hyp.hsv_v),
            RandomFlip(direction="vertical", p=hyp.flipud, flip_idx=flip_idx),
            RandomFlip(direction="horizontal", p=hyp.fliplr, flip_idx=flip_idx),
        ]
    )  # transforms


# Classification augmentations -----------------------------------------------------------------------------------------
def classify_transforms(
    size: tuple[int, int] | int = 224,
    mean: tuple[float, float, float] = DEFAULT_MEAN,
    std: tuple[float, float, float] = DEFAULT_STD,
    interpolation: str = "BILINEAR",
    crop_fraction: float = None,
):
    """
    Create a composition of image transforms for classification tasks.

    This function generates a sequence of torchvision transforms suitable for preprocessing images
    for classification models during evaluation or inference. The transforms include resizing,
    center cropping, conversion to tensor, and normalization.

    Args:
        size (int | tuple): The target size for the transformed image. If an int, it defines the shortest edge. If a
            tuple, it defines (height, width).
        mean (tuple[float, float, float]): Mean values for each RGB channel used in normalization.
        std (tuple[float, float, float]): Standard deviation values for each RGB channel used in normalization.
        interpolation (str): Interpolation method of either 'NEAREST', 'BILINEAR' or 'BICUBIC'.
        crop_fraction (float): Deprecated, will be removed in a future version.

    Returns:
        (torchvision.transforms.Compose): A composition of torchvision transforms.

    Examples:
        >>> transforms = classify_transforms(size=224)
        >>> img = Image.open("path/to/image.jpg")
        >>> transformed_img = transforms(img)
    """
    import torchvision.transforms as T  # scope for faster 'import ultralytics'

    scale_size = size if isinstance(size, (tuple, list)) and len(size) == 2 else (size, size)

    if crop_fraction:
        raise DeprecationWarning(
            "'crop_fraction' arg of classify_transforms is deprecated, will be removed in a future version."
        )

    # Aspect ratio is preserved, crops center within image, no borders are added, image is lost
    if scale_size[0] == scale_size[1]:
        # Simple case, use torchvision built-in Resize with the shortest edge mode (scalar size arg)
        tfl = [T.Resize(scale_size[0], interpolation=getattr(T.InterpolationMode, interpolation))]
    else:
        # Resize the shortest edge to matching target dim for non-square target
        tfl = [T.Resize(scale_size)]
    tfl += [T.CenterCrop(size), T.ToTensor(), T.Normalize(mean=torch.tensor(mean), std=torch.tensor(std))]
    return T.Compose(tfl)


# Classification training augmentations --------------------------------------------------------------------------------
def classify_augmentations(
    size: int = 224,
    mean: tuple[float, float, float] = DEFAULT_MEAN,
    std: tuple[float, float, float] = DEFAULT_STD,
    scale: tuple[float, float] = None,
    ratio: tuple[float, float] = None,
    hflip: float = 0.5,
    vflip: float = 0.0,
    auto_augment: str = None,
    hsv_h: float = 0.015,  # image HSV-Hue augmentation (fraction)
    hsv_s: float = 0.4,  # image HSV-Saturation augmentation (fraction)
    hsv_v: float = 0.4,  # image HSV-Value augmentation (fraction)
    force_color_jitter: bool = False,
    erasing: float = 0.0,
    interpolation: str = "BILINEAR",
):
    """
    Create a composition of image augmentation transforms for classification tasks.

    This function generates a set of image transformations suitable for training classification models. It includes
    options for resizing, flipping, color jittering, auto augmentation, and random erasing.

    Args:
        size (int): Target size for the image after transformations.
        mean (tuple[float, float, float]): Mean values for each RGB channel used in normalization.
        std (tuple[float, float, float]): Standard deviation values for each RGB channel used in normalization.
        scale (tuple[float, float] | None): Range of size of the origin size cropped.
        ratio (tuple[float, float] | None): Range of aspect ratio of the origin aspect ratio cropped.
        hflip (float): Probability of horizontal flip.
        vflip (float): Probability of vertical flip.
        auto_augment (str | None): Auto augmentation policy. Can be 'randaugment', 'augmix', 'autoaugment' or None.
        hsv_h (float): Image HSV-Hue augmentation factor.
        hsv_s (float): Image HSV-Saturation augmentation factor.
        hsv_v (float): Image HSV-Value augmentation factor.
        force_color_jitter (bool): Whether to apply color jitter even if auto augment is enabled.
        erasing (float): Probability of random erasing.
        interpolation (str): Interpolation method of either 'NEAREST', 'BILINEAR' or 'BICUBIC'.

    Returns:
        (torchvision.transforms.Compose): A composition of image augmentation transforms.

    Examples:
        >>> transforms = classify_augmentations(size=224, auto_augment="randaugment")
        >>> augmented_image = transforms(original_image)
    """
    # Transforms to apply if Albumentations not installed
    import torchvision.transforms as T  # scope for faster 'import ultralytics'

    if not isinstance(size, int):
        raise TypeError(f"classify_augmentations() size {size} must be integer, not (list, tuple)")
    scale = tuple(scale or (0.08, 1.0))  # default imagenet scale range
    ratio = tuple(ratio or (3.0 / 4.0, 4.0 / 3.0))  # default imagenet ratio range
    interpolation = getattr(T.InterpolationMode, interpolation)
    primary_tfl = [T.RandomResizedCrop(size, scale=scale, ratio=ratio, interpolation=interpolation)]
    if hflip > 0.0:
        primary_tfl.append(T.RandomHorizontalFlip(p=hflip))
    if vflip > 0.0:
        primary_tfl.append(T.RandomVerticalFlip(p=vflip))

    secondary_tfl = []
    disable_color_jitter = False
    if auto_augment:
        assert isinstance(auto_augment, str), f"Provided argument should be string, but got type {type(auto_augment)}"
        # color jitter is typically disabled if AA/RA on,
        # this allows override without breaking old hparm cfgs
        disable_color_jitter = not force_color_jitter

        if auto_augment == "randaugment":
            if TORCHVISION_0_11:
                secondary_tfl.append(T.RandAugment(interpolation=interpolation))
            else:
                LOGGER.warning('"auto_augment=randaugment" requires torchvision >= 0.11.0. Disabling it.')

        elif auto_augment == "augmix":
            if TORCHVISION_0_13:
                secondary_tfl.append(T.AugMix(interpolation=interpolation))
            else:
                LOGGER.warning('"auto_augment=augmix" requires torchvision >= 0.13.0. Disabling it.')

        elif auto_augment == "autoaugment":
            if TORCHVISION_0_10:
                secondary_tfl.append(T.AutoAugment(interpolation=interpolation))
            else:
                LOGGER.warning('"auto_augment=autoaugment" requires torchvision >= 0.10.0. Disabling it.')

        else:
            raise ValueError(
                f'Invalid auto_augment policy: {auto_augment}. Should be one of "randaugment", '
                f'"augmix", "autoaugment" or None'
            )

    if not disable_color_jitter:
        secondary_tfl.append(T.ColorJitter(brightness=hsv_v, contrast=hsv_v, saturation=hsv_s, hue=hsv_h))

    final_tfl = [
        T.ToTensor(),
        T.Normalize(mean=torch.tensor(mean), std=torch.tensor(std)),
        T.RandomErasing(p=erasing, inplace=True),
    ]

    return T.Compose(primary_tfl + secondary_tfl + final_tfl)


# NOTE: keep this class for backward compatibility
class ClassifyLetterBox:
    """
    A class for resizing and padding images for classification tasks.

    This class is designed to be part of a transformation pipeline, e.g., T.Compose([LetterBox(size), ToTensor()]).
    It resizes and pads images to a specified size while maintaining the original aspect ratio.

    Attributes:
        h (int): Target height of the image.
        w (int): Target width of the image.
        auto (bool): If True, automatically calculates the short side using stride.
        stride (int): The stride value, used when 'auto' is True.

    Methods:
        __call__: Apply the letterbox transformation to an input image.

    Examples:
        >>> transform = ClassifyLetterBox(size=(640, 640), auto=False, stride=32)
        >>> img = np.random.randint(0, 255, (480, 640, 3), dtype=np.uint8)
        >>> result = transform(img)
        >>> print(result.shape)
        (640, 640, 3)
    """

    def __init__(self, size: int | tuple[int, int] = (640, 640), auto: bool = False, stride: int = 32):
        """
        Initialize the ClassifyLetterBox object for image preprocessing.

        This class is designed to be part of a transformation pipeline for image classification tasks. It resizes and
        pads images to a specified size while maintaining the original aspect ratio.

        Args:
            size (int | tuple[int, int]): Target size for the letterboxed image. If an int, a square image of
                (size, size) is created. If a tuple, it should be (height, width).
            auto (bool): If True, automatically calculates the short side based on stride.
            stride (int): The stride value, used when 'auto' is True.

        Attributes:
            h (int): Target height of the letterboxed image.
            w (int): Target width of the letterboxed image.
            auto (bool): Flag indicating whether to automatically calculate short side.
            stride (int): Stride value for automatic short side calculation.

        Examples:
            >>> transform = ClassifyLetterBox(size=224)
            >>> img = np.random.randint(0, 255, (480, 640, 3), dtype=np.uint8)
            >>> result = transform(img)
            >>> print(result.shape)
            (224, 224, 3)
        """
        super().__init__()
        self.h, self.w = (size, size) if isinstance(size, int) else size
        self.auto = auto  # pass max size integer, automatically solve for short side using stride
        self.stride = stride  # used with auto

    def __call__(self, im: np.ndarray) -> np.ndarray:
        """
        Resize and pad an image using the letterbox method.

        This method resizes the input image to fit within the specified dimensions while maintaining its aspect ratio,
        then pads the resized image to match the target size.

        Args:
            im (np.ndarray): Input image as a numpy array with shape (H, W, C).

        Returns:
            (np.ndarray): Resized and padded image as a numpy array with shape (hs, ws, 3), where hs and ws are
                the target height and width respectively.

        Examples:
            >>> letterbox = ClassifyLetterBox(size=(640, 640))
            >>> image = np.random.randint(0, 255, (720, 1280, 3), dtype=np.uint8)
            >>> resized_image = letterbox(image)
            >>> print(resized_image.shape)
            (640, 640, 3)
        """
        imh, imw = im.shape[:2]
        r = min(self.h / imh, self.w / imw)  # ratio of new/old dimensions
        h, w = round(imh * r), round(imw * r)  # resized image dimensions

        # Calculate padding dimensions
        hs, ws = (math.ceil(x / self.stride) * self.stride for x in (h, w)) if self.auto else (self.h, self.w)
        top, left = round((hs - h) / 2 - 0.1), round((ws - w) / 2 - 0.1)

        # Create padded image
        im_out = np.full((hs, ws, 3), 114, dtype=im.dtype)
        im_out[top : top + h, left : left + w] = cv2.resize(im, (w, h), interpolation=cv2.INTER_LINEAR)
        return im_out


# NOTE: keep this class for backward compatibility
class CenterCrop:
    """
    Apply center cropping to images for classification tasks.

    This class performs center cropping on input images, resizing them to a specified size while maintaining the aspect
    ratio. It is designed to be part of a transformation pipeline, e.g., T.Compose([CenterCrop(size), ToTensor()]).

    Attributes:
        h (int): Target height of the cropped image.
        w (int): Target width of the cropped image.

    Methods:
        __call__: Apply the center crop transformation to an input image.

    Examples:
        >>> transform = CenterCrop(640)
        >>> image = np.random.randint(0, 255, (1080, 1920, 3), dtype=np.uint8)
        >>> cropped_image = transform(image)
        >>> print(cropped_image.shape)
        (640, 640, 3)
    """

    def __init__(self, size: int | tuple[int, int] = (640, 640)):
        """
        Initialize the CenterCrop object for image preprocessing.

        This class is designed to be part of a transformation pipeline, e.g., T.Compose([CenterCrop(size), ToTensor()]).
        It performs a center crop on input images to a specified size.

        Args:
            size (int | tuple[int, int]): The desired output size of the crop. If size is an int, a square crop
                (size, size) is made. If size is a sequence like (h, w), it is used as the output size.

        Returns:
            (None): This method initializes the object and does not return anything.

        Examples:
            >>> transform = CenterCrop(224)
            >>> img = np.random.rand(300, 300, 3)
            >>> cropped_img = transform(img)
            >>> print(cropped_img.shape)
            (224, 224, 3)
        """
        super().__init__()
        self.h, self.w = (size, size) if isinstance(size, int) else size

    def __call__(self, im: Image.Image | np.ndarray) -> np.ndarray:
        """
        Apply center cropping to an input image.

        This method resizes and crops the center of the image using a letterbox method. It maintains the aspect
        ratio of the original image while fitting it into the specified dimensions.

        Args:
            im (np.ndarray | PIL.Image.Image): The input image as a numpy array of shape (H, W, C) or a
                PIL Image object.

        Returns:
            (np.ndarray): The center-cropped and resized image as a numpy array of shape (self.h, self.w, C).

        Examples:
            >>> transform = CenterCrop(size=224)
            >>> image = np.random.randint(0, 255, (640, 480, 3), dtype=np.uint8)
            >>> cropped_image = transform(image)
            >>> assert cropped_image.shape == (224, 224, 3)
        """
        if isinstance(im, Image.Image):  # convert from PIL to numpy array if required
            im = np.asarray(im)
        imh, imw = im.shape[:2]
        m = min(imh, imw)  # min dimension
        top, left = (imh - m) // 2, (imw - m) // 2
        return cv2.resize(im[top : top + m, left : left + m], (self.w, self.h), interpolation=cv2.INTER_LINEAR)


# NOTE: keep this class for backward compatibility
class ToTensor:
    """
    Convert an image from a numpy array to a PyTorch tensor.

    This class is designed to be part of a transformation pipeline, e.g., T.Compose([LetterBox(size), ToTensor()]).

    Attributes:
        half (bool): If True, converts the image to half precision (float16).

    Methods:
        __call__: Apply the tensor conversion to an input image.

    Examples:
        >>> transform = ToTensor(half=True)
        >>> img = np.random.randint(0, 255, (640, 640, 3), dtype=np.uint8)
        >>> tensor_img = transform(img)
        >>> print(tensor_img.shape, tensor_img.dtype)
        torch.Size([3, 640, 640]) torch.float16

    Notes:
        The input image is expected to be in BGR format with shape (H, W, C).
        The output tensor will be in RGB format with shape (C, H, W), normalized to [0, 1].
    """

    def __init__(self, half: bool = False):
        """
        Initialize the ToTensor object for converting images to PyTorch tensors.

        This class is designed to be used as part of a transformation pipeline for image preprocessing in the
        Ultralytics YOLO framework. It converts numpy arrays or PIL Images to PyTorch tensors, with an option
        for half-precision (float16) conversion.

        Args:
            half (bool): If True, converts the tensor to half precision (float16).

        Examples:
            >>> transform = ToTensor(half=True)
            >>> img = np.random.rand(640, 640, 3)
            >>> tensor_img = transform(img)
            >>> print(tensor_img.dtype)
            torch.float16
        """
        super().__init__()
        self.half = half

    def __call__(self, im: np.ndarray) -> torch.Tensor:
        """
        Transform an image from a numpy array to a PyTorch tensor.

        This method converts the input image from a numpy array to a PyTorch tensor, applying optional
        half-precision conversion and normalization. The image is transposed from HWC to CHW format and
        the color channels are reversed from BGR to RGB.

        Args:
            im (np.ndarray): Input image as a numpy array with shape (H, W, C) in RGB order.

        Returns:
            (torch.Tensor): The transformed image as a PyTorch tensor in float32 or float16, normalized
                to [0, 1] with shape (C, H, W) in RGB order.

        Examples:
            >>> transform = ToTensor(half=True)
            >>> img = np.random.randint(0, 255, (640, 640, 3), dtype=np.uint8)
            >>> tensor_img = transform(img)
            >>> print(tensor_img.shape, tensor_img.dtype)
            torch.Size([3, 640, 640]) torch.float16
        """
        im = np.ascontiguousarray(im.transpose((2, 0, 1)))  # HWC to CHW -> contiguous
        im = torch.from_numpy(im)  # to torch
        im = im.half() if self.half else im.float()  # uint8 to fp16/32
        im /= 255.0  # 0-255 to 0.0-1.0
        return im


# ---------------------------------------------------------semantic-segmetation---------------------------------------------------#
class SemSegMosaic(BaseMixTransform):
    """
    SemSegMosaic augmentation for Semantic segment task.

    This class performs mosaic augmentation by combining multiple (4 or 9) images into a single mosaic image.
    The augmentation is applied to a dataset with a given probability.

    Attributes:
        dataset: The dataset on which the mosaic augmentation is applied.
        imgsz (int): Image size (height and width) after mosaic pipeline of a single image.
        p (float): Probability of applying the mosaic augmentation. Must be in the range 0-1.
        n (int): The grid size, either 4 (for 2x2) or 9 (for 3x3).
        border (Tuple[int, int]): Border size for width and height.

    Methods:
        get_indexes: Returns a list of random indexes from the dataset.
        _mix_transform: Applies mixup transformation to the input image and labels.
        _mosaic3: Creates a 1x3 image mosaic.
        _mosaic4: Creates a 2x2 image mosaic.
        _mosaic9: Creates a 3x3 image mosaic.
        _update_labels: Updates labels with padding.
        _cat_labels: Concatenates labels and clips mosaic border instances.

    Examples:
        >>> from ultralytics.data.augment import Mosaic
        >>> dataset = YourDataset(...)  # Your image dataset
        >>> mosaic_aug = Mosaic(dataset, imgsz=640, p=0.5, n=4)
        >>> augmented_labels = mosaic_aug(original_labels)
    """

    def __init__(self, dataset, imgsz=1024, p=1.0, n=4):
        """
        Initializes the Mosaic augmentation object.

        This class performs mosaic augmentation by combining multiple (4 or 9) images into a single mosaic image.
        The augmentation is applied to a dataset with a given probability.

        Args:
            dataset (Any): The dataset on which the mosaic augmentation is applied.
            imgsz (int): Image size (height and width) after mosaic pipeline of a single image.
            p (float): Probability of applying the mosaic augmentation. Must be in the range 0-1.
            n (int): The grid size, either 4 (for 2x2) or 9 (for 3x3).

        Examples:
            >>> from ultralytics.data.augment import Mosaic
            >>> dataset = YourDataset(...)
            >>> mosaic_aug = Mosaic(dataset, imgsz=640, p=0.5, n=4)
        """
        assert 0 <= p <= 1.0, f"The probability should be in range [0, 1], but got {p}."
        assert n in {4, 9}, "grid must be equal to 4 or 9."
        super().__init__(dataset=dataset, p=p)
        self.num_classes = dataset.data["nc"]
        self.imgsz = imgsz
        self.border = (-imgsz // 2, -imgsz // 2)  # width, height
        self.n = n

    def get_indexes(self, buffer=True):
        """
        Returns a list of random indexes from the dataset for mosaic augmentation.

        This method selects random image indexes either from a buffer or from the entire dataset, depending on
        the 'buffer' parameter. It is used to choose images for creating mosaic augmentations.

        Args:
            buffer (bool): If True, selects images from the dataset buffer. If False, selects from the entire
                dataset.

        Returns:
            (List[int]): A list of random image indexes. The length of the list is n-1, where n is the number
                of images used in the mosaic (either 3 or 8, depending on whether n is 4 or 9).

        Examples:
            >>> mosaic = Mosaic(dataset, imgsz=640, p=1.0, n=4)
            >>> indexes = mosaic.get_indexes()
            >>> print(len(indexes))  # Output: 3
        """
        if buffer:  # select images from buffer
            return random.choices(list(self.dataset.buffer), k=self.n - 1)
        else:  # select any images
            return [random.randint(0, len(self.dataset) - 1) for _ in range(self.n - 1)]

    def _mix_transform(self, labels):
        """
        Applies mosaic augmentation to the input image and labels.

        This method combines multiple images (3, 4, or 9) into a single mosaic image based on the 'n' attribute.
        It ensures that rectangular annotations are not present and that there are other images available for
        mosaic augmentation.

        Args:
            labels (Dict): A dictionary containing image data and annotations. Expected keys include:
                - 'rect_shape': Should be None as rect and mosaic are mutually exclusive.
                - 'mix_labels': A list of dictionaries containing data for other images to be used in the mosaic.

        Returns:
            (Dict): A dictionary containing the mosaic-augmented image and updated annotations.

        Raises:
            AssertionError: If 'rect_shape' is not None or if 'mix_labels' is empty.

        Examples:
            >>> mosaic = Mosaic(dataset, imgsz=640, p=1.0, n=4)
            >>> augmented_data = mosaic._mix_transform(labels)
        """
        assert labels.get("rect_shape", None) is None, "rect and mosaic are mutually exclusive."
        assert len(labels.get("mix_labels", [])), "There are no other images for mosaic augment."
        return (
            self._mosaic3(labels) if self.n == 3 else self._mosaic4(labels) if self.n == 4 else self._mosaic9(labels)
        )  # This code is modified for mosaic3 method.

    def _mosaic3(self, labels):
        """
        Creates a 1x3 image mosaic by combining three images.

        This method arranges three images in a horizontal layout, with the main image in the center and two
        additional images on either side. It's part of the Mosaic augmentation technique used in object detection.

        Args:
            labels (Dict): A dictionary containing image and label information for the main (center) image.
                Must include 'img' key with the image array, and 'mix_labels' key with a list of two
                dictionaries containing information for the side images.

        Returns:
            (Dict): A dictionary with the mosaic image and updated labels. Keys include:
                - 'img' (np.ndarray): The mosaic image array with shape (H, W, C).
                - Other keys from the input labels, updated to reflect the new image dimensions.

        Examples:
            >>> mosaic = Mosaic(dataset, imgsz=640, p=1.0, n=3)
            >>> labels = {
            ...     "img": np.random.rand(480, 640, 3),
            ...     "mix_labels": [{"img": np.random.rand(480, 640, 3)} for _ in range(2)],
            ... }
            >>> result = mosaic._mosaic3(labels)
            >>> print(result["img"].shape)
            (640, 640, 3)
        """
        mosaic_labels = []
        s = self.imgsz
        for i in range(3):
            labels_patch = labels if i == 0 else labels["mix_labels"][i - 1]
            # Load image
            img = labels_patch["img"]
            msk = labels_patch["mask"]
            h, w = labels_patch.pop("resized_shape")

            # Place img in img3
            if i == 0:  # center
                img3 = np.full((s * 3, s * 3, img.shape[2]), 114, dtype=np.uint8)  # base image with 3 tiles
                msk3 = np.full((s * 3, s * 3, msk.shape[2]), 0, dtype=np.uint8)
                msk3[:, :, -1] = 1
                h0, w0 = h, w
                c = s, s, s + w, s + h  # xmin, ymin, xmax, ymax (base) coordinates
            elif i == 1:  # right
                c = s + w0, s, s + w0 + w, s + h
            elif i == 2:  # left
                c = s - w, s + h0 - h, s, s + h0

            padw, padh = c[:2]
            x1, y1, x2, y2 = (max(x, 0) for x in c)  # allocate coords

            img3[y1:y2, x1:x2] = img[y1 - padh :, x1 - padw :]  # img3[ymin:ymax, xmin:xmax]
            msk3[y1:y2, x1:x2] = msk[y1 - padh :, x1 - padw :]  # img4[ymin:ymax, xmin:xmax]
            # hp, wp = h, w  # height, width previous for next iteration

            # Labels assuming imgsz*2 mosaic size
            labels_patch = self._update_labels(labels_patch, padw + self.border[0], padh + self.border[1])
            mosaic_labels.append(labels_patch)
        final_labels = self._cat_labels(mosaic_labels)

        final_labels["img"] = img3[-self.border[0] : self.border[0], -self.border[1] : self.border[1]]
        final_labels["mask"] = msk3[-self.border[0] : self.border[0], -self.border[1] : self.border[1]]
        return final_labels

    def _mosaic4(self, labels):
        """
        Creates a 2x2 image mosaic from four input images.

        This method combines four images into a single mosaic image by placing them in a 2x2 grid. It also
        updates the corresponding labels for each image in the mosaic.

        Args:
            labels (Dict): A dictionary containing image data and labels for the base image (index 0) and three
                additional images (indices 1-3) in the 'mix_labels' key.

        Returns:
            (Dict): A dictionary containing the mosaic image and updated labels. The 'img' key contains the mosaic
                image as a numpy array, and other keys contain the combined and adjusted labels for all four images.

        Examples:
            >>> mosaic = Mosaic(dataset, imgsz=640, p=1.0, n=4)
            >>> labels = {
            ...     "img": np.random.rand(480, 640, 3),
            ...     "mix_labels": [{"img": np.random.rand(480, 640, 3)} for _ in range(3)],
            ... }
            >>> result = mosaic._mosaic4(labels)
            >>> assert result["img"].shape == (1280, 1280, 3)
        """
        mosaic_labels = []
        s = self.imgsz
        yc, xc = (int(random.uniform(-x, 2 * s + x)) for x in self.border)  # mosaic center x, y
        for i in range(4):
            labels_patch = labels if i == 0 else labels["mix_labels"][i - 1]
            # Load image
            img = labels_patch["img"]
            msk = labels_patch["mask"]
            h, w = labels_patch.pop("resized_shape")

            # Place img in img4
            if i == 0:  # top left
                img4 = np.full((s * 2, s * 2, img.shape[2]), 114, dtype=np.uint8)  # base image with 4 tiles
                msk4 = np.full((s * 2, s * 2, msk.shape[2]), 0, dtype=np.uint8)  # base image with 4 tiles
                msk4[:, :, -1] = 1
                x1a, y1a, x2a, y2a = max(xc - w, 0), max(yc - h, 0), xc, yc  # xmin, ymin, xmax, ymax (large image)
                x1b, y1b, x2b, y2b = w - (x2a - x1a), h - (y2a - y1a), w, h  # xmin, ymin, xmax, ymax (small image)
            elif i == 1:  # top right
                x1a, y1a, x2a, y2a = xc, max(yc - h, 0), min(xc + w, s * 2), yc
                x1b, y1b, x2b, y2b = 0, h - (y2a - y1a), min(w, x2a - x1a), h
            elif i == 2:  # bottom left
                x1a, y1a, x2a, y2a = max(xc - w, 0), yc, xc, min(s * 2, yc + h)
                x1b, y1b, x2b, y2b = w - (x2a - x1a), 0, w, min(y2a - y1a, h)
            elif i == 3:  # bottom right
                x1a, y1a, x2a, y2a = xc, yc, min(xc + w, s * 2), min(s * 2, yc + h)
                x1b, y1b, x2b, y2b = 0, 0, min(w, x2a - x1a), min(y2a - y1a, h)

            img4[y1a:y2a, x1a:x2a] = img[y1b:y2b, x1b:x2b]  # img4[ymin:ymax, xmin:xmax]
            msk4[y1a:y2a, x1a:x2a] = msk[y1b:y2b, x1b:x2b]  # img4[ymin:ymax, xmin:xmax]
            padw = x1a - x1b
            padh = y1a - y1b

            labels_patch = self._update_labels(labels_patch, padw, padh)
            mosaic_labels.append(labels_patch)
        final_labels = self._cat_labels(mosaic_labels)
        final_labels["img"] = img4
        final_labels["mask"] = msk4
        return final_labels

    def _mosaic9(self, labels):
        """
        Creates a 3x3 image mosaic from the input image and eight additional images.

        This method combines nine images into a single mosaic image. The input image is placed at the center,
        and eight additional images from the dataset are placed around it in a 3x3 grid pattern.

        Args:
            labels (Dict): A dictionary containing the input image and its associated labels. It should have
                the following keys:
                - 'img' (numpy.ndarray): The input image.
                - 'resized_shape' (Tuple[int, int]): The shape of the resized image (height, width).
                - 'mix_labels' (List[Dict]): A list of dictionaries containing information for the additional
                  eight images, each with the same structure as the input labels.

        Returns:
            (Dict): A dictionary containing the mosaic image and updated labels. It includes the following keys:
                - 'img' (numpy.ndarray): The final mosaic image.
                - Other keys from the input labels, updated to reflect the new mosaic arrangement.

        Examples:
            >>> mosaic = Mosaic(dataset, imgsz=640, p=1.0, n=9)
            >>> input_labels = dataset[0]
            >>> mosaic_result = mosaic._mosaic9(input_labels)
            >>> mosaic_image = mosaic_result["img"]
        """
        mosaic_labels = []
        s = self.imgsz
        hp, wp = -1, -1  # height, width previous
        for i in range(9):
            labels_patch = labels if i == 0 else labels["mix_labels"][i - 1]
            # Load image
            img = labels_patch["img"]
            msk = labels_patch["mask"]
            h, w = labels_patch.pop("resized_shape")

            # Place img in img9
            if i == 0:  # center
                img9 = np.full((s * 3, s * 3, img.shape[2]), 114, dtype=np.uint8)  # base image with 4 tiles
                msk9 = np.full((s * 3, s * 3, msk.shape[2]), 0, dtype=np.uint8)  # base image with 4 tiles
                msk9[:, :, -1] = 1
                h0, w0 = h, w
                c = s, s, s + w, s + h  # xmin, ymin, xmax, ymax (base) coordinates
            elif i == 1:  # top
                c = s, s - h, s + w, s
            elif i == 2:  # top right
                c = s + wp, s - h, s + wp + w, s
            elif i == 3:  # right
                c = s + w0, s, s + w0 + w, s + h
            elif i == 4:  # bottom right
                c = s + w0, s + hp, s + w0 + w, s + hp + h
            elif i == 5:  # bottom
                c = s + w0 - w, s + h0, s + w0, s + h0 + h
            elif i == 6:  # bottom left
                c = s + w0 - wp - w, s + h0, s + w0 - wp, s + h0 + h
            elif i == 7:  # left
                c = s - w, s + h0 - h, s, s + h0
            elif i == 8:  # top left
                c = s - w, s + h0 - hp - h, s, s + h0 - hp

            padw, padh = c[:2]
            x1, y1, x2, y2 = (max(x, 0) for x in c)  # allocate coords

            # Image
            img9[y1:y2, x1:x2] = img[y1 - padh :, x1 - padw :]  # img9[ymin:ymax, xmin:xmax]
            msk9[y1:y2, x1:x2] = msk[y1 - padh :, x1 - padw :]
            hp, wp = h, w  # height, width previous for next iteration

            # Labels assuming imgsz*2 mosaic size
            labels_patch = self._update_labels(labels_patch, padw + self.border[0], padh + self.border[1])
            mosaic_labels.append(labels_patch)
        final_labels = self._cat_labels(mosaic_labels)

        final_labels["img"] = img9[-self.border[0] : self.border[0], -self.border[1] : self.border[1]]
        final_labels["mask"] = msk9[-self.border[0] : self.border[0], -self.border[1] : self.border[1]]
        return final_labels

    @staticmethod
    def _update_labels(labels, padw, padh):
        """
        Updates label coordinates with padding values.

        This method adjusts the bounding box coordinates of object instances in the labels by adding padding
        values. It also denormalizes the coordinates if they were previously normalized.

        Args:
            labels (Dict): A dictionary containing image and instance information.
            padw (int): Padding width to be added to the x-coordinates.
            padh (int): Padding height to be added to the y-coordinates.

        Returns:
            (Dict): Updated labels dictionary with adjusted instance coordinates.

        Examples:
            >>> labels = {"img": np.zeros((100, 100, 3)), "instances": Instances(...)}
            >>> padw, padh = 50, 50
            >>> updated_labels = Mosaic._update_labels(labels, padw, padh)
        """
        nh, nw = labels["img"].shape[:2]
        labels["instances"].convert_bbox(format="xyxy")
        labels["instances"].denormalize(nw, nh)
        labels["instances"].add_padding(padw, padh)
        return labels

    def _cat_labels(self, mosaic_labels):
        """
        Concatenates and processes labels for mosaic augmentation.

        This method combines labels from multiple images used in mosaic augmentation, clips instances to the
        mosaic border, and removes zero-area boxes.

        Args:
            mosaic_labels (List[Dict]): A list of label dictionaries for each image in the mosaic.

        Returns:
            (Dict): A dictionary containing concatenated and processed labels for the mosaic image, including:
                - im_file (str): File path of the first image in the mosaic.
                - ori_shape (Tuple[int, int]): Original shape of the first image.
                - resized_shape (Tuple[int, int]): Shape of the mosaic image (imgsz * 2, imgsz * 2).
                - cls (np.ndarray): Concatenated class labels.
                - instances (Instances): Concatenated instance annotations.
                - mosaic_border (Tuple[int, int]): Mosaic border size.
                - texts (List[str], optional): Text labels if present in the original labels.

        Examples:
            >>> mosaic = Mosaic(dataset, imgsz=640)
            >>> mosaic_labels = [{"cls": np.array([0, 1]), "instances": Instances(...)} for _ in range(4)]
            >>> result = mosaic._cat_labels(mosaic_labels)
            >>> print(result.keys())
            dict_keys(['im_file', 'ori_shape', 'resized_shape', 'cls', 'instances', 'mosaic_border'])
        """
        if len(mosaic_labels) == 0:
            return {}
        cls = []
        instances = []
        imgsz = self.imgsz * 2  # mosaic imgsz
        for labels in mosaic_labels:
            cls.append(labels["cls"])
            instances.append(labels["instances"])
        # Final labels
        final_labels = {
            "im_file": mosaic_labels[0]["im_file"],
            "msk_file": mosaic_labels[0]["msk_file"],
            "ori_shape": mosaic_labels[0]["ori_shape"],
            "resized_shape": (imgsz, imgsz),
            "cls": np.concatenate(cls, 0),
            "instances": Instances.concatenate(instances, axis=0),
            "mosaic_border": self.border,
        }
        final_labels["instances"].clip(imgsz, imgsz)
        good = final_labels["instances"].remove_zero_area_boxes()
        final_labels["cls"] = final_labels["cls"][good]
        if "texts" in mosaic_labels[0]:
            final_labels["texts"] = mosaic_labels[0]["texts"]
        return final_labels


class SemSegRandomFlip:
    """
    Applies a random horizontal or vertical flip to an image with a given probability.

    This class performs random image flipping and updates corresponding instance annotations such as
    bounding boxes and keypoints.

    Attributes:
        p (float): Probability of applying the flip. Must be between 0 and 1.
        direction (str): Direction of flip, either 'horizontal' or 'vertical'.
        flip_idx (array-like): Index mapping for flipping keypoints, if applicable.

    Methods:
        __call__: Applies the random flip transformation to an image and its annotations.

    Examples:
        >>> transform = RandomFlip(p=0.5, direction="horizontal")
        >>> result = transform({"img": image, "instances": instances})
        >>> flipped_image = result["img"]
        >>> flipped_instances = result["instances"]
    """

    def __init__(self, p=0.5, direction="horizontal", flip_idx=None) -> None:
        """
        Initializes the RandomFlip class with probability and direction.

        This class applies a random horizontal or vertical flip to an image with a given probability.
        It also updates any instances (bounding boxes, keypoints, etc.) accordingly.

        Args:
            p (float): The probability of applying the flip. Must be between 0 and 1.
            direction (str): The direction to apply the flip. Must be 'horizontal' or 'vertical'.
            flip_idx (List[int] | None): Index mapping for flipping keypoints, if any.

        Raises:
            AssertionError: If direction is not 'horizontal' or 'vertical', or if p is not between 0 and 1.

        Examples:
            >>> flip = RandomFlip(p=0.5, direction="horizontal")
            >>> flip = RandomFlip(p=0.7, direction="vertical", flip_idx=[1, 0, 3, 2, 5, 4])
        """
        assert direction in {"horizontal", "vertical"}, f"Support direction `horizontal` or `vertical`, got {direction}"
        assert 0 <= p <= 1.0, f"The probability should be in range [0, 1], but got {p}."

        self.p = p
        self.direction = direction
        self.flip_idx = flip_idx

    def __call__(self, labels):
        """
        Applies random flip to an image and updates any instances like bounding boxes or keypoints accordingly.

        This method randomly flips the input image either horizontally or vertically based on the initialized
        probability and direction. It also updates the corresponding instances (bounding boxes, keypoints) to
        match the flipped image.

        Args:
            labels (Dict): A dictionary containing the following keys:
                'img' (numpy.ndarray): The image to be flipped.
                'instances' (ultralytics.utils.instance.Instances): An object containing bounding boxes and
                    optionally keypoints.

        Returns:
            (Dict): The same dictionary with the flipped image and updated instances:
                'img' (numpy.ndarray): The flipped image.
                'instances' (ultralytics.utils.instance.Instances): Updated instances matching the flipped image.

        Examples:
            >>> labels = {"img": np.random.rand(640, 640, 3), "instances": Instances(...)}
            >>> random_flip = RandomFlip(p=0.5, direction="horizontal")
            >>> flipped_labels = random_flip(labels)
        """
        img = labels["img"]
        msk = labels["mask"]
        instances = labels.pop("instances")
        instances.convert_bbox(format="xywh")
        h, w = img.shape[:2]
        h = 1 if instances.normalized else h
        w = 1 if instances.normalized else w

        # Flip up-down
        if self.direction == "vertical" and random.random() < self.p:
            img = np.flipud(img)
            msk = np.flipud(msk)
            instances.flipud(h)
        if self.direction == "horizontal" and random.random() < self.p:
            img = np.fliplr(img)
            msk = np.fliplr(msk)
            instances.fliplr(w)
            # For keypoints
            if self.flip_idx is not None and instances.keypoints is not None:
                instances.keypoints = np.ascontiguousarray(instances.keypoints[:, self.flip_idx, :])
        labels["img"] = np.ascontiguousarray(img)
        labels["mask"] = np.ascontiguousarray(msk)
        labels["instances"] = instances
        return labels


class SemSegRandomPerspective(RandomPerspective):
    """
    Implement random perspective and affine transformations on images and corresponding annotations.

    This class applies random rotations, translations, scaling, shearing, and perspective transformations
    to images and their associated bounding boxes, segments, and keypoints. It can be used as part of an
    augmentation pipeline for object detection and instance segmentation tasks.

    Attributes:
        degrees (float): Maximum absolute degree range for random rotations.
        translate (float): Maximum translation as a fraction of the image size.
        scale (float): Scaling factor range, e.g., scale=0.1 means 0.9-1.1.
        shear (float): Maximum shear angle in degrees.
        perspective (float): Perspective distortion factor.
        border (tuple[int, int]): Mosaic border size as (x, y).
        pre_transform (Callable | None): Optional transform to apply before the random perspective.

    Methods:
        affine_transform: Apply affine transformations to the input image.
        __call__: Apply the random perspective transformation to images and annotations.

    Examples:
        >>> transform = RandomPerspective(degrees=10, translate=0.1, scale=0.1, shear=10)
        >>> image = np.random.randint(0, 255, (640, 640, 3), dtype=np.uint8)
        >>> mask = np.random.randint(0, 255, (640, 640, 3), dtype=np.uint8)
        >>> result = transform(labels)
        >>> transformed_image = result["img"]
        >>> transformed_instances = result["instances"]
    """

    def __init__(
        self,
        degrees=0.0,
        translate=0.1,
        scale=0.5,
        shear=0.0,
        perspective=0.0,
        border=(0, 0),
        pre_transform=None,
        num_classes=20,
    ):
        """
<<<<<<< HEAD
            Initialize RandomPerspective object with transformation parameters.

            This class implements random perspective and affine transformations on images and masks. Transformations include rotation, translation, scaling, and shearing.
            Args:
                degrees (float): Degree range for random rotations.
                translate (float): Fraction of total width and height for random translation.
                scale (float): Scaling factor interval, e.g., a scale factor of 0.5 allows a resize between 50%-150%.
                shear (float): Shear intensity (angle in degrees).
                perspective (float): Perspective distortion factor.
                border (tuple[int, int]): Tuple specifying mosaic border (top/bottom, left/right).
                pre_transform (Callable | None): Function/transform to apply to the image before starting the random
                    transformation.
                num_classes: number of categories

            Examples:
                >>> transform = RandomPerspective(degrees=10.0, translate=0.1, scale=0.5, shear=5.0)
                >>> result = transform(labels)  # Apply random perspective to labels
=======
        Initialize RandomPerspective object with transformation parameters.

        This class implements random perspective and affine transformations on images and masks. Transformations include rotation, translation, scaling, and shearing.

        Args:
            degrees (float): Degree range for random rotations.
            translate (float): Fraction of total width and height for random translation.
            scale (float): Scaling factor interval, e.g., a scale factor of 0.5 allows a resize between 50%-150%.
            shear (float): Shear intensity (angle in degrees).
            perspective (float): Perspective distortion factor.
            border (tuple[int, int]): Tuple specifying mosaic border (top/bottom, left/right).
            pre_transform (Callable | None): Function/transform to apply to the image before starting the random
                transformation.

        Examples:
            >>> transform = RandomPerspective(degrees=10.0, translate=0.1, scale=0.5, shear=5.0)
            >>> result = transform(labels)  # Apply random perspective to labels
>>>>>>> 73fff009
        """
        super().__init__(degrees, translate, scale, shear, perspective, border, pre_transform)
        self.num_classes = num_classes

    def affine_transform(self, img, msk, border):
        """
        Applies a sequence of affine transformations centered around the image center.

        This function performs a series of geometric transformations on the input image, including
        translation, perspective change, rotation, scaling, and shearing. The transformations are
        applied in a specific order to maintain consistency.

        Args:
            img (np.ndarray): Input image to be transformed.
            msk (np.ndarray): Input mask to be transformed
            border (Tuple[int, int]): Border dimensions for the transformed image.

        Returns:
            (Tuple[np.ndarray, np.ndarray, float]): A tuple containing:
                - np.ndarray: Transformed image.
                - np.ndarray: 3x3 transformation matrix.
                - float: Scale factor applied during the transformation.

        Examples:
            >>> import numpy as np
            >>> img = np.random.rand(100, 100, 3)
            >>> border = (10, 10)
            >>> transformed_img, matrix, scale = affine_transform(img, border)
        """
        # Center
        C = np.eye(3, dtype=np.float32)

        C[0, 2] = -img.shape[1] / 2  # x translation (pixels)
        C[1, 2] = -img.shape[0] / 2  # y translation (pixels)

        # Perspective
        P = np.eye(3, dtype=np.float32)
        P[2, 0] = random.uniform(-self.perspective, self.perspective)  # x perspective (about y)
        P[2, 1] = random.uniform(-self.perspective, self.perspective)  # y perspective (about x)

        # Rotation and Scale
        R = np.eye(3, dtype=np.float32)
        a = random.uniform(-self.degrees, self.degrees)
        # a += random.choice([-180, -90, 0, 90])  # add 90deg rotations to small rotations
        s = random.uniform(1 - self.scale, 1 + self.scale)
        # s = 2 ** random.uniform(-scale, scale)
        R[:2] = cv2.getRotationMatrix2D(angle=a, center=(0, 0), scale=s)

        # Shear
        S = np.eye(3, dtype=np.float32)
        S[0, 1] = math.tan(random.uniform(-self.shear, self.shear) * math.pi / 180)  # x shear (deg)
        S[1, 0] = math.tan(random.uniform(-self.shear, self.shear) * math.pi / 180)  # y shear (deg)

        # Translation
        T = np.eye(3, dtype=np.float32)
        T[0, 2] = random.uniform(0.5 - self.translate, 0.5 + self.translate) * self.size[0]  # x translation (pixels)
        T[1, 2] = random.uniform(0.5 - self.translate, 0.5 + self.translate) * self.size[1]  # y translation (pixels)

        # Combined rotation matrix
        M = T @ S @ R @ P @ C  # order of operations (right to left) is IMPORTANT
        # Affine image
        if (border[0] != 0) or (border[1] != 0) or (M != np.eye(3)).any():  # image changed
            if self.perspective:
                img = cv2.warpPerspective(img, M, dsize=self.size, borderValue=(114, 114, 114))
                new_msk = np.zeros((self.size[0], self.size[1], self.num_classes), dtype=np.uint8)
                for i in range(self.num_classes):
                    if i != self.num_classes - 1:
                        new_msk[:, :, i] = cv2.warpPerspective(
                            msk[:, :, i], M, dsize=self.size, borderValue=0, flags=cv2.INTER_NEAREST
                        )
                    else:
                        new_msk[:, :, i] = cv2.warpPerspective(
                            msk[:, :, i], M, dsize=self.size, borderValue=1, flags=cv2.INTER_NEAREST
                        )
            else:  # affine
                img = cv2.warpAffine(img, M[:2], dsize=self.size, borderValue=(114, 114, 114))
                new_msk = np.zeros((self.size[0], self.size[1], self.num_classes), dtype=np.uint8)
                for i in range(self.num_classes):
                    if i != self.num_classes - 1:
                        new_msk[:, :, i] = cv2.warpAffine(
                            msk[:, :, i], M[:2], dsize=self.size, borderValue=0, flags=cv2.INTER_NEAREST
                        )
                    else:
                        new_msk[:, :, i] = cv2.warpAffine(
                            msk[:, :, i], M[:2], dsize=self.size, borderValue=1, flags=cv2.INTER_NEAREST
                        )

        return img, new_msk, M, s

    def __call__(self, labels):
        """
        Applies random perspective and affine transformations to an image and its associated labels.

        This method performs a series of transformations including rotation, translation, scaling, shearing,
        and perspective distortion on the input image and adjusts the corresponding masks.

        Args:
            labels (Dict): A dictionary containing image data and annotations.
                Must include:
                    'img' (ndarray): The input image.
                    'cls' (ndarray): Class labels.
                    'instances' (Instances): Object instances with bounding boxes, segments, and keypoints.
                May include:
                    'mosaic_border' (Tuple[int, int]): Border size for mosaic augmentation.

        Returns:
            (Dict): Transformed labels dictionary containing:
                - 'img' (np.ndarray): The transformed image.
                - 'cls' (np.ndarray): Updated class labels.
                - 'instances' (Instances): Updated object instances.
                - 'resized_shape' (Tuple[int, int]): New image shape after transformation.

        Examples:
            >>> transform = RandomPerspective()
            >>> image = np.random.randint(0, 255, (640, 640, 3), dtype=np.uint8)
            >>> labels = {
            ...     "img": image,
            ...     "cls": np.array([0, 1, 2]),
            ...     "instances": Instances(bboxes=np.array([[10, 10, 50, 50], [100, 100, 150, 150]])),
            ... }
            >>> result = transform(labels)
            >>> assert result["img"].shape[:2] == result["resized_shape"]
        """
        if self.pre_transform and "mosaic_border" not in labels:
            labels = self.pre_transform(labels)
        labels.pop("ratio_pad", None)  # do not need ratio pad

        img = labels["img"]
        msk = labels["mask"]
        cls = labels["cls"]
        instances = labels.pop("instances")
        # Make sure the coord formats are right
        instances.convert_bbox(format="xyxy")
        instances.denormalize(*img.shape[:2][::-1])

        border = labels.pop("mosaic_border", self.border)
        self.size = img.shape[1] + border[1] * 2, img.shape[0] + border[0] * 2  # w, h
        # M is affine matrix
        # Scale for func:`box_candidates`
        img, msk, M, scale = self.affine_transform(img, msk, border)
        bboxes = self.apply_bboxes(instances.bboxes, M)

        segments = instances.segments
        keypoints = instances.keypoints
        # Update bboxes if there are segments.
        if len(segments):
            bboxes, segments = self.apply_segments(segments, M)

        if keypoints is not None:
            keypoints = self.apply_keypoints(keypoints, M)
        new_instances = Instances(bboxes, segments, keypoints, bbox_format="xyxy", normalized=False)
        # Clip
        new_instances.clip(*self.size)

        # Filter instances
        instances.scale(scale_w=scale, scale_h=scale, bbox_only=True)
        # Make the bboxes have the same scale with new_bboxes
        i = self.box_candidates(
            box1=instances.bboxes.T, box2=new_instances.bboxes.T, area_thr=0.01 if len(segments) else 0.10
        )
        labels["instances"] = new_instances[i]
        labels["cls"] = cls[i]
        labels["img"] = img
        labels["mask"] = msk
        labels["resized_shape"] = img.shape[:2]
        return labels


class SemSegFormat:
    """
    A class for formatting image annotations for object detection, instance segmentation, and pose estimation tasks.

    This class standardizes image and instance annotations to be used by the `collate_fn` in PyTorch DataLoader.

    Attributes:
        bbox_format (str): Format for bounding boxes. Options are 'xywh' or 'xyxy'.
        normalize (bool): Whether to normalize bounding boxes.
        return_mask (bool): Whether to return instance masks for segmentation.
        return_keypoint (bool): Whether to return keypoints for pose estimation.
        mask_ratio (int): Downsample ratio for masks.
        mask_overlap (bool): Whether to overlap masks.
        batch_idx (bool): Whether to keep batch indexes.
        bgr (float): The probability to return BGR images.

    Methods:
        __call__: Formats labels dictionary with image, classes, bounding boxes, and optionally masks and keypoints.
        _format_img: Converts image from Numpy array to PyTorch tensor.
        _format_segments: Converts polygon points to bitmap masks.

    Examples:
        >>> formatter = Format(bbox_format="xywh", normalize=True, return_mask=True)
        >>> formatted_labels = formatter(labels)
        >>> img = formatted_labels["img"]
        >>> bboxes = formatted_labels["bboxes"]
        >>> masks = formatted_labels["masks"]
    """

    def __init__(
        self,
        bbox_format="xywh",
        normalize=True,
        return_mask=False,
        return_keypoint=False,
        return_obb=False,
        mask_ratio=4,
        mask_overlap=True,
        batch_idx=True,
        bgr=0.0,
    ):
        """
        Initializes the Format class with given parameters for image and instance annotation formatting.

        This class standardizes image and instance annotations for object detection, instance segmentation, and pose
        estimation tasks, preparing them for use in PyTorch DataLoader's `collate_fn`.

        Args:
            bbox_format (str): Format for bounding boxes. Options are 'xywh', 'xyxy', etc.
            normalize (bool): Whether to normalize bounding boxes to [0,1].
            return_mask (bool): If True, returns instance masks for segmentation tasks.
            return_keypoint (bool): If True, returns keypoints for pose estimation tasks.
            return_obb (bool): If True, returns oriented bounding boxes.
            mask_ratio (int): Downsample ratio for masks.
            mask_overlap (bool): If True, allows mask overlap.
            batch_idx (bool): If True, keeps batch indexes.
            bgr (float): Probability of returning BGR images instead of RGB.

        Attributes:
            bbox_format (str): Format for bounding boxes.
            normalize (bool): Whether bounding boxes are normalized.
            return_mask (bool): Whether to return instance masks.
            return_keypoint (bool): Whether to return keypoints.
            return_obb (bool): Whether to return oriented bounding boxes.
            mask_ratio (int): Downsample ratio for masks.
            mask_overlap (bool): Whether masks can overlap.
            batch_idx (bool): Whether to keep batch indexes.
            bgr (float): The probability to return BGR images.

        Examples:
            >>> format = Format(bbox_format="xyxy", return_mask=True, return_keypoint=False)
            >>> print(format.bbox_format)
            xyxy
        """
        self.bbox_format = bbox_format
        self.normalize = normalize
        self.return_mask = return_mask  # set False when training detection only
        self.return_keypoint = return_keypoint
        self.return_obb = return_obb
        self.mask_ratio = mask_ratio
        self.mask_overlap = mask_overlap
        self.batch_idx = batch_idx  # keep the batch indexes
        self.bgr = bgr

    def __call__(self, labels):
        """
        Formats image annotations for object detection, instance segmentation, and pose estimation tasks.

        This method standardizes the image and instance annotations to be used by the `collate_fn` in PyTorch
        DataLoader. It processes the input labels dictionary, converting annotations to the specified format and
        applying normalization if required.

        Args:
            labels (Dict): A dictionary containing image and annotation data with the following keys:
                - 'img': The input image as a numpy array.
                - 'cls': Class labels for instances.
                - 'instances': An Instances object containing bounding boxes, segments, and keypoints.

        Returns:
            (Dict): A dictionary with formatted data, including:
                - 'img': Formatted image tensor.
                - 'cls': Class labels tensor.
                - 'bboxes': Bounding boxes tensor in the specified format.
                - 'masks': Instance masks tensor (if return_mask is True).
                - 'keypoints': Keypoints tensor (if return_keypoint is True).
                - 'batch_idx': Batch index tensor (if batch_idx is True).

        Examples:
            >>> formatter = Format(bbox_format="xywh", normalize=True, return_mask=True)
            >>> labels = {"img": np.random.rand(640, 640, 3), "cls": np.array([0, 1]), "instances": Instances(...)}
            >>> formatted_labels = formatter(labels)
            >>> print(formatted_labels.keys())
        """
        img = labels.pop("img")
        h, w = img.shape[:2]
        cls = labels.pop("cls")
        instances = labels.pop("instances")
        instances.convert_bbox(format=self.bbox_format)
        instances.denormalize(w, h)
        nl = len(instances)
        mask = labels.pop("mask")
        if self.return_mask:
            if nl:
                _, instances, cls = self._format_segments(instances, cls, w, h)
            else:
                torch.zeros(
                    1 if self.mask_overlap else nl, img.shape[0] // self.mask_ratio, img.shape[1] // self.mask_ratio
                )
        labels["img"] = self._format_img(img)
        labels["masks"] = self._format_mask(mask)
        labels["cls"] = torch.from_numpy(cls) if nl else torch.zeros(nl)
        labels["bboxes"] = torch.from_numpy(instances.bboxes) if nl else torch.zeros((nl, 4))
        if self.return_keypoint:
            labels["keypoints"] = torch.from_numpy(instances.keypoints)
            if self.normalize:
                labels["keypoints"][..., 0] /= w
                labels["keypoints"][..., 1] /= h
        if self.return_obb:
            labels["bboxes"] = (
                xyxyxyxy2xywhr(torch.from_numpy(instances.segments)) if len(instances.segments) else torch.zeros((0, 5))
            )
        # NOTE: need to normalize obb in xywhr format for width-height consistency
        if self.normalize:
            labels["bboxes"][:, [0, 2]] /= w
            labels["bboxes"][:, [1, 3]] /= h
        # Then we can use collate_fn
        if self.batch_idx:
            labels["batch_idx"] = torch.zeros(nl)
        return labels

    def _format_img(self, img):
        """
        Formats an image for YOLO from a Numpy array to a PyTorch tensor.

        This function performs the following operations:
        1. Ensures the image has 3 dimensions (adds a channel dimension if needed).
        2. Transposes the image from HWC to CHW format.
        3. Optionally flips the color channels from RGB to BGR.
        4. Converts the image to a contiguous array.
        5. Converts the Numpy array to a PyTorch tensor.

        Args:
            img (np.ndarray): Input image as a Numpy array with shape (H, W, C) or (H, W).

        Returns:
            (torch.Tensor): Formatted image as a PyTorch tensor with shape (C, H, W).

        Examples:
            >>> import numpy as np
            >>> img = np.random.rand(100, 100, 3)
            >>> formatted_img = self._format_img(img)
            >>> print(formatted_img.shape)
            torch.Size([3, 100, 100])
        """
        if len(img.shape) < 3:
            img = np.expand_dims(img, -1)
        img = img.transpose(2, 0, 1)
        img = np.ascontiguousarray(img[::-1] if random.uniform(0, 1) > self.bgr else img)
        img = torch.from_numpy(img)
        return img

    def _format_mask(self, mask):
        """
        Formats an image for YOLO from a Numpy array to a PyTorch tensor.

        This function performs the following operations:
        1. Ensures the image has 3 dimensions (adds a channel dimension if needed).
        2. Transposes the image from HWC to CHW format.
        3. Optionally flips the color channels from RGB to BGR.
        4. Converts the image to a contiguous array.
        5. Converts the Numpy array to a PyTorch tensor.

        Args:
            mask (np.ndarray): Input image as a Numpy array with shape (H, W, C) or (H, W).

        Returns:
            (torch.Tensor): Formatted image as a PyTorch tensor with shape (C, H, W).

        Examples:
            >>> import numpy as np
            >>> img = np.random.rand(100, 100, 3)
            >>> formatted_img = self._format_img(img)
            >>> print(formatted_img.shape)
            torch.Size([3, 100, 100])
        """
        # mask[mask > 1] = 0
        # ss = np.sum(mask, axis=-1) == 0
        # mask[ss, -1] = 1
        mask = mask.transpose(2, 0, 1)
        mask = np.ascontiguousarray(mask if random.uniform(0, 1) > self.bgr else mask)
        mask = torch.from_numpy(mask)
        return mask

    def _format_segments(self, instances, cls, w, h):
        """
        Converts polygon segments to bitmap masks.

        Args:
            instances (Instances): Object containing segment information.
            cls (numpy.ndarray): Class labels for each instance.
            w (int): Width of the image.
            h (int): Height of the image.

        Returns:
            (tuple): Tuple containing:
                masks (numpy.ndarray): Bitmap masks with shape (N, H, W) or (1, H, W) if mask_overlap is True.
                instances (Instances): Updated instances object with sorted segments if mask_overlap is True.
                cls (numpy.ndarray): Updated class labels, sorted if mask_overlap is True.

        Notes:
            - If self.mask_overlap is True, masks are overlapped and sorted by area.
            - If self.mask_overlap is False, each mask is represented separately.
            - Masks are downsampled according to self.mask_ratio.
        """
        segments = instances.segments
        if self.mask_overlap:
            masks, sorted_idx = polygons2masks_overlap((h, w), segments, downsample_ratio=self.mask_ratio)
            masks = masks[None]  # (640, 640) -> (1, 640, 640)
            instances = instances[sorted_idx]
            cls = cls[sorted_idx]
        else:
            masks = polygons2masks((h, w), segments, color=1, downsample_ratio=self.mask_ratio)

        return masks, instances, cls


def semseg_transforms(dataset, imgsz, hyp, stretch=False):
    """
    Applies a series of image transformations for training.

    This function creates a composition of image augmentation techniques to prepare images for YOLO training.
    It includes operations such as mosaic, copy-paste, random perspective, mixup, and various color adjustments.

    Args:
        dataset (Dataset): The dataset object containing image data and annotations.
        imgsz (int): The target image size for resizing.
        hyp (Dict): A dictionary of hyperparameters controlling various aspects of the transformations.
        stretch (bool): If True, applies stretching to the image. If False, uses LetterBox resizing.

    Returns:
        (Compose): A composition of image transformations to be applied to the dataset.

    Examples:
        >>> from ultralytics.data.dataset import YOLODataset
        >>> dataset = YOLODataset(img_path="path/to/images", imgsz=640)
        >>> hyp = {"mosaic": 1.0, "copy_paste": 0.5, "degrees": 10.0, "translate": 0.2, "scale": 0.9}
        >>> transforms = v8_transforms(dataset, imgsz=640, hyp=hyp)
        >>> augmented_data = transforms(dataset[0])
    """
    mosaic = SemSegMosaic(dataset, imgsz=imgsz, p=hyp.mosaic)
    affine = SemSegRandomPerspective(
        degrees=hyp.degrees,
        translate=hyp.translate,
        scale=hyp.scale,
        shear=hyp.shear,
        perspective=hyp.perspective,
        pre_transform=None if stretch else LetterBox(new_shape=(imgsz, imgsz)),
        num_classes=dataset.data["nc"],
    )

    pre_transform = Compose([mosaic, affine])
    flip_idx = dataset.data.get("flip_idx", [])  # for keypoints augmentation
    if dataset.use_keypoints:
        kpt_shape = dataset.data.get("kpt_shape", None)
        if len(flip_idx) == 0 and hyp.fliplr > 0.0:
            hyp.fliplr = 0.0
            LOGGER.warning("WARNING ⚠️ No 'flip_idx' array defined in data.yaml, setting augmentation 'fliplr=0.0'")
        elif flip_idx and (len(flip_idx) != kpt_shape[0]):
            raise ValueError(f"data.yaml flip_idx={flip_idx} length must be equal to kpt_shape[0]={kpt_shape[0]}")

    return Compose(
        [
            pre_transform,
            Albumentations(p=1.0),
            RandomHSV(hgain=hyp.hsv_h, sgain=hyp.hsv_s, vgain=hyp.hsv_v),
            SemSegRandomFlip(direction="vertical", p=hyp.flipud),
            SemSegRandomFlip(direction="horizontal", p=hyp.fliplr, flip_idx=flip_idx),
        ]
    )  # transforms<|MERGE_RESOLUTION|>--- conflicted
+++ resolved
@@ -3526,10 +3526,8 @@
         num_classes=20,
     ):
         """
-<<<<<<< HEAD
-            Initialize RandomPerspective object with transformation parameters.
-
-            This class implements random perspective and affine transformations on images and masks. Transformations include rotation, translation, scaling, and shearing.
+        Initialize RandomPerspective object with transformation parameters.
+        This class implements random perspective and affine transformations on images and masks. Transformations include rotation, translation, scaling, and shearing.
             Args:
                 degrees (float): Degree range for random rotations.
                 translate (float): Fraction of total width and height for random translation.
@@ -3540,29 +3538,9 @@
                 pre_transform (Callable | None): Function/transform to apply to the image before starting the random
                     transformation.
                 num_classes: number of categories
-
-            Examples:
-                >>> transform = RandomPerspective(degrees=10.0, translate=0.1, scale=0.5, shear=5.0)
-                >>> result = transform(labels)  # Apply random perspective to labels
-=======
-        Initialize RandomPerspective object with transformation parameters.
-
-        This class implements random perspective and affine transformations on images and masks. Transformations include rotation, translation, scaling, and shearing.
-
-        Args:
-            degrees (float): Degree range for random rotations.
-            translate (float): Fraction of total width and height for random translation.
-            scale (float): Scaling factor interval, e.g., a scale factor of 0.5 allows a resize between 50%-150%.
-            shear (float): Shear intensity (angle in degrees).
-            perspective (float): Perspective distortion factor.
-            border (tuple[int, int]): Tuple specifying mosaic border (top/bottom, left/right).
-            pre_transform (Callable | None): Function/transform to apply to the image before starting the random
-                transformation.
-
         Examples:
             >>> transform = RandomPerspective(degrees=10.0, translate=0.1, scale=0.5, shear=5.0)
             >>> result = transform(labels)  # Apply random perspective to labels
->>>>>>> 73fff009
         """
         super().__init__(degrees, translate, scale, shear, perspective, border, pre_transform)
         self.num_classes = num_classes
