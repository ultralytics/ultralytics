# Ultralytics 🚀 AGPL-3.0 License - https://ultralytics.com/license

from __future__ import annotations

from copy import copy, deepcopy
from pathlib import Path

import torch

from ultralytics.data import YOLOConcatDataset, build_yolo_dataset
from ultralytics.data.augment import LoadVisualPrompt
from ultralytics.models.yolo.detect import DetectionTrainer, DetectionValidator
from ultralytics.nn.tasks import YOLOEModel
from ultralytics.utils import DEFAULT_CFG, LOGGER, RANK
from ultralytics.utils.torch_utils import unwrap_model

from ..world.train_world import WorldTrainerFromScratch
from .val import YOLOEDetectValidator


class YOLOETrainer(DetectionTrainer):
    """
    A trainer class for YOLOE object detection models.

    This class extends DetectionTrainer to provide specialized training functionality for YOLOE models,
    including custom model initialization, validation, and dataset building with multi-modal support.

    Attributes:
        loss_names (tuple): Names of loss components used during training.

    Methods:
        get_model: Initialize and return a YOLOEModel with specified configuration.
        get_validator: Return a YOLOEDetectValidator for model validation.
        build_dataset: Build YOLO dataset with multi-modal support for training.
    """

    def __init__(self, cfg=DEFAULT_CFG, overrides: dict | None = None, _callbacks=None):
        """
        Initialize the YOLOE Trainer with specified configurations.

        Args:
            cfg (dict): Configuration dictionary with default training settings from DEFAULT_CFG.
            overrides (dict, optional): Dictionary of parameter overrides for the default configuration.
            _callbacks (list, optional): List of callback functions to be applied during training.
        """
        if overrides is None:
            overrides = {}
        assert not overrides.get("compile"), f"Training with 'model={overrides['model']}' requires 'compile=False'"
        overrides["overlap_mask"] = False
        super().__init__(cfg, overrides, _callbacks)

    def get_model(self, cfg=None, weights=None, verbose: bool = True):
        """
        Return a YOLOEModel initialized with the specified configuration and weights.

        Args:
            cfg (dict | str, optional): Model configuration. Can be a dictionary containing a 'yaml_file' key,
                a direct path to a YAML file, or None to use default configuration.
            weights (str | Path, optional): Path to pretrained weights file to load into the model.
            verbose (bool): Whether to display model information during initialization.

        Returns:
            (YOLOEModel): The initialized YOLOE model.

        Notes:
            - The number of classes (nc) is hard-coded to a maximum of 80 following the official configuration.
            - The nc parameter here represents the maximum number of different text samples in one image,
              rather than the actual number of classes.
        """
        # NOTE: This `nc` here is the max number of different text samples in one image, rather than the actual `nc`.
        # NOTE: Following the official config, nc hard-coded to 80 for now.
        model = YOLOEModel(
            cfg["yaml_file"] if isinstance(cfg, dict) else cfg,
            ch=self.data["channels"],
            nc=min(self.data["nc"], 80),
            verbose=verbose and RANK == -1,
        )
        if weights:
            model.load(weights)

        return model

    def get_validator(self):
        """Return a YOLOEDetectValidator for YOLOE model validation."""
        self.loss_names = "box", "cls", "dfl"
        return YOLOEDetectValidator(
            self.test_loader, save_dir=self.save_dir, args=copy(self.args), _callbacks=self.callbacks
        )

    def build_dataset(self, img_path: str, mode: str = "train", batch: int | None = None):
        """
        Build YOLO Dataset.

        Args:
            img_path (str): Path to the folder containing images.
            mode (str): 'train' mode or 'val' mode, users are able to customize different augmentations for each mode.
            batch (int, optional): Size of batches, this is for rectangular training.

        Returns:
            (Dataset): YOLO dataset configured for training or validation.
        """
        gs = max(int(unwrap_model(self.model).stride.max() if self.model else 0), 32)
        return build_yolo_dataset(
            self.args, img_path, batch, self.data, mode=mode, rect=mode == "val", stride=gs, multi_modal=mode == "train"
        )


class YOLOEPETrainer(DetectionTrainer):
    """
    Fine-tune YOLOE model using linear probing approach.

    This trainer freezes most model layers and only trains specific projection layers for efficient
    fine-tuning on new datasets while preserving pretrained features.

    Methods:
        get_model: Initialize YOLOEModel with frozen layers except projection layers.
    """

    def get_model(self, cfg=None, weights=None, verbose: bool = True):
        """
        Return YOLOEModel initialized with specified config and weights.

        Args:
            cfg (dict | str, optional): Model configuration.
            weights (str, optional): Path to pretrained weights.
            verbose (bool): Whether to display model information.

        Returns:
            (YOLOEModel): Initialized model with frozen layers except for specific projection layers.
        """
        # NOTE: This `nc` here is the max number of different text samples in one image, rather than the actual `nc`.
        # NOTE: Following the official config, nc hard-coded to 80 for now.
        model = YOLOEModel(
            cfg["yaml_file"] if isinstance(cfg, dict) else cfg,
            ch=self.data["channels"],
            nc=self.data["nc"],
            verbose=verbose and RANK == -1,
        )

        del model.model[-1].savpe

        assert weights is not None, "Pretrained weights must be provided for linear probing."
        if weights:
            model.load(weights)

        model.eval()
        names = list(self.data["names"].values())
        # NOTE: `get_text_pe` related to text model and YOLOEDetect.reprta,
        # it'd get correct results as long as loading proper pretrained weights.
        tpe = model.get_text_pe(names)
        model.set_classes(names, tpe)
        model.model[-1].fuse(model.pe)  # fuse text embeddings to classify head
        model.model[-1].cv3[0][2] = deepcopy(model.model[-1].cv3[0][2]).requires_grad_(True)
        model.model[-1].cv3[1][2] = deepcopy(model.model[-1].cv3[1][2]).requires_grad_(True)
        model.model[-1].cv3[2][2] = deepcopy(model.model[-1].cv3[2][2]).requires_grad_(True)
        del model.pe
        model.train()

        return model


class YOLOETrainerFromScratch(YOLOETrainer, WorldTrainerFromScratch):
    """
    Train YOLOE models from scratch with text embedding support.

    This trainer combines YOLOE training capabilities with world training features, enabling
    training from scratch with text embeddings and grounding datasets.

    Methods:
        build_dataset: Build datasets for training with grounding support.
        generate_text_embeddings: Generate and cache text embeddings for training.
    """

    def build_dataset(self, img_path: list[str] | str, mode: str = "train", batch: int | None = None):
        """
        Build YOLO Dataset for training or validation.

        This method constructs appropriate datasets based on the mode and input paths, handling both
        standard YOLO datasets and grounding datasets with different formats.

        Args:
            img_path (list[str] | str): Path to the folder containing images or list of paths.
            mode (str): 'train' mode or 'val' mode, allowing customized augmentations for each mode.
            batch (int, optional): Size of batches, used for rectangular training/validation.

        Returns:
            (YOLOConcatDataset | Dataset): The constructed dataset for training or validation.
        """
        return WorldTrainerFromScratch.build_dataset(self, img_path, mode, batch)

    def generate_text_embeddings(self, texts: list[str], batch: int, cache_dir: Path):
        """
        Generate text embeddings for a list of text samples.

        Args:
            texts (list[str]): List of text samples to encode.
            batch (int): Batch size for processing.
            cache_dir (Path): Directory to save/load cached embeddings.

        Returns:
            (dict): Dictionary mapping text samples to their embeddings.
        """
<<<<<<< HEAD
        # model = "mobileclip:blt"
        model=unwrap_model(self.model).args.clip_weight_name

=======
        model=unwrap_model(self.model).args.clip_weight_name
>>>>>>> a32b6708
        cache_path = cache_dir / f"text_embeddings_{model.replace(':', '_').replace('/', '_')}.pt"
        if cache_path.exists():
            LOGGER.info(f"Reading existed cache from '{cache_path}'")
            txt_map = torch.load(cache_path, map_location=self.device)
            if sorted(txt_map.keys()) == sorted(texts):
                return txt_map
        LOGGER.info(f"Caching text embeddings to '{cache_path}'")
        assert self.model is not None
        txt_feats = unwrap_model(self.model).get_text_pe(texts, batch, without_reprta=True, cache_clip_model=False)
        txt_map = dict(zip(texts, txt_feats.squeeze(0)))
        torch.save(txt_map, cache_path)
        return txt_map


class YOLOEPEFreeTrainer(YOLOEPETrainer, YOLOETrainerFromScratch):
    """
    Train prompt-free YOLOE model.

    This trainer combines linear probing capabilities with from-scratch training for prompt-free
    YOLOE models that don't require text prompts during inference.

    Methods:
        get_validator: Return standard DetectionValidator for validation.
        preprocess_batch: Preprocess batches without text features.
        set_text_embeddings: Set text embeddings for datasets (no-op for prompt-free).
    """

    def get_validator(self):
        """Return a DetectionValidator for YOLO model validation."""
        self.loss_names = "box", "cls", "dfl"
        return DetectionValidator(
            self.test_loader, save_dir=self.save_dir, args=copy(self.args), _callbacks=self.callbacks
        )

    def preprocess_batch(self, batch):
        """Preprocess a batch of images for YOLOE training, adjusting formatting and dimensions as needed."""
        return DetectionTrainer.preprocess_batch(self, batch)

    def set_text_embeddings(self, datasets, batch: int):
        """
        Set text embeddings for datasets to accelerate training by caching category names.

        This method collects unique category names from all datasets, generates text embeddings for them,
        and caches these embeddings to improve training efficiency. The embeddings are stored in a file
        in the parent directory of the first dataset's image path.

        Args:
            datasets (list[Dataset]): List of datasets containing category names to process.
            batch (int): Batch size for processing text embeddings.

        Notes:
            The method creates a dictionary mapping text samples to their embeddings and stores it
            at the path specified by 'cache_path'. If the cache file already exists, it will be loaded
            instead of regenerating the embeddings.
        """
        pass


class YOLOEVPTrainer(YOLOETrainerFromScratch):
    """
    Train YOLOE model with visual prompts.

    This trainer extends YOLOETrainerFromScratch to support visual prompt-based training,
    where visual cues are provided alongside images to guide the detection process.

    Methods:
        build_dataset: Build dataset with visual prompt loading transforms.
    """

    def build_dataset(self, img_path: list[str] | str, mode: str = "train", batch: int | None = None):
        """
        Build YOLO Dataset for training or validation with visual prompts.

        Args:
            img_path (list[str] | str): Path to the folder containing images or list of paths.
            mode (str): 'train' mode or 'val' mode, allowing customized augmentations for each mode.
            batch (int, optional): Size of batches, used for rectangular training/validation.

        Returns:
            (Dataset): YOLO dataset configured for training or validation, with visual prompts for training mode.
        """
        dataset = super().build_dataset(img_path, mode, batch)
        if isinstance(dataset, YOLOConcatDataset):
            for d in dataset.datasets:
                d.transforms.append(LoadVisualPrompt())
        else:
            dataset.transforms.append(LoadVisualPrompt())
        return dataset

    def _close_dataloader_mosaic(self):
        """Close mosaic augmentation and add visual prompt loading to the training dataset."""
        super()._close_dataloader_mosaic()
        if isinstance(self.train_loader.dataset, YOLOConcatDataset):
            for d in self.train_loader.dataset.datasets:
                d.transforms.append(LoadVisualPrompt())
        else:
            self.train_loader.dataset.transforms.append(LoadVisualPrompt())<|MERGE_RESOLUTION|>--- conflicted
+++ resolved
@@ -200,13 +200,7 @@
         Returns:
             (dict): Dictionary mapping text samples to their embeddings.
         """
-<<<<<<< HEAD
-        # model = "mobileclip:blt"
         model=unwrap_model(self.model).args.clip_weight_name
-
-=======
-        model=unwrap_model(self.model).args.clip_weight_name
->>>>>>> a32b6708
         cache_path = cache_dir / f"text_embeddings_{model.replace(':', '_').replace('/', '_')}.pt"
         if cache_path.exists():
             LOGGER.info(f"Reading existed cache from '{cache_path}'")
