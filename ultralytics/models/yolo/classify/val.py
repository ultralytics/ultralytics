# Ultralytics YOLO 🚀, AGPL-3.0 license

import torch

from ultralytics.data import ClassificationDataset, build_dataloader
from ultralytics.engine.validator import BaseValidator
from ultralytics.utils import LOGGER
from ultralytics.utils.metrics import ClassifyMetrics, ConfusionMatrix
from ultralytics.utils.plotting import plot_images


class ClassificationValidator(BaseValidator):
    """
    A class extending the BaseValidator class for validation based on a classification model.

    Notes:
        - Torchvision classification models can also be passed to the 'model' argument, i.e. model='resnet18'.

    Example:
        ```python
        from ultralytics.models.yolo.classify import ClassificationValidator

        args = dict(model='yolov8n-cls.pt', data='imagenet10')
        validator = ClassificationValidator(args=args)
        validator()
        ```
    """

    def __init__(self, dataloader=None, save_dir=None, pbar=None, args=None, _callbacks=None):
        """Initializes ClassificationValidator instance with args, dataloader, save_dir, and progress bar."""
        super().__init__(dataloader, save_dir, pbar, args, _callbacks)
        self.img_names = None
        self.targets = None
        self.pred = None
        self.args.task = "classify"
        self.metrics = ClassifyMetrics()

    def get_desc(self):
        """Returns a formatted string summarizing classification metrics."""
        return ("%22s" + "%11s" * 2) % ("classes", "top1_acc", "top5_acc")

    def init_metrics(self, model):
        """Initialize confusion matrix, class names, and top-1 and top-5 accuracy."""
        self.names = model.names
        self.nc = len(model.names)
<<<<<<< HEAD
        self.confusion_matrix = ConfusionMatrix(nc=self.nc, conf=self.args.conf, task='classify')
        self.img_names = []
=======
        self.confusion_matrix = ConfusionMatrix(nc=self.nc, conf=self.args.conf, task="classify")
>>>>>>> 123c024b
        self.pred = []
        self.targets = []

    def preprocess(self, batch):
        """Preprocesses input batch and returns it."""
        batch["img"] = batch["img"].to(self.device, non_blocking=True)
        batch["img"] = batch["img"].half() if self.args.half else batch["img"].float()
        batch["cls"] = batch["cls"].to(self.device)
        return batch

    def update_metrics(self, preds, batch):
        """Updates running metrics with model predictions and batch targets."""
        n5 = min(len(self.names), 5)
        self.img_names.append(batch['name'])
        self.pred.append(preds.argsort(1, descending=True)[:, :n5])
        self.targets.append(batch["cls"])

    def finalize_metrics(self, *args, **kwargs):
        """Finalizes metrics of the model such as confusion_matrix and speed."""
        self.confusion_matrix.process_cls_preds(self.pred, self.targets)
        if self.args.plots:
            for normalize in True, False:
                self.confusion_matrix.plot(
                    save_dir=self.save_dir, names=self.names.values(), normalize=normalize, on_plot=self.on_plot
                )
        self.metrics.speed = self.speed
        self.metrics.confusion_matrix = self.confusion_matrix
        self.metrics.save_dir = self.save_dir

    def get_stats(self):
        """Returns a dictionary of metrics obtained by processing targets and predictions."""
        self.metrics.process(self.targets, self.pred, self.img_names)
        return self.metrics.results_dict

    def build_dataset(self, img_path):
        """Creates and returns a ClassificationDataset instance using given image path and preprocessing parameters."""
        return ClassificationDataset(root=img_path, args=self.args, augment=False, prefix=self.args.split)

    def get_dataloader(self, dataset_path, batch_size):
        """Builds and returns a data loader for classification tasks with given parameters."""
        dataset = self.build_dataset(dataset_path)
        return build_dataloader(dataset, batch_size, self.args.workers, rank=-1)

    def print_results(self):
        """Prints evaluation metrics for YOLO object detection model."""
        pf = "%22s" + "%11.3g" * len(self.metrics.keys)  # print format
        LOGGER.info(pf % ("all", self.metrics.top1, self.metrics.top5))

    def plot_val_samples(self, batch, ni):
        """Plot validation image samples."""
        plot_images(
            images=batch["img"],
            batch_idx=torch.arange(len(batch["img"])),
            cls=batch["cls"].view(-1),  # warning: use .view(), not .squeeze() for Classify models
            fname=self.save_dir / f"val_batch{ni}_labels.jpg",
            names=self.names,
            on_plot=self.on_plot,
        )

    def plot_predictions(self, batch, preds, ni):
        """Plots predicted bounding boxes on input images and saves the result."""
        plot_images(
            batch["img"],
            batch_idx=torch.arange(len(batch["img"])),
            cls=torch.argmax(preds, dim=1),
            fname=self.save_dir / f"val_batch{ni}_pred.jpg",
            names=self.names,
            on_plot=self.on_plot,
        )  # pred<|MERGE_RESOLUTION|>--- conflicted
+++ resolved
@@ -43,12 +43,8 @@
         """Initialize confusion matrix, class names, and top-1 and top-5 accuracy."""
         self.names = model.names
         self.nc = len(model.names)
-<<<<<<< HEAD
-        self.confusion_matrix = ConfusionMatrix(nc=self.nc, conf=self.args.conf, task='classify')
+        self.confusion_matrix = ConfusionMatrix(nc=self.nc, conf=self.args.conf, task="classify")
         self.img_names = []
-=======
-        self.confusion_matrix = ConfusionMatrix(nc=self.nc, conf=self.args.conf, task="classify")
->>>>>>> 123c024b
         self.pred = []
         self.targets = []
 
