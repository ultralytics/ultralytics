--- conflicted
+++ resolved
@@ -2,15 +2,11 @@
 
 <!--Site announcement bar-->
 {% extends "base.html" %} {% block announce %}
-<<<<<<< HEAD
 <a
   class="banner-wrapper"
   href="https://docs.ultralytics.com/models/yolo26"
   target="_blank"
 >
-=======
-<a class="banner-wrapper" href="https://www.ultralytics.com/events/yolovision" target="_blank">
->>>>>>> 6b33bad6
   <div class="banner-content-wrapper">
     <p>Coming soon</p>
     <img
