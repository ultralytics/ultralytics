--- conflicted
+++ resolved
@@ -325,20 +325,12 @@
 
                     anno = LVIS(str(anno_json))  # init annotations api
                     pred = anno._load_json(str(pred_json))  # init predictions api (must pass string, not Path)
-<<<<<<< HEAD
                     eval = LVISEval(anno, pred, "bbox")
                 if self.is_coco or self.is_lvis:
                     eval.params.imgIds = [int(Path(x).stem) for x in self.dataloader.dataset.im_files]  # images to eval
                 eval.evaluate()
                 eval.accumulate()
                 eval.summarize()
-=======
-                    val = LVISEval(anno, pred, "bbox")
-                val.params.imgIds = [int(Path(x).stem) for x in self.dataloader.dataset.im_files]  # images to eval
-                val.evaluate()
-                val.accumulate()
-                val.summarize()
->>>>>>> 677b749d
                 if self.is_lvis:
                     val.print_results()  # explicitly call print_results
                 # update mAP50-95 and mAP50
