// Ultralytics 🚀 AGPL-3.0 License - https://ultralytics.com/license

// Apply theme colors based on dark/light mode
const applyTheme = (isDark) => {
  document.body.setAttribute(
    "data-md-color-scheme",
    isDark ? "slate" : "default",
  );
  document.body.setAttribute(
    "data-md-color-primary",
    isDark ? "black" : "indigo",
  );
};

// Sync widget theme with Material theme
const syncWidgetTheme = () => {
  const isDark = document.body.getAttribute("data-md-color-scheme") === "slate";
  document.documentElement.setAttribute(
    "data-theme",
    isDark ? "dark" : "light",
  );
};

// Check and apply appropriate theme based on system/user preference
const checkTheme = () => {
  const palette = JSON.parse(localStorage.getItem(".__palette") || "{}");
  if (palette.index === 0) {
    applyTheme(window.matchMedia("(prefers-color-scheme: dark)").matches);
    syncWidgetTheme();
  }
};

// Initialize theme handling on page load
document.addEventListener("DOMContentLoaded", () => {
  checkTheme();
  syncWidgetTheme();

  // Watch for system theme changes
  window
    .matchMedia("(prefers-color-scheme: dark)")
    .addEventListener("change", checkTheme);

  // Watch for theme toggle changes
  document.getElementById("__palette_1")?.addEventListener("change", (e) => {
    if (e.target.checked) setTimeout(checkTheme);
  });

  // Watch for Material theme changes and sync to widget
  new MutationObserver(syncWidgetTheme).observe(document.body, {
    attributes: true,
    attributeFilter: ["data-md-color-scheme"],
  });
});

// Ultralytics Chat Widget ---------------------------------------------------------------------------------------------
let ultralyticsChat = null;

document.addEventListener("DOMContentLoaded", () => {
  ultralyticsChat = new UltralyticsChat({
    welcome: {
      title: "Hello 👋",
      message:
        "Ask about YOLO, tutorials, training, export, deployment, or troubleshooting.",
<<<<<<< HEAD
      examples: [
=======
      chatExamples: [
>>>>>>> f046986f
        "What's new in SAM 3?",
        "How can I get started with YOLO?",
        "How does Enterprise Licensing work?",
      ],
      searchExamples: [
        "YOLO11 quickstart",
        "custom dataset training",
        "model export formats",
        "object detection tutorial",
        "hyperparameter tuning",
      ],
    },
  });

  // Add search bar to header
  const headerElement = document.querySelector(".md-header__inner");
  const searchContainer = headerElement?.querySelector(".md-header__source");

  if (headerElement && searchContainer) {
    const searchBar = document.createElement("div");
    searchBar.className = "ult-header-search";
    searchBar.innerHTML = `
      <button class="ult-search-button" title="Search documentation (⌘K)">
        <svg width="24" height="24" viewBox="0 0 24 24" fill="none" stroke="currentColor" stroke-width="2">
          <circle cx="11" cy="11" r="8"/>
          <path d="m21 21-4.35-4.35"/>
        </svg>
        <span>Search</span>
      </button>
    `;
    headerElement.insertBefore(searchBar, searchContainer);

    searchBar
      .querySelector(".ult-search-button")
      .addEventListener("click", () => {
        ultralyticsChat?.toggle(true, "search");
      });
  }

  // Keyboard shortcuts
  document.addEventListener("keydown", (e) => {
    if (
      (e.metaKey || e.ctrlKey) &&
      e.key === "k" &&
      !/input|textarea/i.test(e.target.tagName) &&
      !e.target.isContentEditable
    ) {
      e.preventDefault();
      ultralyticsChat?.toggle(true, "search");
    }
  });
});

// Fix language switcher links
(function () {
  function fixLanguageLinks() {
    const path = location.pathname;
    const links = document.querySelectorAll(".md-select__link");
    if (!links.length) {
      return;
    }

    const langs = [];
    let defaultLink = null;

    // Extract language codes
    links.forEach((link) => {
      const href = link.getAttribute("href");
      if (!href) {
        return;
      }

      const url = new URL(href, location.origin);
      const match = url.pathname.match(/^\/([a-z]{2})\/?$/);

      if (match) {
        langs.push({ code: match[1], link });
      } else if (url.pathname === "/" || url.pathname === "") {
        defaultLink = link;
      }
    });

    // Find current language and base path
    let basePath = path;
    for (const lang of langs) {
      if (path.startsWith("/" + lang.code + "/")) {
        basePath = path.substring(lang.code.length + 1);
        break;
      }
    }

    // Update links
    langs.forEach(
      (lang) => (lang.link.href = location.origin + "/" + lang.code + basePath),
    );
    if (defaultLink) {
      defaultLink.href = location.origin + basePath;
    }
  }

  // Run immediately
  fixLanguageLinks();

  // Handle SPA navigation
  if (typeof document$ !== "undefined") {
    document$.subscribe(() => setTimeout(fixLanguageLinks, 50));
  } else {
    let lastPath = location.pathname;
    setInterval(() => {
      if (location.pathname !== lastPath) {
        lastPath = location.pathname;
        setTimeout(fixLanguageLinks, 50);
      }
    }, 200);
  }
})();<|MERGE_RESOLUTION|>--- conflicted
+++ resolved
@@ -61,11 +61,7 @@
       title: "Hello 👋",
       message:
         "Ask about YOLO, tutorials, training, export, deployment, or troubleshooting.",
-<<<<<<< HEAD
-      examples: [
-=======
       chatExamples: [
->>>>>>> f046986f
         "What's new in SAM 3?",
         "How can I get started with YOLO?",
         "How does Enterprise Licensing work?",
