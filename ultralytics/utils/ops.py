--- conflicted
+++ resolved
@@ -555,11 +555,7 @@
     height_ratio = mh / shape[0]
     ratios = torch.tensor([[width_ratio, height_ratio, width_ratio, height_ratio]], device=bboxes.device)
 
-<<<<<<< HEAD
-    masks = crop_mask(masks, downsampled_bboxes.round(), margin=0.03 if upsample else 0)  # CHW
-=======
-    masks = crop_mask(masks, boxes=bboxes * ratios)  # CHW
->>>>>>> 57c20747
+    masks = crop_mask(masks, boxes=(bboxes * ratios).round(), margin=0.03 if upsample else 0)  # CHW
     if upsample:
         masks = scale_masks(masks[None], shape)[0]
     return masks.gt_(0.0)
