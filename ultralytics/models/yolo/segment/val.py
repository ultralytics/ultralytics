# Ultralytics YOLO 🚀, AGPL-3.0 license

from multiprocessing.pool import ThreadPool
from pathlib import Path

import numpy as np
import torch
import torch.nn.functional as F

from ultralytics.models.yolo.detect import DetectionValidator
from ultralytics.utils import LOGGER, NUM_THREADS, ops
from ultralytics.utils.checks import check_requirements
from ultralytics.utils.metrics import SegmentMetrics, box_iou, mask_iou
from ultralytics.utils.plotting import output_to_target, plot_images


class SegmentationValidator(DetectionValidator):
    """
    A class extending the DetectionValidator class for validation based on a segmentation model.

    Example:
        ```python
        from ultralytics.models.yolo.segment import SegmentationValidator

        args = dict(model='yolov8n-seg.pt', data='coco8-seg.yaml')
        validator = SegmentationValidator(args=args)
        validator()
        ```
    """

    def __init__(self, dataloader=None, save_dir=None, pbar=None, args=None, _callbacks=None):
        """Initialize SegmentationValidator and set task to 'segment', metrics to SegmentMetrics."""
        super().__init__(dataloader, save_dir, pbar, args, _callbacks)
        self.plot_masks = None
        self.process = None
        self.args.task = "segment"
        self.metrics = SegmentMetrics(save_dir=self.save_dir, on_plot=self.on_plot)

    def preprocess(self, batch):
        """Preprocesses batch by converting masks to float and sending to device."""
        batch = super().preprocess(batch)
        batch["masks"] = batch["masks"].to(self.device).float()
        return batch

    def init_metrics(self, model):
        """Initialize metrics and select mask processing function based on save_json flag."""
        super().init_metrics(model)
        self.plot_masks = []
        if self.args.save_json:
            check_requirements("pycocotools>=2.0.6")
<<<<<<< HEAD
            self.process = ops.process_mask_native  # more accurate
        else:
            self.process = ops.process_mask  # faster
=======
        # more accurate vs faster
        self.process = ops.process_mask_upsample if self.args.save_json or self.args.save_txt else ops.process_mask
>>>>>>> bfcd8532
        self.stats = dict(tp_m=[], tp=[], conf=[], pred_cls=[], target_cls=[], target_img=[])

    def get_desc(self):
        """Return a formatted description of evaluation metrics."""
        return ("%22s" + "%11s" * 10) % (
            "Class",
            "Images",
            "Instances",
            "Box(P",
            "R",
            "mAP50",
            "mAP50-95)",
            "Mask(P",
            "R",
            "mAP50",
            "mAP50-95)",
        )

    def postprocess(self, preds):
        """Post-processes YOLO predictions and returns output detections with proto."""
        p = ops.non_max_suppression(
            preds[0],
            self.args.conf,
            self.args.iou,
            labels=self.lb,
            multi_label=True,
            agnostic=self.args.single_cls,
            max_det=self.args.max_det,
            nc=self.nc,
        )
        proto = preds[1][-1] if len(preds[1]) == 3 else preds[1]  # second output is len 3 if pt, but only 1 if exported
        return p, proto

    def _prepare_batch(self, si, batch):
        """Prepares a batch for training or inference by processing images and targets."""
        prepared_batch = super()._prepare_batch(si, batch)
        midx = [si] if self.args.overlap_mask else batch["batch_idx"] == si
        prepared_batch["masks"] = batch["masks"][midx]
        return prepared_batch

    def _prepare_pred(self, pred, pbatch, proto):
        """Prepares a batch for training or inference by processing images and targets."""
        predn = super()._prepare_pred(pred, pbatch)
        pred_masks = self.process(proto, pred[:, 6:], pred[:, :4], shape=pbatch["imgsz"])
        return predn, pred_masks

    def update_metrics(self, preds, batch):
        """Metrics."""
        for si, (pred, proto) in enumerate(zip(preds[0], preds[1])):
            self.seen += 1
            npr = len(pred)
            stat = dict(
                conf=torch.zeros(0, device=self.device),
                pred_cls=torch.zeros(0, device=self.device),
                tp=torch.zeros(npr, self.niou, dtype=torch.bool, device=self.device),
                tp_m=torch.zeros(npr, self.niou, dtype=torch.bool, device=self.device),
            )
            pbatch = self._prepare_batch(si, batch)
            cls, bbox = pbatch.pop("cls"), pbatch.pop("bbox")
            nl = len(cls)
            stat["target_cls"] = cls
            stat["target_img"] = cls.unique()
            if npr == 0:
                if nl:
                    for k in self.stats.keys():
                        self.stats[k].append(stat[k])
                    if self.args.plots:
                        self.confusion_matrix.process_batch(detections=None, gt_bboxes=bbox, gt_cls=cls)
                continue

            # Masks
            gt_masks = pbatch.pop("masks")
            # Predictions
            if self.args.single_cls:
                pred[:, 5] = 0
            predn, pred_masks = self._prepare_pred(pred, pbatch, proto)
            stat["conf"] = predn[:, 4]
            stat["pred_cls"] = predn[:, 5]

            # Evaluate
            if nl:
                stat["tp"] = self._process_batch(predn, bbox, cls)
                stat["tp_m"] = self._process_batch(
                    predn, bbox, cls, pred_masks, gt_masks, self.args.overlap_mask, masks=True
                )
                if self.args.plots:
                    self.confusion_matrix.process_batch(predn, bbox, cls)

            for k in self.stats.keys():
                self.stats[k].append(stat[k])

            pred_masks = torch.as_tensor(pred_masks, dtype=torch.uint8)
            if self.args.plots and self.batch_i < 3:
                self.plot_masks.append(pred_masks[:15].cpu())  # filter top 15 to plot

            # Save
            if self.args.save_json:
                self.pred_to_json(
                    predn,
                    batch["im_file"][si],
                    ops.scale_image(
                        pred_masks.permute(1, 2, 0).contiguous().cpu().numpy(),
                        pbatch["ori_shape"],
                        ratio_pad=batch["ratio_pad"][si],
                    ),
                )
            if self.args.save_txt:
                self.save_one_txt(
                    predn,
                    pred_masks,
                    self.args.save_conf,
                    pbatch["ori_shape"],
                    self.save_dir / "labels" / f'{Path(batch["im_file"][si]).stem}.txt',
                )

    def finalize_metrics(self, *args, **kwargs):
        """Sets speed and confusion matrix for evaluation metrics."""
        self.metrics.speed = self.speed
        self.metrics.confusion_matrix = self.confusion_matrix

    def _process_batch(self, detections, gt_bboxes, gt_cls, pred_masks=None, gt_masks=None, overlap=False, masks=False):
        """
        Compute correct prediction matrix for a batch based on bounding boxes and optional masks.

        Args:
            detections (torch.Tensor): Tensor of shape (N, 6) representing detected bounding boxes and
                associated confidence scores and class indices. Each row is of the format [x1, y1, x2, y2, conf, class].
            gt_bboxes (torch.Tensor): Tensor of shape (M, 4) representing ground truth bounding box coordinates.
                Each row is of the format [x1, y1, x2, y2].
            gt_cls (torch.Tensor): Tensor of shape (M,) representing ground truth class indices.
            pred_masks (torch.Tensor | None): Tensor representing predicted masks, if available. The shape should
                match the ground truth masks.
            gt_masks (torch.Tensor | None): Tensor of shape (M, H, W) representing ground truth masks, if available.
            overlap (bool): Flag indicating if overlapping masks should be considered.
            masks (bool): Flag indicating if the batch contains mask data.

        Returns:
            (torch.Tensor): A correct prediction matrix of shape (N, 10), where 10 represents different IoU levels.

        Note:
            - If `masks` is True, the function computes IoU between predicted and ground truth masks.
            - If `overlap` is True and `masks` is True, overlapping masks are taken into account when computing IoU.

        Example:
            ```python
            detections = torch.tensor([[25, 30, 200, 300, 0.8, 1], [50, 60, 180, 290, 0.75, 0]])
            gt_bboxes = torch.tensor([[24, 29, 199, 299], [55, 65, 185, 295]])
            gt_cls = torch.tensor([1, 0])
            correct_preds = validator._process_batch(detections, gt_bboxes, gt_cls)
            ```
        """
        if masks:
            if overlap:
                nl = len(gt_cls)
                index = torch.arange(nl, device=gt_masks.device).view(nl, 1, 1) + 1
                gt_masks = gt_masks.repeat(nl, 1, 1)  # shape(1,640,640) -> (n,640,640)
                gt_masks = torch.where(gt_masks == index, 1.0, 0.0)
            if gt_masks.shape[1:] != pred_masks.shape[1:]:
                gt_masks = F.interpolate(gt_masks[None], pred_masks.shape[1:], mode="bilinear", align_corners=False)[0]
                gt_masks = gt_masks.gt_(0.5)
            iou = mask_iou(gt_masks.view(gt_masks.shape[0], -1), pred_masks.view(pred_masks.shape[0], -1))
        else:  # boxes
            iou = box_iou(gt_bboxes, detections[:, :4])

        return self.match_predictions(detections[:, 5], gt_cls, iou)

    def plot_val_samples(self, batch, ni):
        """Plots validation samples with bounding box labels."""
        plot_images(
            batch["img"],
            batch["batch_idx"],
            batch["cls"].squeeze(-1),
            batch["bboxes"],
            masks=batch["masks"],
            paths=batch["im_file"],
            fname=self.save_dir / f"val_batch{ni}_labels.jpg",
            names=self.names,
            on_plot=self.on_plot,
        )

    def plot_predictions(self, batch, preds, ni):
        """Plots batch predictions with masks and bounding boxes."""
        plot_images(
            batch["img"],
            *output_to_target(preds[0], max_det=15),  # not set to self.args.max_det due to slow plotting speed
            torch.cat(self.plot_masks, dim=0) if len(self.plot_masks) else self.plot_masks,
            paths=batch["im_file"],
            fname=self.save_dir / f"val_batch{ni}_pred.jpg",
            names=self.names,
            on_plot=self.on_plot,
        )  # pred
        self.plot_masks.clear()

    def save_one_txt(self, predn, pred_masks, save_conf, shape, file):
        """Save YOLO detections to a txt file in normalized coordinates in a specific format."""
        from ultralytics.engine.results import Results

        Results(
            np.zeros((shape[0], shape[1]), dtype=np.uint8),
            path=None,
            names=self.names,
            boxes=predn[:, :6],
            masks=pred_masks,
        ).save_txt(file, save_conf=save_conf)

    def pred_to_json(self, predn, filename, pred_masks):
        """
        Save one JSON result.

        Examples:
             >>> result = {"image_id": 42, "category_id": 18, "bbox": [258.15, 41.29, 348.26, 243.78], "score": 0.236}
        """
        from pycocotools.mask import encode  # noqa

        def single_encode(x):
            """Encode predicted masks as RLE and append results to jdict."""
            rle = encode(np.asarray(x[:, :, None], order="F", dtype="uint8"))[0]
            rle["counts"] = rle["counts"].decode("utf-8")
            return rle

        stem = Path(filename).stem
        image_id = int(stem) if stem.isnumeric() else stem
        box = ops.xyxy2xywh(predn[:, :4])  # xywh
        box[:, :2] -= box[:, 2:] / 2  # xy center to top-left corner
        pred_masks = np.transpose(pred_masks, (2, 0, 1))
        with ThreadPool(NUM_THREADS) as pool:
            rles = pool.map(single_encode, pred_masks)
        for i, (p, b) in enumerate(zip(predn.tolist(), box.tolist())):
            self.jdict.append(
                {
                    "image_id": image_id,
                    "category_id": self.class_map[int(p[5])],
                    "bbox": [round(x, 3) for x in b],
                    "score": round(p[4], 5),
                    "segmentation": rles[i],
                }
            )

    def eval_json(self, stats):
        """Return COCO-style object detection evaluation metrics."""
        if self.args.save_json and self.is_coco and len(self.jdict):
            anno_json = self.data["path"] / "annotations/instances_val2017.json"  # annotations
            pred_json = self.save_dir / "predictions.json"  # predictions
            LOGGER.info(f"\nEvaluating pycocotools mAP using {pred_json} and {anno_json}...")
            try:  # https://github.com/cocodataset/cocoapi/blob/master/PythonAPI/pycocoEvalDemo.ipynb
                check_requirements("pycocotools>=2.0.6")
                from pycocotools.coco import COCO  # noqa
                from pycocotools.cocoeval import COCOeval  # noqa

                for x in anno_json, pred_json:
                    assert x.is_file(), f"{x} file not found"
                anno = COCO(str(anno_json))  # init annotations api
                pred = anno.loadRes(str(pred_json))  # init predictions api (must pass string, not Path)
                for i, eval in enumerate([COCOeval(anno, pred, "bbox"), COCOeval(anno, pred, "segm")]):
                    if self.is_coco:
                        eval.params.imgIds = [int(Path(x).stem) for x in self.dataloader.dataset.im_files]  # im to eval
                    eval.evaluate()
                    eval.accumulate()
                    eval.summarize()
                    idx = i * 4 + 2
                    stats[self.metrics.keys[idx + 1]], stats[self.metrics.keys[idx]] = eval.stats[
                        :2
                    ]  # update mAP50-95 and mAP50
            except Exception as e:
                LOGGER.warning(f"pycocotools unable to run: {e}")
        return stats<|MERGE_RESOLUTION|>--- conflicted
+++ resolved
@@ -48,14 +48,8 @@
         self.plot_masks = []
         if self.args.save_json:
             check_requirements("pycocotools>=2.0.6")
-<<<<<<< HEAD
-            self.process = ops.process_mask_native  # more accurate
-        else:
-            self.process = ops.process_mask  # faster
-=======
         # more accurate vs faster
         self.process = ops.process_mask_upsample if self.args.save_json or self.args.save_txt else ops.process_mask
->>>>>>> bfcd8532
         self.stats = dict(tp_m=[], tp=[], conf=[], pred_cls=[], target_cls=[], target_img=[])
 
     def get_desc(self):
