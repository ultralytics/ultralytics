--- conflicted
+++ resolved
@@ -217,22 +217,6 @@
         python: [ "3.12" ]
         torch: [ latest ]
         include:
-<<<<<<< HEAD
-          - { os: ubuntu-latest, python: "3.8", torch: "1.8.0", torchvision: "0.9.0" }
-          - { os: ubuntu-latest, python: "3.9", torch: "1.9.0", torchvision: "0.10.0" }
-          - { os: ubuntu-latest, python: "3.9", torch: "1.10.0", torchvision: "0.11.0" }
-          - { os: ubuntu-latest, python: "3.10", torch: "1.11.0", torchvision: "0.12.0" }
-          - { os: ubuntu-latest, python: "3.10", torch: "1.12.0", torchvision: "0.13.0" }
-          - { os: ubuntu-latest, python: "3.10", torch: "1.13.0", torchvision: "0.14.0" }
-          - { os: ubuntu-latest, python: "3.11", torch: "2.0.0", torchvision: "0.15.0" }
-          - { os: ubuntu-latest, python: "3.11", torch: "2.1.0", torchvision: "0.16.0" }
-          - { os: ubuntu-latest, python: "3.12", torch: "2.2.0", torchvision: "0.17.0" }
-          - { os: ubuntu-latest, python: "3.12", torch: "2.3.0", torchvision: "0.18.0" }
-          - { os: ubuntu-latest, python: "3.12", torch: "2.4.0", torchvision: "0.19.0" }
-          - { os: ubuntu-latest, python: "3.12", torch: "2.5.0", torchvision: "0.20.0" }
-          - { os: ubuntu-latest, python: "3.12", torch: "2.6.0", torchvision: "0.21.0" }
-          - { os: ubuntu-latest, python: "3.12", torch: "2.7.0", torchvision: "0.22.0" }
-=======
           - os: ubuntu-latest
             python: "3.8" # torch 1.8.0 requires python >=3.6, <=3.9
             torch: "1.8.0"
@@ -293,7 +277,6 @@
             python: "3.12"
             torch: "2.7.0"
             torchvision: "0.22.0"
->>>>>>> 9fb990d1
     steps:
       - uses: actions/checkout@v6
       - uses: actions/setup-python@v6
