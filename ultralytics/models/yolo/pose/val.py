--- conflicted
+++ resolved
@@ -9,12 +9,7 @@
 from ultralytics.models.yolo.detect import DetectionValidator
 from ultralytics.utils import LOGGER, ops
 from ultralytics.utils.checks import check_requirements
-<<<<<<< HEAD
-from ultralytics.utils.metrics import OKS_SIGMA, PoseMetrics, box_iou, kpt_iou
-from ultralytics.utils.plotting import output_to_target, plot_images, plot_matches
-=======
 from ultralytics.utils.metrics import OKS_SIGMA, PoseMetrics, kpt_iou
->>>>>>> c393e14e
 
 
 class PoseValidator(DetectionValidator):
@@ -201,70 +196,7 @@
         )
         return predn
 
-<<<<<<< HEAD
-        Args:
-            preds (List[torch.Tensor]): List of prediction tensors from the model.
-            batch (dict): Batch data containing images and ground truth annotations.
-        """
-        for si, pred in enumerate(preds):
-            self.seen += 1
-            npr = len(pred)
-            stat = dict(
-                conf=torch.zeros(0, device=self.device),
-                pred_cls=torch.zeros(0, device=self.device),
-                tp=torch.zeros(npr, self.niou, dtype=torch.bool, device=self.device),
-                tp_p=torch.zeros(npr, self.niou, dtype=torch.bool, device=self.device),
-            )
-            pbatch = self._prepare_batch(si, batch)
-            cls, bbox = pbatch.pop("cls"), pbatch.pop("bbox")
-            nl = len(cls)
-            stat["target_cls"] = cls
-            stat["target_img"] = cls.unique()
-            if npr == 0:
-                if nl:
-                    for k in self.stats.keys():
-                        self.stats[k].append(stat[k])
-                    if self.args.plots:
-                        self.confusion_matrix.process_batch(
-                            detections=None, gt_bboxes=bbox, gt_cls=cls, im_name=Path(batch["im_file"][si]).name
-                        )
-                continue
-
-            # Predictions
-            if self.args.single_cls:
-                pred[:, 5] = 0
-            predn, pred_kpts = self._prepare_pred(pred, pbatch)
-            stat["conf"] = predn[:, 4]
-            stat["pred_cls"] = predn[:, 5]
-
-            # Evaluate
-            if nl:
-                stat["tp"] = self._process_batch(predn, bbox, cls)
-                stat["tp_p"] = self._process_batch(predn, bbox, cls, pred_kpts, pbatch["kpts"])
-            if self.args.plots:
-                self.confusion_matrix.process_batch(predn, bbox, cls, im_name=Path(batch["im_file"][si]).name)
-
-            for k in self.stats.keys():
-                self.stats[k].append(stat[k])
-
-            # Save
-            if self.args.plots and self.args.visualize:
-                plot_matches(self, batch, preds, si)
-            if self.args.save_json:
-                self.pred_to_json(predn, batch["im_file"][si])
-            if self.args.save_txt:
-                self.save_one_txt(
-                    predn,
-                    pred_kpts,
-                    self.args.save_conf,
-                    pbatch["ori_shape"],
-                    self.save_dir / "labels" / f"{Path(batch['im_file'][si]).stem}.txt",
-                )
-
-    def _process_batch(self, detections, gt_bboxes, gt_cls, pred_kpts=None, gt_kpts=None):
-=======
     def _process_batch(self, preds: Dict[str, torch.Tensor], batch: Dict[str, Any]) -> Dict[str, np.ndarray]:
->>>>>>> c393e14e
         """
         Return correct prediction matrix by computing Intersection over Union (IoU) between detections and ground truth.
 
