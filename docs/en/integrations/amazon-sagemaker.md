--- conflicted
+++ resolved
@@ -118,13 +118,8 @@
 import json
 
 
-<<<<<<< HEAD
-def output_fn(prediction_output, content_type):
-    """Formats model outputs as JSON string according to content_type, extracting attributes like boxes, masks, keypoints."""
-=======
 def output_fn(prediction_output):
     """Formats model outputs as JSON string, extracting attributes like boxes, masks, keypoints."""
->>>>>>> 250eaa85
     print("Executing output_fn from inference.py ...")
     infer = {}
     for result in prediction_output:
