# Ultralytics 🚀 AGPL-3.0 License - https://ultralytics.com/license

from ultralytics.cfg import TASK2DATA, TASK2MODEL, TASKS
from ultralytics.utils import ASSETS, WEIGHTS_DIR, checks

# Constants used in tests
MODEL = WEIGHTS_DIR / "path with spaces" / "yolo11n.pt"  # test spaces in path
CFG = "yolo11n.yaml"
SOURCE = ASSETS / "bus.jpg"
SOURCES_LIST = [ASSETS / "bus.jpg", ASSETS, ASSETS / "*", ASSETS / "**/*.jpg"]
CUDA_IS_AVAILABLE = checks.cuda_is_available()
CUDA_DEVICE_COUNT = checks.cuda_device_count()
XPU_IS_AVAILABLE = checks.xpu_device_available()
XPU_DEVICE_COUNT = checks.xpu_device_count()
TASK_MODEL_DATA = [(task, WEIGHTS_DIR / TASK2MODEL[task], TASK2DATA[task]) for task in TASKS]
MODELS = frozenset([*list(TASK2MODEL.values()), "yolo11n-grayscale.pt"])

__all__ = (
    "CFG",
    "CUDA_DEVICE_COUNT",
    "CUDA_IS_AVAILABLE",
    "MODEL",
    "SOURCE",
    "SOURCES_LIST",
<<<<<<< HEAD
    "TMP",
    "CUDA_IS_AVAILABLE",
    "CUDA_DEVICE_COUNT",
    "XPU_IS_AVAILABLE",
    "XPU_DEVICE_COUNT",
=======
>>>>>>> c0d1d27a
)<|MERGE_RESOLUTION|>--- conflicted
+++ resolved
@@ -22,12 +22,9 @@
     "MODEL",
     "SOURCE",
     "SOURCES_LIST",
-<<<<<<< HEAD
     "TMP",
     "CUDA_IS_AVAILABLE",
     "CUDA_DEVICE_COUNT",
     "XPU_IS_AVAILABLE",
     "XPU_DEVICE_COUNT",
-=======
->>>>>>> c0d1d27a
 )