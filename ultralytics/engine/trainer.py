# Ultralytics 🚀 AGPL-3.0 License - https://ultralytics.com/license
"""
Train a model on a dataset.

Usage:
    $ yolo mode=train model=yolo11n.pt data=coco8.yaml imgsz=640 epochs=100 batch=16
"""

import gc
import math
import os
import subprocess
import time
import warnings
from copy import copy, deepcopy
from datetime import datetime, timedelta
from pathlib import Path

import numpy as np
import torch
from torch import distributed as dist
from torch import nn, optim

from ultralytics.cfg import get_cfg, get_save_dir
from ultralytics.data.utils import check_cls_dataset, check_det_dataset
from ultralytics.nn.tasks import attempt_load_one_weight, attempt_load_weights
from ultralytics.utils import (
    DEFAULT_CFG,
    LOCAL_RANK,
    LOGGER,
    RANK,
    TQDM,
    __version__,
    callbacks,
    clean_url,
    colorstr,
    emojis,
    yaml_save,
)
from ultralytics.utils.autobatch import check_train_batch_size
from ultralytics.utils.checks import check_amp, check_file, check_imgsz, check_model_file_from_stem, print_args
from ultralytics.utils.dist import ddp_cleanup, generate_ddp_command
from ultralytics.utils.files import get_latest_run
from ultralytics.utils.torch_utils import (
    TORCH_2_4,
    EarlyStopping,
    ModelEMA,
    autocast,
    convert_optimizer_state_dict_to_fp16,
    init_seeds,
    one_cycle,
    select_device,
    strip_optimizer,
    torch_distributed_zero_first,
    unset_deterministic,
)


class BaseTrainer:
    """
    A base class for creating trainers.

    Attributes:
        args (SimpleNamespace): Configuration for the trainer.
        validator (BaseValidator): Validator instance.
        model (nn.Module): Model instance.
        callbacks (defaultdict): Dictionary of callbacks.
        save_dir (Path): Directory to save results.
        wdir (Path): Directory to save weights.
        last (Path): Path to the last checkpoint.
        best (Path): Path to the best checkpoint.
        save_period (int): Save checkpoint every x epochs (disabled if < 1).
        batch_size (int): Batch size for training.
        epochs (int): Number of epochs to train for.
        start_epoch (int): Starting epoch for training.
        device (torch.device): Device to use for training.
        amp (bool): Flag to enable AMP (Automatic Mixed Precision).
        scaler (amp.GradScaler): Gradient scaler for AMP.
        data (str): Path to data.
        trainset (torch.utils.data.Dataset): Training dataset.
        testset (torch.utils.data.Dataset): Testing dataset.
        ema (nn.Module): EMA (Exponential Moving Average) of the model.
        resume (bool): Resume training from a checkpoint.
        lf (nn.Module): Loss function.
        scheduler (torch.optim.lr_scheduler._LRScheduler): Learning rate scheduler.
        best_fitness (float): The best fitness value achieved.
        fitness (float): Current fitness value.
        loss (float): Current loss value.
        tloss (float): Total loss value.
        loss_names (list): List of loss names.
        csv (Path): Path to results CSV file.
        metrics (dict): Dictionary of metrics.
        plots (dict): Dictionary of plots.
    """

    def __init__(self, cfg=DEFAULT_CFG, overrides=None, _callbacks=None):
        """
        Initialize the BaseTrainer class.

        Args:
            cfg (str, optional): Path to a configuration file. Defaults to DEFAULT_CFG.
            overrides (dict, optional): Configuration overrides. Defaults to None.
            _callbacks (list, optional): List of callback functions. Defaults to None.
        """
        self.args = get_cfg(cfg, overrides)
        self.check_resume(overrides)
        self.device = select_device(self.args.device, self.args.batch)
        self.validator = None
        self.metrics = None
        self.plots = {}
        init_seeds(self.args.seed + 1 + RANK, deterministic=self.args.deterministic)

        # Dirs
        self.save_dir = get_save_dir(self.args)
        self.args.name = self.save_dir.name  # update name for loggers
        self.wdir = self.save_dir / "weights"  # weights dir
        if RANK in {-1, 0}:
            self.wdir.mkdir(parents=True, exist_ok=True)  # make dir
            self.args.save_dir = str(self.save_dir)
            yaml_save(self.save_dir / "args.yaml", vars(self.args))  # save run args
        self.last, self.best = self.wdir / "last.pt", self.wdir / "best.pt"  # checkpoint paths
        self.save_period = self.args.save_period

        self.batch_size = self.args.batch
        self.epochs = self.args.epochs or 100  # in case users accidentally pass epochs=None with timed training
        self.start_epoch = 0
        if RANK == -1:
            print_args(vars(self.args))

        # Device
        if self.device.type in {"cpu", "mps"}:
            self.args.workers = 0  # faster CPU training as time dominated by inference, not dataloading

        # Model and Dataset
        self.model = check_model_file_from_stem(self.args.model)  # add suffix, i.e. yolo11n -> yolo11n.pt
        with torch_distributed_zero_first(LOCAL_RANK):  # avoid auto-downloading dataset multiple times
            self.trainset, self.testset = self.get_dataset()
        self.ema = None

        # Optimization utils init
        self.lf = None
        self.scheduler = None

        # Epoch level metrics
        self.best_fitness = None
        self.fitness = None
        self.loss = None
        self.tloss = None
        self.loss_names = ["Loss"]
        self.csv = self.save_dir / "results.csv"
        self.csv_col_width = {}
        self.plot_idx = [0, 1, 2]

        # HUB
        self.hub_session = None

        # Callbacks
        self.callbacks = _callbacks or callbacks.get_default_callbacks()
        if RANK in {-1, 0}:
            callbacks.add_integration_callbacks(self)

    def add_callback(self, event: str, callback):
        """Append the given callback to the event's callback list."""
        self.callbacks[event].append(callback)

    def set_callback(self, event: str, callback):
        """Override the existing callbacks with the given callback for the specified event."""
        self.callbacks[event] = [callback]

    def run_callbacks(self, event: str):
        """Run all existing callbacks associated with a particular event."""
        for callback in self.callbacks.get(event, []):
            callback(self)

    def train(self):
        """Allow device='', device=None on Multi-GPU systems to default to device=0."""
        if isinstance(self.args.device, str) and len(self.args.device):  # i.e. device='0' or device='0,1,2,3'
            world_size = len(self.args.device.split(","))
        elif isinstance(self.args.device, (tuple, list)):  # i.e. device=[0, 1, 2, 3] (multi-GPU from CLI is list)
            world_size = len(self.args.device)
        elif self.args.device in {"cpu", "mps"}:  # i.e. device='cpu' or 'mps'
            world_size = 0
        elif torch.cuda.is_available():  # i.e. device=None or device='' or device=number
            world_size = 1  # default to device 0
        else:  # i.e. device=None or device=''
            world_size = 0

        # Run subprocess if DDP training, else train normally
        if world_size > 1 and "LOCAL_RANK" not in os.environ:
            # Argument checks
            if self.args.rect:
                LOGGER.warning("WARNING ⚠️ 'rect=True' is incompatible with Multi-GPU training, setting 'rect=False'")
                self.args.rect = False
            if self.args.batch < 1.0:
                LOGGER.warning(
                    "WARNING ⚠️ 'batch<1' for AutoBatch is incompatible with Multi-GPU training, setting "
                    "default 'batch=16'"
                )
                self.args.batch = 16

            # Command
            cmd, file = generate_ddp_command(world_size, self)
            try:
                LOGGER.info(f"{colorstr('DDP:')} debug command {' '.join(cmd)}")
                subprocess.run(cmd, check=True)
            except Exception as e:
                raise e
            finally:
                ddp_cleanup(self, str(file))

        else:
            self._do_train(world_size)

    def _setup_scheduler(self):
        """Initialize training learning rate scheduler."""
        if self.args.cos_lr:
            self.lf = one_cycle(1, self.args.lrf, self.epochs)  # cosine 1->hyp['lrf']
        else:
            self.lf = lambda x: max(1 - x / self.epochs, 0) * (1.0 - self.args.lrf) + self.args.lrf  # linear
        self.scheduler = optim.lr_scheduler.LambdaLR(self.optimizer, lr_lambda=self.lf)

    def _setup_ddp(self, world_size):
        """Initialize and set the DistributedDataParallel parameters for training."""
        torch.cuda.set_device(RANK)
        self.device = torch.device("cuda", RANK)
        # LOGGER.info(f'DDP info: RANK {RANK}, WORLD_SIZE {world_size}, DEVICE {self.device}')
        os.environ["TORCH_NCCL_BLOCKING_WAIT"] = "1"  # set to enforce timeout
        dist.init_process_group(
            backend="nccl" if dist.is_nccl_available() else "gloo",
            timeout=timedelta(seconds=10800),  # 3 hours
            rank=RANK,
            world_size=world_size,
        )

    def _setup_train(self, world_size):
        """Build dataloaders and optimizer on correct rank process."""
        # Model
        self.run_callbacks("on_pretrain_routine_start")
        ckpt = self.setup_model()
        self.model = self.model.to(self.device)
        self.set_model_attributes()

        # Freeze layers
        freeze_list = (
            self.args.freeze
            if isinstance(self.args.freeze, list)
            else range(self.args.freeze)
            if isinstance(self.args.freeze, int)
            else []
        )
        always_freeze_names = [".dfl"]  # always freeze these layers
        freeze_layer_names = [f"model.{x}." for x in freeze_list] + always_freeze_names
        self.freeze_layer_names = freeze_layer_names
        for k, v in self.model.named_parameters():
            # v.register_hook(lambda x: torch.nan_to_num(x))  # NaN to 0 (commented for erratic training results)
            if any(x in k for x in freeze_layer_names):
                LOGGER.info(f"Freezing layer '{k}'")
                v.requires_grad = False
            elif not v.requires_grad and v.dtype.is_floating_point:  # only floating point Tensor can require gradients
                LOGGER.info(
                    f"WARNING ⚠️ setting 'requires_grad=True' for frozen layer '{k}'. "
                    "See ultralytics.engine.trainer for customization of frozen layers."
                )
                v.requires_grad = True

        # Check AMP
        self.amp = torch.tensor(self.args.amp).to(self.device)  # True or False
        if self.amp and RANK in {-1, 0}:  # Single-GPU and DDP
            callbacks_backup = callbacks.default_callbacks.copy()  # backup callbacks as check_amp() resets them
            self.amp = torch.tensor(check_amp(self.model), device=self.device)
            callbacks.default_callbacks = callbacks_backup  # restore callbacks
        if RANK > -1 and world_size > 1:  # DDP
            dist.broadcast(self.amp, src=0)  # broadcast the tensor from rank 0 to all other ranks (returns None)
        self.amp = bool(self.amp)  # as boolean
        self.scaler = (
            torch.amp.GradScaler("cuda", enabled=self.amp) if TORCH_2_4 else torch.cuda.amp.GradScaler(enabled=self.amp)
        )
        if world_size > 1:
            self.model = nn.parallel.DistributedDataParallel(self.model, device_ids=[RANK], find_unused_parameters=True)

        # Check imgsz
        gs = max(int(self.model.stride.max() if hasattr(self.model, "stride") else 32), 32)  # grid size (max stride)
        self.args.imgsz = check_imgsz(self.args.imgsz, stride=gs, floor=gs, max_dim=1)
        self.stride = gs  # for multiscale training

        # Batch size
        if self.batch_size < 1 and RANK == -1:  # single-GPU only, estimate best batch size
            self.args.batch = self.batch_size = self.auto_batch()

        # Dataloaders
        batch_size = self.batch_size // max(world_size, 1)
        self.train_loader = self.get_dataloader(self.trainset, batch_size=batch_size, rank=LOCAL_RANK, mode="train")
        if RANK in {-1, 0}:
            # Note: When training DOTA dataset, double batch size could get OOM on images with >2000 objects.
            self.test_loader = self.get_dataloader(
                self.testset, batch_size=batch_size if self.args.task == "obb" else batch_size * 2, rank=-1, mode="val"
            )
            self.validator = self.get_validator()
            metric_keys = self.validator.metrics.keys + self.label_loss_items(prefix="val")
            self.metrics = dict(zip(metric_keys, [0] * len(metric_keys)))
            self.ema = ModelEMA(self.model)
            if self.args.plots:
                self.plot_training_labels()

        # Optimizer
        self.accumulate = max(round(self.args.nbs / self.batch_size), 1)  # accumulate loss before optimizing
        weight_decay = self.args.weight_decay * self.batch_size * self.accumulate / self.args.nbs  # scale weight_decay
        iterations = math.ceil(len(self.train_loader.dataset) / max(self.batch_size, self.args.nbs)) * self.epochs
        self.optimizer = self.build_optimizer(
            model=self.model,
            name=self.args.optimizer,
            lr=self.args.lr0,
            momentum=self.args.momentum,
            decay=weight_decay,
            iterations=iterations,
        )
        # Scheduler
        self._setup_scheduler()
        self.stopper, self.stop = EarlyStopping(patience=self.args.patience), False
        self.resume_training(ckpt)
        self.scheduler.last_epoch = self.start_epoch - 1  # do not move
        self.run_callbacks("on_pretrain_routine_end")

    def _do_train(self, world_size=1):
        """Train the model with the specified world size."""
        if world_size > 1:
            self._setup_ddp(world_size)
        self._setup_train(world_size)

        nb = len(self.train_loader)  # number of batches
        nw = max(round(self.args.warmup_epochs * nb), 100) if self.args.warmup_epochs > 0 else -1  # warmup iterations
        last_opt_step = -1
        self.epoch_time = None
        self.epoch_time_start = time.time()
        self.train_time_start = time.time()
        self.run_callbacks("on_train_start")
        LOGGER.info(
            f"Image sizes {self.args.imgsz} train, {self.args.imgsz} val\n"
            f"Using {self.train_loader.num_workers * (world_size or 1)} dataloader workers\n"
            f"Logging results to {colorstr('bold', self.save_dir)}\n"
            f"Starting training for " + (f"{self.args.time} hours..." if self.args.time else f"{self.epochs} epochs...")
        )
        if self.args.close_mosaic:
            base_idx = (self.epochs - self.args.close_mosaic) * nb
            self.plot_idx.extend([base_idx, base_idx + 1, base_idx + 2])
        epoch = self.start_epoch
        self.optimizer.zero_grad()  # zero any resumed gradients to ensure stability on train start
        while True:
            self.epoch = epoch
            self.run_callbacks("on_train_epoch_start")
            with warnings.catch_warnings():
                warnings.simplefilter("ignore")  # suppress 'Detected lr_scheduler.step() before optimizer.step()'
                self.scheduler.step()

            self._model_train()
            if RANK != -1:
                self.train_loader.sampler.set_epoch(epoch)
            pbar = enumerate(self.train_loader)
            # Update dataloader attributes (optional)
            if epoch == (self.epochs - self.args.close_mosaic):
                self._close_dataloader_mosaic()
                self.train_loader.reset()

            if RANK in {-1, 0}:
                LOGGER.info(self.progress_string())
                pbar = TQDM(enumerate(self.train_loader), total=nb)
            self.tloss = None
            for i, batch in pbar:
                self.run_callbacks("on_train_batch_start")
                # Warmup
                ni = i + nb * epoch
                if ni <= nw:
                    xi = [0, nw]  # x interp
                    self.accumulate = max(1, int(np.interp(ni, xi, [1, self.args.nbs / self.batch_size]).round()))
                    for j, x in enumerate(self.optimizer.param_groups):
                        # Bias lr falls from 0.1 to lr0, all other lrs rise from 0.0 to lr0
                        x["lr"] = np.interp(
                            ni, xi, [self.args.warmup_bias_lr if j == 0 else 0.0, x["initial_lr"] * self.lf(epoch)]
                        )
                        if "momentum" in x:
                            x["momentum"] = np.interp(ni, xi, [self.args.warmup_momentum, self.args.momentum])

                # Forward
                with autocast(self.amp):
                    batch = self.preprocess_batch(batch)
                    loss, self.loss_items = self.model(batch)
                    self.loss = loss.sum()
                    if RANK != -1:
                        self.loss *= world_size
                    self.tloss = (
                        (self.tloss * i + self.loss_items) / (i + 1) if self.tloss is not None else self.loss_items
                    )

                # Backward
                self.scaler.scale(self.loss).backward()

                # Optimize - https://pytorch.org/docs/master/notes/amp_examples.html
                if ni - last_opt_step >= self.accumulate:
                    self.optimizer_step()
                    last_opt_step = ni

                    # Timed stopping
                    if self.args.time:
                        self.stop = (time.time() - self.train_time_start) > (self.args.time * 3600)
                        if RANK != -1:  # if DDP training
                            broadcast_list = [self.stop if RANK == 0 else None]
                            dist.broadcast_object_list(broadcast_list, 0)  # broadcast 'stop' to all ranks
                            self.stop = broadcast_list[0]
                        if self.stop:  # training time exceeded
                            break

                # Log
                if RANK in {-1, 0}:
                    loss_length = self.tloss.shape[0] if len(self.tloss.shape) else 1
                    pbar.set_description(
                        ("%11s" * 2 + "%11.4g" * (2 + loss_length))
                        % (
                            f"{epoch + 1}/{self.epochs}",
                            f"{self._get_memory():.3g}G",  # (GB) GPU memory util
                            *(self.tloss if loss_length > 1 else torch.unsqueeze(self.tloss, 0)),  # losses
                            batch["cls"].shape[0],  # batch size, i.e. 8
                            batch["img"].shape[-1],  # imgsz, i.e 640
                        )
                    )
                    self.run_callbacks("on_batch_end")
                    if self.args.plots and ni in self.plot_idx:
                        self.plot_training_samples(batch, ni)

                self.run_callbacks("on_train_batch_end")

            self.lr = {f"lr/pg{ir}": x["lr"] for ir, x in enumerate(self.optimizer.param_groups)}  # for loggers
            self.run_callbacks("on_train_epoch_end")
            if RANK in {-1, 0}:
                final_epoch = epoch + 1 >= self.epochs
                self.ema.update_attr(self.model, include=["yaml", "nc", "args", "names", "stride", "class_weights"])

                # Validation
                if self.args.val or final_epoch or self.stopper.possible_stop or self.stop:
                    self.metrics, self.fitness = self.validate()
                self.save_metrics(metrics={**self.label_loss_items(self.tloss), **self.metrics, **self.lr})
                self.stop |= self.stopper(epoch + 1, self.fitness) or final_epoch
                if self.args.time:
                    self.stop |= (time.time() - self.train_time_start) > (self.args.time * 3600)

                # Save model
                if self.args.save or final_epoch:
                    self.save_model()
                    self.run_callbacks("on_model_save")

            # Scheduler
            t = time.time()
            self.epoch_time = t - self.epoch_time_start
            self.epoch_time_start = t
            if self.args.time:
                mean_epoch_time = (t - self.train_time_start) / (epoch - self.start_epoch + 1)
                self.epochs = self.args.epochs = math.ceil(self.args.time * 3600 / mean_epoch_time)
                self._setup_scheduler()
                self.scheduler.last_epoch = self.epoch  # do not move
                self.stop |= epoch >= self.epochs  # stop if exceeded epochs
            self.run_callbacks("on_fit_epoch_end")
            if self._get_memory(fraction=True) > 0.9:
                self._clear_memory()  # clear if memory utilization > 90%

            # Early Stopping
            if RANK != -1:  # if DDP training
                broadcast_list = [self.stop if RANK == 0 else None]
                dist.broadcast_object_list(broadcast_list, 0)  # broadcast 'stop' to all ranks
                self.stop = broadcast_list[0]
            if self.stop:
                break  # must break all DDP ranks
            epoch += 1

        if RANK in {-1, 0}:
            # Do final val with best.pt
            seconds = time.time() - self.train_time_start
            LOGGER.info(f"\n{epoch - self.start_epoch + 1} epochs completed in {seconds / 3600:.3f} hours.")
            self.final_eval()
            if self.args.plots:
                self.plot_metrics()
            self.run_callbacks("on_train_end")
        self._clear_memory()
        unset_deterministic()
        self.run_callbacks("teardown")

    def auto_batch(self, max_num_obj=0):
        """Calculate optimal batch size based on model and device memory constraints."""
        return check_train_batch_size(
            model=self.model,
            imgsz=self.args.imgsz,
            amp=self.amp,
            batch=self.batch_size,
            max_num_obj=max_num_obj,
        )  # returns batch size

    def _get_memory(self, fraction=False):
        """Get accelerator memory utilization in GB or as a fraction of total memory."""
        memory, total = 0, 0
        if self.device.type == "mps":
            memory = torch.mps.driver_allocated_memory()
            if fraction:
                return __import__("psutil").virtual_memory().percent / 100
        elif self.device.type != "cpu":
            memory = torch.cuda.memory_reserved()
            if fraction:
                total = torch.cuda.get_device_properties(self.device).total_memory
        return ((memory / total) if total > 0 else 0) if fraction else (memory / 2**30)

    def _clear_memory(self):
        """Clear accelerator memory by calling garbage collector and emptying cache."""
        gc.collect()
        if self.device.type == "mps":
            torch.mps.empty_cache()
        elif self.device.type == "cpu":
            return
        else:
            torch.cuda.empty_cache()

    def read_results_csv(self):
        """Read results.csv into a dictionary using pandas."""
        import pandas as pd  # scope for faster 'import ultralytics'

        return {k.strip(): v for k, v in pd.read_csv(self.csv).to_dict(orient="list").items()}

    def _model_train(self):
        """Set model in training mode."""
        self.model.train()
        # Freeze BN stat
        for n, m in self.model.named_modules():
            if any(filter(lambda f: f in n, self.freeze_layer_names)) and isinstance(m, nn.BatchNorm2d):
                m.eval()

    def save_model(self):
        """Save model training checkpoints with additional metadata."""
        import io

        # Serialize ckpt to a byte buffer once (faster than repeated torch.save() calls)
        buffer = io.BytesIO()
        torch.save(
            {
                "epoch": self.epoch,
                "best_fitness": self.best_fitness,
                "model": None,  # resume and final checkpoints derive from EMA
                "ema": deepcopy(self.ema.ema).half(),
                "updates": self.ema.updates,
                "optimizer": convert_optimizer_state_dict_to_fp16(deepcopy(self.optimizer.state_dict())),
                "train_args": vars(self.args),  # save as dict
                "train_metrics": {**self.metrics, **{"fitness": self.fitness}},
                "train_results": self.read_results_csv(),
                "date": datetime.now().isoformat(),
                "version": __version__,
                "license": "AGPL-3.0 (https://ultralytics.com/license)",
                "docs": "https://docs.ultralytics.com",
            },
            buffer,
        )
        serialized_ckpt = buffer.getvalue()  # get the serialized content to save

        # Save checkpoints
        self.last.write_bytes(serialized_ckpt)  # save last.pt
        if self.best_fitness == self.fitness:
            self.best.write_bytes(serialized_ckpt)  # save best.pt
        if (self.save_period > 0) and (self.epoch % self.save_period == 0):
            (self.wdir / f"epoch{self.epoch}.pt").write_bytes(serialized_ckpt)  # save epoch, i.e. 'epoch3.pt'
        # if self.args.close_mosaic and self.epoch == (self.epochs - self.args.close_mosaic - 1):
        #    (self.wdir / "last_mosaic.pt").write_bytes(serialized_ckpt)  # save mosaic checkpoint

    def get_dataset(self):
        """
        Get train and validation datasets from data dictionary.

        Returns:
            (tuple): A tuple containing the training and validation/test datasets.
        """
        try:
            if self.args.task == "classify":
                data = check_cls_dataset(self.args.data)
            elif self.args.data.split(".")[-1] in {"yaml", "yml"} or self.args.task in {
                "detect",
                "segment",
                "pose",
                "obb",
            }:
                data = check_det_dataset(self.args.data)
                if "yaml_file" in data:
                    self.args.data = data["yaml_file"]  # for validating 'yolo train data=url.zip' usage
        except Exception as e:
            raise RuntimeError(emojis(f"Dataset '{clean_url(self.args.data)}' error ❌ {e}")) from e
        self.data = data
        if self.args.single_cls:
            LOGGER.info("Overriding class names with single class.")
            self.data["names"] = {0: "item"}
            self.data["nc"] = 1
        return data["train"], data.get("val") or data.get("test")

    def setup_model(self):
        """
        Load, create, or download model for any task.

        Returns:
            (dict): Optional checkpoint to resume training from.
        """
        if isinstance(self.model, torch.nn.Module):  # if model is loaded beforehand. No setup needed
            return

        cfg, weights = self.model, None
        ckpt = None
        if str(self.model).endswith(".pt"):
            weights, ckpt = attempt_load_one_weight(self.model)
            cfg = weights.yaml
        elif isinstance(self.args.pretrained, (str, Path)):
            weights, _ = attempt_load_one_weight(self.args.pretrained)
        self.model = self.get_model(cfg=cfg, weights=weights, verbose=RANK == -1)  # calls Model(cfg, weights)
        return ckpt

    def optimizer_step(self):
        """Perform a single step of the training optimizer with gradient clipping and EMA update."""
        self.scaler.unscale_(self.optimizer)  # unscale gradients
        torch.nn.utils.clip_grad_norm_(self.model.parameters(), max_norm=10.0)  # clip gradients
        self.scaler.step(self.optimizer)
        self.scaler.update()
        self.optimizer.zero_grad()
        if self.ema:
            self.ema.update(self.model)

    def preprocess_batch(self, batch):
        """Allows custom preprocessing model inputs and ground truths depending on task type."""
        return batch

    def validate(self):
        """
        Run validation on test set using self.validator.

        Returns:
            (tuple): A tuple containing metrics dictionary and fitness score.
        """
        metrics = self.validator(self)
        fitness = metrics.pop("fitness", -self.loss.detach().cpu().numpy())  # use loss as fitness measure if not found
        if not self.best_fitness or self.best_fitness < fitness:
            self.best_fitness = fitness
        return metrics, fitness

    def get_model(self, cfg=None, weights=None, verbose=True):
        """Get model and raise NotImplementedError for loading cfg files."""
        raise NotImplementedError("This task trainer doesn't support loading cfg files")

    def get_validator(self):
        """Returns a NotImplementedError when the get_validator function is called."""
        raise NotImplementedError("get_validator function not implemented in trainer")

    def get_dataloader(self, dataset_path, batch_size=16, rank=0, mode="train"):
        """Returns dataloader derived from torch.data.Dataloader."""
        raise NotImplementedError("get_dataloader function not implemented in trainer")

    def build_dataset(self, img_path, mode="train", batch=None):
        """Build dataset."""
        raise NotImplementedError("build_dataset function not implemented in trainer")

    def label_loss_items(self, loss_items=None, prefix="train"):
        """
        Returns a loss dict with labelled training loss items tensor.

        Note:
            This is not needed for classification but necessary for segmentation & detection
        """
        return {"loss": loss_items} if loss_items is not None else ["loss"]

    def set_model_attributes(self):
        """Set or update model parameters before training."""
        self.model.names = self.data["names"]

    def build_targets(self, preds, targets):
        """Builds target tensors for training YOLO model."""
        pass

    def progress_string(self):
        """Returns a string describing training progress."""
        return ""

    # TODO: may need to put these following functions into callback
    def plot_training_samples(self, batch, ni):
        """Plots training samples during YOLO training."""
        pass

    def plot_training_labels(self):
        """Plots training labels for YOLO model."""
        pass

    def save_format_csv(self, keys, current_values):
        """Automatically adjust the distance of data columns in the results.csv."""
        import pandas as pd

        b_rewrite = False
        col_spacing = 3
        for key, current_value in zip(keys, current_values):
            col_width = self.csv_col_width.get(key, len(key))
            b_rewrite = True if b_rewrite or not self.csv.exists() or len(current_value) > col_width else False
            self.csv_col_width[key] = max(col_width, len(current_value))
        if b_rewrite:
            formatted_metrics = {}
            metrics = pd.read_csv(self.csv).to_dict(orient="list") if self.csv.exists() else {k: [] for k in keys}
            for current_value, (key, values) in zip(current_values, metrics.items()):
                key, values = str(key).strip(), [str(v).strip() for v in values]
                col_width = self.csv_col_width[key] + col_spacing
                formatted_metrics[f"{key:>{col_width}}"] = [f"{v:>{col_width}}" for v in values + [current_value]]
            pd.DataFrame(formatted_metrics).to_csv(self.csv, index=False)
        else:
            formatted_l = [str(v).rjust(w + col_spacing) for v, w in zip(current_values, self.csv_col_width.values())]
            with open(self.csv, "a") as file:
                file.write(f"{','.join(formatted_l)}\n")

    def save_metrics(self, metrics):
        """Save training metrics to a CSV file."""
        keys, vals = list(metrics.keys()), list(metrics.values())
        t = time.time() - self.train_time_start
<<<<<<< HEAD
        keys, vals = ["epoch", "time"] + keys, [f"{str(v):.6}" for v in [self.epoch + 1, t] + vals]
        self.save_format_csv(keys, vals)
=======
        with open(self.csv, "a", encoding="utf-8") as f:
            f.write(s + ("%.6g," * n % tuple([self.epoch + 1, t] + vals)).rstrip(",") + "\n")
>>>>>>> c1512e5b

    def plot_metrics(self):
        """Plot and display metrics visually."""
        pass

    def on_plot(self, name, data=None):
        """Registers plots (e.g. to be consumed in callbacks)."""
        path = Path(name)
        self.plots[path] = {"data": data, "timestamp": time.time()}

    def final_eval(self):
        """Perform final evaluation and validation for object detection YOLO model."""
        ckpt = {}
        for f in self.last, self.best:
            if f.exists():
                if f is self.last:
                    ckpt = strip_optimizer(f)
                elif f is self.best:
                    k = "train_results"  # update best.pt train_metrics from last.pt
                    strip_optimizer(f, updates={k: ckpt[k]} if k in ckpt else None)
                    LOGGER.info(f"\nValidating {f}...")
                    self.validator.args.plots = self.args.plots
                    self.metrics = self.validator(model=f)
                    self.metrics.pop("fitness", None)
                    self.run_callbacks("on_fit_epoch_end")

    def check_resume(self, overrides):
        """Check if resume checkpoint exists and update arguments accordingly."""
        resume = self.args.resume
        if resume:
            try:
                exists = isinstance(resume, (str, Path)) and Path(resume).exists()
                last = Path(check_file(resume) if exists else get_latest_run())

                # Check that resume data YAML exists, otherwise strip to force re-download of dataset
                ckpt_args = attempt_load_weights(last).args
                if not isinstance(ckpt_args["data"], dict) and not Path(ckpt_args["data"]).exists():
                    ckpt_args["data"] = self.args.data

                resume = True
                self.args = get_cfg(ckpt_args)
                self.args.model = self.args.resume = str(last)  # reinstate model
                for k in (
                    "imgsz",
                    "batch",
                    "device",
                    "close_mosaic",
                ):  # allow arg updates to reduce memory or update device on resume
                    if k in overrides:
                        setattr(self.args, k, overrides[k])

            except Exception as e:
                raise FileNotFoundError(
                    "Resume checkpoint not found. Please pass a valid checkpoint to resume from, "
                    "i.e. 'yolo train resume model=path/to/last.pt'"
                ) from e
        self.resume = resume

    def resume_training(self, ckpt):
        """Resume YOLO training from given epoch and best fitness."""
        if ckpt is None or not self.resume:
            return
        best_fitness = 0.0
        start_epoch = ckpt.get("epoch", -1) + 1
        if ckpt.get("optimizer", None) is not None:
            self.optimizer.load_state_dict(ckpt["optimizer"])  # optimizer
            best_fitness = ckpt["best_fitness"]
        if self.ema and ckpt.get("ema"):
            self.ema.ema.load_state_dict(ckpt["ema"].float().state_dict())  # EMA
            self.ema.updates = ckpt["updates"]
        assert start_epoch > 0, (
            f"{self.args.model} training to {self.epochs} epochs is finished, nothing to resume.\n"
            f"Start a new training without resuming, i.e. 'yolo train model={self.args.model}'"
        )
        LOGGER.info(f"Resuming training {self.args.model} from epoch {start_epoch + 1} to {self.epochs} total epochs")
        if self.epochs < start_epoch:
            LOGGER.info(
                f"{self.model} has been trained for {ckpt['epoch']} epochs. Fine-tuning for {self.epochs} more epochs."
            )
            self.epochs += ckpt["epoch"]  # finetune additional epochs
        self.best_fitness = best_fitness
        self.start_epoch = start_epoch
        if start_epoch > (self.epochs - self.args.close_mosaic):
            self._close_dataloader_mosaic()

    def _close_dataloader_mosaic(self):
        """Update dataloaders to stop using mosaic augmentation."""
        if hasattr(self.train_loader.dataset, "mosaic"):
            self.train_loader.dataset.mosaic = False
        if hasattr(self.train_loader.dataset, "close_mosaic"):
            LOGGER.info("Closing dataloader mosaic")
            self.train_loader.dataset.close_mosaic(hyp=copy(self.args))

    def build_optimizer(self, model, name="auto", lr=0.001, momentum=0.9, decay=1e-5, iterations=1e5):
        """
        Construct an optimizer for the given model.

        Args:
            model (torch.nn.Module): The model for which to build an optimizer.
            name (str, optional): The name of the optimizer to use. If 'auto', the optimizer is selected
                based on the number of iterations. Default: 'auto'.
            lr (float, optional): The learning rate for the optimizer. Default: 0.001.
            momentum (float, optional): The momentum factor for the optimizer. Default: 0.9.
            decay (float, optional): The weight decay for the optimizer. Default: 1e-5.
            iterations (float, optional): The number of iterations, which determines the optimizer if
                name is 'auto'. Default: 1e5.

        Returns:
            (torch.optim.Optimizer): The constructed optimizer.
        """
        g = [], [], []  # optimizer parameter groups
        bn = tuple(v for k, v in nn.__dict__.items() if "Norm" in k)  # normalization layers, i.e. BatchNorm2d()
        if name == "auto":
            LOGGER.info(
                f"{colorstr('optimizer:')} 'optimizer=auto' found, "
                f"ignoring 'lr0={self.args.lr0}' and 'momentum={self.args.momentum}' and "
                f"determining best 'optimizer', 'lr0' and 'momentum' automatically... "
            )
            nc = self.data.get("nc", 10)  # number of classes
            lr_fit = round(0.002 * 5 / (4 + nc), 6)  # lr0 fit equation to 6 decimal places
            name, lr, momentum = ("SGD", 0.01, 0.9) if iterations > 10000 else ("AdamW", lr_fit, 0.9)
            self.args.warmup_bias_lr = 0.0  # no higher than 0.01 for Adam

        for module_name, module in model.named_modules():
            for param_name, param in module.named_parameters(recurse=False):
                fullname = f"{module_name}.{param_name}" if module_name else param_name
                if "bias" in fullname:  # bias (no decay)
                    g[2].append(param)
                elif isinstance(module, bn) or "logit_scale" in fullname:  # weight (no decay)
                    # ContrastiveHead and BNContrastiveHead included here with 'logit_scale'
                    g[1].append(param)
                else:  # weight (with decay)
                    g[0].append(param)

        optimizers = {"Adam", "Adamax", "AdamW", "NAdam", "RAdam", "RMSProp", "SGD", "auto"}
        name = {x.lower(): x for x in optimizers}.get(name.lower())
        if name in {"Adam", "Adamax", "AdamW", "NAdam", "RAdam"}:
            optimizer = getattr(optim, name, optim.Adam)(g[2], lr=lr, betas=(momentum, 0.999), weight_decay=0.0)
        elif name == "RMSProp":
            optimizer = optim.RMSprop(g[2], lr=lr, momentum=momentum)
        elif name == "SGD":
            optimizer = optim.SGD(g[2], lr=lr, momentum=momentum, nesterov=True)
        else:
            raise NotImplementedError(
                f"Optimizer '{name}' not found in list of available optimizers {optimizers}. "
                "Request support for addition optimizers at https://github.com/ultralytics/ultralytics."
            )

        optimizer.add_param_group({"params": g[0], "weight_decay": decay})  # add g0 with weight_decay
        optimizer.add_param_group({"params": g[1], "weight_decay": 0.0})  # add g1 (BatchNorm2d weights)
        LOGGER.info(
            f"{colorstr('optimizer:')} {type(optimizer).__name__}(lr={lr}, momentum={momentum}) with parameter groups "
            f"{len(g[1])} weight(decay=0.0), {len(g[0])} weight(decay={decay}), {len(g[2])} bias(decay=0.0)"
        )
        return optimizer<|MERGE_RESOLUTION|>--- conflicted
+++ resolved
@@ -705,20 +705,15 @@
             pd.DataFrame(formatted_metrics).to_csv(self.csv, index=False)
         else:
             formatted_l = [str(v).rjust(w + col_spacing) for v, w in zip(current_values, self.csv_col_width.values())]
-            with open(self.csv, "a") as file:
+            with open(self.csv, "a", encoding="utf-8") as file:
                 file.write(f"{','.join(formatted_l)}\n")
 
     def save_metrics(self, metrics):
         """Save training metrics to a CSV file."""
         keys, vals = list(metrics.keys()), list(metrics.values())
         t = time.time() - self.train_time_start
-<<<<<<< HEAD
         keys, vals = ["epoch", "time"] + keys, [f"{str(v):.6}" for v in [self.epoch + 1, t] + vals]
         self.save_format_csv(keys, vals)
-=======
-        with open(self.csv, "a", encoding="utf-8") as f:
-            f.write(s + ("%.6g," * n % tuple([self.epoch + 1, t] + vals)).rstrip(",") + "\n")
->>>>>>> c1512e5b
 
     def plot_metrics(self):
         """Plot and display metrics visually."""
