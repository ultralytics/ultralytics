# Ultralytics 🚀 AGPL-3.0 License - https://ultralytics.com/license

from __future__ import annotations

import torch
import torch.nn as nn
import torch.nn.functional as F

from ultralytics.nn.modules import LayerNorm2d

from .blocks import (
    Block,
    CXBlock,
    Fuser,
    MaskDownSampler,
    MultiScaleBlock,
    PatchEmbed,
    PositionEmbeddingRandom,
    PositionEmbeddingSine,
)


class ImageEncoderViT(nn.Module):
    """An image encoder using Vision Transformer (ViT) architecture for encoding images into a compact latent space.

    This class processes images by splitting them into patches, applying transformer blocks, and generating a final
    encoded representation through a neck module.

    Attributes:
        img_size (int): Dimension of input images, assumed to be square.
        patch_embed (PatchEmbed): Module for patch embedding.
        pos_embed (nn.Parameter | None): Absolute positional embedding for patches.
        blocks (nn.ModuleList): List of transformer blocks for processing patch embeddings.
        neck (nn.Sequential): Neck module to further process the output.

    Methods:
        forward: Process input through patch embedding, positional embedding, blocks, and neck.

    Examples:
        >>> import torch
        >>> encoder = ImageEncoderViT(img_size=224, patch_size=16, embed_dim=768, depth=12, num_heads=12)
        >>> input_image = torch.randn(1, 3, 224, 224)
        >>> output = encoder(input_image)
        >>> print(output.shape)
    """

    def __init__(
        self,
        img_size: int = 1024,
        patch_size: int = 16,
        in_chans: int = 3,
        embed_dim: int = 768,
        depth: int = 12,
        num_heads: int = 12,
        mlp_ratio: float = 4.0,
        out_chans: int = 256,
        qkv_bias: bool = True,
        norm_layer: type[nn.Module] = nn.LayerNorm,
        act_layer: type[nn.Module] = nn.GELU,
        use_abs_pos: bool = True,
        use_rel_pos: bool = False,
        rel_pos_zero_init: bool = True,
        window_size: int = 0,
        global_attn_indexes: tuple[int, ...] = (),
    ) -> None:
        """Initialize an ImageEncoderViT instance for encoding images using Vision Transformer architecture.

        Args:
            img_size (int): Input image size, assumed to be square.
            patch_size (int): Size of image patches.
            in_chans (int): Number of input image channels.
            embed_dim (int): Dimension of patch embeddings.
            depth (int): Number of transformer blocks.
            num_heads (int): Number of attention heads in each block.
            mlp_ratio (float): Ratio of MLP hidden dimension to embedding dimension.
            out_chans (int): Number of output channels from the neck module.
            qkv_bias (bool): If True, adds learnable bias to query, key, value projections.
            norm_layer (Type[nn.Module]): Type of normalization layer to use.
            act_layer (Type[nn.Module]): Type of activation layer to use.
            use_abs_pos (bool): If True, uses absolute positional embeddings.
            use_rel_pos (bool): If True, adds relative positional embeddings to attention maps.
            rel_pos_zero_init (bool): If True, initializes relative positional parameters to zero.
            window_size (int): Size of attention window for windowed attention blocks.
            global_attn_indexes (tuple[int, ...]): Indices of blocks that use global attention.
        """
        super().__init__()
        self.img_size = img_size

        self.patch_embed = PatchEmbed(
            kernel_size=(patch_size, patch_size),
            stride=(patch_size, patch_size),
            in_chans=in_chans,
            embed_dim=embed_dim,
        )

        self.pos_embed: nn.Parameter | None = None
        if use_abs_pos:
            # Initialize absolute positional embedding with pretrain image size
            self.pos_embed = nn.Parameter(torch.zeros(1, img_size // patch_size, img_size // patch_size, embed_dim))

        self.blocks = nn.ModuleList()
        for i in range(depth):
            block = Block(
                dim=embed_dim,
                num_heads=num_heads,
                mlp_ratio=mlp_ratio,
                qkv_bias=qkv_bias,
                norm_layer=norm_layer,
                act_layer=act_layer,
                use_rel_pos=use_rel_pos,
                rel_pos_zero_init=rel_pos_zero_init,
                window_size=window_size if i not in global_attn_indexes else 0,
                input_size=(img_size // patch_size, img_size // patch_size),
            )
            self.blocks.append(block)

        self.neck = nn.Sequential(
            nn.Conv2d(
                embed_dim,
                out_chans,
                kernel_size=1,
                bias=False,
            ),
            LayerNorm2d(out_chans),
            nn.Conv2d(
                out_chans,
                out_chans,
                kernel_size=3,
                padding=1,
                bias=False,
            ),
            LayerNorm2d(out_chans),
        )

    def forward(self, x: torch.Tensor) -> torch.Tensor:
        """Process input through patch embedding, positional embedding, transformer blocks, and neck module."""
        x = self.patch_embed(x)
        if self.pos_embed is not None:
            pos_embed = (
                F.interpolate(self.pos_embed.permute(0, 3, 1, 2), scale_factor=self.img_size / 1024).permute(0, 2, 3, 1)
                if self.img_size != 1024
                else self.pos_embed
            )
            x = x + pos_embed
        for blk in self.blocks:
            x = blk(x)
        return self.neck(x.permute(0, 3, 1, 2))


class PromptEncoder(nn.Module):
    """Encode different types of prompts for input to SAM's mask decoder, producing sparse and dense embeddings.

    Attributes:
        embed_dim (int): Dimension of the embeddings.
        input_image_size (tuple[int, int]): Size of the input image as (H, W).
        image_embedding_size (tuple[int, int]): Spatial size of the image embedding as (H, W).
        pe_layer (PositionEmbeddingRandom): Module for random position embedding.
        num_point_embeddings (int): Number of point embeddings for different types of points.
        point_embeddings (nn.ModuleList): List of point embeddings.
        not_a_point_embed (nn.Embedding): Embedding for points that are not part of any label.
        mask_input_size (tuple[int, int]): Size of the input mask.
        mask_downscaling (nn.Sequential): Neural network for downscaling the mask.
        no_mask_embed (nn.Embedding): Embedding for cases where no mask is provided.

    Methods:
        get_dense_pe: Return the positional encoding used to encode point prompts.
        forward: Embed different types of prompts, returning both sparse and dense embeddings.

    Examples:
        >>> prompt_encoder = PromptEncoder(256, (64, 64), (1024, 1024), 16)
        >>> points = (torch.rand(1, 5, 2), torch.randint(0, 4, (1, 5)))
        >>> boxes = torch.rand(1, 2, 2)
        >>> masks = torch.rand(1, 1, 256, 256)
        >>> sparse_embeddings, dense_embeddings = prompt_encoder(points, boxes, masks)
        >>> print(sparse_embeddings.shape, dense_embeddings.shape)
        torch.Size([1, 7, 256]) torch.Size([1, 256, 64, 64])
    """

    def __init__(
        self,
        embed_dim: int,
        image_embedding_size: tuple[int, int],
        input_image_size: tuple[int, int],
        mask_in_chans: int,
        activation: type[nn.Module] = nn.GELU,
    ) -> None:
        """Initialize the PromptEncoder module for encoding various types of prompts.

        Args:
            embed_dim (int): The dimension of the embeddings.
            image_embedding_size (tuple[int, int]): The spatial size of the image embedding as (H, W).
            input_image_size (tuple[int, int]): The padded size of the input image as (H, W).
            mask_in_chans (int): The number of hidden channels used for encoding input masks.
            activation (Type[nn.Module]): The activation function to use when encoding input masks.
        """
        super().__init__()
        self.embed_dim = embed_dim
        self.input_image_size = input_image_size
        self.image_embedding_size = image_embedding_size
        self.pe_layer = PositionEmbeddingRandom(embed_dim // 2)

        self.num_point_embeddings: int = 4  # pos/neg point + 2 box corners
        point_embeddings = [nn.Embedding(1, embed_dim) for _ in range(self.num_point_embeddings)]
        self.point_embeddings = nn.ModuleList(point_embeddings)
        self.not_a_point_embed = nn.Embedding(1, embed_dim)

        self.mask_input_size = (4 * image_embedding_size[0], 4 * image_embedding_size[1])
        self.mask_downscaling = nn.Sequential(
            nn.Conv2d(1, mask_in_chans // 4, kernel_size=2, stride=2),
            LayerNorm2d(mask_in_chans // 4),
            activation(),
            nn.Conv2d(mask_in_chans // 4, mask_in_chans, kernel_size=2, stride=2),
            LayerNorm2d(mask_in_chans),
            activation(),
            nn.Conv2d(mask_in_chans, embed_dim, kernel_size=1),
        )
        self.no_mask_embed = nn.Embedding(1, embed_dim)

    def get_dense_pe(self) -> torch.Tensor:
        """Return the dense positional encoding used for encoding point prompts.

        Generate a positional encoding for a dense set of points matching the shape of the image
        encoding. The encoding is used to provide spatial information to the model when processing point prompts.

        Returns:
            (torch.Tensor): Positional encoding tensor with shape (1, embed_dim, H, W), where H and W are the height and
                width of the image embedding size, respectively.

        Examples:
            >>> prompt_encoder = PromptEncoder(256, (64, 64), (1024, 1024), 16)
            >>> dense_pe = prompt_encoder.get_dense_pe()
            >>> print(dense_pe.shape)
            torch.Size([1, 256, 64, 64])
        """
        return self.pe_layer(self.image_embedding_size).unsqueeze(0)

    def _embed_points(self, points: torch.Tensor, labels: torch.Tensor, pad: bool) -> torch.Tensor:
        """Embed point prompts by applying positional encoding and label-specific embeddings."""
        points = points + 0.5  # Shift to center of pixel
        if pad:
            padding_point = torch.zeros((points.shape[0], 1, 2), dtype=points.dtype, device=points.device)
            padding_label = -torch.ones((labels.shape[0], 1), dtype=labels.dtype, device=labels.device)
            points = torch.cat([points, padding_point], dim=1)
            labels = torch.cat([labels, padding_label], dim=1)
        point_embedding = self.pe_layer.forward_with_coords(points, self.input_image_size)
        point_embedding[labels == -1] = 0.0
        point_embedding[labels == -1] += self.not_a_point_embed.weight
        point_embedding[labels == 0] += self.point_embeddings[0].weight
        point_embedding[labels == 1] += self.point_embeddings[1].weight
        point_embedding[labels == 2] += self.point_embeddings[2].weight
        point_embedding[labels == 3] += self.point_embeddings[3].weight
        return point_embedding

    def _embed_boxes(self, boxes: torch.Tensor) -> torch.Tensor:
        """Embed box prompts by applying positional encoding and adding corner embeddings."""
        boxes = boxes + 0.5  # Shift to center of pixel
        coords = boxes.reshape(-1, 2, 2)
        corner_embedding = self.pe_layer.forward_with_coords(coords, self.input_image_size)
        corner_embedding[:, 0, :] += self.point_embeddings[2].weight
        corner_embedding[:, 1, :] += self.point_embeddings[3].weight
        return corner_embedding

    def _embed_masks(self, masks: torch.Tensor) -> torch.Tensor:
        """Embed mask inputs by downscaling and processing through convolutional layers."""
        return self.mask_downscaling(masks)

    @staticmethod
    def _get_batch_size(
        points: tuple[torch.Tensor, torch.Tensor] | None,
        boxes: torch.Tensor | None,
        masks: torch.Tensor | None,
    ) -> int:
        """Get the batch size of the output given the batch size of the input prompts."""
        if points is not None:
            return points[0].shape[0]
        elif boxes is not None:
            return boxes.shape[0]
        elif masks is not None:
            return masks.shape[0]
        else:
            return 1

    def forward(
        self,
        points: tuple[torch.Tensor, torch.Tensor] | None,
        boxes: torch.Tensor | None,
        masks: torch.Tensor | None,
    ) -> tuple[torch.Tensor, torch.Tensor]:
        """Embed different types of prompts, returning both sparse and dense embeddings.

        Args:
            points (tuple[torch.Tensor, torch.Tensor] | None): Point coordinates and labels to embed. The first tensor
                contains coordinates of shape (B, N, 2), and the second tensor contains labels of shape (B, N).
            boxes (torch.Tensor | None): Boxes to embed with shape (B, M, 2, 2), where M is the number of boxes.
            masks (torch.Tensor | None): Masks to embed with shape (B, 1, H, W).

        Returns:
            sparse_embeddings (torch.Tensor): Sparse embeddings for points and boxes with shape (B, N, embed_dim).
            dense_embeddings (torch.Tensor): Dense embeddings for masks of shape (B, embed_dim, embed_H, embed_W).

        Examples:
            >>> encoder = PromptEncoder(256, (64, 64), (1024, 1024), 16)
            >>> points = (torch.rand(1, 5, 2), torch.randint(0, 4, (1, 5)))
            >>> boxes = torch.rand(1, 2, 2, 2)
            >>> masks = torch.rand(1, 1, 256, 256)
            >>> sparse_emb, dense_emb = encoder(points, boxes, masks)
            >>> print(sparse_emb.shape, dense_emb.shape)
            torch.Size([1, 7, 256]) torch.Size([1, 256, 64, 64])
        """
        bs = self._get_batch_size(points, boxes, masks)
        sparse_embeddings = torch.empty(
            (bs, 0, self.embed_dim),
            dtype=self.point_embeddings[0].weight.dtype,
            device=self.point_embeddings[0].weight.device,
        )
        if points is not None:
            coords, labels = points
            point_embeddings = self._embed_points(coords, labels, pad=(boxes is None))
            sparse_embeddings = torch.cat([sparse_embeddings, point_embeddings], dim=1)
        if boxes is not None:
            box_embeddings = self._embed_boxes(boxes)
            sparse_embeddings = torch.cat([sparse_embeddings, box_embeddings], dim=1)

        if masks is not None:
            dense_embeddings = self._embed_masks(masks)
        else:
            dense_embeddings = self.no_mask_embed.weight.reshape(1, -1, 1, 1).expand(
                bs, -1, self.image_embedding_size[0], self.image_embedding_size[1]
            )

        return sparse_embeddings, dense_embeddings


class MemoryEncoder(nn.Module):
    """Encode pixel features and masks into a memory representation for efficient image segmentation.

    This class processes pixel-level features and masks, fusing them to generate encoded memory representations suitable
    for downstream tasks in image segmentation models like SAM (Segment Anything Model).

    Attributes:
        mask_downsampler (MaskDownSampler): Module for downsampling input masks.
        pix_feat_proj (nn.Conv2d): Convolutional layer for projecting pixel features.
        fuser (Fuser): Module for fusing pixel features and masks.
        position_encoding (PositionEmbeddingSine): Module for adding positional encoding to features.
        out_proj (nn.Module): Output projection layer, either nn.Identity or nn.Conv2d.

    Methods:
        forward: Process input pixel features and masks to generate encoded memory representations.

    Examples:
        >>> import torch
        >>> encoder = MemoryEncoder(out_dim=256, in_dim=256)
        >>> pix_feat = torch.randn(1, 256, 64, 64)
        >>> masks = torch.randn(1, 1, 64, 64)
        >>> encoded_feat, pos = encoder(pix_feat, masks)
        >>> print(encoded_feat.shape, pos.shape)
        torch.Size([1, 256, 64, 64]) torch.Size([1, 128, 64, 64])
    """

    def __init__(
        self,
        out_dim,
        in_dim=256,  # in_dim of pix_feats
        interpol_size: tuple[int, int] = None,
    ):
        """Initialize the MemoryEncoder for encoding pixel features and masks into memory representations.

        This encoder processes pixel-level features and masks, fusing them to generate encoded memory representations
        suitable for downstream tasks in image segmentation models like SAM (Segment Anything Model).

        Args:
            out_dim (int): Output dimension of the encoded features.
            in_dim (int): Input dimension of the pixel features.
<<<<<<< HEAD
            interpol_size (tuple[int, int] | None): Size to interpolate masks to. If None, uses the size of pixel features.

        Examples:
            >>> encoder = MemoryEncoder(out_dim=256, in_dim=256)
            >>> pix_feat = torch.randn(1, 256, 64, 64)
            >>> masks = torch.randn(1, 1, 64, 64)
            >>> encoded_feat, pos = encoder(pix_feat, masks)
            >>> print(encoded_feat.shape, pos.shape)
            torch.Size([1, 256, 64, 64]) torch.Size([1, 128, 64, 64])
=======
>>>>>>> 0f9fa1f5
        """
        super().__init__()

        self.mask_downsampler = MaskDownSampler(kernel_size=3, stride=2, padding=1, interpol_size=interpol_size)

        self.pix_feat_proj = nn.Conv2d(in_dim, in_dim, kernel_size=1)
        self.fuser = Fuser(CXBlock(dim=256), num_layers=2)
        self.position_encoding = PositionEmbeddingSine(num_pos_feats=64)
        self.out_proj = nn.Identity()
        if out_dim != in_dim:
            self.out_proj = nn.Conv2d(in_dim, out_dim, kernel_size=1)

    def forward(
        self,
        pix_feat: torch.Tensor,
        masks: torch.Tensor,
        skip_mask_sigmoid: bool = False,
    ) -> dict:
        """Process pixel features and masks to generate encoded memory representations for segmentation."""
        if not skip_mask_sigmoid:
            masks = F.sigmoid(masks)
        masks = self.mask_downsampler(masks)

        # Fuse pix_feats and downsampled masks, in case the visual features are on CPU, cast them to CUDA
        pix_feat = pix_feat.to(masks.device)

        x = self.pix_feat_proj(pix_feat)
        x = x + masks
        x = self.fuser(x)
        x = self.out_proj(x)

        pos = self.position_encoding(x).to(x.dtype)

        return {"vision_features": x, "vision_pos_enc": [pos]}


class ImageEncoder(nn.Module):
    """Encode images using a trunk-neck architecture, producing multiscale features and positional encodings.

    This class combines a trunk network for feature extraction with a neck network for feature refinement and positional
    encoding generation. It can optionally discard the lowest resolution features.

    Attributes:
        trunk (nn.Module): The trunk network for initial feature extraction.
        neck (nn.Module): The neck network for feature refinement and positional encoding generation.
        scalp (int): Number of lowest resolution feature levels to discard.

    Methods:
        forward: Process the input image through the trunk and neck networks.

    Examples:
        >>> trunk = SomeTrunkNetwork()
        >>> neck = SomeNeckNetwork()
        >>> encoder = ImageEncoder(trunk, neck, scalp=1)
        >>> image = torch.randn(1, 3, 224, 224)
        >>> output = encoder(image)
        >>> print(output.keys())
        dict_keys(['vision_features', 'vision_pos_enc', 'backbone_fpn'])
    """

    def __init__(
        self,
        trunk: nn.Module,
        neck: nn.Module,
        scalp: int = 0,
    ):
        """Initialize the ImageEncoder with trunk and neck networks for feature extraction and refinement.

        This encoder combines a trunk network for feature extraction with a neck network for feature refinement and
        positional encoding generation. It can optionally discard the lowest resolution features.

        Args:
            trunk (nn.Module): The trunk network for initial feature extraction.
            neck (nn.Module): The neck network for feature refinement and positional encoding generation.
            scalp (int): Number of lowest resolution feature levels to discard.
        """
        super().__init__()
        self.trunk = trunk
        self.neck = neck
        self.scalp = scalp
        assert self.trunk.channel_list == self.neck.backbone_channel_list, (
            f"Channel dims of trunk {self.trunk.channel_list} and neck {self.neck.backbone_channel_list} do not match."
        )

    def forward(self, sample: torch.Tensor):
        """Encode input through trunk and neck networks, returning multiscale features and positional encodings."""
        features, pos = self.neck(self.trunk(sample))
        if self.scalp > 0:
            # Discard the lowest resolution features
            features, pos = features[: -self.scalp], pos[: -self.scalp]

        src = features[-1]
        return {
            "vision_features": src,
            "vision_pos_enc": pos,
            "backbone_fpn": features,
        }


class FpnNeck(nn.Module):
    """A Feature Pyramid Network (FPN) neck variant for multiscale feature fusion in object detection models.

    This FPN variant removes the output convolution and uses bicubic interpolation for feature resizing, similar to ViT
    positional embedding interpolation.

    Attributes:
        position_encoding (PositionEmbeddingSine): Sinusoidal positional encoding module.
        convs (nn.ModuleList): List of convolutional layers for each backbone level.
        backbone_channel_list (list[int]): List of channel dimensions from the backbone.
        fpn_interp_model (str): Interpolation mode for FPN feature resizing.
        fuse_type (str): Type of feature fusion, either 'sum' or 'avg'.
        fpn_top_down_levels (list[int]): Levels to have top-down features in outputs.

    Methods:
        forward: Perform forward pass through the FPN neck.

    Examples:
        >>> backbone_channels = [64, 128, 256, 512]
        >>> fpn_neck = FpnNeck(256, backbone_channels)
        >>> inputs = [torch.rand(1, c, 32, 32) for c in backbone_channels]
        >>> outputs, positions = fpn_neck(inputs)
        >>> print(len(outputs), len(positions))
        4 4
    """

    def __init__(
        self,
        d_model: int,
        backbone_channel_list: list[int],
        kernel_size: int = 1,
        stride: int = 1,
        padding: int = 0,
        fpn_interp_model: str = "bilinear",
        fuse_type: str = "sum",
        fpn_top_down_levels: list[int] | None = None,
    ):
        """Initialize a modified Feature Pyramid Network (FPN) neck.

        This FPN variant removes the output convolution and uses bicubic interpolation for feature resizing, similar to
        ViT positional embedding interpolation.

        Args:
            d_model (int): Dimension of the model.
            backbone_channel_list (list[int]): List of channel dimensions from the backbone.
            kernel_size (int): Kernel size for the convolutional layers.
            stride (int): Stride for the convolutional layers.
            padding (int): Padding for the convolutional layers.
            fpn_interp_model (str): Interpolation mode for FPN feature resizing.
            fuse_type (str): Type of feature fusion, either 'sum' or 'avg'.
            fpn_top_down_levels (Optional[list[int]]): Levels to have top-down features in outputs.
        """
        super().__init__()
        self.position_encoding = PositionEmbeddingSine(num_pos_feats=256)
        self.convs = nn.ModuleList()
        self.backbone_channel_list = backbone_channel_list
        for dim in backbone_channel_list:
            current = nn.Sequential()
            current.add_module(
                "conv",
                nn.Conv2d(
                    in_channels=dim,
                    out_channels=d_model,
                    kernel_size=kernel_size,
                    stride=stride,
                    padding=padding,
                ),
            )

            self.convs.append(current)
        self.fpn_interp_model = fpn_interp_model
        assert fuse_type in {"sum", "avg"}
        self.fuse_type = fuse_type

        # Levels to have top-down features in its outputs
        # e.g. if fpn_top_down_levels is [2, 3], then only outputs of level 2 and 3
        # have top-down propagation, while outputs of level 0 and level 1 have only
        # lateral features from the same backbone level
        if fpn_top_down_levels is None:
            # Default is to have top-down features on all levels
            fpn_top_down_levels = range(len(self.convs))
        self.fpn_top_down_levels = list(fpn_top_down_levels)

    def forward(self, xs: list[torch.Tensor]):
        """Perform forward pass through the Feature Pyramid Network (FPN) neck.

        This method processes a list of input tensors from the backbone through the FPN, applying lateral connections
        and top-down feature fusion. It generates output feature maps and corresponding positional encodings.

        Args:
            xs (list[torch.Tensor]): List of input tensors from the backbone, each with shape (B, C, H, W).

        Returns:
            out (list[torch.Tensor]): List of output feature maps after FPN processing, each with shape (B, d_model, H,
                W).
            pos (list[torch.Tensor]): List of positional encodings corresponding to each output feature map.

        Examples:
            >>> fpn_neck = FpnNeck(d_model=256, backbone_channel_list=[64, 128, 256, 512])
            >>> inputs = [torch.rand(1, c, 32, 32) for c in [64, 128, 256, 512]]
            >>> outputs, positions = fpn_neck(inputs)
            >>> print(len(outputs), len(positions))
            4 4
        """
        out = [None] * len(self.convs)
        pos = [None] * len(self.convs)
        assert len(xs) == len(self.convs)
        # FPN forward pass
        # see https://github.com/facebookresearch/detectron2/blob/main/detectron2/modeling/backbone/fpn.py
        prev_features = None
        # Forward in top-down order (from low to high resolution)
        n = len(self.convs) - 1
        for i in range(n, -1, -1):
            x = xs[i]
            lateral_features = self.convs[n - i](x)
            if i in self.fpn_top_down_levels and prev_features is not None:
                top_down_features = F.interpolate(
                    prev_features.to(dtype=x.dtype),
                    scale_factor=2.0,
                    mode=self.fpn_interp_model,
                    align_corners=(None if self.fpn_interp_model == "nearest" else False),
                    antialias=False,
                )
                prev_features = lateral_features + top_down_features
                if self.fuse_type == "avg":
                    prev_features /= 2
            else:
                prev_features = lateral_features
            x_out = prev_features
            out[i] = x_out
            pos[i] = self.position_encoding(x_out).to(x_out.dtype)

        return out, pos


class Hiera(nn.Module):
    """Hierarchical vision transformer for efficient multiscale feature extraction in image processing tasks.

    This class implements a Hiera model, which is a hierarchical vision transformer architecture designed for efficient
    multiscale feature extraction. It uses a series of transformer blocks organized into stages, with optional pooling
    and global attention mechanisms.

    Attributes:
        window_spec (tuple[int, ...]): Window sizes for each stage.
        q_stride (tuple[int, int]): Downsampling stride between stages.
        stage_ends (list[int]): Indices of the last block in each stage.
        q_pool_blocks (list[int]): Indices of blocks where pooling is applied.
        return_interm_layers (bool): Whether to return intermediate layer outputs.
        patch_embed (PatchEmbed): Module for patch embedding.
        global_att_blocks (tuple[int, ...]): Indices of blocks with global attention.
        window_pos_embed_bkg_spatial_size (tuple[int, int]): Spatial size for window positional embedding background.
        pos_embed (nn.Parameter): Positional embedding for the background.
        pos_embed_window (nn.Parameter): Positional embedding for the window.
        blocks (nn.ModuleList): List of MultiScaleBlock modules.
        channel_list (list[int]): List of output channel dimensions for each stage.

    Methods:
        _get_pos_embed: Generate positional embeddings by interpolating and combining window and background embeddings.
        forward: Perform the forward pass through the Hiera model.

    Examples:
        >>> model = Hiera(embed_dim=96, num_heads=1, stages=(2, 3, 16, 3))
        >>> input_tensor = torch.randn(1, 3, 224, 224)
        >>> output_features = model(input_tensor)
        >>> for feat in output_features:
        ...     print(feat.shape)
    """

    def __init__(
        self,
        embed_dim: int = 96,  # initial embed dim
        num_heads: int = 1,  # initial number of heads
        drop_path_rate: float = 0.0,  # stochastic depth
        q_pool: int = 3,  # number of q_pool stages
        q_stride: tuple[int, int] = (2, 2),  # downsample stride bet. stages
        stages: tuple[int, ...] = (2, 3, 16, 3),  # blocks per stage
        dim_mul: float = 2.0,  # dim_mul factor at stage shift
        head_mul: float = 2.0,  # head_mul factor at stage shift
        window_pos_embed_bkg_spatial_size: tuple[int, int] = (14, 14),
        # window size per stage, when not using global att.
        window_spec: tuple[int, ...] = (
            8,
            4,
            14,
            7,
        ),
        # global attn in these blocks
        global_att_blocks: tuple[int, ...] = (
            12,
            16,
            20,
        ),
        return_interm_layers=True,  # return feats from every stage
    ):
        """Initialize a Hiera model, a hierarchical vision transformer for efficient multiscale feature extraction.

        Hiera is a hierarchical vision transformer architecture designed for efficient multiscale feature extraction in
        image processing tasks. It uses a series of transformer blocks organized into stages, with optional pooling and
        global attention mechanisms.

        Args:
            embed_dim (int): Initial embedding dimension for the model.
            num_heads (int): Initial number of attention heads.
            drop_path_rate (float): Stochastic depth rate.
            q_pool (int): Number of query pooling stages.
            q_stride (tuple[int, int]): Downsampling stride between stages.
            stages (tuple[int, ...]): Number of blocks per stage.
            dim_mul (float): Dimension multiplier factor at stage transitions.
            head_mul (float): Head multiplier factor at stage transitions.
            window_pos_embed_bkg_spatial_size (tuple[int, int]): Spatial size for window positional embedding
                background.
            window_spec (tuple[int, ...]): Window sizes for each stage when not using global attention.
            global_att_blocks (tuple[int, ...]): Indices of blocks that use global attention.
            return_interm_layers (bool): Whether to return intermediate layer outputs.
        """
        super().__init__()

        assert len(stages) == len(window_spec)
        self.window_spec = window_spec

        depth = sum(stages)
        self.q_stride = q_stride
        self.stage_ends = [sum(stages[:i]) - 1 for i in range(1, len(stages) + 1)]
        assert 0 <= q_pool <= len(self.stage_ends[:-1])
        self.q_pool_blocks = [x + 1 for x in self.stage_ends[:-1]][:q_pool]
        self.return_interm_layers = return_interm_layers

        self.patch_embed = PatchEmbed(
            embed_dim=embed_dim,
            kernel_size=(7, 7),
            stride=(4, 4),
            padding=(3, 3),
        )
        # Which blocks have global attention?
        self.global_att_blocks = global_att_blocks

        # Windowed positional embedding (https://arxiv.org/abs/2311.05613)
        self.window_pos_embed_bkg_spatial_size = window_pos_embed_bkg_spatial_size
        self.pos_embed = nn.Parameter(torch.zeros(1, embed_dim, *self.window_pos_embed_bkg_spatial_size))
        self.pos_embed_window = nn.Parameter(torch.zeros(1, embed_dim, self.window_spec[0], self.window_spec[0]))

        dpr = [x.item() for x in torch.linspace(0, drop_path_rate, depth)]  # stochastic depth decay rule

        cur_stage = 1
        self.blocks = nn.ModuleList()

        for i in range(depth):
            dim_out = embed_dim
            # Lags by a block, so first block of next stage uses an initial window size
            # of previous stage and final window size of current stage
            window_size = self.window_spec[cur_stage - 1]

            if self.global_att_blocks is not None:
                window_size = 0 if i in self.global_att_blocks else window_size

            if i - 1 in self.stage_ends:
                dim_out = int(embed_dim * dim_mul)
                num_heads = int(num_heads * head_mul)
                cur_stage += 1

            block = MultiScaleBlock(
                dim=embed_dim,
                dim_out=dim_out,
                num_heads=num_heads,
                drop_path=dpr[i],
                q_stride=self.q_stride if i in self.q_pool_blocks else None,
                window_size=window_size,
            )

            embed_dim = dim_out
            self.blocks.append(block)

        self.channel_list = (
            [self.blocks[i].dim_out for i in self.stage_ends[::-1]]
            if return_interm_layers
            else [self.blocks[-1].dim_out]
        )

    def _get_pos_embed(self, hw: tuple[int, int]) -> torch.Tensor:
        """Generate positional embeddings by interpolating and combining window and background embeddings."""
        h, w = hw
        window_embed = self.pos_embed_window
        pos_embed = F.interpolate(self.pos_embed, size=(h, w), mode="bicubic")
        pos_embed = pos_embed + window_embed.tile([x // y for x, y in zip(pos_embed.shape, window_embed.shape)])
        pos_embed = pos_embed.permute(0, 2, 3, 1)
        return pos_embed

    def forward(self, x: torch.Tensor) -> list[torch.Tensor]:
        """Perform forward pass through Hiera model, extracting multiscale features from input images.

        Args:
            x (torch.Tensor): Input tensor with shape (B, C, H, W) representing a batch of images.

        Returns:
            (list[torch.Tensor]): List of feature maps at different scales, each with shape (B, C_i, H_i, W_i), where
                C_i is the channel dimension and H_i, W_i are the spatial dimensions at scale i. The list is ordered
                from highest resolution (fine features) to lowest resolution (coarse features) if return_interm_layers
                is True, otherwise contains only the final output.

        Examples:
            >>> model = Hiera(embed_dim=96, num_heads=1, stages=(2, 3, 16, 3))
            >>> input_tensor = torch.randn(1, 3, 224, 224)
            >>> output_features = model(input_tensor)
            >>> for feat in output_features:
            ...     print(feat.shape)
        """
        x = self.patch_embed(x)
        # x: (B, H, W, C)

        # Add positional embedding
        x = x + self._get_pos_embed(x.shape[1:3])

        outputs = []
        for i, blk in enumerate(self.blocks):
            x = blk(x)
            if (i == self.stage_ends[-1]) or (i in self.stage_ends and self.return_interm_layers):
                feats = x.permute(0, 3, 1, 2)
                outputs.append(feats)

        return outputs<|MERGE_RESOLUTION|>--- conflicted
+++ resolved
@@ -371,18 +371,6 @@
         Args:
             out_dim (int): Output dimension of the encoded features.
             in_dim (int): Input dimension of the pixel features.
-<<<<<<< HEAD
-            interpol_size (tuple[int, int] | None): Size to interpolate masks to. If None, uses the size of pixel features.
-
-        Examples:
-            >>> encoder = MemoryEncoder(out_dim=256, in_dim=256)
-            >>> pix_feat = torch.randn(1, 256, 64, 64)
-            >>> masks = torch.randn(1, 1, 64, 64)
-            >>> encoded_feat, pos = encoder(pix_feat, masks)
-            >>> print(encoded_feat.shape, pos.shape)
-            torch.Size([1, 256, 64, 64]) torch.Size([1, 128, 64, 64])
-=======
->>>>>>> 0f9fa1f5
         """
         super().__init__()
 
