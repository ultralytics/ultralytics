import importlib
import sys
<<<<<<< HEAD
import threading
import urllib
import uuid
from pathlib import Path
from types import SimpleNamespace
from typing import Union

import cv2
import matplotlib.pyplot as plt
import numpy as np
import torch
import yaml

from ultralytics import __version__

# PyTorch Multi-GPU DDP Constants
RANK = int(os.getenv('RANK', -1))
LOCAL_RANK = int(os.getenv('LOCAL_RANK', -1))  # https://pytorch.org/docs/stable/elastic/run.html
WORLD_SIZE = int(os.getenv('WORLD_SIZE', 1))

# Other Constants
FILE = Path(__file__).resolve()
ROOT = FILE.parents[2]  # YOLO
DEFAULT_CFG_PATH = ROOT / 'yolo/cfg/default.yaml'
NUM_THREADS = min(8, max(1, os.cpu_count() - 1))  # number of YOLOv5 multiprocessing threads
AUTOINSTALL = str(os.getenv('YOLO_AUTOINSTALL', True)).lower() == 'true'  # global auto-install mode
VERBOSE = str(os.getenv('YOLO_VERBOSE', True)).lower() == 'true'  # global verbose mode
TQDM_BAR_FORMAT = '{l_bar}{bar:10}{r_bar}'  # tqdm bar format
LOGGING_NAME = 'operation_logger'
MACOS, LINUX, WINDOWS = (platform.system() == x for x in ['Darwin', 'Linux', 'Windows'])  # environment booleans
HELP_MSG = \
    """
    Usage examples for running YOLOv8:

    1. Install the ultralytics package:

        pip install ultralytics

    2. Use the Python SDK:

        from ultralytics import YOLO

        # Load a model
        model = YOLO('yolov8n.yaml')  # build a new model from scratch
        model = YOLO("yolov8n.pt")  # load a pretrained model (recommended for training)

        # Use the model
        results = model.train(data="coco128.yaml", epochs=3)  # train the model
        results = model.val()  # evaluate model performance on the validation set
        results = model('https://ultralytics.com/images/bus.jpg')  # predict on an image
        success = model.export(format='onnx')  # export the model to ONNX format

    3. Use the command line interface (CLI):

        YOLOv8 'yolo' CLI commands use the following syntax:

            yolo TASK MODE ARGS

            Where   TASK (optional) is one of [detect, segment, classify]
                    MODE (required) is one of [train, val, predict, export]
                    ARGS (optional) are any number of custom 'arg=value' pairs like 'imgsz=320' that override defaults.
                        See all ARGS at https://docs.ultralytics.com/usage/cfg or with 'yolo cfg'

        - Train a detection model for 10 epochs with an initial learning_rate of 0.01
            yolo detect train data=coco128.yaml model=yolov8n.pt epochs=10 lr0=0.01

        - Predict a YouTube video using a pretrained segmentation model at image size 320:
            yolo segment predict model=yolov8n-seg.pt source='https://youtu.be/Zgi9g1ksQHc' imgsz=320

        - Val a pretrained detection model at batch-size 1 and image size 640:
            yolo detect val model=yolov8n.pt data=coco128.yaml batch=1 imgsz=640

        - Export a YOLOv8n classification model to ONNX format at image size 224 by 128 (no TASK required)
            yolo export model=yolov8n-cls.pt format=onnx imgsz=224,128

        - Run special commands:
            yolo help
            yolo checks
            yolo version
            yolo settings
            yolo copy-cfg
            yolo cfg

    Docs: https://docs.ultralytics.com
    Community: https://community.ultralytics.com
    GitHub: https://github.com/ultralytics/ultralytics
    """

# Settings
torch.set_printoptions(linewidth=320, precision=4, profile='default')
np.set_printoptions(linewidth=320, formatter={'float_kind': '{:11.5g}'.format})  # format short g, %precision=5
cv2.setNumThreads(0)  # prevent OpenCV from multithreading (incompatible with PyTorch DataLoader)
os.environ['NUMEXPR_MAX_THREADS'] = str(NUM_THREADS)  # NumExpr max threads
os.environ['CUBLAS_WORKSPACE_CONFIG'] = ':4096:8'  # for deterministic training
os.environ['TF_CPP_MIN_LOG_LEVEL'] = '2'  # suppress verbose TF compiler warnings in Colab


class SimpleClass:
    """
    Ultralytics SimpleClass is a base class providing helpful string representation, error reporting, and attribute
    access methods for easier debugging and usage.
    """

    def __str__(self):
        """Return a human-readable string representation of the object."""
        attr = []
        for a in dir(self):
            v = getattr(self, a)
            if not callable(v) and not a.startswith('_'):
                if isinstance(v, SimpleClass):
                    # Display only the module and class name for subclasses
                    s = f'{a}: {v.__module__}.{v.__class__.__name__} object'
                else:
                    s = f'{a}: {repr(v)}'
                attr.append(s)
        return f'{self.__module__}.{self.__class__.__name__} object with attributes:\n\n' + '\n'.join(attr)

    def __repr__(self):
        """Return a machine-readable string representation of the object."""
        return self.__str__()

    def __getattr__(self, attr):
        """Custom attribute access error message with helpful information."""
        name = self.__class__.__name__
        raise AttributeError(f"'{name}' object has no attribute '{attr}'. See valid attributes below.\n{self.__doc__}")


class IterableSimpleNamespace(SimpleNamespace):
    """
    Ultralytics IterableSimpleNamespace is an extension class of SimpleNamespace that adds iterable functionality and
    enables usage with dict() and for loops.
    """

    def __iter__(self):
        """Return an iterator of key-value pairs from the namespace's attributes."""
        return iter(vars(self).items())

    def __str__(self):
        """Return a human-readable string representation of the object."""
        return '\n'.join(f'{k}={v}' for k, v in vars(self).items())

    def __getattr__(self, attr):
        """Custom attribute access error message with helpful information."""
        name = self.__class__.__name__
        raise AttributeError(f"""
            '{name}' object has no attribute '{attr}'. This may be caused by a modified or out of date ultralytics
            'default.yaml' file.\nPlease update your code with 'pip install -U ultralytics' and if necessary replace
            {DEFAULT_CFG_PATH} with the latest version from
            https://github.com/ultralytics/ultralytics/blob/main/ultralytics/yolo/cfg/default.yaml
            """)

    def get(self, key, default=None):
        """Return the value of the specified key if it exists; otherwise, return the default value."""
        return getattr(self, key, default)


def plt_settings(rcparams=None, backend='Agg'):
    """
    Decorator to temporarily set rc parameters and the backend for a plotting function.

    Usage:
        decorator: @plt_settings({"font.size": 12})
        context manager: with plt_settings({"font.size": 12}):

    Args:
        rcparams (dict): Dictionary of rc parameters to set.
        backend (str, optional): Name of the backend to use. Defaults to 'Agg'.

    Returns:
        (Callable): Decorated function with temporarily set rc parameters and backend. This decorator can be
            applied to any function that needs to have specific matplotlib rc parameters and backend for its execution.
    """

    if rcparams is None:
        rcparams = {'font.size': 11}

    def decorator(func):
        """Decorator to apply temporary rc parameters and backend to a function."""

        def wrapper(*args, **kwargs):
            """Sets rc parameters and backend, calls the original function, and restores the settings."""
            original_backend = plt.get_backend()
            plt.switch_backend(backend)

            with plt.rc_context(rcparams):
                result = func(*args, **kwargs)

            plt.switch_backend(original_backend)
            return result

        return wrapper

    return decorator


def set_logging(name=LOGGING_NAME, verbose=True):
    """Sets up logging for the given name."""
    rank = int(os.getenv('RANK', -1))  # rank in world for Multi-GPU trainings
    level = logging.INFO if verbose and rank in {-1, 0} else logging.ERROR
    logging.config.dictConfig({
        'version': 1,
        'disable_existing_loggers': False,
        'formatters': {
            name: {
                'format': '%(message)s'}},
        'handlers': {
            name: {
                'class': 'logging.StreamHandler',
                'formatter': name,
                'level': level}},
        'loggers': {
            name: {
                'level': level,
                'handlers': [name],
                'propagate': False}}})


def emojis(string=''):
    """Return platform-dependent emoji-safe version of string."""
    return string.encode().decode('ascii', 'ignore') if WINDOWS else string


class EmojiFilter(logging.Filter):
    """
    A custom logging filter class for removing emojis in log messages.

    This filter is particularly useful for ensuring compatibility with Windows terminals
    that may not support the display of emojis in log messages.
    """

    def filter(self, record):
        """Filter logs by emoji unicode characters on windows."""
        record.msg = emojis(record.msg)
        return super().filter(record)


# Set logger
set_logging(LOGGING_NAME, verbose=VERBOSE)  # run before defining LOGGER
LOGGER = logging.getLogger(LOGGING_NAME)  # define globally (used in train.py, val.py, detect.py, etc.)
if WINDOWS:  # emoji-safe logging
    LOGGER.addFilter(EmojiFilter())


def yaml_save(file='data.yaml', data=None):
    """
    Save YAML data to a file.

    Args:
        file (str, optional): File name. Default is 'data.yaml'.
        data (dict): Data to save in YAML format.

    Returns:
        (None): Data is saved to the specified file.
    """
    if data is None:
        data = {}
    file = Path(file)
    if not file.parent.exists():
        # Create parent directories if they don't exist
        file.parent.mkdir(parents=True, exist_ok=True)

    # Convert Path objects to strings
    for k, v in data.items():
        if isinstance(v, Path):
            data[k] = str(v)

    # Dump data to file in YAML format
    with open(file, 'w') as f:
        yaml.safe_dump(data, f, sort_keys=False, allow_unicode=True)


def yaml_load(file='data.yaml', append_filename=False):
    """
    Load YAML data from a file.

    Args:
        file (str, optional): File name. Default is 'data.yaml'.
        append_filename (bool): Add the YAML filename to the YAML dictionary. Default is False.

    Returns:
        (dict): YAML data and file name.
    """
    with open(file, errors='ignore', encoding='utf-8') as f:
        s = f.read()  # string

        # Remove special characters
        if not s.isprintable():
            s = re.sub(r'[^\x09\x0A\x0D\x20-\x7E\x85\xA0-\uD7FF\uE000-\uFFFD\U00010000-\U0010ffff]+', '', s)

        # Add YAML filename to dict and return
        return {**yaml.safe_load(s), 'yaml_file': str(file)} if append_filename else yaml.safe_load(s)


def yaml_print(yaml_file: Union[str, Path, dict]) -> None:
    """
    Pretty prints a yaml file or a yaml-formatted dictionary.

    Args:
        yaml_file: The file path of the yaml file or a yaml-formatted dictionary.

    Returns:
        None
    """
    yaml_dict = yaml_load(yaml_file) if isinstance(yaml_file, (str, Path)) else yaml_file
    dump = yaml.dump(yaml_dict, sort_keys=False, allow_unicode=True)
    LOGGER.info(f"Printing '{colorstr('bold', 'black', yaml_file)}'\n\n{dump}")


# Default configuration
DEFAULT_CFG_DICT = yaml_load(DEFAULT_CFG_PATH)
for k, v in DEFAULT_CFG_DICT.items():
    if isinstance(v, str) and v.lower() == 'none':
        DEFAULT_CFG_DICT[k] = None
DEFAULT_CFG_KEYS = DEFAULT_CFG_DICT.keys()
DEFAULT_CFG = IterableSimpleNamespace(**DEFAULT_CFG_DICT)


def is_colab():
    """
    Check if the current script is running inside a Google Colab notebook.

    Returns:
        (bool): True if running inside a Colab notebook, False otherwise.
    """
    return 'COLAB_RELEASE_TAG' in os.environ or 'COLAB_BACKEND_VERSION' in os.environ


def is_kaggle():
    """
    Check if the current script is running inside a Kaggle kernel.

    Returns:
        (bool): True if running inside a Kaggle kernel, False otherwise.
    """
    return os.environ.get('PWD') == '/kaggle/working' and os.environ.get('KAGGLE_URL_BASE') == 'https://www.kaggle.com'


def is_jupyter():
    """
    Check if the current script is running inside a Jupyter Notebook.
    Verified on Colab, Jupyterlab, Kaggle, Paperspace.

    Returns:
        (bool): True if running inside a Jupyter Notebook, False otherwise.
    """
    with contextlib.suppress(Exception):
        from IPython import get_ipython
        return get_ipython() is not None
    return False


def is_docker() -> bool:
    """
    Determine if the script is running inside a Docker container.

    Returns:
        (bool): True if the script is running inside a Docker container, False otherwise.
    """
    file = Path('/proc/self/cgroup')
    if file.exists():
        with open(file) as f:
            return 'docker' in f.read()
    else:
        return False


def is_online() -> bool:
    """
    Check internet connectivity by attempting to connect to a known online host.

    Returns:
        (bool): True if connection is successful, False otherwise.
    """
    # import socket
    #
    # for host in '1.1.1.1', '8.8.8.8', '223.5.5.5':  # Cloudflare, Google, AliDNS:
    #     try:
    #         test_connection = socket.create_connection(address=(host, 53), timeout=2)
    #     except (socket.timeout, socket.gaierror, OSError):
    #         continue
    #     else:
    #         # If the connection was successful, close it to avoid a ResourceWarning
    #         test_connection.close()
    #         return True
    return False


ONLINE = is_online()


def is_pip_package(filepath: str = __name__) -> bool:
    """
    Determines if the file at the given filepath is part of a pip package.

    Args:
        filepath (str): The filepath to check.

    Returns:
        (bool): True if the file is part of a pip package, False otherwise.
    """
    import importlib.util

    # Get the spec for the module
    spec = importlib.util.find_spec(filepath)

    # Return whether the spec is not None and the origin is not None (indicating it is a package)
    return spec is not None and spec.origin is not None


def is_dir_writeable(dir_path: Union[str, Path]) -> bool:
    """
    Check if a directory is writeable.

    Args:
        dir_path (str | Path): The path to the directory.

    Returns:
        (bool): True if the directory is writeable, False otherwise.
    """
    return os.access(str(dir_path), os.W_OK)


def is_pytest_running():
    """
    Determines whether pytest is currently running or not.

    Returns:
        (bool): True if pytest is running, False otherwise.
    """
    return ('PYTEST_CURRENT_TEST' in os.environ) or ('pytest' in sys.modules) or ('pytest' in Path(sys.argv[0]).stem)


def is_github_actions_ci() -> bool:
    """
    Determine if the current environment is a GitHub Actions CI Python runner.

    Returns:
        (bool): True if the current environment is a GitHub Actions CI Python runner, False otherwise.
    """
    return 'GITHUB_ACTIONS' in os.environ and 'RUNNER_OS' in os.environ and 'RUNNER_TOOL_CACHE' in os.environ


def is_git_dir():
    """
    Determines whether the current file is part of a git repository.
    If the current file is not part of a git repository, returns None.

    Returns:
        (bool): True if current file is part of a git repository.
    """
    return get_git_dir() is not None


def get_git_dir():
    """
    Determines whether the current file is part of a git repository and if so, returns the repository root directory.
    If the current file is not part of a git repository, returns None.

    Returns:
        (Path | None): Git root directory if found or None if not found.
    """
    for d in Path(__file__).parents:
        if (d / '.git').is_dir():
            return d
    return None  # no .git dir found


def get_git_origin_url():
    """
    Retrieves the origin URL of a git repository.

    Returns:
        (str | None): The origin URL of the git repository.
    """
    if is_git_dir():
        with contextlib.suppress(subprocess.CalledProcessError):
            origin = subprocess.check_output(['git', 'config', '--get', 'remote.origin.url'])
            return origin.decode().strip()
    return None  # if not git dir or on error


def get_git_branch():
    """
    Returns the current git branch name. If not in a git repository, returns None.

    Returns:
        (str | None): The current git branch name.
    """
    if is_git_dir():
        with contextlib.suppress(subprocess.CalledProcessError):
            origin = subprocess.check_output(['git', 'rev-parse', '--abbrev-ref', 'HEAD'])
            return origin.decode().strip()
    return None  # if not git dir or on error


def get_default_args(func):
    """Returns a dictionary of default arguments for a function.

    Args:
        func (callable): The function to inspect.

    Returns:
        (dict): A dictionary where each key is a parameter name, and each value is the default value of that parameter.
    """
    signature = inspect.signature(func)
    return {k: v.default for k, v in signature.parameters.items() if v.default is not inspect.Parameter.empty}


def get_user_config_dir(sub_dir='Ultralytics'):
    """
    Get the user config directory.

    Args:
        sub_dir (str): The name of the subdirectory to create.

    Returns:
        (Path): The path to the user config directory.
    """
    # Return the appropriate config directory for each operating system
    if WINDOWS:
        path = Path.home() / 'AppData' / 'Roaming' / sub_dir
    elif MACOS:  # macOS
        path = Path.home() / 'Library' / 'Application Support' / sub_dir
    elif LINUX:
        path = Path.home() / '.config' / sub_dir
    else:
        raise ValueError(f'Unsupported operating system: {platform.system()}')

    # GCP and AWS lambda fix, only /tmp is writeable
    if not is_dir_writeable(str(path.parent)):
        path = Path('/tmp') / sub_dir
        LOGGER.warning(f"WARNING ⚠️ user config directory is not writeable, defaulting to '{path}'.")

    # Create the subdirectory if it does not exist
    path.mkdir(parents=True, exist_ok=True)

    return path


USER_CONFIG_DIR = Path(os.getenv('YOLO_CONFIG_DIR', get_user_config_dir()))  # Ultralytics settings dir
SETTINGS_YAML = USER_CONFIG_DIR / 'settings.yaml'


def colorstr(*input):
    """Colors a string https://en.wikipedia.org/wiki/ANSI_escape_code, i.e.  colorstr('blue', 'hello world')."""
    *args, string = input if len(input) > 1 else ('blue', 'bold', input[0])  # color arguments, string
    colors = {
        'black': '\033[30m',  # basic colors
        'red': '\033[31m',
        'green': '\033[32m',
        'yellow': '\033[33m',
        'blue': '\033[34m',
        'magenta': '\033[35m',
        'cyan': '\033[36m',
        'white': '\033[37m',
        'bright_black': '\033[90m',  # bright colors
        'bright_red': '\033[91m',
        'bright_green': '\033[92m',
        'bright_yellow': '\033[93m',
        'bright_blue': '\033[94m',
        'bright_magenta': '\033[95m',
        'bright_cyan': '\033[96m',
        'bright_white': '\033[97m',
        'end': '\033[0m',  # misc
        'bold': '\033[1m',
        'underline': '\033[4m'}
    return ''.join(colors[x] for x in args) + f'{string}' + colors['end']


class TryExcept(contextlib.ContextDecorator):
    """YOLOv8 TryExcept class. Usage: @TryExcept() decorator or 'with TryExcept():' context manager."""

    def __init__(self, msg='', verbose=True):
        """Initialize TryExcept class with optional message and verbosity settings."""
        self.msg = msg
        self.verbose = verbose

    def __enter__(self):
        """Executes when entering TryExcept context, initializes instance."""
        pass

    def __exit__(self, exc_type, value, traceback):
        """Defines behavior when exiting a 'with' block, prints error message if necessary."""
        if self.verbose and value:
            print(emojis(f"{self.msg}{': ' if self.msg else ''}{value}"))
        return True


def threaded(func):
    """Multi-threads a target function and returns thread. Usage: @threaded decorator."""

    def wrapper(*args, **kwargs):
        """Multi-threads a given function and returns the thread."""
        thread = threading.Thread(target=func, args=args, kwargs=kwargs, daemon=True)
        thread.start()
        return thread

    return wrapper


def set_sentry():
    """
    Initialize the Sentry SDK for error tracking and reporting. Only used if sentry_sdk package is installed and
    sync=True in settings. Run 'yolo settings' to see and update settings YAML file.

    Conditions required to send errors (ALL conditions must be met or no errors will be reported):
        - sentry_sdk package is installed
        - sync=True in YOLO settings
        - pytest is not running
        - running in a pip package installation
        - running in a non-git directory
        - running with rank -1 or 0
        - online environment
        - CLI used to run package (checked with 'yolo' as the name of the main CLI command)

    The function also configures Sentry SDK to ignore KeyboardInterrupt and FileNotFoundError
    exceptions and to exclude events with 'out of memory' in their exception message.

    Additionally, the function sets custom tags and user information for Sentry events.
    """

    def before_send(event, hint):
        """
        Modify the event before sending it to Sentry based on specific exception types and messages.

        Args:
            event (dict): The event dictionary containing information about the error.
            hint (dict): A dictionary containing additional information about the error.

        Returns:
            dict: The modified event or None if the event should not be sent to Sentry.
        """
        if 'exc_info' in hint:
            exc_type, exc_value, tb = hint['exc_info']
            if exc_type in (KeyboardInterrupt, FileNotFoundError) \
                    or 'out of memory' in str(exc_value):
                return None  # do not send event

        event['tags'] = {
            'sys_argv': sys.argv[0],
            'sys_argv_name': Path(sys.argv[0]).name,
            'install': 'git' if is_git_dir() else 'pip' if is_pip_package() else 'other',
            'os': ENVIRONMENT}
        return event

    if SETTINGS['sync'] and \
            RANK in (-1, 0) and \
            Path(sys.argv[0]).name == 'yolo' and \
            not TESTS_RUNNING and \
            ONLINE and \
            is_pip_package() and \
            not is_git_dir():

        # If sentry_sdk package is not installed then return and do not use Sentry
        try:
            import sentry_sdk  # noqa
        except ImportError:
            return

        sentry_sdk.init(
            dsn='https://5ff1556b71594bfea135ff0203a0d290@o4504521589325824.ingest.sentry.io/4504521592406016',
            debug=False,
            traces_sample_rate=1.0,
            release=__version__,
            environment='production',  # 'dev' or 'production'
            before_send=before_send,
            ignore_errors=[KeyboardInterrupt, FileNotFoundError])
        sentry_sdk.set_user({'id': SETTINGS['uuid']})  # SHA-256 anonymized UUID hash

        # Disable all sentry logging
        for logger in 'sentry_sdk', 'sentry_sdk.errors':
            logging.getLogger(logger).setLevel(logging.CRITICAL)


def get_settings(file=SETTINGS_YAML, version='0.0.3'):
    """
    Loads a global Ultralytics settings YAML file or creates one with default values if it does not exist.

    Args:
        file (Path): Path to the Ultralytics settings YAML file. Defaults to 'settings.yaml' in the USER_CONFIG_DIR.
        version (str): Settings version. If min settings version not met, new default settings will be saved.

    Returns:
        (dict): Dictionary of settings key-value pairs.
    """
    import hashlib

    from ultralytics.yolo.utils.checks import check_version
    from ultralytics.yolo.utils.torch_utils import torch_distributed_zero_first

    git_dir = get_git_dir()
    root = git_dir or Path()
    datasets_root = (root.parent if git_dir and is_dir_writeable(root.parent) else root).resolve()
    defaults = {
        'datasets_dir': str(datasets_root / 'datasets'),  # default datasets directory.
        'weights_dir': str(root / 'weights'),  # default weights directory.
        'runs_dir': str(root / 'runs'),  # default runs directory.
        'uuid': hashlib.sha256(str(uuid.getnode()).encode()).hexdigest(),  # SHA-256 anonymized UUID hash
        'sync': True,  # sync analytics to help with YOLO development
        'api_key': '',  # Ultralytics HUB API key (https://hub.ultralytics.com/)
        'settings_version': version}  # Ultralytics settings version

    with torch_distributed_zero_first(RANK):
        if not file.exists():
            yaml_save(file, defaults)
        settings = yaml_load(file)

        # Check that settings keys and types match defaults
        correct = \
            settings \
            and settings.keys() == defaults.keys() \
            and all(type(a) == type(b) for a, b in zip(settings.values(), defaults.values())) \
            and check_version(settings['settings_version'], version)
        if not correct:
            LOGGER.warning('WARNING ⚠️ Ultralytics settings reset to defaults. This is normal and may be due to a '
                           'recent ultralytics package update, but may have overwritten previous settings. '
                           f"\nView and update settings with 'yolo settings' or at '{file}'")
            settings = defaults  # merge **defaults with **settings (prefer **settings)
            yaml_save(file, settings)  # save updated defaults

        return settings


def set_settings(kwargs, file=SETTINGS_YAML):
    """
    Function that runs on a first-time ultralytics package installation to set up global settings and create necessary
    directories.
    """
    SETTINGS.update(kwargs)
    yaml_save(file, SETTINGS)


def deprecation_warn(arg, new_arg, version=None):
    """Issue a deprecation warning when a deprecated argument is used, suggesting an updated argument."""
    if not version:
        version = float(__version__[:3]) + 0.2  # deprecate after 2nd major release
    LOGGER.warning(f"WARNING ⚠️ '{arg}' is deprecated and will be removed in 'ultralytics {version}' in the future. "
                   f"Please use '{new_arg}' instead.")


def clean_url(url):
    """Strip auth from URL, i.e. https://url.com/file.txt?auth -> https://url.com/file.txt."""
    url = str(Path(url)).replace(':/', '://')  # Pathlib turns :// -> :/
    return urllib.parse.unquote(url).split('?')[0]  # '%2F' to '/', split https://url.com/file.txt?auth


def url2file(url):
    """Convert URL to filename, i.e. https://url.com/file.txt?auth -> file.txt."""
    return Path(clean_url(url)).name


# Run below code on yolo/utils init ------------------------------------------------------------------------------------
=======
>>>>>>> bcec003e

from ultralytics.utils import LOGGER

# Set modules in sys.modules under their old name
sys.modules['ultralytics.yolo.utils'] = importlib.import_module('ultralytics.utils')

UTILS_WARNING = """WARNING ⚠️ 'ultralytics.yolo.utils' is deprecated since '8.0.136' and will be removed in '8.1.0'. Please use 'ultralytics.utils' instead.
Note this warning may be related to loading older models. You can update your model to current structure with:
    import torch
    ckpt = torch.load("model.pt")  # applies to both official and custom models
    torch.save(ckpt, "updated-model.pt")
"""
LOGGER.warning(UTILS_WARNING)<|MERGE_RESOLUTION|>--- conflicted
+++ resolved
@@ -1,760 +1,5 @@
 import importlib
 import sys
-<<<<<<< HEAD
-import threading
-import urllib
-import uuid
-from pathlib import Path
-from types import SimpleNamespace
-from typing import Union
-
-import cv2
-import matplotlib.pyplot as plt
-import numpy as np
-import torch
-import yaml
-
-from ultralytics import __version__
-
-# PyTorch Multi-GPU DDP Constants
-RANK = int(os.getenv('RANK', -1))
-LOCAL_RANK = int(os.getenv('LOCAL_RANK', -1))  # https://pytorch.org/docs/stable/elastic/run.html
-WORLD_SIZE = int(os.getenv('WORLD_SIZE', 1))
-
-# Other Constants
-FILE = Path(__file__).resolve()
-ROOT = FILE.parents[2]  # YOLO
-DEFAULT_CFG_PATH = ROOT / 'yolo/cfg/default.yaml'
-NUM_THREADS = min(8, max(1, os.cpu_count() - 1))  # number of YOLOv5 multiprocessing threads
-AUTOINSTALL = str(os.getenv('YOLO_AUTOINSTALL', True)).lower() == 'true'  # global auto-install mode
-VERBOSE = str(os.getenv('YOLO_VERBOSE', True)).lower() == 'true'  # global verbose mode
-TQDM_BAR_FORMAT = '{l_bar}{bar:10}{r_bar}'  # tqdm bar format
-LOGGING_NAME = 'operation_logger'
-MACOS, LINUX, WINDOWS = (platform.system() == x for x in ['Darwin', 'Linux', 'Windows'])  # environment booleans
-HELP_MSG = \
-    """
-    Usage examples for running YOLOv8:
-
-    1. Install the ultralytics package:
-
-        pip install ultralytics
-
-    2. Use the Python SDK:
-
-        from ultralytics import YOLO
-
-        # Load a model
-        model = YOLO('yolov8n.yaml')  # build a new model from scratch
-        model = YOLO("yolov8n.pt")  # load a pretrained model (recommended for training)
-
-        # Use the model
-        results = model.train(data="coco128.yaml", epochs=3)  # train the model
-        results = model.val()  # evaluate model performance on the validation set
-        results = model('https://ultralytics.com/images/bus.jpg')  # predict on an image
-        success = model.export(format='onnx')  # export the model to ONNX format
-
-    3. Use the command line interface (CLI):
-
-        YOLOv8 'yolo' CLI commands use the following syntax:
-
-            yolo TASK MODE ARGS
-
-            Where   TASK (optional) is one of [detect, segment, classify]
-                    MODE (required) is one of [train, val, predict, export]
-                    ARGS (optional) are any number of custom 'arg=value' pairs like 'imgsz=320' that override defaults.
-                        See all ARGS at https://docs.ultralytics.com/usage/cfg or with 'yolo cfg'
-
-        - Train a detection model for 10 epochs with an initial learning_rate of 0.01
-            yolo detect train data=coco128.yaml model=yolov8n.pt epochs=10 lr0=0.01
-
-        - Predict a YouTube video using a pretrained segmentation model at image size 320:
-            yolo segment predict model=yolov8n-seg.pt source='https://youtu.be/Zgi9g1ksQHc' imgsz=320
-
-        - Val a pretrained detection model at batch-size 1 and image size 640:
-            yolo detect val model=yolov8n.pt data=coco128.yaml batch=1 imgsz=640
-
-        - Export a YOLOv8n classification model to ONNX format at image size 224 by 128 (no TASK required)
-            yolo export model=yolov8n-cls.pt format=onnx imgsz=224,128
-
-        - Run special commands:
-            yolo help
-            yolo checks
-            yolo version
-            yolo settings
-            yolo copy-cfg
-            yolo cfg
-
-    Docs: https://docs.ultralytics.com
-    Community: https://community.ultralytics.com
-    GitHub: https://github.com/ultralytics/ultralytics
-    """
-
-# Settings
-torch.set_printoptions(linewidth=320, precision=4, profile='default')
-np.set_printoptions(linewidth=320, formatter={'float_kind': '{:11.5g}'.format})  # format short g, %precision=5
-cv2.setNumThreads(0)  # prevent OpenCV from multithreading (incompatible with PyTorch DataLoader)
-os.environ['NUMEXPR_MAX_THREADS'] = str(NUM_THREADS)  # NumExpr max threads
-os.environ['CUBLAS_WORKSPACE_CONFIG'] = ':4096:8'  # for deterministic training
-os.environ['TF_CPP_MIN_LOG_LEVEL'] = '2'  # suppress verbose TF compiler warnings in Colab
-
-
-class SimpleClass:
-    """
-    Ultralytics SimpleClass is a base class providing helpful string representation, error reporting, and attribute
-    access methods for easier debugging and usage.
-    """
-
-    def __str__(self):
-        """Return a human-readable string representation of the object."""
-        attr = []
-        for a in dir(self):
-            v = getattr(self, a)
-            if not callable(v) and not a.startswith('_'):
-                if isinstance(v, SimpleClass):
-                    # Display only the module and class name for subclasses
-                    s = f'{a}: {v.__module__}.{v.__class__.__name__} object'
-                else:
-                    s = f'{a}: {repr(v)}'
-                attr.append(s)
-        return f'{self.__module__}.{self.__class__.__name__} object with attributes:\n\n' + '\n'.join(attr)
-
-    def __repr__(self):
-        """Return a machine-readable string representation of the object."""
-        return self.__str__()
-
-    def __getattr__(self, attr):
-        """Custom attribute access error message with helpful information."""
-        name = self.__class__.__name__
-        raise AttributeError(f"'{name}' object has no attribute '{attr}'. See valid attributes below.\n{self.__doc__}")
-
-
-class IterableSimpleNamespace(SimpleNamespace):
-    """
-    Ultralytics IterableSimpleNamespace is an extension class of SimpleNamespace that adds iterable functionality and
-    enables usage with dict() and for loops.
-    """
-
-    def __iter__(self):
-        """Return an iterator of key-value pairs from the namespace's attributes."""
-        return iter(vars(self).items())
-
-    def __str__(self):
-        """Return a human-readable string representation of the object."""
-        return '\n'.join(f'{k}={v}' for k, v in vars(self).items())
-
-    def __getattr__(self, attr):
-        """Custom attribute access error message with helpful information."""
-        name = self.__class__.__name__
-        raise AttributeError(f"""
-            '{name}' object has no attribute '{attr}'. This may be caused by a modified or out of date ultralytics
-            'default.yaml' file.\nPlease update your code with 'pip install -U ultralytics' and if necessary replace
-            {DEFAULT_CFG_PATH} with the latest version from
-            https://github.com/ultralytics/ultralytics/blob/main/ultralytics/yolo/cfg/default.yaml
-            """)
-
-    def get(self, key, default=None):
-        """Return the value of the specified key if it exists; otherwise, return the default value."""
-        return getattr(self, key, default)
-
-
-def plt_settings(rcparams=None, backend='Agg'):
-    """
-    Decorator to temporarily set rc parameters and the backend for a plotting function.
-
-    Usage:
-        decorator: @plt_settings({"font.size": 12})
-        context manager: with plt_settings({"font.size": 12}):
-
-    Args:
-        rcparams (dict): Dictionary of rc parameters to set.
-        backend (str, optional): Name of the backend to use. Defaults to 'Agg'.
-
-    Returns:
-        (Callable): Decorated function with temporarily set rc parameters and backend. This decorator can be
-            applied to any function that needs to have specific matplotlib rc parameters and backend for its execution.
-    """
-
-    if rcparams is None:
-        rcparams = {'font.size': 11}
-
-    def decorator(func):
-        """Decorator to apply temporary rc parameters and backend to a function."""
-
-        def wrapper(*args, **kwargs):
-            """Sets rc parameters and backend, calls the original function, and restores the settings."""
-            original_backend = plt.get_backend()
-            plt.switch_backend(backend)
-
-            with plt.rc_context(rcparams):
-                result = func(*args, **kwargs)
-
-            plt.switch_backend(original_backend)
-            return result
-
-        return wrapper
-
-    return decorator
-
-
-def set_logging(name=LOGGING_NAME, verbose=True):
-    """Sets up logging for the given name."""
-    rank = int(os.getenv('RANK', -1))  # rank in world for Multi-GPU trainings
-    level = logging.INFO if verbose and rank in {-1, 0} else logging.ERROR
-    logging.config.dictConfig({
-        'version': 1,
-        'disable_existing_loggers': False,
-        'formatters': {
-            name: {
-                'format': '%(message)s'}},
-        'handlers': {
-            name: {
-                'class': 'logging.StreamHandler',
-                'formatter': name,
-                'level': level}},
-        'loggers': {
-            name: {
-                'level': level,
-                'handlers': [name],
-                'propagate': False}}})
-
-
-def emojis(string=''):
-    """Return platform-dependent emoji-safe version of string."""
-    return string.encode().decode('ascii', 'ignore') if WINDOWS else string
-
-
-class EmojiFilter(logging.Filter):
-    """
-    A custom logging filter class for removing emojis in log messages.
-
-    This filter is particularly useful for ensuring compatibility with Windows terminals
-    that may not support the display of emojis in log messages.
-    """
-
-    def filter(self, record):
-        """Filter logs by emoji unicode characters on windows."""
-        record.msg = emojis(record.msg)
-        return super().filter(record)
-
-
-# Set logger
-set_logging(LOGGING_NAME, verbose=VERBOSE)  # run before defining LOGGER
-LOGGER = logging.getLogger(LOGGING_NAME)  # define globally (used in train.py, val.py, detect.py, etc.)
-if WINDOWS:  # emoji-safe logging
-    LOGGER.addFilter(EmojiFilter())
-
-
-def yaml_save(file='data.yaml', data=None):
-    """
-    Save YAML data to a file.
-
-    Args:
-        file (str, optional): File name. Default is 'data.yaml'.
-        data (dict): Data to save in YAML format.
-
-    Returns:
-        (None): Data is saved to the specified file.
-    """
-    if data is None:
-        data = {}
-    file = Path(file)
-    if not file.parent.exists():
-        # Create parent directories if they don't exist
-        file.parent.mkdir(parents=True, exist_ok=True)
-
-    # Convert Path objects to strings
-    for k, v in data.items():
-        if isinstance(v, Path):
-            data[k] = str(v)
-
-    # Dump data to file in YAML format
-    with open(file, 'w') as f:
-        yaml.safe_dump(data, f, sort_keys=False, allow_unicode=True)
-
-
-def yaml_load(file='data.yaml', append_filename=False):
-    """
-    Load YAML data from a file.
-
-    Args:
-        file (str, optional): File name. Default is 'data.yaml'.
-        append_filename (bool): Add the YAML filename to the YAML dictionary. Default is False.
-
-    Returns:
-        (dict): YAML data and file name.
-    """
-    with open(file, errors='ignore', encoding='utf-8') as f:
-        s = f.read()  # string
-
-        # Remove special characters
-        if not s.isprintable():
-            s = re.sub(r'[^\x09\x0A\x0D\x20-\x7E\x85\xA0-\uD7FF\uE000-\uFFFD\U00010000-\U0010ffff]+', '', s)
-
-        # Add YAML filename to dict and return
-        return {**yaml.safe_load(s), 'yaml_file': str(file)} if append_filename else yaml.safe_load(s)
-
-
-def yaml_print(yaml_file: Union[str, Path, dict]) -> None:
-    """
-    Pretty prints a yaml file or a yaml-formatted dictionary.
-
-    Args:
-        yaml_file: The file path of the yaml file or a yaml-formatted dictionary.
-
-    Returns:
-        None
-    """
-    yaml_dict = yaml_load(yaml_file) if isinstance(yaml_file, (str, Path)) else yaml_file
-    dump = yaml.dump(yaml_dict, sort_keys=False, allow_unicode=True)
-    LOGGER.info(f"Printing '{colorstr('bold', 'black', yaml_file)}'\n\n{dump}")
-
-
-# Default configuration
-DEFAULT_CFG_DICT = yaml_load(DEFAULT_CFG_PATH)
-for k, v in DEFAULT_CFG_DICT.items():
-    if isinstance(v, str) and v.lower() == 'none':
-        DEFAULT_CFG_DICT[k] = None
-DEFAULT_CFG_KEYS = DEFAULT_CFG_DICT.keys()
-DEFAULT_CFG = IterableSimpleNamespace(**DEFAULT_CFG_DICT)
-
-
-def is_colab():
-    """
-    Check if the current script is running inside a Google Colab notebook.
-
-    Returns:
-        (bool): True if running inside a Colab notebook, False otherwise.
-    """
-    return 'COLAB_RELEASE_TAG' in os.environ or 'COLAB_BACKEND_VERSION' in os.environ
-
-
-def is_kaggle():
-    """
-    Check if the current script is running inside a Kaggle kernel.
-
-    Returns:
-        (bool): True if running inside a Kaggle kernel, False otherwise.
-    """
-    return os.environ.get('PWD') == '/kaggle/working' and os.environ.get('KAGGLE_URL_BASE') == 'https://www.kaggle.com'
-
-
-def is_jupyter():
-    """
-    Check if the current script is running inside a Jupyter Notebook.
-    Verified on Colab, Jupyterlab, Kaggle, Paperspace.
-
-    Returns:
-        (bool): True if running inside a Jupyter Notebook, False otherwise.
-    """
-    with contextlib.suppress(Exception):
-        from IPython import get_ipython
-        return get_ipython() is not None
-    return False
-
-
-def is_docker() -> bool:
-    """
-    Determine if the script is running inside a Docker container.
-
-    Returns:
-        (bool): True if the script is running inside a Docker container, False otherwise.
-    """
-    file = Path('/proc/self/cgroup')
-    if file.exists():
-        with open(file) as f:
-            return 'docker' in f.read()
-    else:
-        return False
-
-
-def is_online() -> bool:
-    """
-    Check internet connectivity by attempting to connect to a known online host.
-
-    Returns:
-        (bool): True if connection is successful, False otherwise.
-    """
-    # import socket
-    #
-    # for host in '1.1.1.1', '8.8.8.8', '223.5.5.5':  # Cloudflare, Google, AliDNS:
-    #     try:
-    #         test_connection = socket.create_connection(address=(host, 53), timeout=2)
-    #     except (socket.timeout, socket.gaierror, OSError):
-    #         continue
-    #     else:
-    #         # If the connection was successful, close it to avoid a ResourceWarning
-    #         test_connection.close()
-    #         return True
-    return False
-
-
-ONLINE = is_online()
-
-
-def is_pip_package(filepath: str = __name__) -> bool:
-    """
-    Determines if the file at the given filepath is part of a pip package.
-
-    Args:
-        filepath (str): The filepath to check.
-
-    Returns:
-        (bool): True if the file is part of a pip package, False otherwise.
-    """
-    import importlib.util
-
-    # Get the spec for the module
-    spec = importlib.util.find_spec(filepath)
-
-    # Return whether the spec is not None and the origin is not None (indicating it is a package)
-    return spec is not None and spec.origin is not None
-
-
-def is_dir_writeable(dir_path: Union[str, Path]) -> bool:
-    """
-    Check if a directory is writeable.
-
-    Args:
-        dir_path (str | Path): The path to the directory.
-
-    Returns:
-        (bool): True if the directory is writeable, False otherwise.
-    """
-    return os.access(str(dir_path), os.W_OK)
-
-
-def is_pytest_running():
-    """
-    Determines whether pytest is currently running or not.
-
-    Returns:
-        (bool): True if pytest is running, False otherwise.
-    """
-    return ('PYTEST_CURRENT_TEST' in os.environ) or ('pytest' in sys.modules) or ('pytest' in Path(sys.argv[0]).stem)
-
-
-def is_github_actions_ci() -> bool:
-    """
-    Determine if the current environment is a GitHub Actions CI Python runner.
-
-    Returns:
-        (bool): True if the current environment is a GitHub Actions CI Python runner, False otherwise.
-    """
-    return 'GITHUB_ACTIONS' in os.environ and 'RUNNER_OS' in os.environ and 'RUNNER_TOOL_CACHE' in os.environ
-
-
-def is_git_dir():
-    """
-    Determines whether the current file is part of a git repository.
-    If the current file is not part of a git repository, returns None.
-
-    Returns:
-        (bool): True if current file is part of a git repository.
-    """
-    return get_git_dir() is not None
-
-
-def get_git_dir():
-    """
-    Determines whether the current file is part of a git repository and if so, returns the repository root directory.
-    If the current file is not part of a git repository, returns None.
-
-    Returns:
-        (Path | None): Git root directory if found or None if not found.
-    """
-    for d in Path(__file__).parents:
-        if (d / '.git').is_dir():
-            return d
-    return None  # no .git dir found
-
-
-def get_git_origin_url():
-    """
-    Retrieves the origin URL of a git repository.
-
-    Returns:
-        (str | None): The origin URL of the git repository.
-    """
-    if is_git_dir():
-        with contextlib.suppress(subprocess.CalledProcessError):
-            origin = subprocess.check_output(['git', 'config', '--get', 'remote.origin.url'])
-            return origin.decode().strip()
-    return None  # if not git dir or on error
-
-
-def get_git_branch():
-    """
-    Returns the current git branch name. If not in a git repository, returns None.
-
-    Returns:
-        (str | None): The current git branch name.
-    """
-    if is_git_dir():
-        with contextlib.suppress(subprocess.CalledProcessError):
-            origin = subprocess.check_output(['git', 'rev-parse', '--abbrev-ref', 'HEAD'])
-            return origin.decode().strip()
-    return None  # if not git dir or on error
-
-
-def get_default_args(func):
-    """Returns a dictionary of default arguments for a function.
-
-    Args:
-        func (callable): The function to inspect.
-
-    Returns:
-        (dict): A dictionary where each key is a parameter name, and each value is the default value of that parameter.
-    """
-    signature = inspect.signature(func)
-    return {k: v.default for k, v in signature.parameters.items() if v.default is not inspect.Parameter.empty}
-
-
-def get_user_config_dir(sub_dir='Ultralytics'):
-    """
-    Get the user config directory.
-
-    Args:
-        sub_dir (str): The name of the subdirectory to create.
-
-    Returns:
-        (Path): The path to the user config directory.
-    """
-    # Return the appropriate config directory for each operating system
-    if WINDOWS:
-        path = Path.home() / 'AppData' / 'Roaming' / sub_dir
-    elif MACOS:  # macOS
-        path = Path.home() / 'Library' / 'Application Support' / sub_dir
-    elif LINUX:
-        path = Path.home() / '.config' / sub_dir
-    else:
-        raise ValueError(f'Unsupported operating system: {platform.system()}')
-
-    # GCP and AWS lambda fix, only /tmp is writeable
-    if not is_dir_writeable(str(path.parent)):
-        path = Path('/tmp') / sub_dir
-        LOGGER.warning(f"WARNING ⚠️ user config directory is not writeable, defaulting to '{path}'.")
-
-    # Create the subdirectory if it does not exist
-    path.mkdir(parents=True, exist_ok=True)
-
-    return path
-
-
-USER_CONFIG_DIR = Path(os.getenv('YOLO_CONFIG_DIR', get_user_config_dir()))  # Ultralytics settings dir
-SETTINGS_YAML = USER_CONFIG_DIR / 'settings.yaml'
-
-
-def colorstr(*input):
-    """Colors a string https://en.wikipedia.org/wiki/ANSI_escape_code, i.e.  colorstr('blue', 'hello world')."""
-    *args, string = input if len(input) > 1 else ('blue', 'bold', input[0])  # color arguments, string
-    colors = {
-        'black': '\033[30m',  # basic colors
-        'red': '\033[31m',
-        'green': '\033[32m',
-        'yellow': '\033[33m',
-        'blue': '\033[34m',
-        'magenta': '\033[35m',
-        'cyan': '\033[36m',
-        'white': '\033[37m',
-        'bright_black': '\033[90m',  # bright colors
-        'bright_red': '\033[91m',
-        'bright_green': '\033[92m',
-        'bright_yellow': '\033[93m',
-        'bright_blue': '\033[94m',
-        'bright_magenta': '\033[95m',
-        'bright_cyan': '\033[96m',
-        'bright_white': '\033[97m',
-        'end': '\033[0m',  # misc
-        'bold': '\033[1m',
-        'underline': '\033[4m'}
-    return ''.join(colors[x] for x in args) + f'{string}' + colors['end']
-
-
-class TryExcept(contextlib.ContextDecorator):
-    """YOLOv8 TryExcept class. Usage: @TryExcept() decorator or 'with TryExcept():' context manager."""
-
-    def __init__(self, msg='', verbose=True):
-        """Initialize TryExcept class with optional message and verbosity settings."""
-        self.msg = msg
-        self.verbose = verbose
-
-    def __enter__(self):
-        """Executes when entering TryExcept context, initializes instance."""
-        pass
-
-    def __exit__(self, exc_type, value, traceback):
-        """Defines behavior when exiting a 'with' block, prints error message if necessary."""
-        if self.verbose and value:
-            print(emojis(f"{self.msg}{': ' if self.msg else ''}{value}"))
-        return True
-
-
-def threaded(func):
-    """Multi-threads a target function and returns thread. Usage: @threaded decorator."""
-
-    def wrapper(*args, **kwargs):
-        """Multi-threads a given function and returns the thread."""
-        thread = threading.Thread(target=func, args=args, kwargs=kwargs, daemon=True)
-        thread.start()
-        return thread
-
-    return wrapper
-
-
-def set_sentry():
-    """
-    Initialize the Sentry SDK for error tracking and reporting. Only used if sentry_sdk package is installed and
-    sync=True in settings. Run 'yolo settings' to see and update settings YAML file.
-
-    Conditions required to send errors (ALL conditions must be met or no errors will be reported):
-        - sentry_sdk package is installed
-        - sync=True in YOLO settings
-        - pytest is not running
-        - running in a pip package installation
-        - running in a non-git directory
-        - running with rank -1 or 0
-        - online environment
-        - CLI used to run package (checked with 'yolo' as the name of the main CLI command)
-
-    The function also configures Sentry SDK to ignore KeyboardInterrupt and FileNotFoundError
-    exceptions and to exclude events with 'out of memory' in their exception message.
-
-    Additionally, the function sets custom tags and user information for Sentry events.
-    """
-
-    def before_send(event, hint):
-        """
-        Modify the event before sending it to Sentry based on specific exception types and messages.
-
-        Args:
-            event (dict): The event dictionary containing information about the error.
-            hint (dict): A dictionary containing additional information about the error.
-
-        Returns:
-            dict: The modified event or None if the event should not be sent to Sentry.
-        """
-        if 'exc_info' in hint:
-            exc_type, exc_value, tb = hint['exc_info']
-            if exc_type in (KeyboardInterrupt, FileNotFoundError) \
-                    or 'out of memory' in str(exc_value):
-                return None  # do not send event
-
-        event['tags'] = {
-            'sys_argv': sys.argv[0],
-            'sys_argv_name': Path(sys.argv[0]).name,
-            'install': 'git' if is_git_dir() else 'pip' if is_pip_package() else 'other',
-            'os': ENVIRONMENT}
-        return event
-
-    if SETTINGS['sync'] and \
-            RANK in (-1, 0) and \
-            Path(sys.argv[0]).name == 'yolo' and \
-            not TESTS_RUNNING and \
-            ONLINE and \
-            is_pip_package() and \
-            not is_git_dir():
-
-        # If sentry_sdk package is not installed then return and do not use Sentry
-        try:
-            import sentry_sdk  # noqa
-        except ImportError:
-            return
-
-        sentry_sdk.init(
-            dsn='https://5ff1556b71594bfea135ff0203a0d290@o4504521589325824.ingest.sentry.io/4504521592406016',
-            debug=False,
-            traces_sample_rate=1.0,
-            release=__version__,
-            environment='production',  # 'dev' or 'production'
-            before_send=before_send,
-            ignore_errors=[KeyboardInterrupt, FileNotFoundError])
-        sentry_sdk.set_user({'id': SETTINGS['uuid']})  # SHA-256 anonymized UUID hash
-
-        # Disable all sentry logging
-        for logger in 'sentry_sdk', 'sentry_sdk.errors':
-            logging.getLogger(logger).setLevel(logging.CRITICAL)
-
-
-def get_settings(file=SETTINGS_YAML, version='0.0.3'):
-    """
-    Loads a global Ultralytics settings YAML file or creates one with default values if it does not exist.
-
-    Args:
-        file (Path): Path to the Ultralytics settings YAML file. Defaults to 'settings.yaml' in the USER_CONFIG_DIR.
-        version (str): Settings version. If min settings version not met, new default settings will be saved.
-
-    Returns:
-        (dict): Dictionary of settings key-value pairs.
-    """
-    import hashlib
-
-    from ultralytics.yolo.utils.checks import check_version
-    from ultralytics.yolo.utils.torch_utils import torch_distributed_zero_first
-
-    git_dir = get_git_dir()
-    root = git_dir or Path()
-    datasets_root = (root.parent if git_dir and is_dir_writeable(root.parent) else root).resolve()
-    defaults = {
-        'datasets_dir': str(datasets_root / 'datasets'),  # default datasets directory.
-        'weights_dir': str(root / 'weights'),  # default weights directory.
-        'runs_dir': str(root / 'runs'),  # default runs directory.
-        'uuid': hashlib.sha256(str(uuid.getnode()).encode()).hexdigest(),  # SHA-256 anonymized UUID hash
-        'sync': True,  # sync analytics to help with YOLO development
-        'api_key': '',  # Ultralytics HUB API key (https://hub.ultralytics.com/)
-        'settings_version': version}  # Ultralytics settings version
-
-    with torch_distributed_zero_first(RANK):
-        if not file.exists():
-            yaml_save(file, defaults)
-        settings = yaml_load(file)
-
-        # Check that settings keys and types match defaults
-        correct = \
-            settings \
-            and settings.keys() == defaults.keys() \
-            and all(type(a) == type(b) for a, b in zip(settings.values(), defaults.values())) \
-            and check_version(settings['settings_version'], version)
-        if not correct:
-            LOGGER.warning('WARNING ⚠️ Ultralytics settings reset to defaults. This is normal and may be due to a '
-                           'recent ultralytics package update, but may have overwritten previous settings. '
-                           f"\nView and update settings with 'yolo settings' or at '{file}'")
-            settings = defaults  # merge **defaults with **settings (prefer **settings)
-            yaml_save(file, settings)  # save updated defaults
-
-        return settings
-
-
-def set_settings(kwargs, file=SETTINGS_YAML):
-    """
-    Function that runs on a first-time ultralytics package installation to set up global settings and create necessary
-    directories.
-    """
-    SETTINGS.update(kwargs)
-    yaml_save(file, SETTINGS)
-
-
-def deprecation_warn(arg, new_arg, version=None):
-    """Issue a deprecation warning when a deprecated argument is used, suggesting an updated argument."""
-    if not version:
-        version = float(__version__[:3]) + 0.2  # deprecate after 2nd major release
-    LOGGER.warning(f"WARNING ⚠️ '{arg}' is deprecated and will be removed in 'ultralytics {version}' in the future. "
-                   f"Please use '{new_arg}' instead.")
-
-
-def clean_url(url):
-    """Strip auth from URL, i.e. https://url.com/file.txt?auth -> https://url.com/file.txt."""
-    url = str(Path(url)).replace(':/', '://')  # Pathlib turns :// -> :/
-    return urllib.parse.unquote(url).split('?')[0]  # '%2F' to '/', split https://url.com/file.txt?auth
-
-
-def url2file(url):
-    """Convert URL to filename, i.e. https://url.com/file.txt?auth -> file.txt."""
-    return Path(clean_url(url)).name
-
-
-# Run below code on yolo/utils init ------------------------------------------------------------------------------------
-=======
->>>>>>> bcec003e
 
 from ultralytics.utils import LOGGER
 
