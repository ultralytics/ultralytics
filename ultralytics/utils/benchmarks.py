--- conflicted
+++ resolved
@@ -34,7 +34,7 @@
 import torch.cuda
 
 from ultralytics import YOLO
-from ultralytics.cfg import TASK2DATA, TASK2METRIC, TASK2YAML
+from ultralytics.cfg import TASK2DATA, TASK2METRIC
 from ultralytics.engine.exporter import export_formats
 from ultralytics.utils import ASSETS, LINUX, LOGGER, MACOS, TQDM, WEIGHTS_DIR
 from ultralytics.utils.checks import check_requirements, check_yolo
@@ -76,19 +76,14 @@
         benchmark(model='yolov8n.pt', imgsz=640)
         ```
     """
+
     import pandas as pd
     pd.options.display.max_columns = 10
     pd.options.display.width = 120
     device = select_device(device, verbose=False)
-    if export_hw_optimized:
-        name = Path(model.ckpt_path)
-        model_yaml = '/home/runner/work/ultralytics/ultralytics/ultralytics/cfg/models/v8/' + TASK2YAML[model.task]
-        model = YOLO(model_yaml).load(model.ckpt_path)        
-    else:
-        if isinstance(model, (str, Path)):
-            model = YOLO(model)
-    # if isinstance(model, (str, Path)):
-    #     model = YOLO(model)
+    if isinstance(model, (str, Path)):
+        model = YOLO(model)
+
     y = []
     t0 = time.time()
     for i, (name, format, suffix, cpu, gpu) in export_formats().iterrows():  # index, (name, format, suffix, CPU, GPU)
@@ -107,18 +102,11 @@
                 continue
             if format in ('coreml', 'paddle', 'ncnn') and export_hw_optimized:
                 continue
-<<<<<<< HEAD
             # Export
-=======
->>>>>>> 1f36a146
             if format == '-':
                 filename = model.ckpt_path or model.cfg
                 exported_model = model  # PyTorch format
             else:
-<<<<<<< HEAD
-                filename = model.export(imgsz=imgsz, format=format, half=half, int8=int8, device=device, verbose=False, 
-                                        separate_outputs=separate_outputs, export_hw_optimized=export_hw_optimized)
-=======
                 filename = model.export(imgsz=imgsz, 
                                         format=format, 
                                         half=half, 
@@ -128,7 +116,6 @@
                                         separate_outputs=separate_outputs,
                                         export_hw_optimized=export_hw_optimized
                                         )
->>>>>>> 1f36a146
                 exported_model = YOLO(filename, task=model.task)
                 assert suffix in str(filename), 'export failed'
             emoji = '❎'  # indicates export succeeded
@@ -137,9 +124,6 @@
             assert model.task != 'pose' or i != 7, 'GraphDef Pose inference is not supported'
             assert i not in (9, 10), 'inference not supported'  # Edge TPU and TF.js are unsupported
             assert i != 5 or platform.system() == 'Darwin', 'inference only supported on macOS>=10.13'  # CoreML
-<<<<<<< HEAD
-            exported_model.predict(ASSETS / 'bus.jpg', imgsz=imgsz, device=device, half=half, separate_outputs=separate_outputs)
-=======
             exported_model.predict(ASSETS / 'bus.jpg', 
                                    imgsz=imgsz, 
                                    device=device, 
@@ -147,7 +131,6 @@
                                    separate_outputs=separate_outputs,
                                    export_hw_optimized=export_hw_optimized
                                    )
->>>>>>> 1f36a146
 
             # Validate
             data = data or TASK2DATA[model.task]  # task to dataset, i.e. coco8.yaml for task=detect
@@ -160,12 +143,8 @@
                                          half=half,
                                          int8=int8,
                                          verbose=False,
-<<<<<<< HEAD
-                                         separate_outputs=separate_outputs
-=======
                                          separate_outputs=separate_outputs,
                                          export_hw_optimized=export_hw_optimized
->>>>>>> 1f36a146
                                          )
             metric, speed = results.results_dict[key], results.speed['inference']
             y.append([name, '✅', round(file_size(filename), 1), round(metric, 4), round(speed, 2)])
@@ -179,11 +158,7 @@
     check_yolo(device=device)  # print system info
     df = pd.DataFrame(y, columns=['Format', 'Status❔', 'Size (MB)', key, 'Inference time (ms/im)'])
 
-    if export_hw_optimized:
-        name = model.ckpt_path
-    else:
-        name = Path(model.ckpt_path).name
-
+    name = Path(model.ckpt_path).name
     s = f'\nBenchmarks complete for {name} on {data} at imgsz={imgsz} ({time.time() - t0:.2f}s)\n{df}\n'
     LOGGER.info(s)
     with open('benchmarks.log', 'a', errors='ignore', encoding='utf-8') as f:
