--- conflicted
+++ resolved
@@ -95,9 +95,6 @@
 
 def test_all_model_yamls():
     for m in list((ROOT / 'yolo/v8/models').rglob('*.yaml')):
-<<<<<<< HEAD
-        YOLO(m.name)
-=======
         YOLO(m.name)
 
 
@@ -106,5 +103,4 @@
 #
 #
 # if __name__ == "__main__":
-#     run_all_tests()
->>>>>>> 230eecaa
+#     run_all_tests()