# Ultralytics 🚀 AGPL-3.0 License - https://ultralytics.com/license

import os
from pathlib import Path

import numpy as np
import torch

from ultralytics.data import build_dataloader, build_yolo_dataset, converter
from ultralytics.engine.validator import BaseValidator
from ultralytics.utils import LOGGER, ops
from ultralytics.utils.checks import check_requirements
from ultralytics.utils.metrics import ConfusionMatrix, DetMetrics, box_iou
from ultralytics.utils.plotting import output_to_target, plot_images


class DetectionValidator(BaseValidator):
    """
    A class extending the BaseValidator class for validation based on a detection model.

    Example:
        ```python
        from ultralytics.models.yolo.detect import DetectionValidator

        args = dict(model="yolo11n.pt", data="coco8.yaml")
        validator = DetectionValidator(args=args)
        validator()
        ```
    """

    def __init__(self, dataloader=None, save_dir=None, pbar=None, args=None, _callbacks=None):
        """Initialize detection model with necessary variables and settings."""
        super().__init__(dataloader, save_dir, pbar, args, _callbacks)
        self.nt_per_class = None
        self.nt_per_image = None
        self.is_coco = False
        self.is_lvis = False
        self.class_map = None
        self.args.task = "detect"
        self.metrics = DetMetrics(save_dir=self.save_dir, on_plot=self.on_plot)
        self.iouv = torch.linspace(0.5, 0.95, 10)  # IoU vector for mAP@0.5:0.95
        self.niou = self.iouv.numel()
        self.lb = []  # for autolabelling
        if self.args.save_hybrid:
            LOGGER.warning(
                "WARNING ⚠️ 'save_hybrid=True' will append ground truth to predictions for autolabelling.\n"
                "WARNING ⚠️ 'save_hybrid=True' will cause incorrect mAP.\n"
            )

    def preprocess(self, batch):
        """Preprocesses batch of images for YOLO training."""
        batch["img"] = batch["img"].to(self.device, non_blocking=True)
        batch["img"] = (batch["img"].half() if self.args.half else batch["img"].float()) / 255
        for k in ["batch_idx", "cls", "bboxes"]:
            batch[k] = batch[k].to(self.device)

        if self.args.save_hybrid:
            height, width = batch["img"].shape[2:]
            nb = len(batch["img"])
            bboxes = batch["bboxes"] * torch.tensor((width, height, width, height), device=self.device)
            self.lb = [
                torch.cat([batch["cls"][batch["batch_idx"] == i], bboxes[batch["batch_idx"] == i]], dim=-1)
                for i in range(nb)
            ]

        return batch

    def init_metrics(self, model):
        """Initialize evaluation metrics for YOLO."""
        val = self.data.get(self.args.split, "")  # validation path
        self.is_coco = (
            isinstance(val, str)
            and "coco" in val
            and (val.endswith(f"{os.sep}val2017.txt") or val.endswith(f"{os.sep}test-dev2017.txt"))
        )  # is COCO
        self.is_lvis = isinstance(val, str) and "lvis" in val and not self.is_coco  # is LVIS
        self.class_map = converter.coco80_to_coco91_class() if self.is_coco else list(range(1, len(model.names) + 1))
        self.args.save_json |= self.args.val and (self.is_coco or self.is_lvis) and not self.training  # run final val
        self.names = model.names
        self.nc = len(model.names)
        self.end2end = getattr(model, "end2end", False)
        self.metrics.names = self.names
        self.metrics.plot = self.args.plots
        self.confusion_matrix = ConfusionMatrix(nc=self.nc, conf=self.args.conf)
        self.seen = 0
        self.jdict = []
        self.stats = dict(tp=[], conf=[], pred_cls=[], target_cls=[], target_img=[])

    def get_desc(self):
        """Return a formatted string summarizing class metrics of YOLO model."""
        return ("%22s" + "%11s" * 6) % ("Class", "Images", "Instances", "Box(P", "R", "mAP50", "mAP50-95)")

    def postprocess(self, preds):
        """Apply Non-maximum suppression to prediction outputs."""
        return ops.non_max_suppression(
            preds,
            self.args.conf,
            self.args.iou,
            labels=self.lb,
            nc=self.nc,
            multi_label=True,
            agnostic=self.args.single_cls or self.args.agnostic_nms,
            max_det=self.args.max_det,
<<<<<<< HEAD
            soft_label=self.args.soft_label,
=======
            end2end=self.end2end,
            rotated=self.args.task == "obb",
>>>>>>> c1860b83
        )

    def _prepare_batch(self, si, batch):
        """Prepares a batch of images and annotations for validation."""
        idx = batch["batch_idx"] == si
        cls = batch["cls"][idx].squeeze(-1)
        bbox = batch["bboxes"][idx]
        ori_shape = batch["ori_shape"][si]
        imgsz = batch["img"].shape[2:]
        ratio_pad = batch["ratio_pad"][si]
        if len(cls):
            bbox = ops.xywh2xyxy(bbox) * torch.tensor(imgsz, device=self.device)[[1, 0, 1, 0]]  # target boxes
            ops.scale_boxes(imgsz, bbox, ori_shape, ratio_pad=ratio_pad)  # native-space labels
        return {"cls": cls, "bbox": bbox, "ori_shape": ori_shape, "imgsz": imgsz, "ratio_pad": ratio_pad}

    def _prepare_pred(self, pred, pbatch):
        """Prepares a batch of images and annotations for validation."""
        predn = pred.clone()
        ops.scale_boxes(
            pbatch["imgsz"], predn[:, :4], pbatch["ori_shape"], ratio_pad=pbatch["ratio_pad"]
        )  # native-space pred
        return predn

    def update_metrics(self, preds, batch):
        """Metrics."""
        for si, pred in enumerate(preds):
            self.seen += 1
            npr = len(pred)
            stat = dict(
                conf=torch.zeros(0, device=self.device),
                pred_cls=torch.zeros(0, device=self.device),
                tp=torch.zeros(npr, self.niou, dtype=torch.bool, device=self.device),
            )
            pbatch = self._prepare_batch(si, batch)
            cls, bbox = pbatch.pop("cls"), pbatch.pop("bbox")
            nl = len(cls)
            stat["target_cls"] = cls
            stat["target_img"] = cls.unique()
            if npr == 0:
                if nl:
                    for k in self.stats.keys():
                        self.stats[k].append(stat[k])
                    if self.args.plots:
                        self.confusion_matrix.process_batch(detections=None, gt_bboxes=bbox, gt_cls=cls)
                continue

            # Predictions
            if self.args.single_cls:
                pred[:, 5] = 0
            predn = self._prepare_pred(pred, pbatch)
            stat["conf"] = predn[:, 4]
            stat["pred_cls"] = predn[:, 5]

            # Evaluate
            if nl:
                stat["tp"] = self._process_batch(predn, bbox, cls)
            if self.args.plots:
                self.confusion_matrix.process_batch(predn, bbox, cls)
            for k in self.stats.keys():
                self.stats[k].append(stat[k])

            # Save
            if self.args.save_json:
                self.pred_to_json(predn, batch["im_file"][si])
            if self.args.save_txt:
                self.save_one_txt(
                    predn,
                    self.args.save_conf,
                    pbatch["ori_shape"],
                    self.save_dir / "labels" / f"{Path(batch['im_file'][si]).stem}.txt",
                )

    def finalize_metrics(self, *args, **kwargs):
        """Set final values for metrics speed and confusion matrix."""
        self.metrics.speed = self.speed
        self.metrics.confusion_matrix = self.confusion_matrix

    def get_stats(self):
        """Returns metrics statistics and results dictionary."""
        stats = {k: torch.cat(v, 0).cpu().numpy() for k, v in self.stats.items()}  # to numpy
        self.nt_per_class = np.bincount(stats["target_cls"].astype(int), minlength=self.nc)
        self.nt_per_image = np.bincount(stats["target_img"].astype(int), minlength=self.nc)
        stats.pop("target_img", None)
        if len(stats) and stats["tp"].any():
            self.metrics.process(**stats)
        return self.metrics.results_dict

    def print_results(self):
        """Prints training/validation set metrics per class."""
        pf = "%22s" + "%11i" * 2 + "%11.3g" * len(self.metrics.keys)  # print format
        LOGGER.info(pf % ("all", self.seen, self.nt_per_class.sum(), *self.metrics.mean_results()))
        if self.nt_per_class.sum() == 0:
            LOGGER.warning(f"WARNING ⚠️ no labels found in {self.args.task} set, can not compute metrics without labels")

        # Print results per class
        if self.args.verbose and not self.training and self.nc > 1 and len(self.stats):
            for i, c in enumerate(self.metrics.ap_class_index):
                LOGGER.info(
                    pf % (self.names[c], self.nt_per_image[c], self.nt_per_class[c], *self.metrics.class_result(i))
                )

        if self.args.plots:
            for normalize in True, False:
                self.confusion_matrix.plot(
                    save_dir=self.save_dir, names=self.names.values(), normalize=normalize, on_plot=self.on_plot
                )

    def _process_batch(self, detections, gt_bboxes, gt_cls):
        """
        Return correct prediction matrix.

        Args:
            detections (torch.Tensor): Tensor of shape (N, 6) representing detections where each detection is
                (x1, y1, x2, y2, conf, class).
            gt_bboxes (torch.Tensor): Tensor of shape (M, 4) representing ground-truth bounding box coordinates. Each
                bounding box is of the format: (x1, y1, x2, y2).
            gt_cls (torch.Tensor): Tensor of shape (M,) representing target class indices.

        Returns:
            (torch.Tensor): Correct prediction matrix of shape (N, 10) for 10 IoU levels.

        Note:
            The function does not return any value directly usable for metrics calculation. Instead, it provides an
            intermediate representation used for evaluating predictions against ground truth.
        """
        iou = box_iou(gt_bboxes, detections[:, :4])
        return self.match_predictions(detections[:, 5], gt_cls, iou)

    def build_dataset(self, img_path, mode="val", batch=None):
        """
        Build YOLO Dataset.

        Args:
            img_path (str): Path to the folder containing images.
            mode (str): `train` mode or `val` mode, users are able to customize different augmentations for each mode.
            batch (int, optional): Size of batches, this is for `rect`. Defaults to None.
        """
        return build_yolo_dataset(self.args, img_path, batch, self.data, mode=mode, stride=self.stride)

    def get_dataloader(self, dataset_path, batch_size):
        """Construct and return dataloader."""
        dataset = self.build_dataset(dataset_path, batch=batch_size, mode="val")
        return build_dataloader(dataset, batch_size, self.args.workers, shuffle=False, rank=-1)  # return dataloader

    def plot_val_samples(self, batch, ni):
        """Plot validation image samples."""
        plot_images(
            batch["img"],
            batch["batch_idx"],
            batch["cls"].squeeze(-1),
            batch["bboxes"],
            paths=batch["im_file"],
            fname=self.save_dir / f"val_batch{ni}_labels.jpg",
            names=self.names,
            on_plot=self.on_plot,
        )

    def plot_predictions(self, batch, preds, ni):
        """Plots predicted bounding boxes on input images and saves the result."""
        plot_images(
            batch["img"],
            *output_to_target(preds, max_det=self.args.max_det),
            paths=batch["im_file"],
            fname=self.save_dir / f"val_batch{ni}_pred.jpg",
            names=self.names,
            on_plot=self.on_plot,
        )  # pred

    def save_one_txt(self, predn, save_conf, shape, file):
        """Save YOLO detections to a txt file in normalized coordinates in a specific format."""
        from ultralytics.engine.results import Results

        Results(
            np.zeros((shape[0], shape[1]), dtype=np.uint8),
            path=None,
            names=self.names,
            boxes=predn[:, :6],
            is_soft=self.args.soft_label,
        ).save_txt(file, save_conf=save_conf)

    def pred_to_json(self, predn, filename):
        """Serialize YOLO predictions to COCO json format."""
        stem = Path(filename).stem
        image_id = int(stem) if stem.isnumeric() else stem
        box = ops.xyxy2xywh(predn[:, :4])  # xywh
        box[:, :2] -= box[:, 2:] / 2  # xy center to top-left corner
        for p, b in zip(predn.tolist(), box.tolist()):
            self.jdict.append(
                {
                    "image_id": image_id,
                    "category_id": self.class_map[int(p[5])],
                    "bbox": [round(x, 3) for x in b],
                    "score": round(p[4], 5),
                }
            )

    def eval_json(self, stats):
        """Evaluates YOLO output in JSON format and returns performance statistics."""
        if self.args.save_json and (self.is_coco or self.is_lvis) and len(self.jdict):
            pred_json = self.save_dir / "predictions.json"  # predictions
            anno_json = (
                self.data["path"]
                / "annotations"
                / ("instances_val2017.json" if self.is_coco else f"lvis_v1_{self.args.split}.json")
            )  # annotations
            pkg = "pycocotools" if self.is_coco else "lvis"
            LOGGER.info(f"\nEvaluating {pkg} mAP using {pred_json} and {anno_json}...")
            try:  # https://github.com/cocodataset/cocoapi/blob/master/PythonAPI/pycocoEvalDemo.ipynb
                for x in pred_json, anno_json:
                    assert x.is_file(), f"{x} file not found"
                check_requirements("pycocotools>=2.0.6" if self.is_coco else "lvis>=0.5.3")
                if self.is_coco:
                    from pycocotools.coco import COCO  # noqa
                    from pycocotools.cocoeval import COCOeval  # noqa

                    anno = COCO(str(anno_json))  # init annotations api
                    pred = anno.loadRes(str(pred_json))  # init predictions api (must pass string, not Path)
                    val = COCOeval(anno, pred, "bbox")
                else:
                    from lvis import LVIS, LVISEval

                    anno = LVIS(str(anno_json))  # init annotations api
                    pred = anno._load_json(str(pred_json))  # init predictions api (must pass string, not Path)
                    val = LVISEval(anno, pred, "bbox")
                val.params.imgIds = [int(Path(x).stem) for x in self.dataloader.dataset.im_files]  # images to eval
                val.evaluate()
                val.accumulate()
                val.summarize()
                if self.is_lvis:
                    val.print_results()  # explicitly call print_results
                # update mAP50-95 and mAP50
                stats[self.metrics.keys[-1]], stats[self.metrics.keys[-2]] = (
                    val.stats[:2] if self.is_coco else [val.results["AP50"], val.results["AP"]]
                )
            except Exception as e:
                LOGGER.warning(f"{pkg} unable to run: {e}")
        return stats<|MERGE_RESOLUTION|>--- conflicted
+++ resolved
@@ -101,12 +101,9 @@
             multi_label=True,
             agnostic=self.args.single_cls or self.args.agnostic_nms,
             max_det=self.args.max_det,
-<<<<<<< HEAD
             soft_label=self.args.soft_label,
-=======
             end2end=self.end2end,
             rotated=self.args.task == "obb",
->>>>>>> c1860b83
         )
 
     def _prepare_batch(self, si, batch):
