--- conflicted
+++ resolved
@@ -516,18 +516,12 @@
     reserved_keys = {"name"}
     base_context = {**extra_vars, "page": {"meta": {}}, "config": {"site_name": site_name}}
 
-<<<<<<< HEAD
     # Build the main documentation
     LOGGER.info(f"Building docs from {DOCS}")
     subprocess.run(["mkdocs", "build", "-f", str(DOCS.parent / "mkdocs.yml"), "--strict"], check=True)
     # subprocess.run(["mkdocs", "build", "-f", str(DOCS.parent / "mkdocs.yml")], check=True)
     remove_macros()
     LOGGER.info(f"Site built at {SITE}")
-=======
-    files_processed = 0
-    files_with_macros = 0
-    macros_total = 0
->>>>>>> 050a26ee
 
     pbar = TQDM((DOCS / "en").rglob("*.md"), desc="MiniJinja: 0 macros, 0 pages")
     for md_file in pbar:
