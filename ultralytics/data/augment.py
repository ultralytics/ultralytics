# Ultralytics 🚀 AGPL-3.0 License - https://ultralytics.com/license

from __future__ import annotations

import math
import random
from copy import deepcopy
from typing import Any

import cv2
import numpy as np
import torch
from PIL import Image
from torch.nn import functional as F

from ultralytics.data.utils import polygons2masks, polygons2masks_overlap
from ultralytics.utils import LOGGER, IterableSimpleNamespace, colorstr
from ultralytics.utils.checks import check_version
from ultralytics.utils.instance import Instances
from ultralytics.utils.metrics import bbox_ioa
from ultralytics.utils.ops import segment2box, xywh2xyxy, xyxyxyxy2xywhr
from ultralytics.utils.torch_utils import TORCHVISION_0_10, TORCHVISION_0_11, TORCHVISION_0_13

DEFAULT_MEAN = (0.0, 0.0, 0.0)
DEFAULT_STD = (1.0, 1.0, 1.0)


class BaseTransform:
    """Base class for image transformations in the Ultralytics library.

    This class serves as a foundation for implementing various image processing operations, designed to be compatible
    with both classification and semantic segmentation tasks.

    Methods:
        apply_image: Apply image transformations to labels.
        apply_instances: Apply transformations to object instances in labels.
        apply_semantic: Apply semantic segmentation to an image.
        __call__: Apply all label transformations to an image, instances, and semantic masks.

    Examples:
        >>> transform = BaseTransform()
        >>> labels = {"image": np.array(...), "instances": [...], "semantic": np.array(...)}
        >>> transformed_labels = transform(labels)
    """

    def __init__(self) -> None:
        """Initialize the BaseTransform object.

        This constructor sets up the base transformation object, which can be extended for specific image processing
        tasks. It is designed to be compatible with both classification and semantic segmentation.

        Examples:
            >>> transform = BaseTransform()
        """
        pass

    def apply_image(self, labels):
        """Apply image transformations to labels.

        This method is intended to be overridden by subclasses to implement specific image transformation
        logic. In its base form, it returns the input labels unchanged.

        Args:
            labels (Any): The input labels to be transformed. The exact type and structure of labels may vary depending
                on the specific implementation.

        Returns:
            (Any): The transformed labels. In the base implementation, this is identical to the input.

        Examples:
            >>> transform = BaseTransform()
            >>> original_labels = [1, 2, 3]
            >>> transformed_labels = transform.apply_image(original_labels)
            >>> print(transformed_labels)
            [1, 2, 3]
        """
        pass

    def apply_instances(self, labels):
        """Apply transformations to object instances in labels.

        This method is responsible for applying various transformations to object instances within the given
        labels. It is designed to be overridden by subclasses to implement specific instance transformation
        logic.

        Args:
            labels (dict): A dictionary containing label information, including object instances.

        Returns:
            (dict): The modified labels dictionary with transformed object instances.

        Examples:
            >>> transform = BaseTransform()
            >>> labels = {"instances": Instances(xyxy=torch.rand(5, 4), cls=torch.randint(0, 80, (5,)))}
            >>> transformed_labels = transform.apply_instances(labels)
        """
        pass

    def apply_semantic(self, labels):
        """Apply semantic segmentation transformations to an image.

        This method is intended to be overridden by subclasses to implement specific semantic segmentation
        transformations. In its base form, it does not perform any operations.

        Args:
            labels (Any): The input labels or semantic segmentation mask to be transformed.

        Returns:
            (Any): The transformed semantic segmentation mask or labels.

        Examples:
            >>> transform = BaseTransform()
            >>> semantic_mask = np.zeros((100, 100), dtype=np.uint8)
            >>> transformed_mask = transform.apply_semantic(semantic_mask)
        """
        pass

    def __call__(self, labels):
        """Apply all label transformations to an image, instances, and semantic masks.

        This method orchestrates the application of various transformations defined in the BaseTransform class to the
        input labels. It sequentially calls the apply_image and apply_instances methods to process the image and object
        instances, respectively.

        Args:
            labels (dict): A dictionary containing image data and annotations. Expected keys include 'img' for the image
                data, and 'instances' for object instances.

        Returns:
            (dict): The input labels dictionary with transformed image and instances.

        Examples:
            >>> transform = BaseTransform()
            >>> labels = {"img": np.random.rand(640, 640, 3), "instances": []}
            >>> transformed_labels = transform(labels)
        """
        self.apply_image(labels)
        self.apply_instances(labels)
        self.apply_semantic(labels)


class Compose:
    """A class for composing multiple image transformations.

    Attributes:
        transforms (list[Callable]): A list of transformation functions to be applied sequentially.

    Methods:
        __call__: Apply a series of transformations to input data.
        append: Append a new transform to the existing list of transforms.
        insert: Insert a new transform at a specified index in the list of transforms.
        __getitem__: Retrieve a specific transform or a set of transforms using indexing.
        __setitem__: Set a specific transform or a set of transforms using indexing.
        tolist: Convert the list of transforms to a standard Python list.

    Examples:
        >>> transforms = [RandomFlip(), RandomPerspective(30)]
        >>> compose = Compose(transforms)
        >>> transformed_data = compose(data)
        >>> compose.append(CenterCrop((224, 224)))
        >>> compose.insert(0, RandomFlip())
    """

    def __init__(self, transforms):
        """Initialize the Compose object with a list of transforms.

        Args:
            transforms (list[Callable]): A list of callable transform objects to be applied sequentially.

        Examples:
            >>> from ultralytics.data.augment import Compose, RandomHSV, RandomFlip
            >>> transforms = [RandomHSV(), RandomFlip()]
            >>> compose = Compose(transforms)
        """
        self.transforms = transforms if isinstance(transforms, list) else [transforms]

    def __call__(self, data):
        """Apply a series of transformations to input data.

        This method sequentially applies each transformation in the Compose object's transforms to the input data.

        Args:
            data (Any): The input data to be transformed. This can be of any type, depending on the transformations in
                the list.

        Returns:
            (Any): The transformed data after applying all transformations in sequence.

        Examples:
            >>> transforms = [Transform1(), Transform2(), Transform3()]
            >>> compose = Compose(transforms)
            >>> transformed_data = compose(input_data)
        """
        for t in self.transforms:
            data = t(data)
        return data

    def append(self, transform):
        """Append a new transform to the existing list of transforms.

        Args:
            transform (BaseTransform): The transformation to be added to the composition.

        Examples:
            >>> compose = Compose([RandomFlip(), RandomPerspective()])
            >>> compose.append(RandomHSV())
        """
        self.transforms.append(transform)

    def insert(self, index, transform):
        """Insert a new transform at a specified index in the existing list of transforms.

        Args:
            index (int): The index at which to insert the new transform.
            transform (BaseTransform): The transform object to be inserted.

        Examples:
            >>> compose = Compose([Transform1(), Transform2()])
            >>> compose.insert(1, Transform3())
            >>> len(compose.transforms)
            3
        """
        self.transforms.insert(index, transform)

    def __getitem__(self, index: list | int) -> Compose:
        """Retrieve a specific transform or a set of transforms using indexing.

        Args:
            index (int | list[int]): Index or list of indices of the transforms to retrieve.

        Returns:
            (Compose): A new Compose object containing the selected transform(s).

        Raises:
            AssertionError: If the index is not of type int or list.

        Examples:
            >>> transforms = [RandomFlip(), RandomPerspective(10), RandomHSV(0.5, 0.5, 0.5)]
            >>> compose = Compose(transforms)
            >>> single_transform = compose[1]  # Returns a Compose object with only RandomPerspective
            >>> multiple_transforms = compose[0:2]  # Returns a Compose object with RandomFlip and RandomPerspective
        """
        assert isinstance(index, (int, list)), f"The indices should be either list or int type but got {type(index)}"
        return Compose([self.transforms[i] for i in index]) if isinstance(index, list) else self.transforms[index]

    def __setitem__(self, index: list | int, value: list | int) -> None:
        """Set one or more transforms in the composition using indexing.

        Args:
            index (int | list[int]): Index or list of indices to set transforms at.
            value (Any | list[Any]): Transform or list of transforms to set at the specified index(es).

        Raises:
            AssertionError: If index type is invalid, value type doesn't match index type, or index is out of range.

        Examples:
            >>> compose = Compose([Transform1(), Transform2(), Transform3()])
            >>> compose[1] = NewTransform()  # Replace second transform
            >>> compose[0:2] = [NewTransform1(), NewTransform2()]  # Replace first two transforms
        """
        assert isinstance(index, (int, list)), f"The indices should be either list or int type but got {type(index)}"
        if isinstance(index, list):
            assert isinstance(value, list), (
                f"The indices should be the same type as values, but got {type(index)} and {type(value)}"
            )
        if isinstance(index, int):
            index, value = [index], [value]
        for i, v in zip(index, value):
            assert i < len(self.transforms), f"list index {i} out of range {len(self.transforms)}."
            self.transforms[i] = v

    def tolist(self):
        """Convert the list of transforms to a standard Python list.

        Returns:
            (list): A list containing all the transform objects in the Compose instance.

        Examples:
            >>> transforms = [RandomFlip(), RandomPerspective(10), CenterCrop()]
            >>> compose = Compose(transforms)
            >>> transform_list = compose.tolist()
            >>> print(len(transform_list))
            3
        """
        return self.transforms

    def __repr__(self):
        """Return a string representation of the Compose object.

        Returns:
            (str): A string representation of the Compose object, including the list of transforms.

        Examples:
            >>> transforms = [RandomFlip(), RandomPerspective(degrees=10, translate=0.1, scale=0.1)]
            >>> compose = Compose(transforms)
            >>> print(compose)
            Compose([
                RandomFlip(),
                RandomPerspective(degrees=10, translate=0.1, scale=0.1)
            ])
        """
        return f"{self.__class__.__name__}({', '.join([f'{t}' for t in self.transforms])})"


class BaseMixTransform:
    """Base class for mix transformations like Cutmix, MixUp and Mosaic.

    This class provides a foundation for implementing mix transformations on datasets. It handles the probability-based
    application of transforms and manages the mixing of multiple images and labels.

    Attributes:
        dataset (Any): The dataset object containing images and labels.
        pre_transform (Callable | None): Optional transform to apply before mixing.
        p (float): Probability of applying the mix transformation.

    Methods:
        __call__: Apply the mix transformation to the input labels.
        _mix_transform: Abstract method to be implemented by subclasses for specific mix operations.
        get_indexes: Abstract method to get indexes of images to be mixed.
        _update_label_text: Update label text for mixed images.

    Examples:
        >>> class CustomMixTransform(BaseMixTransform):
        ...     def _mix_transform(self, labels):
        ...         # Implement custom mix logic here
        ...         return labels
        ...
        ...     def get_indexes(self):
        ...         return [random.randint(0, len(self.dataset) - 1) for _ in range(3)]
        >>> dataset = YourDataset()
        >>> transform = CustomMixTransform(dataset, p=0.5)
        >>> mixed_labels = transform(original_labels)
    """

    def __init__(self, dataset, pre_transform=None, p=0.0) -> None:
        """Initialize the BaseMixTransform object for mix transformations like CutMix, MixUp and Mosaic.

        This class serves as a base for implementing mix transformations in image processing pipelines.

        Args:
            dataset (Any): The dataset object containing images and labels for mixing.
            pre_transform (Callable | None): Optional transform to apply before mixing.
            p (float): Probability of applying the mix transformation. Should be in the range [0.0, 1.0].

        Examples:
            >>> dataset = YOLODataset("path/to/data")
            >>> pre_transform = Compose([RandomFlip(), RandomPerspective()])
            >>> mix_transform = BaseMixTransform(dataset, pre_transform, p=0.5)
        """
        self.dataset = dataset
        self.pre_transform = pre_transform
        self.p = p

    def __call__(self, labels: dict[str, Any]) -> dict[str, Any]:
        """Apply pre-processing transforms and cutmix/mixup/mosaic transforms to labels data.

        This method determines whether to apply the mix transform based on a probability factor. If applied, it selects
        additional images, applies pre-transforms if specified, and then performs the mix transform.

        Args:
            labels (dict[str, Any]): A dictionary containing label data for an image.

        Returns:
            (dict[str, Any]): The transformed labels dictionary, which may include mixed data from other images.

        Examples:
            >>> transform = BaseMixTransform(dataset, pre_transform=None, p=0.5)
            >>> result = transform({"image": img, "bboxes": boxes, "cls": classes})
        """
        if random.uniform(0, 1) > self.p:
            return labels

        # Get index of one or three other images
        indexes = self.get_indexes()
        if isinstance(indexes, int):
            indexes = [indexes]

        # Get images information will be used for Mosaic, CutMix or MixUp
        mix_labels = [self.dataset.get_image_and_label(i) for i in indexes]

        if self.pre_transform is not None:
            for i, data in enumerate(mix_labels):
                mix_labels[i] = self.pre_transform(data)
        labels["mix_labels"] = mix_labels

        # Update cls and texts
        labels = self._update_label_text(labels)
        # Mosaic, CutMix or MixUp
        labels = self._mix_transform(labels)
        labels.pop("mix_labels", None)
        return labels

    def _mix_transform(self, labels: dict[str, Any]):
        """Apply CutMix, MixUp or Mosaic augmentation to the label dictionary.

        This method should be implemented by subclasses to perform specific mix transformations like CutMix, MixUp or
        Mosaic. It modifies the input label dictionary in-place with the augmented data.

        Args:
            labels (dict[str, Any]): A dictionary containing image and label data. Expected to have a 'mix_labels' key
                with a list of additional image and label data for mixing.

        Returns:
            (dict[str, Any]): The modified labels dictionary with augmented data after applying the mix transform.

        Examples:
            >>> transform = BaseMixTransform(dataset)
            >>> labels = {"image": img, "bboxes": boxes, "mix_labels": [{"image": img2, "bboxes": boxes2}]}
            >>> augmented_labels = transform._mix_transform(labels)
        """
        raise NotImplementedError

    def get_indexes(self):
        """Get a list of shuffled indexes for mosaic augmentation.

        Returns:
            (list[int]): A list of shuffled indexes from the dataset.

        Examples:
            >>> transform = BaseMixTransform(dataset)
            >>> indexes = transform.get_indexes()
            >>> print(indexes)  # [3, 18, 7, 2]
        """
        return random.randint(0, len(self.dataset) - 1)

    @staticmethod
    def _update_label_text(labels: dict[str, Any]) -> dict[str, Any]:
        """Update label text and class IDs for mixed labels in image augmentation.

        This method processes the 'texts' and 'cls' fields of the input labels dictionary and any mixed labels, creating
        a unified set of text labels and updating class IDs accordingly.

        Args:
            labels (dict[str, Any]): A dictionary containing label information, including 'texts' and 'cls' fields, and
                optionally a 'mix_labels' field with additional label dictionaries.

        Returns:
            (dict[str, Any]): The updated labels dictionary with unified text labels and updated class IDs.

        Examples:
            >>> labels = {
            ...     "texts": [["cat"], ["dog"]],
            ...     "cls": torch.tensor([[0], [1]]),
            ...     "mix_labels": [{"texts": [["bird"], ["fish"]], "cls": torch.tensor([[0], [1]])}],
            ... }
            >>> updated_labels = self._update_label_text(labels)
            >>> print(updated_labels["texts"])
            [['cat'], ['dog'], ['bird'], ['fish']]
            >>> print(updated_labels["cls"])
            tensor([[0],
                    [1]])
            >>> print(updated_labels["mix_labels"][0]["cls"])
            tensor([[2],
                    [3]])
        """
        if "texts" not in labels:
            return labels

        mix_texts = [*labels["texts"], *(item for x in labels["mix_labels"] for item in x["texts"])]
        mix_texts = list({tuple(x) for x in mix_texts})
        text2id = {text: i for i, text in enumerate(mix_texts)}

        for label in [labels] + labels["mix_labels"]:
            for i, cls in enumerate(label["cls"].squeeze(-1).tolist()):
                text = label["texts"][int(cls)]
                label["cls"][i] = text2id[tuple(text)]
            label["texts"] = mix_texts
        return labels


class Mosaic(BaseMixTransform):
    """Mosaic augmentation for image datasets.

    This class performs mosaic augmentation by combining multiple (4 or 9) images into a single mosaic image. The
    augmentation is applied to a dataset with a given probability.

    Attributes:
        dataset: The dataset on which the mosaic augmentation is applied.
        imgsz (int): Image size (height and width) after mosaic pipeline of a single image.
        p (float): Probability of applying the mosaic augmentation. Must be in the range 0-1.
        n (int): The grid size, either 4 (for 2x2) or 9 (for 3x3).
        border (tuple[int, int]): Border size for width and height.

    Methods:
        get_indexes: Return a list of random indexes from the dataset.
        _mix_transform: Apply mixup transformation to the input image and labels.
        _mosaic3: Create a 1x3 image mosaic.
        _mosaic4: Create a 2x2 image mosaic.
        _mosaic9: Create a 3x3 image mosaic.
        _update_labels: Update labels with padding.
        _cat_labels: Concatenate labels and clips mosaic border instances.

    Examples:
        >>> from ultralytics.data.augment import Mosaic
        >>> dataset = YourDataset(...)  # Your image dataset
        >>> mosaic_aug = Mosaic(dataset, imgsz=640, p=0.5, n=4)
        >>> augmented_labels = mosaic_aug(original_labels)
    """

    def __init__(self, dataset, imgsz: int = 640, p: float = 1.0, n: int = 4):
        """Initialize the Mosaic augmentation object.

        This class performs mosaic augmentation by combining multiple (4 or 9) images into a single mosaic image. The
        augmentation is applied to a dataset with a given probability.

        Args:
            dataset (Any): The dataset on which the mosaic augmentation is applied.
            imgsz (int): Image size (height and width) after mosaic pipeline of a single image.
            p (float): Probability of applying the mosaic augmentation. Must be in the range 0-1.
            n (int): The grid size, either 4 (for 2x2) or 9 (for 3x3).

        Examples:
            >>> from ultralytics.data.augment import Mosaic
            >>> dataset = YourDataset(...)
            >>> mosaic_aug = Mosaic(dataset, imgsz=640, p=0.5, n=4)
        """
        assert 0 <= p <= 1.0, f"The probability should be in range [0, 1], but got {p}."
        assert n in {4, 9}, "grid must be equal to 4 or 9."
        super().__init__(dataset=dataset, p=p)
        self.imgsz = imgsz
        self.border = (-imgsz // 2, -imgsz // 2)  # width, height
        self.n = n
        self.buffer_enabled = self.dataset.cache != "ram"

    def get_indexes(self):
        """Return a list of random indexes from the dataset for mosaic augmentation.

        This method selects random image indexes either from a buffer or from the entire dataset, depending on the
        'buffer' parameter. It is used to choose images for creating mosaic augmentations.

        Returns:
            (list[int]): A list of random image indexes. The length of the list is n-1, where n is the number of images
                used in the mosaic (either 3 or 8, depending on whether n is 4 or 9).

        Examples:
            >>> mosaic = Mosaic(dataset, imgsz=640, p=1.0, n=4)
            >>> indexes = mosaic.get_indexes()
            >>> print(len(indexes))  # Output: 3
        """
        if self.buffer_enabled:  # select images from buffer
            return random.choices(list(self.dataset.buffer), k=self.n - 1)
        else:  # select any images
            return [random.randint(0, len(self.dataset) - 1) for _ in range(self.n - 1)]

    def _mix_transform(self, labels: dict[str, Any]) -> dict[str, Any]:
        """Apply mosaic augmentation to the input image and labels.

        This method combines multiple images (3, 4, or 9) into a single mosaic image based on the 'n' attribute. It
        ensures that rectangular annotations are not present and that there are other images available for mosaic
        augmentation.

        Args:
            labels (dict[str, Any]): A dictionary containing image data and annotations. Expected keys include:
                - 'rect_shape': Should be None as rect and mosaic are mutually exclusive.
                - 'mix_labels': A list of dictionaries containing data for other images to be used in the mosaic.

        Returns:
            (dict[str, Any]): A dictionary containing the mosaic-augmented image and updated annotations.

        Raises:
            AssertionError: If 'rect_shape' is not None or if 'mix_labels' is empty.

        Examples:
            >>> mosaic = Mosaic(dataset, imgsz=640, p=1.0, n=4)
            >>> augmented_data = mosaic._mix_transform(labels)
        """
        assert labels.get("rect_shape") is None, "rect and mosaic are mutually exclusive."
        assert len(labels.get("mix_labels", [])), "There are no other images for mosaic augment."
        return (
            self._mosaic3(labels) if self.n == 3 else self._mosaic4(labels) if self.n == 4 else self._mosaic9(labels)
        )  # This code is modified for mosaic3 method.

    def _mosaic3(self, labels: dict[str, Any]) -> dict[str, Any]:
        """Create a 1x3 image mosaic by combining three images.

        This method arranges three images in a horizontal layout, with the main image in the center and two additional
        images on either side. It's part of the Mosaic augmentation technique used in object detection.

        Args:
            labels (dict[str, Any]): A dictionary containing image and label information for the main (center) image.
                Must include 'img' key with the image array, and 'mix_labels' key with a list of two dictionaries
                containing information for the side images.

        Returns:
            (dict[str, Any]): A dictionary with the mosaic image and updated labels. Keys include:
                - 'img' (np.ndarray): The mosaic image array with shape (H, W, C).
                - Other keys from the input labels, updated to reflect the new image dimensions.

        Examples:
            >>> mosaic = Mosaic(dataset, imgsz=640, p=1.0, n=3)
            >>> labels = {
            ...     "img": np.random.rand(480, 640, 3),
            ...     "mix_labels": [{"img": np.random.rand(480, 640, 3)} for _ in range(2)],
            ... }
            >>> result = mosaic._mosaic3(labels)
            >>> print(result["img"].shape)
            (640, 640, 3)
        """
        mosaic_labels = []
        s = self.imgsz
        for i in range(3):
            labels_patch = labels if i == 0 else labels["mix_labels"][i - 1]
            # Load image
            img = labels_patch["img"]
            h, w = labels_patch.pop("resized_shape")

            # Place img in img3
            if i == 0:  # center
                img3 = np.full((s * 3, s * 3, img.shape[2]), 114, dtype=np.uint8)  # base image with 3 tiles
                h0, w0 = h, w
                c = s, s, s + w, s + h  # xmin, ymin, xmax, ymax (base) coordinates
            elif i == 1:  # right
                c = s + w0, s, s + w0 + w, s + h
            elif i == 2:  # left
                c = s - w, s + h0 - h, s, s + h0

            padw, padh = c[:2]
            x1, y1, x2, y2 = (max(x, 0) for x in c)  # allocate coordinates

            img3[y1:y2, x1:x2] = img[y1 - padh :, x1 - padw :]  # img3[ymin:ymax, xmin:xmax]
            # hp, wp = h, w  # height, width previous for next iteration

            # Labels assuming imgsz*2 mosaic size
            labels_patch = self._update_labels(labels_patch, padw + self.border[0], padh + self.border[1])
            mosaic_labels.append(labels_patch)
        final_labels = self._cat_labels(mosaic_labels)

        final_labels["img"] = img3[-self.border[0] : self.border[0], -self.border[1] : self.border[1]]
        return final_labels

    def _mosaic4(self, labels: dict[str, Any]) -> dict[str, Any]:
        """Create a 2x2 image mosaic from four input images.

        This method combines four images into a single mosaic image by placing them in a 2x2 grid. It also updates the
        corresponding labels for each image in the mosaic.

        Args:
            labels (dict[str, Any]): A dictionary containing image data and labels for the base image (index 0) and
                three additional images (indices 1-3) in the 'mix_labels' key.

        Returns:
            (dict[str, Any]): A dictionary containing the mosaic image and updated labels. The 'img' key contains the
                mosaic image as a numpy array, and other keys contain the combined and adjusted labels for all
                four images.

        Examples:
            >>> mosaic = Mosaic(dataset, imgsz=640, p=1.0, n=4)
            >>> labels = {
            ...     "img": np.random.rand(480, 640, 3),
            ...     "mix_labels": [{"img": np.random.rand(480, 640, 3)} for _ in range(3)],
            ... }
            >>> result = mosaic._mosaic4(labels)
            >>> assert result["img"].shape == (1280, 1280, 3)
        """
        mosaic_labels = []
        s = self.imgsz
        yc, xc = (int(random.uniform(-x, 2 * s + x)) for x in self.border)  # mosaic center x, y
        for i in range(4):
            labels_patch = labels if i == 0 else labels["mix_labels"][i - 1]
            # Load image
            img = labels_patch["img"]
            h, w = labels_patch.pop("resized_shape")

            # Place img in img4
            if i == 0:  # top left
                img4 = np.full((s * 2, s * 2, img.shape[2]), 114, dtype=np.uint8)  # base image with 4 tiles
                x1a, y1a, x2a, y2a = max(xc - w, 0), max(yc - h, 0), xc, yc  # xmin, ymin, xmax, ymax (large image)
                x1b, y1b, x2b, y2b = w - (x2a - x1a), h - (y2a - y1a), w, h  # xmin, ymin, xmax, ymax (small image)
            elif i == 1:  # top right
                x1a, y1a, x2a, y2a = xc, max(yc - h, 0), min(xc + w, s * 2), yc
                x1b, y1b, x2b, y2b = 0, h - (y2a - y1a), min(w, x2a - x1a), h
            elif i == 2:  # bottom left
                x1a, y1a, x2a, y2a = max(xc - w, 0), yc, xc, min(s * 2, yc + h)
                x1b, y1b, x2b, y2b = w - (x2a - x1a), 0, w, min(y2a - y1a, h)
            elif i == 3:  # bottom right
                x1a, y1a, x2a, y2a = xc, yc, min(xc + w, s * 2), min(s * 2, yc + h)
                x1b, y1b, x2b, y2b = 0, 0, min(w, x2a - x1a), min(y2a - y1a, h)

            img4[y1a:y2a, x1a:x2a] = img[y1b:y2b, x1b:x2b]  # img4[ymin:ymax, xmin:xmax]
            padw = x1a - x1b
            padh = y1a - y1b

            labels_patch = self._update_labels(labels_patch, padw, padh)
            mosaic_labels.append(labels_patch)
        final_labels = self._cat_labels(mosaic_labels)
        final_labels["img"] = img4
        return final_labels

    def _mosaic9(self, labels: dict[str, Any]) -> dict[str, Any]:
        """Create a 3x3 image mosaic from the input image and eight additional images.

        This method combines nine images into a single mosaic image. The input image is placed at the center, and eight
        additional images from the dataset are placed around it in a 3x3 grid pattern.

        Args:
            labels (dict[str, Any]): A dictionary containing the input image and its associated labels. It should have
            the following keys:
                - 'img' (np.ndarray): The input image.
                - 'resized_shape' (tuple[int, int]): The shape of the resized image (height, width).
                - 'mix_labels' (list[dict]): A list of dictionaries containing information for the additional
            eight images, each with the same structure as the input labels.

        Returns:
            (dict[str, Any]): A dictionary containing the mosaic image and updated labels. It includes the following
            keys:
                - 'img' (np.ndarray): The final mosaic image.
                - Other keys from the input labels, updated to reflect the new mosaic arrangement.

        Examples:
            >>> mosaic = Mosaic(dataset, imgsz=640, p=1.0, n=9)
            >>> input_labels = dataset[0]
            >>> mosaic_result = mosaic._mosaic9(input_labels)
            >>> mosaic_image = mosaic_result["img"]
        """
        mosaic_labels = []
        s = self.imgsz
        hp, wp = -1, -1  # height, width previous
        for i in range(9):
            labels_patch = labels if i == 0 else labels["mix_labels"][i - 1]
            # Load image
            img = labels_patch["img"]
            h, w = labels_patch.pop("resized_shape")

            # Place img in img9
            if i == 0:  # center
                img9 = np.full((s * 3, s * 3, img.shape[2]), 114, dtype=np.uint8)  # base image with 4 tiles
                h0, w0 = h, w
                c = s, s, s + w, s + h  # xmin, ymin, xmax, ymax (base) coordinates
            elif i == 1:  # top
                c = s, s - h, s + w, s
            elif i == 2:  # top right
                c = s + wp, s - h, s + wp + w, s
            elif i == 3:  # right
                c = s + w0, s, s + w0 + w, s + h
            elif i == 4:  # bottom right
                c = s + w0, s + hp, s + w0 + w, s + hp + h
            elif i == 5:  # bottom
                c = s + w0 - w, s + h0, s + w0, s + h0 + h
            elif i == 6:  # bottom left
                c = s + w0 - wp - w, s + h0, s + w0 - wp, s + h0 + h
            elif i == 7:  # left
                c = s - w, s + h0 - h, s, s + h0
            elif i == 8:  # top left
                c = s - w, s + h0 - hp - h, s, s + h0 - hp

            padw, padh = c[:2]
            x1, y1, x2, y2 = (max(x, 0) for x in c)  # allocate coordinates

            # Image
            img9[y1:y2, x1:x2] = img[y1 - padh :, x1 - padw :]  # img9[ymin:ymax, xmin:xmax]
            hp, wp = h, w  # height, width previous for next iteration

            # Labels assuming imgsz*2 mosaic size
            labels_patch = self._update_labels(labels_patch, padw + self.border[0], padh + self.border[1])
            mosaic_labels.append(labels_patch)
        final_labels = self._cat_labels(mosaic_labels)

        final_labels["img"] = img9[-self.border[0] : self.border[0], -self.border[1] : self.border[1]]
        return final_labels

    @staticmethod
    def _update_labels(labels, padw: int, padh: int) -> dict[str, Any]:
        """Update label coordinates with padding values.

        This method adjusts the bounding box coordinates of object instances in the labels by adding padding
        values. It also denormalizes the coordinates if they were previously normalized.

        Args:
            labels (dict[str, Any]): A dictionary containing image and instance information.
            padw (int): Padding width to be added to the x-coordinates.
            padh (int): Padding height to be added to the y-coordinates.

        Returns:
            (dict): Updated labels dictionary with adjusted instance coordinates.

        Examples:
            >>> labels = {"img": np.zeros((100, 100, 3)), "instances": Instances(...)}
            >>> padw, padh = 50, 50
            >>> updated_labels = Mosaic._update_labels(labels, padw, padh)
        """
        nh, nw = labels["img"].shape[:2]
        labels["instances"].convert_bbox(format="xyxy")
        labels["instances"].denormalize(nw, nh)
        labels["instances"].add_padding(padw, padh)
        return labels

    def _cat_labels(self, mosaic_labels: list[dict[str, Any]]) -> dict[str, Any]:
        """Concatenate and process labels for mosaic augmentation.

        This method combines labels from multiple images used in mosaic augmentation, clips instances to the mosaic
        border, and removes zero-area boxes.

        Args:
            mosaic_labels (list[dict[str, Any]]): A list of label dictionaries for each image in the mosaic.

        Returns:
            (dict[str, Any]): A dictionary containing concatenated and processed labels for the mosaic image, including:
                - im_file (str): File path of the first image in the mosaic.
                - ori_shape (tuple[int, int]): Original shape of the first image.
                - resized_shape (tuple[int, int]): Shape of the mosaic image (imgsz * 2, imgsz * 2).
                - cls (np.ndarray): Concatenated class labels.
                - instances (Instances): Concatenated instance annotations.
                - mosaic_border (tuple[int, int]): Mosaic border size.
                - texts (list[str], optional): Text labels if present in the original labels.

        Examples:
            >>> mosaic = Mosaic(dataset, imgsz=640)
            >>> mosaic_labels = [{"cls": np.array([0, 1]), "instances": Instances(...)} for _ in range(4)]
            >>> result = mosaic._cat_labels(mosaic_labels)
            >>> print(result.keys())
            dict_keys(['im_file', 'ori_shape', 'resized_shape', 'cls', 'instances', 'mosaic_border'])
        """
        if not mosaic_labels:
            return {}
        cls = []
        instances = []
        imgsz = self.imgsz * 2  # mosaic imgsz
        for labels in mosaic_labels:
            cls.append(labels["cls"])
            instances.append(labels["instances"])
        # Final labels
        final_labels = {
            "im_file": mosaic_labels[0]["im_file"],
            "ori_shape": mosaic_labels[0]["ori_shape"],
            "resized_shape": (imgsz, imgsz),
            "cls": np.concatenate(cls, 0),
            "instances": Instances.concatenate(instances, axis=0),
            "mosaic_border": self.border,
        }
        final_labels["instances"].clip(imgsz, imgsz)
        good = final_labels["instances"].remove_zero_area_boxes()
        final_labels["cls"] = final_labels["cls"][good]
        if "texts" in mosaic_labels[0]:
            final_labels["texts"] = mosaic_labels[0]["texts"]
        return final_labels


class MixUp(BaseMixTransform):
    """Apply MixUp augmentation to image datasets.

    This class implements the MixUp augmentation technique as described in the paper [mixup: Beyond Empirical Risk
    Minimization](https://arxiv.org/abs/1710.09412). MixUp combines two images and their labels using a random weight.

    Attributes:
        dataset (Any): The dataset to which MixUp augmentation will be applied.
        pre_transform (Callable | None): Optional transform to apply before MixUp.
        p (float): Probability of applying MixUp augmentation.

    Methods:
        _mix_transform: Apply MixUp augmentation to the input labels.

    Examples:
        >>> from ultralytics.data.augment import MixUp
        >>> dataset = YourDataset(...)  # Your image dataset
        >>> mixup = MixUp(dataset, p=0.5)
        >>> augmented_labels = mixup(original_labels)
    """

    def __init__(self, dataset, pre_transform=None, p: float = 0.0) -> None:
        """Initialize the MixUp augmentation object.

        MixUp is an image augmentation technique that combines two images by taking a weighted sum of their pixel values
        and labels. This implementation is designed for use with the Ultralytics YOLO framework.

        Args:
            dataset (Any): The dataset to which MixUp augmentation will be applied.
            pre_transform (Callable | None): Optional transform to apply to images before MixUp.
            p (float): Probability of applying MixUp augmentation to an image. Must be in the range [0, 1].

        Examples:
            >>> from ultralytics.data.dataset import YOLODataset
            >>> dataset = YOLODataset("path/to/data.yaml")
            >>> mixup = MixUp(dataset, pre_transform=None, p=0.5)
        """
        super().__init__(dataset=dataset, pre_transform=pre_transform, p=p)

    def _mix_transform(self, labels: dict[str, Any]) -> dict[str, Any]:
        """Apply MixUp augmentation to the input labels.

        This method implements the MixUp augmentation technique as described in the paper "mixup: Beyond Empirical Risk
        Minimization" (https://arxiv.org/abs/1710.09412).

        Args:
            labels (dict[str, Any]): A dictionary containing the original image and label information.

        Returns:
            (dict[str, Any]): A dictionary containing the mixed-up image and combined label information.

        Examples:
            >>> mixer = MixUp(dataset)
            >>> mixed_labels = mixer._mix_transform(labels)
        """
        r = np.random.beta(32.0, 32.0)  # mixup ratio, alpha=beta=32.0
        labels2 = labels["mix_labels"][0]
        labels["img"] = (labels["img"] * r + labels2["img"] * (1 - r)).astype(np.uint8)
        labels["instances"] = Instances.concatenate([labels["instances"], labels2["instances"]], axis=0)
        labels["cls"] = np.concatenate([labels["cls"], labels2["cls"]], 0)
        return labels


class CutMix(BaseMixTransform):
    """Apply CutMix augmentation to image datasets as described in the paper https://arxiv.org/abs/1905.04899.

    CutMix combines two images by replacing a random rectangular region of one image with the corresponding region from
    another image, and adjusts the labels proportionally to the area of the mixed region.

    Attributes:
        dataset (Any): The dataset to which CutMix augmentation will be applied.
        pre_transform (Callable | None): Optional transform to apply before CutMix.
        p (float): Probability of applying CutMix augmentation.
        beta (float): Beta distribution parameter for sampling the mixing ratio.
        num_areas (int): Number of areas to try to cut and mix.

    Methods:
        _mix_transform: Apply CutMix augmentation to the input labels.
        _rand_bbox: Generate random bounding box coordinates for the cut region.

    Examples:
        >>> from ultralytics.data.augment import CutMix
        >>> dataset = YourDataset(...)  # Your image dataset
        >>> cutmix = CutMix(dataset, p=0.5)
        >>> augmented_labels = cutmix(original_labels)
    """

    def __init__(self, dataset, pre_transform=None, p: float = 0.0, beta: float = 1.0, num_areas: int = 3) -> None:
        """Initialize the CutMix augmentation object.

        Args:
            dataset (Any): The dataset to which CutMix augmentation will be applied.
            pre_transform (Callable | None): Optional transform to apply before CutMix.
            p (float): Probability of applying CutMix augmentation.
            beta (float): Beta distribution parameter for sampling the mixing ratio.
            num_areas (int): Number of areas to try to cut and mix.
        """
        super().__init__(dataset=dataset, pre_transform=pre_transform, p=p)
        self.beta = beta
        self.num_areas = num_areas

    def _rand_bbox(self, width: int, height: int) -> tuple[int, int, int, int]:
        """Generate random bounding box coordinates for the cut region.

        Args:
            width (int): Width of the image.
            height (int): Height of the image.

        Returns:
            (tuple[int]): (x1, y1, x2, y2) coordinates of the bounding box.
        """
        # Sample mixing ratio from Beta distribution
        lam = np.random.beta(self.beta, self.beta)

        cut_ratio = np.sqrt(1.0 - lam)
        cut_w = int(width * cut_ratio)
        cut_h = int(height * cut_ratio)

        # Random center
        cx = np.random.randint(width)
        cy = np.random.randint(height)

        # Bounding box coordinates
        x1 = np.clip(cx - cut_w // 2, 0, width)
        y1 = np.clip(cy - cut_h // 2, 0, height)
        x2 = np.clip(cx + cut_w // 2, 0, width)
        y2 = np.clip(cy + cut_h // 2, 0, height)

        return x1, y1, x2, y2

    def _mix_transform(self, labels: dict[str, Any]) -> dict[str, Any]:
        """Apply CutMix augmentation to the input labels.

        Args:
            labels (dict[str, Any]): A dictionary containing the original image and label information.

        Returns:
            (dict[str, Any]): A dictionary containing the mixed image and adjusted labels.

        Examples:
            >>> cutter = CutMix(dataset)
            >>> mixed_labels = cutter._mix_transform(labels)
        """
        # Get a random second image
        h, w = labels["img"].shape[:2]

        cut_areas = np.asarray([self._rand_bbox(w, h) for _ in range(self.num_areas)], dtype=np.float32)
        ioa1 = bbox_ioa(cut_areas, labels["instances"].bboxes)  # (self.num_areas, num_boxes)
        idx = np.nonzero(ioa1.sum(axis=1) <= 0)[0]
        if len(idx) == 0:
            return labels

        labels2 = labels.pop("mix_labels")[0]
        area = cut_areas[np.random.choice(idx)]  # randomly select one
        ioa2 = bbox_ioa(area[None], labels2["instances"].bboxes).squeeze(0)
        indexes2 = np.nonzero(ioa2 >= (0.01 if len(labels["instances"].segments) else 0.1))[0]
        if len(indexes2) == 0:
            return labels

        instances2 = labels2["instances"][indexes2]
        instances2.convert_bbox("xyxy")
        instances2.denormalize(w, h)

        # Apply CutMix
        x1, y1, x2, y2 = area.astype(np.int32)
        labels["img"][y1:y2, x1:x2] = labels2["img"][y1:y2, x1:x2]

        # Restrain instances2 to the random bounding border
        instances2.add_padding(-x1, -y1)
        instances2.clip(x2 - x1, y2 - y1)
        instances2.add_padding(x1, y1)

        labels["cls"] = np.concatenate([labels["cls"], labels2["cls"][indexes2]], axis=0)
        labels["instances"] = Instances.concatenate([labels["instances"], instances2], axis=0)
        return labels


class RandomPerspective:
    """Implement random perspective and affine transformations on images and corresponding annotations.

    This class applies random rotations, translations, scaling, shearing, and perspective transformations to images and
    their associated bounding boxes, segments, and keypoints. It can be used as part of an augmentation pipeline for
    object detection and instance segmentation tasks.

    Attributes:
        degrees (float): Maximum absolute degree range for random rotations.
        translate (float): Maximum translation as a fraction of the image size.
        scale (float): Scaling factor range, e.g., scale=0.1 means 0.9-1.1.
        shear (float): Maximum shear angle in degrees.
        perspective (float): Perspective distortion factor.
        border (tuple[int, int]): Mosaic border size as (x, y).
        pre_transform (Callable | None): Optional transform to apply before the random perspective.

    Methods:
        affine_transform: Apply affine transformations to the input image.
        apply_bboxes: Transform bounding boxes using the affine matrix.
        apply_segments: Transform segments and generate new bounding boxes.
        apply_keypoints: Transform keypoints using the affine matrix.
        __call__: Apply the random perspective transformation to images and annotations.
        box_candidates: Filter transformed bounding boxes based on size and aspect ratio.

    Examples:
        >>> transform = RandomPerspective(degrees=10, translate=0.1, scale=0.1, shear=10)
        >>> image = np.random.randint(0, 255, (640, 640, 3), dtype=np.uint8)
        >>> labels = {"img": image, "cls": np.array([0, 1]), "instances": Instances(...)}
        >>> result = transform(labels)
        >>> transformed_image = result["img"]
        >>> transformed_instances = result["instances"]
    """

    def __init__(
        self,
        degrees: float = 0.0,
        translate: float = 0.1,
        scale: float = 0.5,
        shear: float = 0.0,
        perspective: float = 0.0,
        border: tuple[int, int] = (0, 0),
        pre_transform=None,
    ):
        """Initialize RandomPerspective object with transformation parameters.

        This class implements random perspective and affine transformations on images and corresponding bounding boxes,
        segments, and keypoints. Transformations include rotation, translation, scaling, and shearing.

        Args:
            degrees (float): Degree range for random rotations.
            translate (float): Fraction of total width and height for random translation.
            scale (float): Scaling factor interval, e.g., a scale factor of 0.5 allows a resize between 50%-150%.
            shear (float): Shear intensity (angle in degrees).
            perspective (float): Perspective distortion factor.
            border (tuple[int, int]): Tuple specifying mosaic border (top/bottom, left/right).
            pre_transform (Callable | None): Function/transform to apply to the image before starting the random
                transformation.

        Examples:
            >>> transform = RandomPerspective(degrees=10.0, translate=0.1, scale=0.5, shear=5.0)
            >>> result = transform(labels)  # Apply random perspective to labels
        """
        self.degrees = degrees
        self.translate = translate
        self.scale = scale
        self.shear = shear
        self.perspective = perspective
        self.border = border  # mosaic border
        self.pre_transform = pre_transform

    def affine_transform(self, img: np.ndarray, border: tuple[int, int]) -> tuple[np.ndarray, np.ndarray, float]:
        """Apply a sequence of affine transformations centered around the image center.

        This function performs a series of geometric transformations on the input image, including translation,
        perspective change, rotation, scaling, and shearing. The transformations are applied in a specific order to
        maintain consistency.

        Args:
            img (np.ndarray): Input image to be transformed.
            border (tuple[int, int]): Border dimensions for the transformed image.

        Returns:
            img (np.ndarray): Transformed image.
            M (np.ndarray): 3x3 transformation matrix.
            s (float): Scale factor applied during the transformation.

        Examples:
            >>> import numpy as np
            >>> img = np.random.rand(100, 100, 3)
            >>> border = (10, 10)
            >>> transformed_img, matrix, scale = affine_transform(img, border)
        """
        # Center
        C = np.eye(3, dtype=np.float32)

        C[0, 2] = -img.shape[1] / 2  # x translation (pixels)
        C[1, 2] = -img.shape[0] / 2  # y translation (pixels)

        # Perspective
        P = np.eye(3, dtype=np.float32)
        P[2, 0] = random.uniform(-self.perspective, self.perspective)  # x perspective (about y)
        P[2, 1] = random.uniform(-self.perspective, self.perspective)  # y perspective (about x)

        # Rotation and Scale
        R = np.eye(3, dtype=np.float32)
        a = random.uniform(-self.degrees, self.degrees)
        # a += random.choice([-180, -90, 0, 90])  # add 90deg rotations to small rotations
        s = random.uniform(1 - self.scale, 1 + self.scale)
        # s = 2 ** random.uniform(-scale, scale)
        R[:2] = cv2.getRotationMatrix2D(angle=a, center=(0, 0), scale=s)

        # Shear
        S = np.eye(3, dtype=np.float32)
        S[0, 1] = math.tan(random.uniform(-self.shear, self.shear) * math.pi / 180)  # x shear (deg)
        S[1, 0] = math.tan(random.uniform(-self.shear, self.shear) * math.pi / 180)  # y shear (deg)

        # Translation
        T = np.eye(3, dtype=np.float32)
        T[0, 2] = random.uniform(0.5 - self.translate, 0.5 + self.translate) * self.size[0]  # x translation (pixels)
        T[1, 2] = random.uniform(0.5 - self.translate, 0.5 + self.translate) * self.size[1]  # y translation (pixels)

        # Combined rotation matrix
        M = T @ S @ R @ P @ C  # order of operations (right to left) is IMPORTANT
        # Affine image
        if (border[0] != 0) or (border[1] != 0) or (M != np.eye(3)).any():  # image changed
            if self.perspective:
                img = cv2.warpPerspective(img, M, dsize=self.size, borderValue=(114, 114, 114))
            else:  # affine
                img = cv2.warpAffine(img, M[:2], dsize=self.size, borderValue=(114, 114, 114))
            if img.ndim == 2:
                img = img[..., None]
        return img, M, s

    def apply_bboxes(self, bboxes: np.ndarray, M: np.ndarray) -> np.ndarray:
        """Apply affine transformation to bounding boxes.

        This function applies an affine transformation to a set of bounding boxes using the provided transformation
        matrix.

        Args:
            bboxes (np.ndarray): Bounding boxes in xyxy format with shape (N, 4), where N is the number of bounding
                boxes.
            M (np.ndarray): Affine transformation matrix with shape (3, 3).

        Returns:
            (np.ndarray): Transformed bounding boxes in xyxy format with shape (N, 4).

        Examples:
            >>> bboxes = torch.tensor([[10, 10, 20, 20], [30, 30, 40, 40]])
            >>> M = torch.eye(3)
            >>> transformed_bboxes = apply_bboxes(bboxes, M)
        """
        n = len(bboxes)
        if n == 0:
            return bboxes

        xy = np.ones((n * 4, 3), dtype=bboxes.dtype)
        xy[:, :2] = bboxes[:, [0, 1, 2, 3, 0, 3, 2, 1]].reshape(n * 4, 2)  # x1y1, x2y2, x1y2, x2y1
        xy = xy @ M.T  # transform
        xy = (xy[:, :2] / xy[:, 2:3] if self.perspective else xy[:, :2]).reshape(n, 8)  # perspective rescale or affine

        # Create new boxes
        x = xy[:, [0, 2, 4, 6]]
        y = xy[:, [1, 3, 5, 7]]
        return np.concatenate((x.min(1), y.min(1), x.max(1), y.max(1)), dtype=bboxes.dtype).reshape(4, n).T

    def apply_segments(self, segments: np.ndarray, M: np.ndarray) -> tuple[np.ndarray, np.ndarray]:
        """Apply affine transformations to segments and generate new bounding boxes.

        This function applies affine transformations to input segments and generates new bounding boxes based on the
        transformed segments. It clips the transformed segments to fit within the new bounding boxes.

        Args:
            segments (np.ndarray): Input segments with shape (N, M, 2), where N is the number of segments and M is the
                number of points in each segment.
            M (np.ndarray): Affine transformation matrix with shape (3, 3).

        Returns:
            bboxes (np.ndarray): New bounding boxes with shape (N, 4) in xyxy format.
            segments (np.ndarray): Transformed and clipped segments with shape (N, M, 2).

        Examples:
            >>> segments = np.random.rand(10, 500, 2)  # 10 segments with 500 points each
            >>> M = np.eye(3)  # Identity transformation matrix
            >>> new_bboxes, new_segments = apply_segments(segments, M)
        """
        n, num = segments.shape[:2]
        if n == 0:
            return [], segments

        xy = np.ones((n * num, 3), dtype=segments.dtype)
        segments = segments.reshape(-1, 2)
        xy[:, :2] = segments
        xy = xy @ M.T  # transform
        xy = xy[:, :2] / xy[:, 2:3]
        segments = xy.reshape(n, -1, 2)
        bboxes = np.stack([segment2box(xy, self.size[0], self.size[1]) for xy in segments], 0)
        segments[..., 0] = segments[..., 0].clip(bboxes[:, 0:1], bboxes[:, 2:3])
        segments[..., 1] = segments[..., 1].clip(bboxes[:, 1:2], bboxes[:, 3:4])
        return bboxes, segments

    def apply_keypoints(self, keypoints: np.ndarray, M: np.ndarray) -> np.ndarray:
        """Apply affine transformation to keypoints.

        This method transforms the input keypoints using the provided affine transformation matrix. It handles
        perspective rescaling if necessary and updates the visibility of keypoints that fall outside the image
        boundaries after transformation.

        Args:
            keypoints (np.ndarray): Array of keypoints with shape (N, 17, 3), where N is the number of instances, 17 is
                the number of keypoints per instance, and 3 represents (x, y, visibility).
            M (np.ndarray): 3x3 affine transformation matrix.

        Returns:
            (np.ndarray): Transformed keypoints array with the same shape as input (N, 17, 3).

        Examples:
            >>> random_perspective = RandomPerspective()
            >>> keypoints = np.random.rand(5, 17, 3)  # 5 instances, 17 keypoints each
            >>> M = np.eye(3)  # Identity transformation
            >>> transformed_keypoints = random_perspective.apply_keypoints(keypoints, M)
        """
        n, nkpt = keypoints.shape[:2]
        if n == 0:
            return keypoints
        xy = np.ones((n * nkpt, 3), dtype=keypoints.dtype)
        visible = keypoints[..., 2].reshape(n * nkpt, 1)
        xy[:, :2] = keypoints[..., :2].reshape(n * nkpt, 2)
        xy = xy @ M.T  # transform
        xy = xy[:, :2] / xy[:, 2:3]  # perspective rescale or affine
        out_mask = (xy[:, 0] < 0) | (xy[:, 1] < 0) | (xy[:, 0] > self.size[0]) | (xy[:, 1] > self.size[1])
        visible[out_mask] = 0
        return np.concatenate([xy, visible], axis=-1).reshape(n, nkpt, 3)

    def __call__(self, labels: dict[str, Any]) -> dict[str, Any]:
        """Apply random perspective and affine transformations to an image and its associated labels.

        This method performs a series of transformations including rotation, translation, scaling, shearing, and
        perspective distortion on the input image and adjusts the corresponding bounding boxes, segments, and keypoints
        accordingly.

        Args:
            labels (dict[str, Any]): A dictionary containing image data and annotations.

        Returns:
            (dict[str, Any]): Transformed labels dictionary containing:
                - 'img' (np.ndarray): The transformed image.
                - 'cls' (np.ndarray): Updated class labels.
                - 'instances' (Instances): Updated object instances.
                - 'resized_shape' (tuple[int, int]): New image shape after transformation.

        Examples:
            >>> transform = RandomPerspective()
            >>> image = np.random.randint(0, 255, (640, 640, 3), dtype=np.uint8)
            >>> labels = {
            ...     "img": image,
            ...     "cls": np.array([0, 1, 2]),
            ...     "instances": Instances(bboxes=np.array([[10, 10, 50, 50], [100, 100, 150, 150]])),
            ... }
            >>> result = transform(labels)
            >>> assert result["img"].shape[:2] == result["resized_shape"]

        Notes:
            'labels' arg must include:
                - 'img' (np.ndarray): The input image.
                - 'cls' (np.ndarray): Class labels.
                - 'instances' (Instances): Object instances with bounding boxes, segments, and keypoints.
            May include:
                - 'mosaic_border' (tuple[int, int]): Border size for mosaic augmentation.
        """
        if self.pre_transform and "mosaic_border" not in labels:
            labels = self.pre_transform(labels)
        labels.pop("ratio_pad", None)  # do not need ratio pad

        img = labels["img"]
        cls = labels["cls"]
        instances = labels.pop("instances")
        # Make sure the coord formats are right
        instances.convert_bbox(format="xyxy")
        instances.denormalize(*img.shape[:2][::-1])

        border = labels.pop("mosaic_border", self.border)
        self.size = img.shape[1] + border[1] * 2, img.shape[0] + border[0] * 2  # w, h
        # M is affine matrix
        # Scale for func:`box_candidates`
        img, M, scale = self.affine_transform(img, border)

        bboxes = self.apply_bboxes(instances.bboxes, M)

        segments = instances.segments
        keypoints = instances.keypoints
        # Update bboxes if there are segments.
        if len(segments):
            bboxes, segments = self.apply_segments(segments, M)

        if keypoints is not None:
            keypoints = self.apply_keypoints(keypoints, M)
        new_instances = Instances(bboxes, segments, keypoints, bbox_format="xyxy", normalized=False)
        # Clip
        new_instances.clip(*self.size)

        # Filter instances
        instances.scale(scale_w=scale, scale_h=scale, bbox_only=True)
        # Make the bboxes have the same scale with new_bboxes
        i = self.box_candidates(
            box1=instances.bboxes.T, box2=new_instances.bboxes.T, area_thr=0.01 if len(segments) else 0.10
        )
        labels["instances"] = new_instances[i]
        labels["cls"] = cls[i]
        labels["img"] = img
        labels["resized_shape"] = img.shape[:2]
        return labels

    @staticmethod
    def box_candidates(
        box1: np.ndarray,
        box2: np.ndarray,
        wh_thr: int = 2,
        ar_thr: int = 100,
        area_thr: float = 0.1,
        eps: float = 1e-16,
    ) -> np.ndarray:
        """Compute candidate boxes for further processing based on size and aspect ratio criteria.

        This method compares boxes before and after augmentation to determine if they meet specified thresholds for
        width, height, aspect ratio, and area. It's used to filter out boxes that have been overly distorted or reduced
        by the augmentation process.

        Args:
            box1 (np.ndarray): Original boxes before augmentation, shape (4, N) where n is the number of boxes. Format
                is [x1, y1, x2, y2] in absolute coordinates.
            box2 (np.ndarray): Augmented boxes after transformation, shape (4, N). Format is [x1, y1, x2, y2] in
                absolute coordinates.
            wh_thr (int): Width and height threshold in pixels. Boxes smaller than this in either dimension are
                rejected.
            ar_thr (int): Aspect ratio threshold. Boxes with an aspect ratio greater than this value are rejected.
            area_thr (float): Area ratio threshold. Boxes with an area ratio (new/old) less than this value are
                rejected.
            eps (float): Small epsilon value to prevent division by zero.

        Returns:
            (np.ndarray): Boolean array of shape (n) indicating which boxes are candidates. True values correspond to
                boxes that meet all criteria.

        Examples:
            >>> random_perspective = RandomPerspective()
            >>> box1 = np.array([[0, 0, 100, 100], [0, 0, 50, 50]]).T
            >>> box2 = np.array([[10, 10, 90, 90], [5, 5, 45, 45]]).T
            >>> candidates = random_perspective.box_candidates(box1, box2)
            >>> print(candidates)
            [True True]
        """
        w1, h1 = box1[2] - box1[0], box1[3] - box1[1]
        w2, h2 = box2[2] - box2[0], box2[3] - box2[1]
        ar = np.maximum(w2 / (h2 + eps), h2 / (w2 + eps))  # aspect ratio
        return (w2 > wh_thr) & (h2 > wh_thr) & (w2 * h2 / (w1 * h1 + eps) > area_thr) & (ar < ar_thr)  # candidates


class RandomHSV:
    """Randomly adjust the Hue, Saturation, and Value (HSV) channels of an image.

    This class applies random HSV augmentation to images within predefined limits set by hgain, sgain, and vgain.

    Attributes:
        hgain (float): Maximum variation for hue. Range is typically [0, 1].
        sgain (float): Maximum variation for saturation. Range is typically [0, 1].
        vgain (float): Maximum variation for value. Range is typically [0, 1].

    Methods:
        __call__: Apply random HSV augmentation to an image.

    Examples:
        >>> import numpy as np
        >>> from ultralytics.data.augment import RandomHSV
        >>> augmenter = RandomHSV(hgain=0.5, sgain=0.5, vgain=0.5)
        >>> image = np.random.randint(0, 255, (100, 100, 3), dtype=np.uint8)
        >>> labels = {"img": image}
        >>> augmenter(labels)
        >>> augmented_image = augmented_labels["img"]
    """

    def __init__(self, hgain: float = 0.5, sgain: float = 0.5, vgain: float = 0.5) -> None:
        """Initialize the RandomHSV object for random HSV (Hue, Saturation, Value) augmentation.

        This class applies random adjustments to the HSV channels of an image within specified limits.

        Args:
            hgain (float): Maximum variation for hue. Should be in the range [0, 1].
            sgain (float): Maximum variation for saturation. Should be in the range [0, 1].
            vgain (float): Maximum variation for value. Should be in the range [0, 1].

        Examples:
            >>> hsv_aug = RandomHSV(hgain=0.5, sgain=0.5, vgain=0.5)
            >>> hsv_aug(image)
        """
        self.hgain = hgain
        self.sgain = sgain
        self.vgain = vgain

    def __call__(self, labels: dict[str, Any]) -> dict[str, Any]:
        """Apply random HSV augmentation to an image within predefined limits.

        This method modifies the input image by randomly adjusting its Hue, Saturation, and Value (HSV) channels. The
        adjustments are made within the limits set by hgain, sgain, and vgain during initialization.

        Args:
            labels (dict[str, Any]): A dictionary containing image data and metadata. Must include an 'img' key with the
                image as a numpy array.

        Returns:
            (dict[str, Any]): A dictionary containing the mixed image and adjusted labels.

        Examples:
            >>> hsv_augmenter = RandomHSV(hgain=0.5, sgain=0.5, vgain=0.5)
            >>> labels = {"img": np.random.randint(0, 255, (100, 100, 3), dtype=np.uint8)}
            >>> labels = hsv_augmenter(labels)
            >>> augmented_img = labels["img"]
        """
        img = labels["img"]
        if img.shape[-1] != 3:  # only apply to RGB images
            return labels
        if self.hgain or self.sgain or self.vgain:
            dtype = img.dtype  # uint8

            r = np.random.uniform(-1, 1, 3) * [self.hgain, self.sgain, self.vgain]  # random gains
            x = np.arange(0, 256, dtype=r.dtype)
            # lut_hue = ((x * (r[0] + 1)) % 180).astype(dtype)   # original hue implementation from ultralytics<=8.3.78
            lut_hue = ((x + r[0] * 180) % 180).astype(dtype)
            lut_sat = np.clip(x * (r[1] + 1), 0, 255).astype(dtype)
            lut_val = np.clip(x * (r[2] + 1), 0, 255).astype(dtype)
            lut_sat[0] = 0  # prevent pure white changing color, introduced in 8.3.79

            hue, sat, val = cv2.split(cv2.cvtColor(img, cv2.COLOR_BGR2HSV))
            im_hsv = cv2.merge((cv2.LUT(hue, lut_hue), cv2.LUT(sat, lut_sat), cv2.LUT(val, lut_val)))
            cv2.cvtColor(im_hsv, cv2.COLOR_HSV2BGR, dst=img)  # no return needed
        return labels


class RandomFlip:
    """Apply a random horizontal or vertical flip to an image with a given probability.

    This class performs random image flipping and updates corresponding instance annotations such as bounding boxes and
    keypoints.

    Attributes:
        p (float): Probability of applying the flip. Must be between 0 and 1.
        direction (str): Direction of flip, either 'horizontal' or 'vertical'.
        flip_idx (array-like): Index mapping for flipping keypoints, if applicable.

    Methods:
        __call__: Apply the random flip transformation to an image and its annotations.

    Examples:
        >>> transform = RandomFlip(p=0.5, direction="horizontal")
        >>> result = transform({"img": image, "instances": instances})
        >>> flipped_image = result["img"]
        >>> flipped_instances = result["instances"]
    """

    def __init__(self, p: float = 0.5, direction: str = "horizontal", flip_idx: list[int] | None = None) -> None:
        """Initialize the RandomFlip class with probability and direction.

        This class applies a random horizontal or vertical flip to an image with a given probability. It also updates
        any instances (bounding boxes, keypoints, etc.) accordingly.

        Args:
            p (float): The probability of applying the flip. Must be between 0 and 1.
            direction (str): The direction to apply the flip. Must be 'horizontal' or 'vertical'.
            flip_idx (list[int] | None): Index mapping for flipping keypoints, if any.

        Raises:
            AssertionError: If direction is not 'horizontal' or 'vertical', or if p is not between 0 and 1.

        Examples:
            >>> flip = RandomFlip(p=0.5, direction="horizontal")
            >>> flip_with_idx = RandomFlip(p=0.7, direction="vertical", flip_idx=[1, 0, 3, 2, 5, 4])
        """
        assert direction in {"horizontal", "vertical"}, f"Support direction `horizontal` or `vertical`, got {direction}"
        assert 0 <= p <= 1.0, f"The probability should be in range [0, 1], but got {p}."

        self.p = p
        self.direction = direction
        self.flip_idx = flip_idx

    def __call__(self, labels: dict[str, Any]) -> dict[str, Any]:
        """Apply random flip to an image and update any instances like bounding boxes or keypoints accordingly.

        This method randomly flips the input image either horizontally or vertically based on the initialized
        probability and direction. It also updates the corresponding instances (bounding boxes, keypoints) to match the
        flipped image.

        Args:
            labels (dict[str, Any]): A dictionary containing the following keys:
                - 'img' (np.ndarray): The image to be flipped.
                - 'instances' (ultralytics.utils.instance.Instances): Object containing boxes and optionally keypoints.

        Returns:
            (dict[str, Any]): The same dictionary with the flipped image and updated instances:
                - 'img' (np.ndarray): The flipped image.
                - 'instances' (ultralytics.utils.instance.Instances): Updated instances matching the flipped image.

        Examples:
            >>> labels = {"img": np.random.rand(640, 640, 3), "instances": Instances(...)}
            >>> random_flip = RandomFlip(p=0.5, direction="horizontal")
            >>> flipped_labels = random_flip(labels)
        """
        img = labels["img"]
        instances = labels.pop("instances")
        instances.convert_bbox(format="xywh")
        h, w = img.shape[:2]
        h = 1 if instances.normalized else h
        w = 1 if instances.normalized else w

        # WARNING: two separate if and calls to random.random() intentional for reproducibility with older versions
        if self.direction == "vertical" and random.random() < self.p:
            img = np.flipud(img)
            instances.flipud(h)
            if self.flip_idx is not None and instances.keypoints is not None:
                instances.keypoints = np.ascontiguousarray(instances.keypoints[:, self.flip_idx, :])
        if self.direction == "horizontal" and random.random() < self.p:
            img = np.fliplr(img)
            instances.fliplr(w)
            if self.flip_idx is not None and instances.keypoints is not None:
                instances.keypoints = np.ascontiguousarray(instances.keypoints[:, self.flip_idx, :])
        labels["img"] = np.ascontiguousarray(img)
        labels["instances"] = instances
        return labels


class LetterBox:
    """Resize image and padding for detection, instance segmentation, pose.

    This class resizes and pads images to a specified shape while preserving aspect ratio. It also updates corresponding
    labels and bounding boxes.

    Attributes:
        new_shape (tuple): Target shape (height, width) for resizing.
        auto (bool): Whether to use minimum rectangle.
        scale_fill (bool): Whether to stretch the image to new_shape.
        scaleup (bool): Whether to allow scaling up. If False, only scale down.
        stride (int): Stride for rounding padding.
        center (bool): Whether to center the image or align to top-left.

    Methods:
        __call__: Resize and pad image, update labels and bounding boxes.

    Examples:
        >>> transform = LetterBox(new_shape=(640, 640))
        >>> result = transform(labels)
        >>> resized_img = result["img"]
        >>> updated_instances = result["instances"]
    """

    def __init__(
        self,
        new_shape: tuple[int, int] = (640, 640),
        auto: bool = False,
        scale_fill: bool = False,
        scaleup: bool = True,
        center: bool = True,
        stride: int = 32,
        padding_value: int = 114,
        interpolation: int = cv2.INTER_LINEAR,
    ):
        """Initialize LetterBox object for resizing and padding images.

        This class is designed to resize and pad images for object detection, instance segmentation, and pose estimation
        tasks. It supports various resizing modes including auto-sizing, scale-fill, and letterboxing.

        Args:
            new_shape (tuple[int, int]): Target size (height, width) for the resized image.
            auto (bool): If True, use minimum rectangle to resize. If False, use new_shape directly.
            scale_fill (bool): If True, stretch the image to new_shape without padding.
            scaleup (bool): If True, allow scaling up. If False, only scale down.
            center (bool): If True, center the placed image. If False, place image in top-left corner.
            stride (int): Stride of the model (e.g., 32 for YOLOv5).
            padding_value (int): Value for padding the image. Default is 114.
            interpolation (int): Interpolation method for resizing. Default is cv2.INTER_LINEAR.

        Attributes:
            new_shape (tuple[int, int]): Target size for the resized image.
            auto (bool): Flag for using minimum rectangle resizing.
            scale_fill (bool): Flag for stretching image without padding.
            scaleup (bool): Flag for allowing upscaling.
            stride (int): Stride value for ensuring image size is divisible by stride.
            padding_value (int): Value used for padding the image.
            interpolation (int): Interpolation method used for resizing.

        Examples:
            >>> letterbox = LetterBox(new_shape=(640, 640), auto=False, scale_fill=False, scaleup=True, stride=32)
            >>> resized_img = letterbox(original_img)
        """
        self.new_shape = new_shape
        self.auto = auto
        self.scale_fill = scale_fill
        self.scaleup = scaleup
        self.stride = stride
        self.center = center  # Put the image in the middle or top-left
        self.padding_value = padding_value
        self.interpolation = interpolation

    def __call__(self, labels: dict[str, Any] | None = None, image: np.ndarray = None) -> dict[str, Any] | np.ndarray:
        """Resize and pad an image for object detection, instance segmentation, or pose estimation tasks.

        This method applies letterboxing to the input image, which involves resizing the image while maintaining its
        aspect ratio and adding padding to fit the new shape. It also updates any associated labels accordingly.

        Args:
            labels (dict[str, Any] | None): A dictionary containing image data and associated labels, or empty dict if
                None.
            image (np.ndarray | None): The input image as a numpy array. If None, the image is taken from 'labels'.

        Returns:
            (dict[str, Any] | np.ndarray): If 'labels' is provided, returns an updated dictionary with the resized and
                padded image, updated labels, and additional metadata. If 'labels' is empty, returns the resized and
                padded image only.

        Examples:
            >>> letterbox = LetterBox(new_shape=(640, 640))
            >>> result = letterbox(labels={"img": np.zeros((480, 640, 3)), "instances": Instances(...)})
            >>> resized_img = result["img"]
            >>> updated_instances = result["instances"]
        """
        if labels is None:
            labels = {}
        img = labels.get("img") if image is None else image
        shape = img.shape[:2]  # current shape [height, width]
        new_shape = labels.pop("rect_shape", self.new_shape)
        if isinstance(new_shape, int):
            new_shape = (new_shape, new_shape)

        # Scale ratio (new / old)
        r = min(new_shape[0] / shape[0], new_shape[1] / shape[1])
        if not self.scaleup:  # only scale down, do not scale up (for better val mAP)
            r = min(r, 1.0)

        # Compute padding
        ratio = r, r  # width, height ratios
        new_unpad = round(shape[1] * r), round(shape[0] * r)
        dw, dh = new_shape[1] - new_unpad[0], new_shape[0] - new_unpad[1]  # wh padding
        if self.auto:  # minimum rectangle
            dw, dh = np.mod(dw, self.stride), np.mod(dh, self.stride)  # wh padding
        elif self.scale_fill:  # stretch
            dw, dh = 0.0, 0.0
            new_unpad = (new_shape[1], new_shape[0])
            ratio = new_shape[1] / shape[1], new_shape[0] / shape[0]  # width, height ratios

        if self.center:
            dw /= 2  # divide padding into 2 sides
            dh /= 2

        if shape[::-1] != new_unpad:  # resize
            img = cv2.resize(img, new_unpad, interpolation=self.interpolation)
            if img.ndim == 2:
                img = img[..., None]

        top, bottom = round(dh - 0.1) if self.center else 0, round(dh + 0.1)
        left, right = round(dw - 0.1) if self.center else 0, round(dw + 0.1)
        h, w, c = img.shape
        if c == 3:
            img = cv2.copyMakeBorder(
                img, top, bottom, left, right, cv2.BORDER_CONSTANT, value=(self.padding_value,) * 3
            )
        else:  # multispectral
            pad_img = np.full((h + top + bottom, w + left + right, c), fill_value=self.padding_value, dtype=img.dtype)
            pad_img[top : top + h, left : left + w] = img
            img = pad_img

        if labels.get("ratio_pad"):
            labels["ratio_pad"] = (labels["ratio_pad"], (left, top))  # for evaluation

        if len(labels):
            labels = self._update_labels(labels, ratio, left, top)
            labels["img"] = img
            labels["resized_shape"] = new_shape
            return labels
        else:
            return img

    @staticmethod
    def _update_labels(labels: dict[str, Any], ratio: tuple[float, float], padw: float, padh: float) -> dict[str, Any]:
        """Update labels after applying letterboxing to an image.

        This method modifies the bounding box coordinates of instances in the labels to account for resizing and padding
        applied during letterboxing.

        Args:
            labels (dict[str, Any]): A dictionary containing image labels and instances.
            ratio (tuple[float, float]): Scaling ratios (width, height) applied to the image.
            padw (float): Padding width added to the image.
            padh (float): Padding height added to the image.

        Returns:
            (dict[str, Any]): Updated labels dictionary with modified instance coordinates.

        Examples:
            >>> letterbox = LetterBox(new_shape=(640, 640))
            >>> labels = {"instances": Instances(...)}
            >>> ratio = (0.5, 0.5)
            >>> padw, padh = 10, 20
            >>> updated_labels = letterbox._update_labels(labels, ratio, padw, padh)
        """
        labels["instances"].convert_bbox(format="xyxy")
        labels["instances"].denormalize(*labels["img"].shape[:2][::-1])
        labels["instances"].scale(*ratio)
        labels["instances"].add_padding(padw, padh)
        return labels


class CopyPaste(BaseMixTransform):
    """CopyPaste class for applying Copy-Paste augmentation to image datasets.

    This class implements the Copy-Paste augmentation technique as described in the paper "Simple Copy-Paste is a Strong
    Data Augmentation Method for Instance Segmentation" (https://arxiv.org/abs/2012.07177). It combines objects from
    different images to create new training samples.

    Attributes:
        dataset (Any): The dataset to which Copy-Paste augmentation will be applied.
        pre_transform (Callable | None): Optional transform to apply before Copy-Paste.
        p (float): Probability of applying Copy-Paste augmentation.

    Methods:
        _mix_transform: Apply Copy-Paste augmentation to the input labels.
        __call__: Apply the Copy-Paste transformation to images and annotations.

    Examples:
        >>> from ultralytics.data.augment import CopyPaste
        >>> dataset = YourDataset(...)  # Your image dataset
        >>> copypaste = CopyPaste(dataset, p=0.5)
        >>> augmented_labels = copypaste(original_labels)
    """

    def __init__(self, dataset=None, pre_transform=None, p: float = 0.5, mode: str = "flip") -> None:
        """Initialize CopyPaste object with dataset, pre_transform, and probability of applying MixUp."""
        super().__init__(dataset=dataset, pre_transform=pre_transform, p=p)
        assert mode in {"flip", "mixup"}, f"Expected `mode` to be `flip` or `mixup`, but got {mode}."
        self.mode = mode

    def _mix_transform(self, labels: dict[str, Any]) -> dict[str, Any]:
        """Apply Copy-Paste augmentation to combine objects from another image into the current image."""
        labels2 = labels["mix_labels"][0]
        return self._transform(labels, labels2)

    def __call__(self, labels: dict[str, Any]) -> dict[str, Any]:
        """Apply Copy-Paste augmentation to an image and its labels."""
        if len(labels["instances"].segments) == 0 or self.p == 0:
            return labels
        if self.mode == "flip":
            return self._transform(labels)

        # Get index of one or three other images
        indexes = self.get_indexes()
        if isinstance(indexes, int):
            indexes = [indexes]

        # Get images information will be used for Mosaic or MixUp
        mix_labels = [self.dataset.get_image_and_label(i) for i in indexes]

        if self.pre_transform is not None:
            for i, data in enumerate(mix_labels):
                mix_labels[i] = self.pre_transform(data)
        labels["mix_labels"] = mix_labels

        # Update cls and texts
        labels = self._update_label_text(labels)
        # Mosaic or MixUp
        labels = self._mix_transform(labels)
        labels.pop("mix_labels", None)
        return labels

    def _transform(self, labels1: dict[str, Any], labels2: dict[str, Any] = {}) -> dict[str, Any]:
        """Apply Copy-Paste augmentation to combine objects from another image into the current image."""
        im = labels1["img"]
        if "mosaic_border" not in labels1:
            im = im.copy()  # avoid modifying original non-mosaic image
        cls = labels1["cls"]
        h, w = im.shape[:2]
        instances = labels1.pop("instances")
        instances.convert_bbox(format="xyxy")
        instances.denormalize(w, h)

        im_new = np.zeros(im.shape, np.uint8)
        instances2 = labels2.pop("instances", None)
        if instances2 is None:
            instances2 = deepcopy(instances)
            instances2.fliplr(w)
        ioa = bbox_ioa(instances2.bboxes, instances.bboxes)  # intersection over area, (N, M)
        indexes = np.nonzero((ioa < 0.30).all(1))[0]  # (N, )
        n = len(indexes)
        sorted_idx = np.argsort(ioa.max(1)[indexes])
        indexes = indexes[sorted_idx]
        for j in indexes[: round(self.p * n)]:
            cls = np.concatenate((cls, labels2.get("cls", cls)[[j]]), axis=0)
            instances = Instances.concatenate((instances, instances2[[j]]), axis=0)
            cv2.drawContours(im_new, instances2.segments[[j]].astype(np.int32), -1, (1, 1, 1), cv2.FILLED)

        result = labels2.get("img", cv2.flip(im, 1))  # augment segments
        if result.ndim == 2:  # cv2.flip would eliminate the last dimension for grayscale images
            result = result[..., None]
        i = im_new.astype(bool)
        im[i] = result[i]

        labels1["img"] = im
        labels1["cls"] = cls
        labels1["instances"] = instances
        return labels1


class Albumentations:
    """Albumentations transformations for image augmentation.

    This class applies various image transformations using the Albumentations library. It includes operations such as
    Blur, Median Blur, conversion to grayscale, Contrast Limited Adaptive Histogram Equalization (CLAHE), random changes
    in brightness and contrast, RandomGamma, and image quality reduction through compression.

    Attributes:
        p (float): Probability of applying the transformations.
        transform (albumentations.Compose): Composed Albumentations transforms.
        contains_spatial (bool): Indicates if the transforms include spatial operations.

    Methods:
        __call__: Apply the Albumentations transformations to the input labels.

    Examples:
        >>> transform = Albumentations(p=0.5)
        >>> augmented_labels = transform(labels)

    Notes:
        - The Albumentations package must be installed to use this class.
        - If the package is not installed or an error occurs during initialization, the transform will be set to None.
        - Spatial transforms are handled differently and require special processing for bounding boxes.
    """

<<<<<<< HEAD
    def __init__(self, p: float = 1.0, transforms: list | None = None) -> None:
        """
        Initialize the Albumentations transform object for YOLO bbox formatted parameters.
=======
    def __init__(self, p: float = 1.0) -> None:
        """Initialize the Albumentations transform object for YOLO bbox formatted parameters.
>>>>>>> 0aef7a9a

        This class applies various image augmentations using the Albumentations library, including Blur, Median Blur,
        conversion to grayscale, Contrast Limited Adaptive Histogram Equalization, random changes of brightness and
        contrast, RandomGamma, and image quality reduction through compression.

        Args:
            p (float): Probability of applying the augmentations. Must be between 0 and 1.
            transforms (list, optional): List of custom Albumentations transforms. If None, uses default transforms.

        Attributes:
            p (float): Probability of applying the augmentations.
            transform (albumentations.Compose): Composed Albumentations transforms.
            contains_spatial (bool): Indicates if the transforms include spatial transformations.

        Raises:
            ImportError: If the Albumentations package is not installed.
            Exception: For any other errors during initialization.

        Examples:
            >>> transform = Albumentations(p=0.5)
            >>> augmented = transform(image=image, bboxes=bboxes, class_labels=classes)
            >>> augmented_image = augmented["image"]
            >>> augmented_bboxes = augmented["bboxes"]

            >>> # Custom transforms example
            >>> import albumentations as A
            >>> custom_transforms = [A.Blur(p=0.01), A.CLAHE(p=0.01)]
            >>> transform = Albumentations(p=1.0, transforms=custom_transforms)

        Notes:
            - Requires Albumentations version 1.0.3 or higher.
            - Spatial transforms are handled differently to ensure bbox compatibility.
            - Some transforms are applied with very low probability (0.01) by default.
        """
        self.p = p
        self.transform = None
        prefix = colorstr("albumentations: ")

        try:
            import os

            os.environ["NO_ALBUMENTATIONS_UPDATE"] = "1"  # suppress Albumentations upgrade message
            import albumentations as A

            check_version(A.__version__, "1.0.3", hard=True)  # version requirement

            # List of possible spatial transforms
            spatial_transforms = {
                "Affine",
                "BBoxSafeRandomCrop",
                "CenterCrop",
                "CoarseDropout",
                "Crop",
                "CropAndPad",
                "CropNonEmptyMaskIfExists",
                "D4",
                "ElasticTransform",
                "Flip",
                "GridDistortion",
                "GridDropout",
                "HorizontalFlip",
                "Lambda",
                "LongestMaxSize",
                "MaskDropout",
                "MixUp",
                "Morphological",
                "NoOp",
                "OpticalDistortion",
                "PadIfNeeded",
                "Perspective",
                "PiecewiseAffine",
                "PixelDropout",
                "RandomCrop",
                "RandomCropFromBorders",
                "RandomGridShuffle",
                "RandomResizedCrop",
                "RandomRotate90",
                "RandomScale",
                "RandomSizedBBoxSafeCrop",
                "RandomSizedCrop",
                "Resize",
                "Rotate",
                "SafeRotate",
                "ShiftScaleRotate",
                "SmallestMaxSize",
                "Transpose",
                "VerticalFlip",
                "XYMasking",
            }  # from https://albumentations.ai/docs/getting_started/transforms_and_targets/#spatial-level-transforms

            # Transforms, use custom transforms if provided, otherwise use defaults
            if transforms is not None:
                T = transforms
            else:
                T = [
                    A.Blur(p=0.01),
                    A.MedianBlur(p=0.01),
                    A.ToGray(p=0.01),
                    A.CLAHE(p=0.01),
                    A.RandomBrightnessContrast(p=0.0),
                    A.RandomGamma(p=0.0),
                    A.ImageCompression(quality_range=(75, 100), p=0.0),
                ]

            # Compose transforms
            self.contains_spatial = any(transform.__class__.__name__ in spatial_transforms for transform in T)
            self.transform = (
                A.Compose(T, bbox_params=A.BboxParams(format="yolo", label_fields=["class_labels"]))
                if self.contains_spatial
                else A.Compose(T)
            )
            if hasattr(self.transform, "set_random_seed"):
                # Required for deterministic transforms in albumentations>=1.4.21
                self.transform.set_random_seed(torch.initial_seed())
            LOGGER.info(prefix + ", ".join(f"{x}".replace("always_apply=False, ", "") for x in T if x.p))
        except ImportError:  # package not installed, skip
            pass
        except Exception as e:
            LOGGER.info(f"{prefix}{e}")

    def __call__(self, labels: dict[str, Any]) -> dict[str, Any]:
        """Apply Albumentations transformations to input labels.

        This method applies a series of image augmentations using the Albumentations library. It can perform both
        spatial and non-spatial transformations on the input image and its corresponding labels.

        Args:
            labels (dict[str, Any]): A dictionary containing image data and annotations. Expected keys are:
                - 'img': np.ndarray representing the image
                - 'cls': np.ndarray of class labels
                - 'instances': object containing bounding boxes and other instance information

        Returns:
            (dict[str, Any]): The input dictionary with augmented image and updated annotations.

        Examples:
            >>> transform = Albumentations(p=0.5)
            >>> labels = {
            ...     "img": np.random.rand(640, 640, 3),
            ...     "cls": np.array([0, 1]),
            ...     "instances": Instances(bboxes=np.array([[0, 0, 1, 1], [0.5, 0.5, 0.8, 0.8]])),
            ... }
            >>> augmented = transform(labels)
            >>> assert augmented["img"].shape == (640, 640, 3)

        Notes:
            - The method applies transformations with probability self.p.
            - Spatial transforms update bounding boxes, while non-spatial transforms only modify the image.
            - Requires the Albumentations library to be installed.
        """
        if self.transform is None or random.random() > self.p:
            return labels

        im = labels["img"]
        if im.shape[2] != 3:  # Only apply Albumentation on 3-channel images
            return labels

        if self.contains_spatial:
            cls = labels["cls"]
            if len(cls):
                labels["instances"].convert_bbox("xywh")
                labels["instances"].normalize(*im.shape[:2][::-1])
                bboxes = labels["instances"].bboxes
                # TODO: add supports of segments and keypoints
                new = self.transform(image=im, bboxes=bboxes, class_labels=cls)  # transformed
                if len(new["class_labels"]) > 0:  # skip update if no bbox in new im
                    labels["img"] = new["image"]
                    labels["cls"] = np.array(new["class_labels"])
                    bboxes = np.array(new["bboxes"], dtype=np.float32)
                labels["instances"].update(bboxes=bboxes)
        else:
            labels["img"] = self.transform(image=labels["img"])["image"]  # transformed

        return labels


class Format:
    """A class for formatting image annotations for object detection, instance segmentation, and pose estimation tasks.

    This class standardizes image and instance annotations to be used by the `collate_fn` in PyTorch DataLoader.

    Attributes:
        bbox_format (str): Format for bounding boxes. Options are 'xywh' or 'xyxy'.
        normalize (bool): Whether to normalize bounding boxes.
        return_mask (bool): Whether to return instance masks for segmentation.
        return_keypoint (bool): Whether to return keypoints for pose estimation.
        return_obb (bool): Whether to return oriented bounding boxes.
        mask_ratio (int): Downsample ratio for masks.
        mask_overlap (bool): Whether to overlap masks.
        batch_idx (bool): Whether to keep batch indexes.
        bgr (float): The probability to return BGR images.

    Methods:
        __call__: Format labels dictionary with image, classes, bounding boxes, and optionally masks and keypoints.
        _format_img: Convert image from Numpy array to PyTorch tensor.
        _format_segments: Convert polygon points to bitmap masks.

    Examples:
        >>> formatter = Format(bbox_format="xywh", normalize=True, return_mask=True)
        >>> formatted_labels = formatter(labels)
        >>> img = formatted_labels["img"]
        >>> bboxes = formatted_labels["bboxes"]
        >>> masks = formatted_labels["masks"]
    """

    def __init__(
        self,
        bbox_format: str = "xywh",
        normalize: bool = True,
        return_mask: bool = False,
        return_keypoint: bool = False,
        return_obb: bool = False,
        mask_ratio: int = 4,
        mask_overlap: bool = True,
        batch_idx: bool = True,
        bgr: float = 0.0,
    ):
        """Initialize the Format class with given parameters for image and instance annotation formatting.

        This class standardizes image and instance annotations for object detection, instance segmentation, and pose
        estimation tasks, preparing them for use in PyTorch DataLoader's `collate_fn`.

        Args:
            bbox_format (str): Format for bounding boxes. Options are 'xywh', 'xyxy', etc.
            normalize (bool): Whether to normalize bounding boxes to [0,1].
            return_mask (bool): If True, returns instance masks for segmentation tasks.
            return_keypoint (bool): If True, returns keypoints for pose estimation tasks.
            return_obb (bool): If True, returns oriented bounding boxes.
            mask_ratio (int): Downsample ratio for masks.
            mask_overlap (bool): If True, allows mask overlap.
            batch_idx (bool): If True, keeps batch indexes.
            bgr (float): Probability of returning BGR images instead of RGB.

        Attributes:
            bbox_format (str): Format for bounding boxes.
            normalize (bool): Whether bounding boxes are normalized.
            return_mask (bool): Whether to return instance masks.
            return_keypoint (bool): Whether to return keypoints.
            return_obb (bool): Whether to return oriented bounding boxes.
            mask_ratio (int): Downsample ratio for masks.
            mask_overlap (bool): Whether masks can overlap.
            batch_idx (bool): Whether to keep batch indexes.
            bgr (float): The probability to return BGR images.

        Examples:
            >>> format = Format(bbox_format="xyxy", return_mask=True, return_keypoint=False)
            >>> print(format.bbox_format)
            xyxy
        """
        self.bbox_format = bbox_format
        self.normalize = normalize
        self.return_mask = return_mask  # set False when training detection only
        self.return_keypoint = return_keypoint
        self.return_obb = return_obb
        self.mask_ratio = mask_ratio
        self.mask_overlap = mask_overlap
        self.batch_idx = batch_idx  # keep the batch indexes
        self.bgr = bgr

    def __call__(self, labels: dict[str, Any]) -> dict[str, Any]:
        """Format image annotations for object detection, instance segmentation, and pose estimation tasks.

        This method standardizes the image and instance annotations to be used by the `collate_fn` in PyTorch
        DataLoader. It processes the input labels dictionary, converting annotations to the specified format and
        applying normalization if required.

        Args:
            labels (dict[str, Any]): A dictionary containing image and annotation data with the following keys:
                - 'img': The input image as a numpy array.
                - 'cls': Class labels for instances.
                - 'instances': An Instances object containing bounding boxes, segments, and keypoints.

        Returns:
            (dict[str, Any]): A dictionary with formatted data, including:
                - 'img': Formatted image tensor.
                - 'cls': Class label's tensor.
                - 'bboxes': Bounding boxes tensor in the specified format.
                - 'masks': Instance masks tensor (if return_mask is True).
                - 'keypoints': Keypoints tensor (if return_keypoint is True).
                - 'batch_idx': Batch index tensor (if batch_idx is True).

        Examples:
            >>> formatter = Format(bbox_format="xywh", normalize=True, return_mask=True)
            >>> labels = {"img": np.random.rand(640, 640, 3), "cls": np.array([0, 1]), "instances": Instances(...)}
            >>> formatted_labels = formatter(labels)
            >>> print(formatted_labels.keys())
        """
        img = labels.pop("img")
        h, w = img.shape[:2]
        cls = labels.pop("cls")
        instances = labels.pop("instances")
        instances.convert_bbox(format=self.bbox_format)
        instances.denormalize(w, h)
        nl = len(instances)

        if self.return_mask:
            if nl:
                masks, instances, cls = self._format_segments(instances, cls, w, h)
                masks = torch.from_numpy(masks)
            else:
                masks = torch.zeros(
                    1 if self.mask_overlap else nl, img.shape[0] // self.mask_ratio, img.shape[1] // self.mask_ratio
                )
            labels["masks"] = masks
        labels["img"] = self._format_img(img)
        labels["cls"] = torch.from_numpy(cls) if nl else torch.zeros(nl, 1)
        labels["bboxes"] = torch.from_numpy(instances.bboxes) if nl else torch.zeros((nl, 4))
        if self.return_keypoint:
            labels["keypoints"] = (
                torch.empty(0, 3) if instances.keypoints is None else torch.from_numpy(instances.keypoints)
            )
            if self.normalize:
                labels["keypoints"][..., 0] /= w
                labels["keypoints"][..., 1] /= h
        if self.return_obb:
            labels["bboxes"] = (
                xyxyxyxy2xywhr(torch.from_numpy(instances.segments)) if len(instances.segments) else torch.zeros((0, 5))
            )
        # NOTE: need to normalize obb in xywhr format for width-height consistency
        if self.normalize:
            labels["bboxes"][:, [0, 2]] /= w
            labels["bboxes"][:, [1, 3]] /= h
        # Then we can use collate_fn
        if self.batch_idx:
            labels["batch_idx"] = torch.zeros(nl)
        return labels

    def _format_img(self, img: np.ndarray) -> torch.Tensor:
        """Format an image for YOLO from a Numpy array to a PyTorch tensor.

        This function performs the following operations:
        1. Ensures the image has 3 dimensions (adds a channel dimension if needed).
        2. Transposes the image from HWC to CHW format.
        3. Optionally flips the color channels from RGB to BGR.
        4. Converts the image to a contiguous array.
        5. Converts the Numpy array to a PyTorch tensor.

        Args:
            img (np.ndarray): Input image as a Numpy array with shape (H, W, C) or (H, W).

        Returns:
            (torch.Tensor): Formatted image as a PyTorch tensor with shape (C, H, W).

        Examples:
            >>> import numpy as np
            >>> img = np.random.rand(100, 100, 3)
            >>> formatted_img = self._format_img(img)
            >>> print(formatted_img.shape)
            torch.Size([3, 100, 100])
        """
        if len(img.shape) < 3:
            img = np.expand_dims(img, -1)
        img = img.transpose(2, 0, 1)
        img = np.ascontiguousarray(img[::-1] if random.uniform(0, 1) > self.bgr and img.shape[0] == 3 else img)
        img = torch.from_numpy(img)
        return img

    def _format_segments(
        self, instances: Instances, cls: np.ndarray, w: int, h: int
    ) -> tuple[np.ndarray, Instances, np.ndarray]:
        """Convert polygon segments to bitmap masks.

        Args:
            instances (Instances): Object containing segment information.
            cls (np.ndarray): Class labels for each instance.
            w (int): Width of the image.
            h (int): Height of the image.

        Returns:
            masks (np.ndarray): Bitmap masks with shape (N, H, W) or (1, H, W) if mask_overlap is True.
            instances (Instances): Updated instances object with sorted segments if mask_overlap is True.
            cls (np.ndarray): Updated class labels, sorted if mask_overlap is True.

        Notes:
            - If self.mask_overlap is True, masks are overlapped and sorted by area.
            - If self.mask_overlap is False, each mask is represented separately.
            - Masks are downsampled according to self.mask_ratio.
        """
        segments = instances.segments
        if self.mask_overlap:
            masks, sorted_idx = polygons2masks_overlap((h, w), segments, downsample_ratio=self.mask_ratio)
            masks = masks[None]  # (640, 640) -> (1, 640, 640)
            instances = instances[sorted_idx]
            cls = cls[sorted_idx]
        else:
            masks = polygons2masks((h, w), segments, color=1, downsample_ratio=self.mask_ratio)

        return masks, instances, cls


class LoadVisualPrompt:
    """Create visual prompts from bounding boxes or masks for model input."""

    def __init__(self, scale_factor: float = 1 / 8) -> None:
        """Initialize the LoadVisualPrompt with a scale factor.

        Args:
            scale_factor (float): Factor to scale the input image dimensions.
        """
        self.scale_factor = scale_factor

    def make_mask(self, boxes: torch.Tensor, h: int, w: int) -> torch.Tensor:
        """Create binary masks from bounding boxes.

        Args:
            boxes (torch.Tensor): Bounding boxes in xyxy format, shape: (N, 4).
            h (int): Height of the mask.
            w (int): Width of the mask.

        Returns:
            (torch.Tensor): Binary masks with shape (N, h, w).
        """
        x1, y1, x2, y2 = torch.chunk(boxes[:, :, None], 4, 1)  # x1 shape(n,1,1)
        r = torch.arange(w)[None, None, :]  # rows shape(1,1,w)
        c = torch.arange(h)[None, :, None]  # cols shape(1,h,1)

        return (r >= x1) * (r < x2) * (c >= y1) * (c < y2)

    def __call__(self, labels: dict[str, Any]) -> dict[str, Any]:
        """Process labels to create visual prompts.

        Args:
            labels (dict[str, Any]): Dictionary containing image data and annotations.

        Returns:
            (dict[str, Any]): Updated labels with visual prompts added.
        """
        imgsz = labels["img"].shape[1:]
        bboxes, masks = None, None
        if "bboxes" in labels:
            bboxes = labels["bboxes"]
            bboxes = xywh2xyxy(bboxes) * torch.tensor(imgsz)[[1, 0, 1, 0]]  # denormalize boxes

        cls = labels["cls"].squeeze(-1).to(torch.int)
        visuals = self.get_visuals(cls, imgsz, bboxes=bboxes, masks=masks)
        labels["visuals"] = visuals
        return labels

    def get_visuals(
        self,
        category: int | np.ndarray | torch.Tensor,
        shape: tuple[int, int],
        bboxes: np.ndarray | torch.Tensor = None,
        masks: np.ndarray | torch.Tensor = None,
    ) -> torch.Tensor:
        """Generate visual masks based on bounding boxes or masks.

        Args:
            category (int | np.ndarray | torch.Tensor): The category labels for the objects.
            shape (tuple[int, int]): The shape of the image (height, width).
            bboxes (np.ndarray | torch.Tensor, optional): Bounding boxes for the objects, xyxy format.
            masks (np.ndarray | torch.Tensor, optional): Masks for the objects.

        Returns:
            (torch.Tensor): A tensor containing the visual masks for each category.

        Raises:
            ValueError: If neither bboxes nor masks are provided.
        """
        masksz = (int(shape[0] * self.scale_factor), int(shape[1] * self.scale_factor))
        if bboxes is not None:
            if isinstance(bboxes, np.ndarray):
                bboxes = torch.from_numpy(bboxes)
            bboxes *= self.scale_factor
            masks = self.make_mask(bboxes, *masksz).float()
        elif masks is not None:
            if isinstance(masks, np.ndarray):
                masks = torch.from_numpy(masks)  # (N, H, W)
            masks = F.interpolate(masks.unsqueeze(1), masksz, mode="nearest").squeeze(1).float()
        else:
            raise ValueError("LoadVisualPrompt must have bboxes or masks in the label")
        if not isinstance(category, torch.Tensor):
            category = torch.tensor(category, dtype=torch.int)
        cls_unique, inverse_indices = torch.unique(category, sorted=True, return_inverse=True)
        # NOTE: `cls` indices from RandomLoadText should be continuous.
        # if len(cls_unique):
        #     assert len(cls_unique) == cls_unique[-1] + 1, (
        #         f"Expected a continuous range of class indices, but got {cls_unique}"
        #     )
        visuals = torch.zeros(cls_unique.shape[0], *masksz)
        for idx, mask in zip(inverse_indices, masks):
            visuals[idx] = torch.logical_or(visuals[idx], mask)
        return visuals


class RandomLoadText:
    """Randomly sample positive and negative texts and update class indices accordingly.

    This class is responsible for sampling texts from a given set of class texts, including both positive (present in
    the image) and negative (not present in the image) samples. It updates the class indices to reflect the sampled
    texts and can optionally pad the text list to a fixed length.

    Attributes:
        prompt_format (str): Format string for text prompts.
        neg_samples (tuple[int, int]): Range for randomly sampling negative texts.
        max_samples (int): Maximum number of different text samples in one image.
        padding (bool): Whether to pad texts to max_samples.
        padding_value (str): The text used for padding when padding is True.

    Methods:
        __call__: Process the input labels and return updated classes and texts.

    Examples:
        >>> loader = RandomLoadText(prompt_format="Object: {}", neg_samples=(5, 10), max_samples=20)
        >>> labels = {"cls": [0, 1, 2], "texts": [["cat"], ["dog"], ["bird"]], "instances": [...]}
        >>> updated_labels = loader(labels)
        >>> print(updated_labels["texts"])
        ['Object: cat', 'Object: dog', 'Object: bird', 'Object: elephant', 'Object: car']
    """

    def __init__(
        self,
        prompt_format: str = "{}",
        neg_samples: tuple[int, int] = (80, 80),
        max_samples: int = 80,
        padding: bool = False,
        padding_value: list[str] = [""],
    ) -> None:
        """Initialize the RandomLoadText class for randomly sampling positive and negative texts.

        This class is designed to randomly sample positive texts and negative texts, and update the class indices
        accordingly to the number of samples. It can be used for text-based object detection tasks.

        Args:
            prompt_format (str): Format string for the prompt. The format string should contain a single pair of curly
                braces {} where the text will be inserted.
            neg_samples (tuple[int, int]): A range to randomly sample negative texts. The first integer specifies the
                minimum number of negative samples, and the second integer specifies the maximum.
            max_samples (int): The maximum number of different text samples in one image.
            padding (bool): Whether to pad texts to max_samples. If True, the number of texts will always be equal to
                max_samples.
            padding_value (str): The padding text to use when padding is True.

        Attributes:
            prompt_format (str): The format string for the prompt.
            neg_samples (tuple[int, int]): The range for sampling negative texts.
            max_samples (int): The maximum number of text samples.
            padding (bool): Whether padding is enabled.
            padding_value (str): The value used for padding.

        Examples:
            >>> random_load_text = RandomLoadText(prompt_format="Object: {}", neg_samples=(50, 100), max_samples=120)
            >>> random_load_text.prompt_format
            'Object: {}'
            >>> random_load_text.neg_samples
            (50, 100)
            >>> random_load_text.max_samples
            120
        """
        self.prompt_format = prompt_format
        self.neg_samples = neg_samples
        self.max_samples = max_samples
        self.padding = padding
        self.padding_value = padding_value

    def __call__(self, labels: dict[str, Any]) -> dict[str, Any]:
        """Randomly sample positive and negative texts and update class indices accordingly.

        This method samples positive texts based on the existing class labels in the image, and randomly selects
        negative texts from the remaining classes. It then updates the class indices to match the new sampled text
        order.

        Args:
            labels (dict[str, Any]): A dictionary containing image labels and metadata. Must include 'texts' and 'cls'
                keys.

        Returns:
            (dict[str, Any]): Updated labels dictionary with new 'cls' and 'texts' entries.

        Examples:
            >>> loader = RandomLoadText(prompt_format="A photo of {}", neg_samples=(5, 10), max_samples=20)
            >>> labels = {"cls": np.array([[0], [1], [2]]), "texts": [["dog"], ["cat"], ["bird"]]}
            >>> updated_labels = loader(labels)
        """
        assert "texts" in labels, "No texts found in labels."
        class_texts = labels["texts"]
        num_classes = len(class_texts)
        cls = np.asarray(labels.pop("cls"), dtype=int)
        pos_labels = np.unique(cls).tolist()

        if len(pos_labels) > self.max_samples:
            pos_labels = random.sample(pos_labels, k=self.max_samples)

        neg_samples = min(min(num_classes, self.max_samples) - len(pos_labels), random.randint(*self.neg_samples))
        neg_labels = [i for i in range(num_classes) if i not in pos_labels]
        neg_labels = random.sample(neg_labels, k=neg_samples)

        sampled_labels = pos_labels + neg_labels
        # Randomness
        # random.shuffle(sampled_labels)

        label2ids = {label: i for i, label in enumerate(sampled_labels)}
        valid_idx = np.zeros(len(labels["instances"]), dtype=bool)
        new_cls = []
        for i, label in enumerate(cls.squeeze(-1).tolist()):
            if label not in label2ids:
                continue
            valid_idx[i] = True
            new_cls.append([label2ids[label]])
        labels["instances"] = labels["instances"][valid_idx]
        labels["cls"] = np.array(new_cls)

        # Randomly select one prompt when there's more than one prompts
        texts = []
        for label in sampled_labels:
            prompts = class_texts[label]
            assert len(prompts) > 0
            prompt = self.prompt_format.format(prompts[random.randrange(len(prompts))])
            texts.append(prompt)

        if self.padding:
            valid_labels = len(pos_labels) + len(neg_labels)
            num_padding = self.max_samples - valid_labels
            if num_padding > 0:
                texts += random.choices(self.padding_value, k=num_padding)

        assert len(texts) == self.max_samples
        labels["texts"] = texts
        return labels


def v8_transforms(dataset, imgsz: int, hyp: IterableSimpleNamespace, stretch: bool = False):
    """Apply a series of image transformations for training.

    This function creates a composition of image augmentation techniques to prepare images for YOLO training. It
    includes operations such as mosaic, copy-paste, random perspective, mixup, and various color adjustments.

    Args:
        dataset (Dataset): The dataset object containing image data and annotations.
        imgsz (int): The target image size for resizing.
        hyp (IterableSimpleNamespace): A dictionary of hyperparameters controlling various aspects of the
            transformations.
        stretch (bool): If True, applies stretching to the image. If False, uses LetterBox resizing.

    Returns:
        (Compose): A composition of image transformations to be applied to the dataset.

    Examples:
        >>> from ultralytics.data.dataset import YOLODataset
        >>> from ultralytics.utils import IterableSimpleNamespace
        >>> dataset = YOLODataset(img_path="path/to/images", imgsz=640)
        >>> hyp = IterableSimpleNamespace(mosaic=1.0, copy_paste=0.5, degrees=10.0, translate=0.2, scale=0.9)
        >>> transforms = v8_transforms(dataset, imgsz=640, hyp=hyp)
        >>> augmented_data = transforms(dataset[0])

        >>> # With custom albumentations
        >>> import albumentations as A
        >>> augmentations = [A.Blur(p=0.01), A.CLAHE(p=0.01)]
        >>> hyp.augmentations = augmentations
        >>> transforms = v8_transforms(dataset, imgsz=640, hyp=hyp)
    """
    mosaic = Mosaic(dataset, imgsz=imgsz, p=hyp.mosaic)
    affine = RandomPerspective(
        degrees=hyp.degrees,
        translate=hyp.translate,
        scale=hyp.scale,
        shear=hyp.shear,
        perspective=hyp.perspective,
        pre_transform=None if stretch else LetterBox(new_shape=(imgsz, imgsz)),
    )

    pre_transform = Compose([mosaic, affine])
    if hyp.copy_paste_mode == "flip":
        pre_transform.insert(1, CopyPaste(p=hyp.copy_paste, mode=hyp.copy_paste_mode))
    else:
        pre_transform.append(
            CopyPaste(
                dataset,
                pre_transform=Compose([Mosaic(dataset, imgsz=imgsz, p=hyp.mosaic), affine]),
                p=hyp.copy_paste,
                mode=hyp.copy_paste_mode,
            )
        )
    flip_idx = dataset.data.get("flip_idx", [])  # for keypoints augmentation
    if dataset.use_keypoints:
        kpt_shape = dataset.data.get("kpt_shape", None)
        if len(flip_idx) == 0 and (hyp.fliplr > 0.0 or hyp.flipud > 0.0):
            hyp.fliplr = hyp.flipud = 0.0  # both fliplr and flipud require flip_idx
            LOGGER.warning("No 'flip_idx' array defined in data.yaml, disabling 'fliplr' and 'flipud' augmentations.")
        elif flip_idx and (len(flip_idx) != kpt_shape[0]):
            raise ValueError(f"data.yaml flip_idx={flip_idx} length must be equal to kpt_shape[0]={kpt_shape[0]}")

    return Compose(
        [
            pre_transform,
            MixUp(dataset, pre_transform=pre_transform, p=hyp.mixup),
            CutMix(dataset, pre_transform=pre_transform, p=hyp.cutmix),
            Albumentations(p=1.0, transforms=getattr(hyp, "augmentations", None)),
            RandomHSV(hgain=hyp.hsv_h, sgain=hyp.hsv_s, vgain=hyp.hsv_v),
            RandomFlip(direction="vertical", p=hyp.flipud, flip_idx=flip_idx),
            RandomFlip(direction="horizontal", p=hyp.fliplr, flip_idx=flip_idx),
        ]
    )  # transforms


# Classification augmentations -----------------------------------------------------------------------------------------
def classify_transforms(
    size: tuple[int, int] | int = 224,
    mean: tuple[float, float, float] = DEFAULT_MEAN,
    std: tuple[float, float, float] = DEFAULT_STD,
    interpolation: str = "BILINEAR",
    crop_fraction: float | None = None,
):
    """Create a composition of image transforms for classification tasks.

    This function generates a sequence of torchvision transforms suitable for preprocessing images for classification
    models during evaluation or inference. The transforms include resizing, center cropping, conversion to tensor, and
    normalization.

    Args:
        size (int | tuple): The target size for the transformed image. If an int, it defines the shortest edge. If a
            tuple, it defines (height, width).
        mean (tuple[float, float, float]): Mean values for each RGB channel used in normalization.
        std (tuple[float, float, float]): Standard deviation values for each RGB channel used in normalization.
        interpolation (str): Interpolation method of either 'NEAREST', 'BILINEAR' or 'BICUBIC'.
        crop_fraction (float): Deprecated, will be removed in a future version.

    Returns:
        (torchvision.transforms.Compose): A composition of torchvision transforms.

    Examples:
        >>> transforms = classify_transforms(size=224)
        >>> img = Image.open("path/to/image.jpg")
        >>> transformed_img = transforms(img)
    """
    import torchvision.transforms as T  # scope for faster 'import ultralytics'

    scale_size = size if isinstance(size, (tuple, list)) and len(size) == 2 else (size, size)

    if crop_fraction:
        raise DeprecationWarning(
            "'crop_fraction' arg of classify_transforms is deprecated, will be removed in a future version."
        )

    # Aspect ratio is preserved, crops center within image, no borders are added, image is lost
    if scale_size[0] == scale_size[1]:
        # Simple case, use torchvision built-in Resize with the shortest edge mode (scalar size arg)
        tfl = [T.Resize(scale_size[0], interpolation=getattr(T.InterpolationMode, interpolation))]
    else:
        # Resize the shortest edge to matching target dim for non-square target
        tfl = [T.Resize(scale_size)]
    tfl += [T.CenterCrop(size), T.ToTensor(), T.Normalize(mean=torch.tensor(mean), std=torch.tensor(std))]
    return T.Compose(tfl)


# Classification training augmentations --------------------------------------------------------------------------------
def classify_augmentations(
    size: int = 224,
    mean: tuple[float, float, float] = DEFAULT_MEAN,
    std: tuple[float, float, float] = DEFAULT_STD,
    scale: tuple[float, float] | None = None,
    ratio: tuple[float, float] | None = None,
    hflip: float = 0.5,
    vflip: float = 0.0,
    auto_augment: str | None = None,
    hsv_h: float = 0.015,  # image HSV-Hue augmentation (fraction)
    hsv_s: float = 0.4,  # image HSV-Saturation augmentation (fraction)
    hsv_v: float = 0.4,  # image HSV-Value augmentation (fraction)
    force_color_jitter: bool = False,
    erasing: float = 0.0,
    interpolation: str = "BILINEAR",
):
    """Create a composition of image augmentation transforms for classification tasks.

    This function generates a set of image transformations suitable for training classification models. It includes
    options for resizing, flipping, color jittering, auto augmentation, and random erasing.

    Args:
        size (int): Target size for the image after transformations.
        mean (tuple[float, float, float]): Mean values for each RGB channel used in normalization.
        std (tuple[float, float, float]): Standard deviation values for each RGB channel used in normalization.
        scale (tuple[float, float] | None): Range of size of the origin size cropped.
        ratio (tuple[float, float] | None): Range of aspect ratio of the origin aspect ratio cropped.
        hflip (float): Probability of horizontal flip.
        vflip (float): Probability of vertical flip.
        auto_augment (str | None): Auto augmentation policy. Can be 'randaugment', 'augmix', 'autoaugment' or None.
        hsv_h (float): Image HSV-Hue augmentation factor.
        hsv_s (float): Image HSV-Saturation augmentation factor.
        hsv_v (float): Image HSV-Value augmentation factor.
        force_color_jitter (bool): Whether to apply color jitter even if auto augment is enabled.
        erasing (float): Probability of random erasing.
        interpolation (str): Interpolation method of either 'NEAREST', 'BILINEAR' or 'BICUBIC'.

    Returns:
        (torchvision.transforms.Compose): A composition of image augmentation transforms.

    Examples:
        >>> transforms = classify_augmentations(size=224, auto_augment="randaugment")
        >>> augmented_image = transforms(original_image)
    """
    # Transforms to apply if Albumentations not installed
    import torchvision.transforms as T  # scope for faster 'import ultralytics'

    if not isinstance(size, int):
        raise TypeError(f"classify_augmentations() size {size} must be integer, not (list, tuple)")
    scale = tuple(scale or (0.08, 1.0))  # default imagenet scale range
    ratio = tuple(ratio or (3.0 / 4.0, 4.0 / 3.0))  # default imagenet ratio range
    interpolation = getattr(T.InterpolationMode, interpolation)
    primary_tfl = [T.RandomResizedCrop(size, scale=scale, ratio=ratio, interpolation=interpolation)]
    if hflip > 0.0:
        primary_tfl.append(T.RandomHorizontalFlip(p=hflip))
    if vflip > 0.0:
        primary_tfl.append(T.RandomVerticalFlip(p=vflip))

    secondary_tfl = []
    disable_color_jitter = False
    if auto_augment:
        assert isinstance(auto_augment, str), f"Provided argument should be string, but got type {type(auto_augment)}"
        # color jitter is typically disabled if AA/RA on,
        # this allows override without breaking old hparm cfgs
        disable_color_jitter = not force_color_jitter

        if auto_augment == "randaugment":
            if TORCHVISION_0_11:
                secondary_tfl.append(T.RandAugment(interpolation=interpolation))
            else:
                LOGGER.warning('"auto_augment=randaugment" requires torchvision >= 0.11.0. Disabling it.')

        elif auto_augment == "augmix":
            if TORCHVISION_0_13:
                secondary_tfl.append(T.AugMix(interpolation=interpolation))
            else:
                LOGGER.warning('"auto_augment=augmix" requires torchvision >= 0.13.0. Disabling it.')

        elif auto_augment == "autoaugment":
            if TORCHVISION_0_10:
                secondary_tfl.append(T.AutoAugment(interpolation=interpolation))
            else:
                LOGGER.warning('"auto_augment=autoaugment" requires torchvision >= 0.10.0. Disabling it.')

        else:
            raise ValueError(
                f'Invalid auto_augment policy: {auto_augment}. Should be one of "randaugment", '
                f'"augmix", "autoaugment" or None'
            )

    if not disable_color_jitter:
        secondary_tfl.append(T.ColorJitter(brightness=hsv_v, contrast=hsv_v, saturation=hsv_s, hue=hsv_h))

    final_tfl = [
        T.ToTensor(),
        T.Normalize(mean=torch.tensor(mean), std=torch.tensor(std)),
        T.RandomErasing(p=erasing, inplace=True),
    ]

    return T.Compose(primary_tfl + secondary_tfl + final_tfl)


# NOTE: keep this class for backward compatibility
class ClassifyLetterBox:
    """A class for resizing and padding images for classification tasks.

    This class is designed to be part of a transformation pipeline, e.g., T.Compose([LetterBox(size), ToTensor()]). It
    resizes and pads images to a specified size while maintaining the original aspect ratio.

    Attributes:
        h (int): Target height of the image.
        w (int): Target width of the image.
        auto (bool): If True, automatically calculates the short side using stride.
        stride (int): The stride value, used when 'auto' is True.

    Methods:
        __call__: Apply the letterbox transformation to an input image.

    Examples:
        >>> transform = ClassifyLetterBox(size=(640, 640), auto=False, stride=32)
        >>> img = np.random.randint(0, 255, (480, 640, 3), dtype=np.uint8)
        >>> result = transform(img)
        >>> print(result.shape)
        (640, 640, 3)
    """

    def __init__(self, size: int | tuple[int, int] = (640, 640), auto: bool = False, stride: int = 32):
        """Initialize the ClassifyLetterBox object for image preprocessing.

        This class is designed to be part of a transformation pipeline for image classification tasks. It resizes and
        pads images to a specified size while maintaining the original aspect ratio.

        Args:
            size (int | tuple[int, int]): Target size for the letterboxed image. If an int, a square image of (size,
                size) is created. If a tuple, it should be (height, width).
            auto (bool): If True, automatically calculates the short side based on stride.
            stride (int): The stride value, used when 'auto' is True.

        Attributes:
            h (int): Target height of the letterboxed image.
            w (int): Target width of the letterboxed image.
            auto (bool): Flag indicating whether to automatically calculate short side.
            stride (int): Stride value for automatic short side calculation.

        Examples:
            >>> transform = ClassifyLetterBox(size=224)
            >>> img = np.random.randint(0, 255, (480, 640, 3), dtype=np.uint8)
            >>> result = transform(img)
            >>> print(result.shape)
            (224, 224, 3)
        """
        super().__init__()
        self.h, self.w = (size, size) if isinstance(size, int) else size
        self.auto = auto  # pass max size integer, automatically solve for short side using stride
        self.stride = stride  # used with auto

    def __call__(self, im: np.ndarray) -> np.ndarray:
        """Resize and pad an image using the letterbox method.

        This method resizes the input image to fit within the specified dimensions while maintaining its aspect ratio,
        then pads the resized image to match the target size.

        Args:
            im (np.ndarray): Input image as a numpy array with shape (H, W, C).

        Returns:
            (np.ndarray): Resized and padded image as a numpy array with shape (hs, ws, 3), where hs and ws are the
                target height and width respectively.

        Examples:
            >>> letterbox = ClassifyLetterBox(size=(640, 640))
            >>> image = np.random.randint(0, 255, (720, 1280, 3), dtype=np.uint8)
            >>> resized_image = letterbox(image)
            >>> print(resized_image.shape)
            (640, 640, 3)
        """
        imh, imw = im.shape[:2]
        r = min(self.h / imh, self.w / imw)  # ratio of new/old dimensions
        h, w = round(imh * r), round(imw * r)  # resized image dimensions

        # Calculate padding dimensions
        hs, ws = (math.ceil(x / self.stride) * self.stride for x in (h, w)) if self.auto else (self.h, self.w)
        top, left = round((hs - h) / 2 - 0.1), round((ws - w) / 2 - 0.1)

        # Create padded image
        im_out = np.full((hs, ws, 3), 114, dtype=im.dtype)
        im_out[top : top + h, left : left + w] = cv2.resize(im, (w, h), interpolation=cv2.INTER_LINEAR)
        return im_out


# NOTE: keep this class for backward compatibility
class CenterCrop:
    """Apply center cropping to images for classification tasks.

    This class performs center cropping on input images, resizing them to a specified size while maintaining the aspect
    ratio. It is designed to be part of a transformation pipeline, e.g., T.Compose([CenterCrop(size), ToTensor()]).

    Attributes:
        h (int): Target height of the cropped image.
        w (int): Target width of the cropped image.

    Methods:
        __call__: Apply the center crop transformation to an input image.

    Examples:
        >>> transform = CenterCrop(640)
        >>> image = np.random.randint(0, 255, (1080, 1920, 3), dtype=np.uint8)
        >>> cropped_image = transform(image)
        >>> print(cropped_image.shape)
        (640, 640, 3)
    """

    def __init__(self, size: int | tuple[int, int] = (640, 640)):
        """Initialize the CenterCrop object for image preprocessing.

        This class is designed to be part of a transformation pipeline, e.g., T.Compose([CenterCrop(size), ToTensor()]).
        It performs a center crop on input images to a specified size.

        Args:
            size (int | tuple[int, int]): The desired output size of the crop. If size is an int, a square crop (size,
                size) is made. If size is a sequence like (h, w), it is used as the output size.

        Returns:
            (None): This method initializes the object and does not return anything.

        Examples:
            >>> transform = CenterCrop(224)
            >>> img = np.random.rand(300, 300, 3)
            >>> cropped_img = transform(img)
            >>> print(cropped_img.shape)
            (224, 224, 3)
        """
        super().__init__()
        self.h, self.w = (size, size) if isinstance(size, int) else size

    def __call__(self, im: Image.Image | np.ndarray) -> np.ndarray:
        """Apply center cropping to an input image.

        This method resizes and crops the center of the image using a letterbox method. It maintains the aspect ratio of
        the original image while fitting it into the specified dimensions.

        Args:
            im (np.ndarray | PIL.Image.Image): The input image as a numpy array of shape (H, W, C) or a PIL Image
                object.

        Returns:
            (np.ndarray): The center-cropped and resized image as a numpy array of shape (self.h, self.w, C).

        Examples:
            >>> transform = CenterCrop(size=224)
            >>> image = np.random.randint(0, 255, (640, 480, 3), dtype=np.uint8)
            >>> cropped_image = transform(image)
            >>> assert cropped_image.shape == (224, 224, 3)
        """
        if isinstance(im, Image.Image):  # convert from PIL to numpy array if required
            im = np.asarray(im)
        imh, imw = im.shape[:2]
        m = min(imh, imw)  # min dimension
        top, left = (imh - m) // 2, (imw - m) // 2
        return cv2.resize(im[top : top + m, left : left + m], (self.w, self.h), interpolation=cv2.INTER_LINEAR)


# NOTE: keep this class for backward compatibility
class ToTensor:
    """Convert an image from a numpy array to a PyTorch tensor.

    This class is designed to be part of a transformation pipeline, e.g., T.Compose([LetterBox(size), ToTensor()]).

    Attributes:
        half (bool): If True, converts the image to half precision (float16).

    Methods:
        __call__: Apply the tensor conversion to an input image.

    Examples:
        >>> transform = ToTensor(half=True)
        >>> img = np.random.randint(0, 255, (640, 640, 3), dtype=np.uint8)
        >>> tensor_img = transform(img)
        >>> print(tensor_img.shape, tensor_img.dtype)
        torch.Size([3, 640, 640]) torch.float16

    Notes:
        The input image is expected to be in BGR format with shape (H, W, C).
        The output tensor will be in RGB format with shape (C, H, W), normalized to [0, 1].
    """

    def __init__(self, half: bool = False):
        """Initialize the ToTensor object for converting images to PyTorch tensors.

        This class is designed to be used as part of a transformation pipeline for image preprocessing in the
        Ultralytics YOLO framework. It converts numpy arrays or PIL Images to PyTorch tensors, with an option for
        half-precision (float16) conversion.

        Args:
            half (bool): If True, converts the tensor to half precision (float16).

        Examples:
            >>> transform = ToTensor(half=True)
            >>> img = np.random.rand(640, 640, 3)
            >>> tensor_img = transform(img)
            >>> print(tensor_img.dtype)
            torch.float16
        """
        super().__init__()
        self.half = half

    def __call__(self, im: np.ndarray) -> torch.Tensor:
        """Transform an image from a numpy array to a PyTorch tensor.

        This method converts the input image from a numpy array to a PyTorch tensor, applying optional half-precision
        conversion and normalization. The image is transposed from HWC to CHW format and the color channels are reversed
        from BGR to RGB.

        Args:
            im (np.ndarray): Input image as a numpy array with shape (H, W, C) in RGB order.

        Returns:
            (torch.Tensor): The transformed image as a PyTorch tensor in float32 or float16, normalized to [0, 1] with
                shape (C, H, W) in RGB order.

        Examples:
            >>> transform = ToTensor(half=True)
            >>> img = np.random.randint(0, 255, (640, 640, 3), dtype=np.uint8)
            >>> tensor_img = transform(img)
            >>> print(tensor_img.shape, tensor_img.dtype)
            torch.Size([3, 640, 640]) torch.float16
        """
        im = np.ascontiguousarray(im.transpose((2, 0, 1)))  # HWC to CHW -> contiguous
        im = torch.from_numpy(im)  # to torch
        im = im.half() if self.half else im.float()  # uint8 to fp16/32
        im /= 255.0  # 0-255 to 0.0-1.0
        return im<|MERGE_RESOLUTION|>--- conflicted
+++ resolved
@@ -1844,15 +1844,8 @@
         - If the package is not installed or an error occurs during initialization, the transform will be set to None.
         - Spatial transforms are handled differently and require special processing for bounding boxes.
     """
-
-<<<<<<< HEAD
     def __init__(self, p: float = 1.0, transforms: list | None = None) -> None:
-        """
-        Initialize the Albumentations transform object for YOLO bbox formatted parameters.
-=======
-    def __init__(self, p: float = 1.0) -> None:
         """Initialize the Albumentations transform object for YOLO bbox formatted parameters.
->>>>>>> 0aef7a9a
 
         This class applies various image augmentations using the Albumentations library, including Blur, Median Blur,
         conversion to grayscale, Contrast Limited Adaptive Histogram Equalization, random changes of brightness and
