# Ultralytics YOLO 🚀, AGPL-3.0 license

import contextlib
import json
from collections import defaultdict
from itertools import repeat
from multiprocessing.pool import ThreadPool
from pathlib import Path
import os

import cv2
import numpy as np
import torch
from PIL import Image
from torch.utils.data import ConcatDataset

from ultralytics.utils import LOCAL_RANK, NUM_THREADS, TQDM, colorstr
from ultralytics.utils.ops import resample_segments

from .augment import (
    Compose,
    Format,
    Instances,
    LetterBox,
    RandomLoadText,
    classify_augmentations,
    classify_transforms,
    v8_transforms,
)
from .base import BaseDataset
from .utils import (
    HELP_URL,
    LOGGER,
    get_hash,
    img2label_paths,
    load_dataset_cache_file,
    save_dataset_cache_file,
    verify_image,
    verify_image_label,
)

# Ultralytics dataset *.cache version, >= 1.0.0 for YOLOv8
DATASET_CACHE_VERSION = "1.0.3"


class YOLODataset(BaseDataset):
    """
    Dataset class for loading object detection and/or segmentation labels in YOLO format.

    Args:
        data (dict, optional): A dataset YAML dictionary. Defaults to None.
        task (str): An explicit arg to point current task, Defaults to 'detect'.

    Returns:
        (torch.utils.data.Dataset): A PyTorch dataset object that can be used for training an object detection model.
    """

    def __init__(self, *args, data=None, task="detect", **kwargs):
        """Initializes the YOLODataset with optional configurations for segments and keypoints."""
        self.use_segments = task == "segment"
        self.use_keypoints = task == "pose"
        self.use_obb = task == "obb"
        self.data = data
        assert not (self.use_segments and self.use_keypoints), "Can not use both segments and keypoints."
        super().__init__(*args, **kwargs)

    def cache_labels(self, path=Path("./labels.cache")):
        """
        Cache dataset labels, check images and read shapes.

        Args:
            path (Path): Path where to save the cache file. Default is Path('./labels.cache').

        Returns:
            (dict): labels.
        """
        x = {"labels": []}
        nm, nf, ne, nc, msgs = 0, 0, 0, 0, []  # number missing, found, empty, corrupt, messages
        desc = f"{self.prefix}Scanning {path.parent / path.stem}..."
        total = len(self.im_files)
        nkpt, ndim = self.data.get("kpt_shape", (0, 0))
        if self.use_keypoints and (nkpt <= 0 or ndim not in {2, 3}):
            raise ValueError(
                "'kpt_shape' in data.yaml missing or incorrect. Should be a list with [number of "
                "keypoints, number of dims (2 for x,y or 3 for x,y,visible)], i.e. 'kpt_shape: [17, 3]'"
            )
        with ThreadPool(NUM_THREADS) as pool:
            results = pool.imap(
                func=verify_image_label,
                iterable=zip(
                    self.im_files,
                    self.label_files,
                    repeat(self.prefix),
                    repeat(self.use_keypoints),
                    repeat(len(self.data["names"])),
                    repeat(nkpt),
                    repeat(ndim),
                ),
            )
            pbar = TQDM(results, desc=desc, total=total)
            for im_file, lb, shape, segments, keypoint, nm_f, nf_f, ne_f, nc_f, msg in pbar:
                nm += nm_f
                nf += nf_f
                ne += ne_f
                nc += nc_f
                if im_file:
                    x["labels"].append(
                        {
                            "im_file": im_file,
                            "shape": shape,
                            "cls": lb[:, 0:1],  # n, 1
                            "bboxes": lb[:, 1:],  # n, 4
                            "segments": segments,
                            "keypoints": keypoint,
                            "normalized": True,
                            "bbox_format": "xywh",
                        }
                    )
                if msg:
                    msgs.append(msg)
                pbar.desc = f"{desc} {nf} images, {nm + ne} backgrounds, {nc} corrupt"
            pbar.close()

        if msgs:
            LOGGER.info("\n".join(msgs))
        if nf == 0:
            LOGGER.warning(f"{self.prefix}WARNING ⚠️ No labels found in {path}. {HELP_URL}")
        x["hash"] = get_hash(self.label_files + self.im_files)
        x["results"] = nf, nm, ne, nc, len(self.im_files)
        x["msgs"] = msgs  # warnings
        save_dataset_cache_file(self.prefix, path, x, DATASET_CACHE_VERSION)
        return x

    def get_labels(self):
        """Returns dictionary of labels for YOLO training."""
        self.label_files = img2label_paths(self.im_files)
        cache_path = Path(self.label_files[0]).parent.with_suffix(".cache")
        try:
            cache, exists = load_dataset_cache_file(cache_path), True  # attempt to load a *.cache file
            assert cache["version"] == DATASET_CACHE_VERSION  # matches current version
            assert cache["hash"] == get_hash(self.label_files + self.im_files)  # identical hash
        except (FileNotFoundError, AssertionError, AttributeError):
            cache, exists = self.cache_labels(cache_path), False  # run cache ops

        # Display cache
        nf, nm, ne, nc, n = cache.pop("results")  # found, missing, empty, corrupt, total
        if exists and LOCAL_RANK in {-1, 0}:
            d = f"Scanning {cache_path}... {nf} images, {nm + ne} backgrounds, {nc} corrupt"
            TQDM(None, desc=self.prefix + d, total=n, initial=n)  # display results
            if cache["msgs"]:
                LOGGER.info("\n".join(cache["msgs"]))  # display warnings

        # Read cache
        [cache.pop(k) for k in ("hash", "version", "msgs")]  # remove items
        labels = cache["labels"]
        if not labels:
            LOGGER.warning(f"WARNING ⚠️ No images found in {cache_path}, training may not work correctly. {HELP_URL}")
        self.im_files = [lb["im_file"] for lb in labels]  # update im_files

        # Check if the dataset is all boxes or all segments
        lengths = ((len(lb["cls"]), len(lb["bboxes"]), len(lb["segments"])) for lb in labels)
        len_cls, len_boxes, len_segments = (sum(x) for x in zip(*lengths))
        if len_segments and len_boxes != len_segments:
            LOGGER.warning(
                f"WARNING ⚠️ Box and segment counts should be equal, but got len(segments) = {len_segments}, "
                f"len(boxes) = {len_boxes}. To resolve this only boxes will be used and all segments will be removed. "
                "To avoid this please supply either a detect or segment dataset, not a detect-segment mixed dataset."
            )
            for lb in labels:
                lb["segments"] = []
        if len_cls == 0:
            LOGGER.warning(f"WARNING ⚠️ No labels found in {cache_path}, training may not work correctly. {HELP_URL}")
        return labels

    def build_transforms(self, hyp=None):
        """Builds and appends transforms to the list."""
        if self.augment:
            hyp.mosaic = hyp.mosaic if self.augment and not self.rect else 0.0
            hyp.mixup = hyp.mixup if self.augment and not self.rect else 0.0
            transforms = v8_transforms(self, self.imgsz, hyp)
        else:
            transforms = Compose([LetterBox(new_shape=(self.imgsz, self.imgsz), scaleup=False)])
        transforms.append(
            Format(
                bbox_format="xywh",
                normalize=True,
                return_mask=self.use_segments,
                return_keypoint=self.use_keypoints,
                return_obb=self.use_obb,
                batch_idx=True,
                mask_ratio=hyp.mask_ratio,
                mask_overlap=hyp.overlap_mask,
                bgr=hyp.bgr if self.augment else 0.0,  # only affect training.
            )
        )
        return transforms

    def close_mosaic(self, hyp):
        """Sets mosaic, copy_paste and mixup options to 0.0 and builds transformations."""
        hyp.mosaic = 0.0  # set mosaic ratio=0.0
        hyp.copy_paste = 0.0  # keep the same behavior as previous v8 close-mosaic
        hyp.mixup = 0.0  # keep the same behavior as previous v8 close-mosaic
        self.transforms = self.build_transforms(hyp)

    def update_labels_info(self, label):
        """
        Custom your label format here.

        Note:
            cls is not with bboxes now, classification and semantic segmentation need an independent cls label
            Can also support classification and semantic segmentation by adding or removing dict keys there.
        """
        bboxes = label.pop("bboxes")
        segments = label.pop("segments", [])
        keypoints = label.pop("keypoints", None)
        bbox_format = label.pop("bbox_format")
        normalized = label.pop("normalized")

        # NOTE: do NOT resample oriented boxes
        segment_resamples = 100 if self.use_obb else 1000
        if len(segments) > 0:
            # list[np.array(1000, 2)] * num_samples
            # (N, 1000, 2)
            segments = np.stack(resample_segments(segments, n=segment_resamples), axis=0)
        else:
            segments = np.zeros((0, segment_resamples, 2), dtype=np.float32)
        label["instances"] = Instances(bboxes, segments, keypoints, bbox_format=bbox_format, normalized=normalized)
        return label

    @staticmethod
    def collate_fn(batch):
        """Collates data samples into batches."""
        new_batch = {}
        keys = batch[0].keys()
        values = list(zip(*[list(b.values()) for b in batch]))
        for i, k in enumerate(keys):
            value = values[i]
            if k == "img":
                value = torch.stack(value, 0)
            if k in {"masks", "keypoints", "bboxes", "cls", "segments", "obb"}:
                value = torch.cat(value, 0)
            new_batch[k] = value
        new_batch["batch_idx"] = list(new_batch["batch_idx"])
        for i in range(len(new_batch["batch_idx"])):
            new_batch["batch_idx"][i] += i  # add target image index for build_targets()
        new_batch["batch_idx"] = torch.cat(new_batch["batch_idx"], 0)
        return new_batch


class YOLOMultiModalDataset(YOLODataset):
    """
    Dataset class for loading object detection and/or segmentation labels in YOLO format.

    Args:
        data (dict, optional): A dataset YAML dictionary. Defaults to None.
        task (str): An explicit arg to point current task, Defaults to 'detect'.

    Returns:
        (torch.utils.data.Dataset): A PyTorch dataset object that can be used for training an object detection model.
    """

    def __init__(self, *args, data=None, task="detect", **kwargs):
        """Initializes a dataset object for object detection tasks with optional specifications."""
        super().__init__(*args, data=data, task=task, **kwargs)

    def update_labels_info(self, label):
        """Add texts information for multi modal model training."""
        labels = super().update_labels_info(label)
        # NOTE: some categories are concatenated with its synonyms by `/`.
        labels["texts"] = [v.split("/") for _, v in self.data["names"].items()]
        return labels

    def build_transforms(self, hyp=None):
        """Enhances data transformations with optional text augmentation for multi-modal training."""
        transforms = super().build_transforms(hyp)
        if self.augment:
            # NOTE: hard-coded the args for now.
            transforms.insert(-1, RandomLoadText(max_samples=min(self.data["nc"], 80), padding=True))
        return transforms


class GroundingDataset(YOLODataset):
    def __init__(self, *args, task="detect", json_file, **kwargs):
        """Initializes a GroundingDataset for object detection, loading annotations from a specified JSON file."""
        assert task == "detect", "`GroundingDataset` only support `detect` task for now!"
        self.json_file = json_file
        super().__init__(*args, task=task, data={}, **kwargs)

    def get_img_files(self, img_path):
        """The image files would be read in `get_labels` function, return empty list here."""
        return []

    def get_labels(self):
        """Loads annotations from a JSON file, filters, and normalizes bounding boxes for each image."""
        labels = []
        LOGGER.info("Loading annotation file...")
        with open(self.json_file, "r") as f:
            annotations = json.load(f)
        images = {f'{x["id"]:d}': x for x in annotations["images"]}
        imgToAnns = defaultdict(list)
        for ann in annotations["annotations"]:
            imgToAnns[ann["image_id"]].append(ann)
        for img_id, anns in TQDM(imgToAnns.items(), desc=f"Reading annotations {self.json_file}"):
            img = images[f"{img_id:d}"]
            h, w, f = img["height"], img["width"], img["file_name"]
            im_file = Path(self.img_path) / f
            if not im_file.exists():
                continue
            self.im_files.append(str(im_file))
            bboxes = []
            cat2id = {}
            texts = []
            for ann in anns:
                if ann["iscrowd"]:
                    continue
                box = np.array(ann["bbox"], dtype=np.float32)
                box[:2] += box[2:] / 2
                box[[0, 2]] /= float(w)
                box[[1, 3]] /= float(h)
                if box[2] <= 0 or box[3] <= 0:
                    continue

                cat_name = " ".join([img["caption"][t[0] : t[1]] for t in ann["tokens_positive"]])
                if cat_name not in cat2id:
                    cat2id[cat_name] = len(cat2id)
                    texts.append([cat_name])
                cls = cat2id[cat_name]  # class
                box = [cls] + box.tolist()
                if box not in bboxes:
                    bboxes.append(box)
            lb = np.array(bboxes, dtype=np.float32) if len(bboxes) else np.zeros((0, 5), dtype=np.float32)
            labels.append(
                {
                    "im_file": im_file,
                    "shape": (h, w),
                    "cls": lb[:, 0:1],  # n, 1
                    "bboxes": lb[:, 1:],  # n, 4
                    "normalized": True,
                    "bbox_format": "xywh",
                    "texts": texts,
                }
            )
        return labels

    def build_transforms(self, hyp=None):
        """Configures augmentations for training with optional text loading; `hyp` adjusts augmentation intensity."""
        transforms = super().build_transforms(hyp)
        if self.augment:
            # NOTE: hard-coded the args for now.
            transforms.insert(-1, RandomLoadText(max_samples=80, padding=True))
        return transforms


class YOLOConcatDataset(ConcatDataset):
    """
    Dataset as a concatenation of multiple datasets.

    This class is useful to assemble different existing datasets.
    """

    @staticmethod
    def collate_fn(batch):
        """Collates data samples into batches."""
        return YOLODataset.collate_fn(batch)


# TODO: support semantic segmentation
class SemanticDataset(BaseDataset):
    """
    Semantic Segmentation Dataset.

    This class is responsible for handling datasets used for semantic segmentation tasks. It inherits functionalities
    from the BaseDataset class.

    Note:
        This class is currently a placeholder and needs to be populated with methods and attributes for supporting
        semantic segmentation tasks.
    """

    def __init__(self):
        """Initialize a SemanticDataset object."""
        super().__init__()


class ClassificationDataset:
    """
    Extends torchvision ImageFolder to support YOLO classification tasks, offering functionalities like image
    augmentation, caching, and verification. It's designed to efficiently handle large datasets for training deep
    learning models, with optional image transformations and caching mechanisms to speed up training.

    This class allows for augmentations using both torchvision and Albumentations libraries, and supports caching images
    in RAM or on disk to reduce IO overhead during training. Additionally, it implements a robust verification process
    to ensure data integrity and consistency.

    Attributes:
        cache_ram (bool): Indicates if caching in RAM is enabled.
        cache_disk (bool): Indicates if caching on disk is enabled.
        samples (list): A list of tuples, each containing the path to an image, its class index, path to its .npy cache
                        file (if caching on disk), and optionally the loaded image array (if caching in RAM).
        torch_transforms (callable): PyTorch transforms to be applied to the images.
    """

    def __init__(self, root, args, augment=False, prefix=""):
        """
        Initialize YOLO object with root, image size, augmentations, and cache settings.

        Args:
            root (str): Path to the dataset directory where images are stored in a class-specific folder structure.
            args (Namespace): Configuration containing dataset-related settings such as image size, augmentation
                parameters, and cache settings. It includes attributes like `imgsz` (image size), `fraction` (fraction
                of data to use), `scale`, `fliplr`, `flipud`, `cache` (disk or RAM caching for faster training),
                `auto_augment`, `hsv_h`, `hsv_s`, `hsv_v`, and `crop_fraction`.
            augment (bool, optional): Whether to apply augmentations to the dataset. Default is False.
            prefix (str, optional): Prefix for logging and cache filenames, aiding in dataset identification and
                debugging. Default is an empty string.
        """
        import torchvision  # scope for faster 'import ultralytics'

        # Base class assigned as attribute rather than used as base class to allow for scoping slow torchvision import
        self.base = torchvision.datasets.ImageFolder(root=root)
        self.samples = self.base.samples
        self.root = self.base.root

        # Initialize attributes
        if augment and args.fraction < 1.0:  # reduce training fraction
            self.samples = self.samples[: round(len(self.samples) * args.fraction)]
        self.prefix = colorstr(f"{prefix}: ") if prefix else ""
        self.cache_ram = args.cache is True or str(args.cache).lower() == "ram"  # cache images into RAM
        self.cache_disk = str(args.cache).lower() == "disk"  # cache images on hard drive as uncompressed *.npy files
        self.samples = self.verify_images()  # filter out bad images
        self.samples = [list(x) + [Path(x[0]).with_suffix(".npy"), None] for x in self.samples]  # file, index, npy, im
        scale = (1.0 - args.scale, 1.0)  # (0.08, 1.0)
        self.torch_transforms = (
            classify_augmentations(
                size=args.imgsz,
                scale=scale,
                hflip=args.fliplr,
                vflip=args.flipud,
                erasing=args.erasing,
                auto_augment=args.auto_augment,
                hsv_h=args.hsv_h,
                hsv_s=args.hsv_s,
                hsv_v=args.hsv_v,
            )
            if augment
            else classify_transforms(size=args.imgsz, crop_fraction=args.crop_fraction)
        )

    def __getitem__(self, i):
        """Returns subset of data and targets corresponding to given indices."""
        f, j, fn, im = self.samples[i]  # filename, index, filename.with_suffix('.npy'), image
        if self.cache_ram:
            if im is None:  # Warning: two separate if statements required here, do not combine this with previous line
                im = self.samples[i][3] = cv2.imread(f)
        elif self.cache_disk:
            if not fn.exists():  # load npy
                np.save(fn.as_posix(), cv2.imread(f), allow_pickle=False)
            im = np.load(fn)
        else:  # read image
            im = cv2.imread(f)  # BGR
        # Convert NumPy array to PIL image
        im = Image.fromarray(cv2.cvtColor(im, cv2.COLOR_BGR2RGB))
        sample = self.torch_transforms(im)
        return {"img": sample, "cls": j, "name": f}

    def __len__(self) -> int:
        """Return the total number of samples in the dataset."""
        return len(self.samples)

    def verify_images(self):
        """Verify all images in dataset."""
        desc = f"{self.prefix}Scanning {self.root}..."
        path = Path(self.root).with_suffix(".cache")  # *.cache file path

        with contextlib.suppress(FileNotFoundError, AssertionError, AttributeError):
            cache = load_dataset_cache_file(path)  # attempt to load a *.cache file
            assert cache["version"] == DATASET_CACHE_VERSION  # matches current version
            assert cache["hash"] == get_hash([x[0] for x in self.samples])  # identical hash
            nf, nc, n, samples = cache.pop("results")  # found, missing, empty, corrupt, total
            if LOCAL_RANK in {-1, 0}:
                d = f"{desc} {nf} images, {nc} corrupt"
                TQDM(None, desc=d, total=n, initial=n)
                if cache["msgs"]:
                    LOGGER.info("\n".join(cache["msgs"]))  # display warnings
            return samples

        # Run scan if *.cache retrieval failed
        nf, nc, msgs, samples, x = 0, 0, [], [], {}
        with ThreadPool(NUM_THREADS) as pool:
            results = pool.imap(func=verify_image, iterable=zip(self.samples, repeat(self.prefix)))
            pbar = TQDM(results, desc=desc, total=len(self.samples))
            for sample, nf_f, nc_f, msg in pbar:
                if nf_f:
                    samples.append(sample)
                if msg:
                    msgs.append(msg)
                nf += nf_f
                nc += nc_f
                pbar.desc = f"{desc} {nf} images, {nc} corrupt"
            pbar.close()
        if msgs:
            LOGGER.info("\n".join(msgs))
        x["hash"] = get_hash([x[0] for x in self.samples])
        x["results"] = nf, nc, len(samples), samples
        x["msgs"] = msgs  # warnings
<<<<<<< HEAD
        save_dataset_cache_file(self.prefix, path, x)
        return samples

# Regression dataloaders -------------------------------------------------------------------------------------------
class RegressionDataset(torchvision.datasets.vision.VisionDataset):
    """
    Regression Dataset.

    Args:
        img_path (str): Dataset annotations path.

    Attributes:
        cache_ram (bool): True if images should be cached in RAM, False otherwise.
        cache_disk (bool): True if images should be cached on disk, False otherwise.
        samples (list): List of samples containing file, index, npy, and im.
        torch_transforms (callable): torchvision transforms applied to the dataset.
        album_transforms (callable, optional): Albumentations transforms applied to the dataset if augment is True.
    """

    def __init__(self, args, img_path, augment=False, cache=False, prefix=""):
        """
        Initialize RegressionDataset object with image path, image size, augmentations, and cache settings.

        Args:
            args (Namespace): Argument parser containing dataset related settings.
            img_path (str): Dataset annotations path.
            augment (bool, optional): True if dataset should be augmented, False otherwise. Defaults to False.
            cache (bool | str | optional): Cache setting, can be True, False, 'ram' or 'disk'. Defaults to False.
        """
        super().__init__(root=img_path)
        self.samples = self.get_samples(img_path)
        
        if augment and args.fraction < 1.0:  # reduce training fraction
            self.samples = self.samples[: round(len(self.samples) * args.fraction)]
        self.prefix = colorstr(f"{prefix}: ") if prefix else ""
        self.cache_ram = cache is True or cache == "ram"
        self.cache_disk = cache == "disk"
        self.samples = self.verify_images()  # filter out bad images
        self.samples = [list(x) + [Path(x[0]).with_suffix(".npy"), None] for x in self.samples]  # file, value, npy, im
        scale = (1.0 - args.scale, 1.0)  # (0.08, 1.0)
        self.torch_transforms = (
            classify_augmentations(
                size=args.imgsz,
                scale=scale,
                hflip=args.fliplr,
                vflip=args.flipud,
                erasing=args.erasing,
                auto_augment=args.auto_augment,
                hsv_h=args.hsv_h,
                hsv_s=args.hsv_s,
                hsv_v=args.hsv_v,
            )
            if augment
            else classify_transforms(size=args.imgsz, crop_fraction=args.crop_fraction)
        )

    def __getitem__(self, i):
        """Returns subset of data and targets corresponding to given indices."""
        f, j, fn, im = self.samples[i]  # filename, value, filename.with_suffix(".npy"), image
        if self.cache_ram and im is None:
            im = self.samples[i][3] = cv2.imread(f)
        elif self.cache_disk:
            if not fn.exists():  # load npy
                np.save(fn.as_posix(), cv2.imread(f), allow_pickle=False)
            im = np.load(fn)
        else:  # read image
            im = cv2.imread(f)  # BGR
        # Convert NumPy array to PIL image
        im = Image.fromarray(cv2.cvtColor(im, cv2.COLOR_BGR2RGB))
        sample = self.torch_transforms(im)
        return {"img": sample, "value": j, "name": f}

    def __len__(self) -> int:
        """Return the total number of samples in the dataset."""
        return len(self.samples)

    def get_samples(self, anno_path):
        #Check that path exists
        assert os.path.exists(anno_path), "Path to annotations is invalid"
        
        #Load appropriate images and corresponding labels
        import json
        
        samples = []
        with open(anno_path, "r") as af:
            anno_dict = json.load(af)
        
        parent_path = os.path.split(anno_path)[0]
        for anno in anno_dict["images"]:
            samples.append([os.path.join(parent_path, anno["file_name"]), anno["value"]])
        return samples
    
    def verify_images(self):
        """Verify all images in dataset."""
        desc = f"{self.prefix}Scanning {self.root}..."
        path = Path(self.root).with_suffix(".cache")  # *.cache file path

        with contextlib.suppress(FileNotFoundError, AssertionError, AttributeError):
            cache = load_dataset_cache_file(path)  # attempt to load a *.cache file
            assert cache["version"] == DATASET_CACHE_VERSION  # matches current version
            assert cache["hash"] == get_hash([x[0] for x in self.samples])  # identical hash
            nf, nc, n, samples = cache.pop("results")  # found, missing, empty, corrupt, total
            if LOCAL_RANK in (-1, 0):
                d = f"{desc} {nf} images, {nc} corrupt"
                TQDM(None, desc=d, total=n, initial=n)
                if cache["msgs"]:
                    LOGGER.info("\n".join(cache["msgs"]))  # display warnings
            return samples

        # Run scan if *.cache retrieval failed
        nf, nc, msgs, samples, x = 0, 0, [], [], {}
        with ThreadPool(NUM_THREADS) as pool:
            results = pool.imap(func=verify_image, iterable=zip(self.samples, repeat(self.prefix)))
            pbar = TQDM(results, desc=desc, total=len(self.samples))
            for sample, nf_f, nc_f, msg in pbar:
                if nf_f:
                    samples.append(sample)
                if msg:
                    msgs.append(msg)
                nf += nf_f
                nc += nc_f
                pbar.desc = f"{desc} {nf} images, {nc} corrupt"
            pbar.close()
        if msgs:
            LOGGER.info("\n".join(msgs))
        x["hash"] = get_hash([x[0] for x in self.samples])
        x["results"] = nf, nc, len(samples), samples
        x["msgs"] = msgs  # warnings
        save_dataset_cache_file(self.prefix, path, x)
        return samples

def load_dataset_cache_file(path):
    """Load an Ultralytics *.cache dictionary from path."""
    import gc

    gc.disable()  # reduce pickle load time https://github.com/ultralytics/ultralytics/pull/1585
    cache = np.load(str(path), allow_pickle=True).item()  # load dict
    gc.enable()
    return cache


def save_dataset_cache_file(prefix, path, x):
    """Save an Ultralytics dataset *.cache dictionary x to path."""
    x["version"] = DATASET_CACHE_VERSION  # add cache version
    if is_dir_writeable(path.parent):
        if path.exists():
            path.unlink()  # remove *.cache file if exists
        np.save(str(path), x)  # save cache for next time
        path.with_suffix(".cache.npy").rename(path)  # remove .npy suffix
        LOGGER.info(f"{prefix}New cache created: {path}")
    else:
        LOGGER.warning(f"{prefix}WARNING ⚠️ Cache directory {path.parent} is not writeable, cache not saved.")


# TODO: support semantic segmentation
class SemanticDataset(BaseDataset):
    """
    Semantic Segmentation Dataset.

    This class is responsible for handling datasets used for semantic segmentation tasks. It inherits functionalities
    from the BaseDataset class.

    Note:
        This class is currently a placeholder and needs to be populated with methods and attributes for supporting
        semantic segmentation tasks.
    """

    def __init__(self):
        """Initialize a SemanticDataset object."""
        super().__init__()
=======
        save_dataset_cache_file(self.prefix, path, x, DATASET_CACHE_VERSION)
        return samples
>>>>>>> 22327932
<|MERGE_RESOLUTION|>--- conflicted
+++ resolved
@@ -503,8 +503,7 @@
         x["hash"] = get_hash([x[0] for x in self.samples])
         x["results"] = nf, nc, len(samples), samples
         x["msgs"] = msgs  # warnings
-<<<<<<< HEAD
-        save_dataset_cache_file(self.prefix, path, x)
+        save_dataset_cache_file(self.prefix, path, x, DATASET_CACHE_VERSION)
         return samples
 
 # Regression dataloaders -------------------------------------------------------------------------------------------
@@ -658,7 +657,6 @@
         LOGGER.warning(f"{prefix}WARNING ⚠️ Cache directory {path.parent} is not writeable, cache not saved.")
 
 
-# TODO: support semantic segmentation
 class SemanticDataset(BaseDataset):
     """
     Semantic Segmentation Dataset.
@@ -673,8 +671,4 @@
 
     def __init__(self):
         """Initialize a SemanticDataset object."""
-        super().__init__()
-=======
-        save_dataset_cache_file(self.prefix, path, x, DATASET_CACHE_VERSION)
-        return samples
->>>>>>> 22327932
+        super().__init__()