# Ultralytics 🚀 AGPL-3.0 License - https://ultralytics.com/license

import math
from collections import defaultdict
from functools import lru_cache
from typing import Any, Dict, List, Optional, Tuple

import cv2
import numpy as np

from ultralytics import YOLO
from ultralytics.solutions.config import SolutionConfig
from ultralytics.utils import ASSETS_URL, LOGGER, ops
from ultralytics.utils.checks import check_imshow, check_requirements
from ultralytics.utils.plotting import Annotator


class BaseSolution:
    """
    A base class for managing Ultralytics Solutions.

    This class provides core functionality for various Ultralytics Solutions, including model loading, object tracking,
    and region initialization. It serves as the foundation for implementing specific computer vision solutions such as
    object counting, pose estimation, and analytics.

    Attributes:
        LineString: Class for creating line string geometries from shapely.
        Polygon: Class for creating polygon geometries from shapely.
        Point: Class for creating point geometries from shapely.
        prep: Prepared geometry function from shapely for optimized spatial operations.
        CFG (Dict[str, Any]): Configuration dictionary loaded from YAML file and updated with kwargs.
        LOGGER: Logger instance for solution-specific logging.
        annotator: Annotator instance for drawing on images.
        tracks: YOLO tracking results from the latest inference.
        track_data: Extracted tracking data (boxes or OBB) from tracks.
        boxes (List): Bounding box coordinates from tracking results.
        clss (List[int]): Class indices from tracking results.
        track_ids (List[int]): Track IDs from tracking results.
        confs (List[float]): Confidence scores from tracking results.
        track_line: Current track line for storing tracking history.
        masks: Segmentation masks from tracking results.
        r_s: Region or line geometry object for spatial operations.
        frame_no (int): Current frame number for logging purposes.
        region (List[Tuple[int, int]]): List of coordinate tuples defining region of interest.
        line_width (int): Width of lines used in visualizations.
        model (YOLO): Loaded YOLO model instance.
        names (Dict[int, str]): Dictionary mapping class indices to class names.
        classes (List[int]): List of class indices to track.
        show_conf (bool): Flag to show confidence scores in annotations.
        show_labels (bool): Flag to show class labels in annotations.
        device (str): Device for model inference.
        track_add_args (Dict[str, Any]): Additional arguments for tracking configuration.
        env_check (bool): Flag indicating whether environment supports image display.
        track_history (defaultdict): Dictionary storing tracking history for each object.
        profilers (Tuple): Profiler instances for performance monitoring.

    Methods:
        adjust_box_label: Generate formatted label for bounding box.
        extract_tracks: Apply object tracking and extract tracks from input image.
        store_tracking_history: Store object tracking history for given track ID and bounding box.
        initialize_region: Initialize counting region and line segment based on configuration.
        display_output: Display processing results including frames or saved results.
        process: Process method to be implemented by each Solution subclass.

    Examples:
        >>> solution = BaseSolution(model="yolo11n.pt", region=[(0, 0), (100, 0), (100, 100), (0, 100)])
        >>> solution.initialize_region()
        >>> image = cv2.imread("image.jpg")
        >>> solution.extract_tracks(image)
        >>> solution.display_output(image)
    """

    def __init__(self, is_cli: bool = False, **kwargs):
        """
        Initialize the BaseSolution class with configuration settings and YOLO model.

        Args:
            is_cli (bool): Enable CLI mode if set to True.
            **kwargs (Any): Additional configuration parameters that override defaults.
        """
        self.CFG = vars(SolutionConfig().update(**kwargs))
        self.LOGGER = LOGGER  # Store logger object to be used in multiple solution classes

        if self.__class__.__name__ != "VisualAISearch":
            check_requirements("shapely>=2.0.0")
            from shapely.geometry import LineString, Point, Polygon
            from shapely.prepared import prep

            self.LineString = LineString
            self.Polygon = Polygon
            self.Point = Point
            self.prep = prep
            self.annotator = None  # Initialize annotator
            self.tracks = None
            self.track_data = None
            self.boxes = []
            self.clss = []
            self.track_ids = []
            self.track_line = None
            self.masks = None
            self.r_s = None
            self.frame_no = -1  # Only for logging

            self.LOGGER.info(f"Ultralytics Solutions: ✅ {self.CFG}")
            self.region = self.CFG["region"]  # Store region data for other classes usage
            self.line_width = self.CFG["line_width"]

            # Load Model and store additional information (classes, show_conf, show_label)
            if self.CFG["model"] is None:
                self.CFG["model"] = "yolo11n.pt"
            self.model = YOLO(self.CFG["model"])
            self.names = self.model.names
            self.classes = self.CFG["classes"]
            self.show_conf = self.CFG["show_conf"]
            self.show_labels = self.CFG["show_labels"]
            self.device = self.CFG["device"]

            self.track_add_args = {  # Tracker additional arguments for advance configuration
                k: self.CFG[k] for k in ["iou", "conf", "device", "max_det", "half", "tracker"]
            }  # verbose must be passed to track method; setting it False in YOLO still logs the track information.

            if is_cli and self.CFG["source"] is None:
                d_s = "solutions_ci_demo.mp4" if "-pose" not in self.CFG["model"] else "solution_ci_pose_demo.mp4"
                self.LOGGER.warning(f"source not provided. using default source {ASSETS_URL}/{d_s}")
                from ultralytics.utils.downloads import safe_download

                safe_download(f"{ASSETS_URL}/{d_s}")  # download source from ultralytics assets
                self.CFG["source"] = d_s  # set default source

            # Initialize environment and region setup
            self.env_check = check_imshow(warn=True)
            self.track_history = defaultdict(list)

            self.profilers = (
                ops.Profile(device=self.device),  # track
                ops.Profile(device=self.device),  # solution
            )

    def adjust_box_label(self, cls: int, conf: float, track_id: Optional[int] = None) -> Optional[str]:
        """
        Generate a formatted label for a bounding box.

        This method constructs a label string for a bounding box using the class index and confidence score.
        Optionally includes the track ID if provided. The label format adapts based on the display settings
        defined in `self.show_conf` and `self.show_labels`.

        Args:
            cls (int): The class index of the detected object.
            conf (float): The confidence score of the detection.
            track_id (int, optional): The unique identifier for the tracked object.

        Returns:
            (str | None): The formatted label string if `self.show_labels` is True; otherwise, None.
        """
        name = ("" if track_id is None else f"{track_id} ") + self.names[cls]
        return (f"{name} {conf:.2f}" if self.show_conf else name) if self.show_labels else None

    def extract_tracks(self, im0: np.ndarray):
        """
        Apply object tracking and extract tracks from an input image or frame.

        Args:
            im0 (np.ndarray): The input image or frame.

        Examples:
            >>> solution = BaseSolution()
            >>> frame = cv2.imread("path/to/image.jpg")
            >>> solution.extract_tracks(frame)
        """
        with self.profilers[0]:
            self.tracks = self.model.track(
                source=im0, persist=True, classes=self.classes, verbose=False, **self.track_add_args
            )[0]
        is_obb = self.tracks.obb is not None
        self.track_data = self.tracks.obb if is_obb else self.tracks.boxes  # Extract tracks for OBB or object detection

        if self.track_data and self.track_data.is_track:
            self.boxes = (self.track_data.xyxyxyxy if is_obb else self.track_data.xyxy).cpu()
            self.clss = self.track_data.cls.cpu().tolist()
            self.track_ids = self.track_data.id.int().cpu().tolist()
            self.confs = self.track_data.conf.cpu().tolist()
        else:
            self.LOGGER.warning("no tracks found!")
            self.boxes, self.clss, self.track_ids, self.confs = [], [], [], []

    def store_tracking_history(self, track_id: int, box):
        """
        Store the tracking history of an object.

        This method updates the tracking history for a given object by appending the center point of its
        bounding box to the track line. It maintains a maximum of 30 points in the tracking history.

        Args:
            track_id (int): The unique identifier for the tracked object.
            box (List[float]): The bounding box coordinates of the object in the format [x1, y1, x2, y2].

        Examples:
            >>> solution = BaseSolution()
            >>> solution.store_tracking_history(1, [100, 200, 300, 400])
        """
        # Store tracking history
        self.track_line = self.track_history[track_id]
        self.track_line.append(tuple(box.mean(dim=0)) if box.numel() > 4 else (box[:4:2].mean(), box[1:4:2].mean()))
        if len(self.track_line) > 30:
            self.track_line.pop(0)

    def initialize_region(self):
        """Initialize the counting region and line segment based on configuration settings."""
        if self.region is None:
            self.region = [(10, 200), (540, 200), (540, 180), (10, 180)]
        self.r_s = (
            self.Polygon(self.region) if len(self.region) >= 3 else self.LineString(self.region)
        )  # region or line

    def display_output(self, plot_im: np.ndarray):
        """
        Display the results of the processing, which could involve showing frames, printing counts, or saving results.

        This method is responsible for visualizing the output of the object detection and tracking process. It displays
        the processed frame with annotations, and allows for user interaction to close the display.

        Args:
            plot_im (np.ndarray): The image or frame that has been processed and annotated.

        Examples:
            >>> solution = BaseSolution()
            >>> frame = cv2.imread("path/to/image.jpg")
            >>> solution.display_output(frame)

        Notes:
            - This method will only display output if the 'show' configuration is set to True and the environment
              supports image display.
            - The display can be closed by pressing the 'q' key.
        """
        if self.CFG.get("show") and self.env_check:
            cv2.imshow("Ultralytics Solutions", plot_im)
            if cv2.waitKey(1) & 0xFF == ord("q"):
                cv2.destroyAllWindows()  # Closes current frame window
                return

    def process(self, *args, **kwargs):
        """Process method should be implemented by each Solution subclass."""

    def __call__(self, *args, **kwargs):
        """Allow instances to be called like a function with flexible arguments."""
        with self.profilers[1]:
            result = self.process(*args, **kwargs)  # Call the subclass-specific process method
        track_or_predict = "predict" if type(self).__name__ == "ObjectCropper" else "track"
        track_or_predict_speed = self.profilers[0].dt * 1e3
        solution_speed = (self.profilers[1].dt - self.profilers[0].dt) * 1e3  # solution time = process - track
        result.speed = {track_or_predict: track_or_predict_speed, "solution": solution_speed}
        if self.CFG["verbose"]:
            self.frame_no += 1
            LOGGER.info(
                f"{self.frame_no}: {result.plot_im.shape[0]}x{result.plot_im.shape[1]} {solution_speed:.1f}ms\n"
                f"Speed: {track_or_predict_speed:.1f}ms {track_or_predict}, "
                f"{solution_speed:.1f}ms solution per image at shape "
                f"(1, {getattr(self.model, 'ch', 3)}, {result.plot_im.shape[0]}, {result.plot_im.shape[1]})\n"
            )
        return result


class SolutionAnnotator(Annotator):
    """
    A specialized annotator class for visualizing and analyzing computer vision tasks.

    This class extends the base Annotator class, providing additional methods for drawing regions, centroids, tracking
    trails, and visual annotations for Ultralytics Solutions. It offers comprehensive visualization capabilities for
    various computer vision applications including object detection, tracking, pose estimation, and analytics.

    Attributes:
        im (np.ndarray): The image being annotated.
        line_width (int): Thickness of lines used in annotations.
        font_size (int): Size of the font used for text annotations.
        font (str): Path to the font file used for text rendering.
        pil (bool): Whether to use PIL for text rendering.
        example (str): An example attribute for demonstration purposes.

    Methods:
        draw_region: Draw a region using specified points, colors, and thickness.
        queue_counts_display: Display queue counts in the specified region.
        display_analytics: Display overall statistics for parking lot management.
        estimate_pose_angle: Calculate the angle between three points in an object pose.
        draw_specific_kpts: Draw specific keypoints on the image.
        plot_workout_information: Draw a labeled text box on the image.
        plot_angle_and_count_and_stage: Visualize angle, step count, and stage for workout monitoring.
        plot_distance_and_line: Display the distance between centroids and connect them with a line.
        display_objects_labels: Annotate bounding boxes with object class labels.
        sweep_annotator: Visualize a vertical sweep line and optional label.
        visioneye: Map and connect object centroids to a visual "eye" point.
        circle_label: Draw a circular label within a bounding box.
        text_label: Draw a rectangular label within a bounding box.

    Examples:
        >>> annotator = SolutionAnnotator(image)
        >>> annotator.draw_region([(0, 0), (100, 100)], color=(0, 255, 0), thickness=5)
        >>> annotator.display_analytics(
        ...     image, text={"Available Spots": 5}, txt_color=(0, 0, 0), bg_color=(255, 255, 255), margin=10
        ... )
    """

    def __init__(
        self,
        im: np.ndarray,
        line_width: Optional[int] = None,
        font_size: Optional[int] = None,
        font: str = "Arial.ttf",
        pil: bool = False,
        example: str = "abc",
    ):
        """
        Initialize the SolutionAnnotator class with an image for annotation.

        Args:
            im (np.ndarray): The image to be annotated.
            line_width (int, optional): Line thickness for drawing on the image.
            font_size (int, optional): Font size for text annotations.
            font (str): Path to the font file.
            pil (bool): Indicates whether to use PIL for rendering text.
            example (str): An example parameter for demonstration purposes.
        """
        super().__init__(im, line_width, font_size, font, pil, example)

    def draw_region(
        self,
        reg_pts: Optional[List[Tuple[int, int]]] = None,
        color: Tuple[int, int, int] = (0, 255, 0),
        thickness: int = 5,
    ):
        """
        Draw a region or line on the image.

        Args:
            reg_pts (List[Tuple[int, int]], optional): Region points (for line 2 points, for region 4+ points).
            color (Tuple[int, int, int]): RGB color value for the region.
            thickness (int): Line thickness for drawing the region.
        """
        cv2.polylines(self.im, [np.array(reg_pts, dtype=np.int32)], isClosed=True, color=color, thickness=thickness)

        # Draw small circles at the corner points
        for point in reg_pts:
            cv2.circle(self.im, (point[0], point[1]), thickness * 2, color, -1)  # -1 fills the circle

    def queue_counts_display(
        self,
        label: str,
        points: Optional[List[Tuple[int, int]]] = None,
        region_color: Tuple[int, int, int] = (255, 255, 255),
        txt_color: Tuple[int, int, int] = (0, 0, 0),
    ):
        """
        Display queue counts on an image centered at the points with customizable font size and colors.

        Args:
            label (str): Queue counts label.
            points (List[Tuple[int, int]], optional): Region points for center point calculation to display text.
            region_color (Tuple[int, int, int]): RGB queue region color.
            txt_color (Tuple[int, int, int]): RGB text display color.
        """
        x_values = [point[0] for point in points]
        y_values = [point[1] for point in points]
        center_x = sum(x_values) // len(points)
        center_y = sum(y_values) // len(points)

        text_size = cv2.getTextSize(label, 0, fontScale=self.sf, thickness=self.tf)[0]
        text_width = text_size[0]
        text_height = text_size[1]

        rect_width = text_width + 20
        rect_height = text_height + 20
        rect_top_left = (center_x - rect_width // 2, center_y - rect_height // 2)
        rect_bottom_right = (center_x + rect_width // 2, center_y + rect_height // 2)
        cv2.rectangle(self.im, rect_top_left, rect_bottom_right, region_color, -1)

        text_x = center_x - text_width // 2
        text_y = center_y + text_height // 2

        # Draw text
        cv2.putText(
            self.im,
            label,
            (text_x, text_y),
            0,
            fontScale=self.sf,
            color=txt_color,
            thickness=self.tf,
            lineType=cv2.LINE_AA,
        )

    def display_analytics(
        self,
        im0: np.ndarray,
        text: Dict[str, Any],
        txt_color: Tuple[int, int, int],
        bg_color: Tuple[int, int, int],
        margin: int,
    ):
        """
        Display the overall statistics for parking lots, object counter etc.

        Args:
            im0 (np.ndarray): Inference image.
            text (Dict[str, Any]): Labels dictionary.
            txt_color (Tuple[int, int, int]): Display color for text foreground.
            bg_color (Tuple[int, int, int]): Display color for text background.
            margin (int): Gap between text and rectangle for better display.
        """
        horizontal_gap = int(im0.shape[1] * 0.02)
        vertical_gap = int(im0.shape[0] * 0.01)
        text_y_offset = 0
        for label, value in text.items():
            txt = f"{label}: {value}"
            text_size = cv2.getTextSize(txt, 0, self.sf, self.tf)[0]
            if text_size[0] < 5 or text_size[1] < 5:
                text_size = (5, 5)
            text_x = im0.shape[1] - text_size[0] - margin * 2 - horizontal_gap
            text_y = text_y_offset + text_size[1] + margin * 2 + vertical_gap
            rect_x1 = text_x - margin * 2
            rect_y1 = text_y - text_size[1] - margin * 2
            rect_x2 = text_x + text_size[0] + margin * 2
            rect_y2 = text_y + margin * 2
            cv2.rectangle(im0, (rect_x1, rect_y1), (rect_x2, rect_y2), bg_color, -1)
            cv2.putText(im0, txt, (text_x, text_y), 0, self.sf, txt_color, self.tf, lineType=cv2.LINE_AA)
            text_y_offset = rect_y2

    @staticmethod
<<<<<<< HEAD
    @lru_cache(maxsize=512)
=======
    @lru_cache(maxsize=256)
>>>>>>> 61493683
    def estimate_pose_angle(a: List[float], b: List[float], c: List[float]) -> float:
        """
        Calculate the angle between three points for workout monitoring.

        Args:
            a (List[float]): The coordinates of the first point.
            b (List[float]): The coordinates of the second point (vertex).
            c (List[float]): The coordinates of the third point.

        Returns:
            (float): The angle in degrees between the three points.
        """
        radians = math.atan2(c[1] - b[1], c[0] - b[0]) - math.atan2(a[1] - b[1], a[0] - b[0])
        angle = abs(radians * 180.0 / math.pi)
        return angle if angle <= 180.0 else (360 - angle)

    def draw_specific_kpts(
        self,
        keypoints: List[List[float]],
        indices: Optional[List[int]] = None,
        radius: int = 2,
        conf_thresh: float = 0.25,
    ) -> np.ndarray:
        """
        Draw specific keypoints for gym steps counting.

        Args:
            keypoints (List[List[float]]): Keypoints data to be plotted, each in format [x, y, confidence].
            indices (List[int], optional): Keypoint indices to be plotted.
            radius (int): Keypoint radius.
            conf_thresh (float): Confidence threshold for keypoints.

        Returns:
            (np.ndarray): Image with drawn keypoints.

        Notes:
            Keypoint format: [x, y] or [x, y, confidence].
            Modifies self.im in-place.
        """
        indices = indices or [2, 5, 7]
        points = [(int(k[0]), int(k[1])) for i, k in enumerate(keypoints) if i in indices and k[2] >= conf_thresh]

        # Draw lines between consecutive points
        for start, end in zip(points[:-1], points[1:]):
            cv2.line(self.im, start, end, (0, 255, 0), 2, lineType=cv2.LINE_AA)

        # Draw circles for keypoints
        for pt in points:
            cv2.circle(self.im, pt, radius, (0, 0, 255), -1, lineType=cv2.LINE_AA)

        return self.im

    def plot_workout_information(
        self,
        display_text: str,
        position: Tuple[int, int],
        color: Tuple[int, int, int] = (104, 31, 17),
        txt_color: Tuple[int, int, int] = (255, 255, 255),
    ) -> int:
        """
        Draw workout text with a background on the image.

        Args:
            display_text (str): The text to be displayed.
            position (Tuple[int, int]): Coordinates (x, y) on the image where the text will be placed.
            color (Tuple[int, int, int]): Text background color.
            txt_color (Tuple[int, int, int]): Text foreground color.

        Returns:
            (int): The height of the text.
        """
        (text_width, text_height), _ = cv2.getTextSize(display_text, 0, fontScale=self.sf, thickness=self.tf)

        # Draw background rectangle
        cv2.rectangle(
            self.im,
            (position[0], position[1] - text_height - 5),
            (position[0] + text_width + 10, position[1] - text_height - 5 + text_height + 10 + self.tf),
            color,
            -1,
        )
        # Draw text
        cv2.putText(self.im, display_text, position, 0, self.sf, txt_color, self.tf)

        return text_height

    def plot_angle_and_count_and_stage(
        self,
        angle_text: str,
        count_text: str,
        stage_text: str,
        center_kpt: List[int],
        color: Tuple[int, int, int] = (104, 31, 17),
        txt_color: Tuple[int, int, int] = (255, 255, 255),
    ):
        """
        Plot the pose angle, count value, and step stage for workout monitoring.

        Args:
            angle_text (str): Angle value for workout monitoring.
            count_text (str): Counts value for workout monitoring.
            stage_text (str): Stage decision for workout monitoring.
            center_kpt (List[int]): Centroid pose index for workout monitoring.
            color (Tuple[int, int, int]): Text background color.
            txt_color (Tuple[int, int, int]): Text foreground color.
        """
        # Format text
        angle_text, count_text, stage_text = f" {angle_text:.2f}", f"Steps : {count_text}", f" {stage_text}"

        # Draw angle, count and stage text
        angle_height = self.plot_workout_information(
            angle_text, (int(center_kpt[0]), int(center_kpt[1])), color, txt_color
        )
        count_height = self.plot_workout_information(
            count_text, (int(center_kpt[0]), int(center_kpt[1]) + angle_height + 20), color, txt_color
        )
        self.plot_workout_information(
            stage_text, (int(center_kpt[0]), int(center_kpt[1]) + angle_height + count_height + 40), color, txt_color
        )

    def plot_distance_and_line(
        self,
        pixels_distance: float,
        centroids: List[Tuple[int, int]],
        line_color: Tuple[int, int, int] = (104, 31, 17),
        centroid_color: Tuple[int, int, int] = (255, 0, 255),
    ):
        """
        Plot the distance and line between two centroids on the frame.

        Args:
            pixels_distance (float): Pixels distance between two bbox centroids.
            centroids (List[Tuple[int, int]]): Bounding box centroids data.
            line_color (Tuple[int, int, int]): Distance line color.
            centroid_color (Tuple[int, int, int]): Bounding box centroid color.
        """
        # Get the text size
        text = f"Pixels Distance: {pixels_distance:.2f}"
        (text_width_m, text_height_m), _ = cv2.getTextSize(text, 0, self.sf, self.tf)

        # Define corners with 10-pixel margin and draw rectangle
        cv2.rectangle(self.im, (15, 25), (15 + text_width_m + 20, 25 + text_height_m + 20), line_color, -1)

        # Calculate the position for the text with a 10-pixel margin and draw text
        text_position = (25, 25 + text_height_m + 10)
        cv2.putText(
            self.im,
            text,
            text_position,
            0,
            self.sf,
            (255, 255, 255),
            self.tf,
            cv2.LINE_AA,
        )

        cv2.line(self.im, centroids[0], centroids[1], line_color, 3)
        cv2.circle(self.im, centroids[0], 6, centroid_color, -1)
        cv2.circle(self.im, centroids[1], 6, centroid_color, -1)

    def display_objects_labels(
        self,
        im0: np.ndarray,
        text: str,
        txt_color: Tuple[int, int, int],
        bg_color: Tuple[int, int, int],
        x_center: float,
        y_center: float,
        margin: int,
    ):
        """
        Display the bounding boxes labels in parking management app.

        Args:
            im0 (np.ndarray): Inference image.
            text (str): Object/class name.
            txt_color (Tuple[int, int, int]): Display color for text foreground.
            bg_color (Tuple[int, int, int]): Display color for text background.
            x_center (float): The x position center point for bounding box.
            y_center (float): The y position center point for bounding box.
            margin (int): The gap between text and rectangle for better display.
        """
        text_size = cv2.getTextSize(text, 0, fontScale=self.sf, thickness=self.tf)[0]
        text_x = x_center - text_size[0] // 2
        text_y = y_center + text_size[1] // 2

        rect_x1 = text_x - margin
        rect_y1 = text_y - text_size[1] - margin
        rect_x2 = text_x + text_size[0] + margin
        rect_y2 = text_y + margin
        cv2.rectangle(
            im0,
            (int(rect_x1), int(rect_y1)),
            (int(rect_x2), int(rect_y2)),
            tuple(map(int, bg_color)),  # Ensure color values are int
            -1,
        )

        cv2.putText(
            im0,
            text,
            (int(text_x), int(text_y)),
            0,
            self.sf,
            tuple(map(int, txt_color)),  # Ensure color values are int
            self.tf,
            lineType=cv2.LINE_AA,
        )

    def sweep_annotator(
        self,
        line_x: int = 0,
        line_y: int = 0,
        label: Optional[str] = None,
        color: Tuple[int, int, int] = (221, 0, 186),
        txt_color: Tuple[int, int, int] = (255, 255, 255),
    ):
        """
        Draw a sweep annotation line and an optional label.

        Args:
            line_x (int): The x-coordinate of the sweep line.
            line_y (int): The y-coordinate limit of the sweep line.
            label (str, optional): Text label to be drawn in center of sweep line. If None, no label is drawn.
            color (Tuple[int, int, int]): RGB color for the line and label background.
            txt_color (Tuple[int, int, int]): RGB color for the label text.
        """
        # Draw the sweep line
        cv2.line(self.im, (line_x, 0), (line_x, line_y), color, self.tf * 2)

        # Draw label, if provided
        if label:
            (text_width, text_height), _ = cv2.getTextSize(label, cv2.FONT_HERSHEY_SIMPLEX, self.sf, self.tf)
            cv2.rectangle(
                self.im,
                (line_x - text_width // 2 - 10, line_y // 2 - text_height // 2 - 10),
                (line_x + text_width // 2 + 10, line_y // 2 + text_height // 2 + 10),
                color,
                -1,
            )
            cv2.putText(
                self.im,
                label,
                (line_x - text_width // 2, line_y // 2 + text_height // 2),
                cv2.FONT_HERSHEY_SIMPLEX,
                self.sf,
                txt_color,
                self.tf,
            )

    def visioneye(
        self,
        box: List[float],
        center_point: Tuple[int, int],
        color: Tuple[int, int, int] = (235, 219, 11),
        pin_color: Tuple[int, int, int] = (255, 0, 255),
    ):
        """
        Perform pinpoint human-vision eye mapping and plotting.

        Args:
            box (List[float]): Bounding box coordinates in format [x1, y1, x2, y2].
            center_point (Tuple[int, int]): Center point for vision eye view.
            color (Tuple[int, int, int]): Object centroid and line color.
            pin_color (Tuple[int, int, int]): Visioneye point color.
        """
        center_bbox = int((box[0] + box[2]) / 2), int((box[1] + box[3]) / 2)
        cv2.circle(self.im, center_point, self.tf * 2, pin_color, -1)
        cv2.circle(self.im, center_bbox, self.tf * 2, color, -1)
        cv2.line(self.im, center_point, center_bbox, color, self.tf)

    def circle_label(
        self,
        box: Tuple[float, float, float, float],
        label: str = "",
        color: Tuple[int, int, int] = (128, 128, 128),
        txt_color: Tuple[int, int, int] = (255, 255, 255),
        margin: int = 2,
    ):
        """
        Draw a label with a background circle centered within a given bounding box.

        Args:
            box (Tuple[float, float, float, float]): The bounding box coordinates (x1, y1, x2, y2).
            label (str): The text label to be displayed.
            color (Tuple[int, int, int]): The background color of the circle (B, G, R).
            txt_color (Tuple[int, int, int]): The color of the text (R, G, B).
            margin (int): The margin between the text and the circle border.
        """
        if len(label) > 3:
            LOGGER.warning(f"Length of label is {len(label)}, only first 3 letters will be used for circle annotation.")
            label = label[:3]

        # Calculate the center of the box
        x_center, y_center = int((box[0] + box[2]) / 2), int((box[1] + box[3]) / 2)
        # Get the text size
        text_size = cv2.getTextSize(str(label), cv2.FONT_HERSHEY_SIMPLEX, self.sf - 0.15, self.tf)[0]
        # Calculate the required radius to fit the text with the margin
        required_radius = int(((text_size[0] ** 2 + text_size[1] ** 2) ** 0.5) / 2) + margin
        # Draw the circle with the required radius
        cv2.circle(self.im, (x_center, y_center), required_radius, color, -1)
        # Calculate the position for the text
        text_x = x_center - text_size[0] // 2
        text_y = y_center + text_size[1] // 2
        # Draw the text
        cv2.putText(
            self.im,
            str(label),
            (text_x, text_y),
            cv2.FONT_HERSHEY_SIMPLEX,
            self.sf - 0.15,
            self.get_txt_color(color, txt_color),
            self.tf,
            lineType=cv2.LINE_AA,
        )

    def text_label(
        self,
        box: Tuple[float, float, float, float],
        label: str = "",
        color: Tuple[int, int, int] = (128, 128, 128),
        txt_color: Tuple[int, int, int] = (255, 255, 255),
        margin: int = 5,
    ):
        """
        Draw a label with a background rectangle centered within a given bounding box.

        Args:
            box (Tuple[float, float, float, float]): The bounding box coordinates (x1, y1, x2, y2).
            label (str): The text label to be displayed.
            color (Tuple[int, int, int]): The background color of the rectangle (B, G, R).
            txt_color (Tuple[int, int, int]): The color of the text (R, G, B).
            margin (int): The margin between the text and the rectangle border.
        """
        # Calculate the center of the bounding box
        x_center, y_center = int((box[0] + box[2]) / 2), int((box[1] + box[3]) / 2)
        # Get the size of the text
        text_size = cv2.getTextSize(label, cv2.FONT_HERSHEY_SIMPLEX, self.sf - 0.1, self.tf)[0]
        # Calculate the top-left corner of the text (to center it)
        text_x = x_center - text_size[0] // 2
        text_y = y_center + text_size[1] // 2
        # Calculate the coordinates of the background rectangle
        rect_x1 = text_x - margin
        rect_y1 = text_y - text_size[1] - margin
        rect_x2 = text_x + text_size[0] + margin
        rect_y2 = text_y + margin
        # Draw the background rectangle
        cv2.rectangle(self.im, (rect_x1, rect_y1), (rect_x2, rect_y2), color, -1)
        # Draw the text on top of the rectangle
        cv2.putText(
            self.im,
            label,
            (text_x, text_y),
            cv2.FONT_HERSHEY_SIMPLEX,
            self.sf - 0.1,
            self.get_txt_color(color, txt_color),
            self.tf,
            lineType=cv2.LINE_AA,
        )


class SolutionResults:
    """
    A class to encapsulate the results of Ultralytics Solutions.

    This class is designed to store and manage various outputs generated by the solution pipeline, including counts,
    angles, workout stages, and other analytics data. It provides a structured way to access and manipulate results
    from different computer vision solutions such as object counting, pose estimation, and tracking analytics.

    Attributes:
        plot_im (np.ndarray): Processed image with counts, blurred, or other effects from solutions.
        in_count (int): The total number of "in" counts in a video stream.
        out_count (int): The total number of "out" counts in a video stream.
        classwise_count (Dict[str, int]): A dictionary containing counts of objects categorized by class.
        queue_count (int): The count of objects in a queue or waiting area.
        workout_count (int): The count of workout repetitions.
        workout_angle (float): The angle calculated during a workout exercise.
        workout_stage (str): The current stage of the workout.
        pixels_distance (float): The calculated distance in pixels between two points or objects.
        available_slots (int): The number of available slots in a monitored area.
        filled_slots (int): The number of filled slots in a monitored area.
        email_sent (bool): A flag indicating whether an email notification was sent.
        total_tracks (int): The total number of tracked objects.
        region_counts (Dict): The count of objects within a specific region.
        speed_dict (Dict[str, float]): A dictionary containing speed information for tracked objects.
        total_crop_objects (int): Total number of cropped objects using ObjectCropper class.
        speed (Dict): Performance timing information for tracking and solution processing.
    """

    def __init__(self, **kwargs):
        """
        Initialize a SolutionResults object with default or user-specified values.

        Args:
            **kwargs (Any): Optional arguments to override default attribute values.
        """
        self.plot_im = None
        self.in_count = 0
        self.out_count = 0
        self.classwise_count = {}
        self.queue_count = 0
        self.workout_count = 0
        self.workout_angle = 0.0
        self.workout_stage = None
        self.pixels_distance = 0.0
        self.available_slots = 0
        self.filled_slots = 0
        self.email_sent = False
        self.total_tracks = 0
        self.region_counts = {}
        self.speed_dict = {}  # for speed estimation
        self.total_crop_objects = 0
        self.speed = {}

        # Override with user-defined values
        self.__dict__.update(kwargs)

    def __str__(self) -> str:
        """
        Return a formatted string representation of the SolutionResults object.

        Returns:
            (str): A string representation listing non-null attributes.
        """
        attrs = {
            k: v
            for k, v in self.__dict__.items()
            if k != "plot_im" and v not in [None, {}, 0, 0.0, False]  # Exclude `plot_im` explicitly
        }
        return ", ".join(f"{k}={v}" for k, v in attrs.items())<|MERGE_RESOLUTION|>--- conflicted
+++ resolved
@@ -424,11 +424,7 @@
             text_y_offset = rect_y2
 
     @staticmethod
-<<<<<<< HEAD
-    @lru_cache(maxsize=512)
-=======
     @lru_cache(maxsize=256)
->>>>>>> 61493683
     def estimate_pose_angle(a: List[float], b: List[float], c: List[float]) -> float:
         """
         Calculate the angle between three points for workout monitoring.
