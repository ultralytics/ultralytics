--- conflicted
+++ resolved
@@ -75,15 +75,6 @@
 
 ## Export Arguments
 
-<<<<<<< HEAD
-| Argument | Type             | Default        | Description                                                                                                                                                                                   |
-| -------- | ---------------- | -------------- | --------------------------------------------------------------------------------------------------------------------------------------------------------------------------------------------- |
-| `format` | `str`            | `'imx'`        | Target format for the exported model, defining compatibility with various deployment environments.                                                                                            |
-| `imgsz`  | `int` or `tuple` | `640`          | Desired image size for the model input. Can be an integer for square images or a tuple `(height, width)` for specific dimensions.                                                             |
-| `int8`   | `bool`           | `True`         | Activates INT8 quantization, further compressing the model and speeding up inference with minimal [accuracy](https://www.ultralytics.com/glossary/accuracy) loss, primarily for edge devices. |
-| `device` | `str`            | `cpu`          | Specifies the device of running INT8 calibration process: GPU (`device=0`), CPU (`device=cpu`).                                                                                               |
-| `data`   | `str`            | `'coco8.yaml'` | Path to the [dataset](https://docs.ultralytics.com/datasets/) configuration file (default: `coco8.yaml`), essential for quantization.                                                         |
-=======
 | Argument   | Type             | Default        | Description                                                                                                                                                                                                                                                      |
 | ---------- | ---------------- | -------------- | ---------------------------------------------------------------------------------------------------------------------------------------------------------------------------------------------------------------------------------------------------------------- |
 | `format`   | `str`            | `'imx'`        | Target format for the exported model, defining compatibility with various deployment environments.                                                                                                                                                               |
@@ -91,7 +82,7 @@
 | `int8`     | `bool`           | `True`         | Activates INT8 quantization, further compressing the model and speeding up inference with minimal [accuracy](https://www.ultralytics.com/glossary/accuracy) loss, primarily for edge devices.                                                                    |
 | `data`     | `str`            | `'coco8.yaml'` | Path to the [dataset](https://docs.ultralytics.com/datasets/) configuration file (default: `coco8.yaml`), essential for quantization.                                                                                                                            |
 | `fraction` | `float`          | `1.0`          | Specifies the fraction of the dataset to use for INT8 quantization calibration. Allows for calibrating on a subset of the full dataset, useful for experiments or when resources are limited. If not specified with INT8 enabled, the full dataset will be used. |
->>>>>>> ca3abdbd
+| `device` | `str`            | `cpu`          | Specifies the device of running INT8 calibration process: GPU (`device=0`), CPU (`device=cpu`).                                                                                               |
 
 !!! tip
 
