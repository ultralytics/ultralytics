# Ultralytics YOLO 🚀, AGPL-3.0 license

from multiprocessing.pool import ThreadPool
from pathlib import Path

import numpy as np
import torch
import torch.nn.functional as F

from ultralytics.models.yolo.detect import DetectionValidator
from ultralytics.utils import LOGGER, NUM_THREADS, ops
from ultralytics.utils.checks import check_requirements
from ultralytics.utils.metrics import SegmentMetrics, box_iou, mask_iou
from ultralytics.utils.plotting import output_to_target, plot_images


class SegmentationValidator(DetectionValidator):
    """
    A class extending the DetectionValidator class for validation based on a segmentation model.

    Example:
        ```python
        from ultralytics.models.yolo.segment import SegmentationValidator

        args = dict(model="yolov8n-seg.pt", data="coco8-seg.yaml")
        validator = SegmentationValidator(args=args)
        validator()
        ```
    """

    def __init__(self, dataloader=None, save_dir=None, pbar=None, args=None, _callbacks=None):
        """Initialize SegmentationValidator and set task to 'segment', metrics to SegmentMetrics."""
        super().__init__(dataloader, save_dir, pbar, args, _callbacks)
        self.plot_masks = None
        self.process = None
        self.args.task = "segment"
        self.metrics = SegmentMetrics(save_dir=self.save_dir, on_plot=self.on_plot)

    def preprocess(self, batch):
        """Preprocesses batch by converting masks to float and sending to device."""
        batch = super().preprocess(batch)
        batch["masks"] = batch["masks"].to(self.device).float()
        return batch

    def init_metrics(self, model):
        """Initialize metrics and select mask processing function based on save_json flag."""
        super().init_metrics(model)
        self.plot_masks = []
        if self.args.save_json:
            check_requirements("pycocotools>=2.0.6")
        # more accurate vs faster
        self.process = ops.process_mask_native if self.args.save_json or self.args.save_txt else ops.process_mask
        self.stats = dict(tp_m=[], tp=[], conf=[], pred_cls=[], target_cls=[], target_img=[])

    def get_desc(self):
        """Return a formatted description of evaluation metrics."""
        return ("%22s" + "%11s" * 10) % (
            "Class",
            "Images",
            "Instances",
            "Box(P",
            "R",
            "mAP50",
            "mAP50-95)",
            "Mask(P",
            "R",
            "mAP50",
            "mAP50-95)",
        )

    def postprocess(self, preds):
        """Post-processes YOLO predictions and returns output detections with proto."""
        p = ops.non_max_suppression(
            preds[0],
            self.args.conf,
            self.args.iou,
            labels=self.lb,
            multi_label=True,
            agnostic=self.args.single_cls or self.args.agnostic_nms,
            max_det=self.args.max_det,
            nc=self.nc,
        )
        proto = preds[1][-1] if len(preds[1]) == 3 else preds[1]  # second output is len 3 if pt, but only 1 if exported
        return p, proto

    def _prepare_batch(self, si, batch):
        """Prepares a batch for training or inference by processing images and targets."""
        prepared_batch = super()._prepare_batch(si, batch)
        midx = [si] if self.args.overlap_mask else batch["batch_idx"] == si
        prepared_batch["masks"] = batch["masks"][midx]
        return prepared_batch

    def _prepare_pred(self, pred, pbatch, proto):
        """Prepares a batch for training or inference by processing images and targets."""
        predn = super()._prepare_pred(pred, pbatch)
        pred_masks = self.process(proto, pred[:, 6:], pred[:, :4], shape=pbatch["imgsz"])
        return predn, pred_masks

    def update_metrics(self, preds, batch):
        """Metrics."""
        for si, (pred, proto) in enumerate(zip(preds[0], preds[1])):
            self.seen += 1
            npr = len(pred)
            stat = dict(
                conf=torch.zeros(0, device=self.device),
                pred_cls=torch.zeros(0, device=self.device),
                tp=torch.zeros(npr, self.niou, dtype=torch.bool, device=self.device),
                tp_m=torch.zeros(npr, self.niou, dtype=torch.bool, device=self.device),
            )
            pbatch = self._prepare_batch(si, batch)
            cls, bbox = pbatch.pop("cls"), pbatch.pop("bbox")
            nl = len(cls)
            stat["target_cls"] = cls
            stat["target_img"] = cls.unique()
            idx = batch["batch_idx"] == si
            labelsn = torch.cat((batch["cls"][idx], bbox), 1)  # native-space labels
            if npr == 0:
                if nl:
                    for k in self.stats.keys():
                        self.stats[k].append(stat[k])
                    if self.args.plots:
                        self.confusion_matrix.process_batch(detections=None, gt_bboxes=bbox, gt_cls=cls)
                        self.output_bad_cases(None, labelsn, batch, si)
                continue

            # Masks
            gt_masks = pbatch.pop("masks")
            # Predictions
            if self.args.single_cls:
                pred[:, 5] = 0
            predn, pred_masks = self._prepare_pred(pred, pbatch, proto)
            stat["conf"] = predn[:, 4]
            stat["pred_cls"] = predn[:, 5]

            # Evaluate
            if nl:
                stat["tp"] = self._process_batch(predn, bbox, cls)
                stat["tp_m"] = self._process_batch(
                    predn, bbox, cls, pred_masks, gt_masks, self.args.overlap_mask, masks=True
                )
<<<<<<< HEAD
                if self.args.plots:
                    self.confusion_matrix.process_batch(predn, bbox, cls)
                    self.output_bad_cases(predn, labelsn, batch, si)
=======
            if self.args.plots:
                self.confusion_matrix.process_batch(predn, bbox, cls)
>>>>>>> e336d87a

            for k in self.stats.keys():
                self.stats[k].append(stat[k])

            pred_masks = torch.as_tensor(pred_masks, dtype=torch.uint8)
            if self.args.plots and self.batch_i < 3:
                self.plot_masks.append(pred_masks[:15].cpu())  # filter top 15 to plot

            # Save
            if self.args.save_json:
                self.pred_to_json(
                    predn,
                    batch["im_file"][si],
                    ops.scale_image(
                        pred_masks.permute(1, 2, 0).contiguous().cpu().numpy(),
                        pbatch["ori_shape"],
                        ratio_pad=batch["ratio_pad"][si],
                    ),
                )
            if self.args.save_txt:
                self.save_one_txt(
                    predn,
                    pred_masks,
                    self.args.save_conf,
                    pbatch["ori_shape"],
                    self.save_dir / "labels" / f'{Path(batch["im_file"][si]).stem}.txt',
                )

    def finalize_metrics(self, *args, **kwargs):
        """Sets speed and confusion matrix for evaluation metrics."""
        self.metrics.speed = self.speed
        self.metrics.confusion_matrix = self.confusion_matrix

    def _process_batch(self, detections, gt_bboxes, gt_cls, pred_masks=None, gt_masks=None, overlap=False, masks=False):
        """
        Compute correct prediction matrix for a batch based on bounding boxes and optional masks.

        Args:
            detections (torch.Tensor): Tensor of shape (N, 6) representing detected bounding boxes and
                associated confidence scores and class indices. Each row is of the format [x1, y1, x2, y2, conf, class].
            gt_bboxes (torch.Tensor): Tensor of shape (M, 4) representing ground truth bounding box coordinates.
                Each row is of the format [x1, y1, x2, y2].
            gt_cls (torch.Tensor): Tensor of shape (M,) representing ground truth class indices.
            pred_masks (torch.Tensor | None): Tensor representing predicted masks, if available. The shape should
                match the ground truth masks.
            gt_masks (torch.Tensor | None): Tensor of shape (M, H, W) representing ground truth masks, if available.
            overlap (bool): Flag indicating if overlapping masks should be considered.
            masks (bool): Flag indicating if the batch contains mask data.

        Returns:
            (torch.Tensor): A correct prediction matrix of shape (N, 10), where 10 represents different IoU levels.

        Note:
            - If `masks` is True, the function computes IoU between predicted and ground truth masks.
            - If `overlap` is True and `masks` is True, overlapping masks are taken into account when computing IoU.

        Example:
            ```python
            detections = torch.tensor([[25, 30, 200, 300, 0.8, 1], [50, 60, 180, 290, 0.75, 0]])
            gt_bboxes = torch.tensor([[24, 29, 199, 299], [55, 65, 185, 295]])
            gt_cls = torch.tensor([1, 0])
            correct_preds = validator._process_batch(detections, gt_bboxes, gt_cls)
            ```
        """
        if masks:
            if overlap:
                nl = len(gt_cls)
                index = torch.arange(nl, device=gt_masks.device).view(nl, 1, 1) + 1
                gt_masks = gt_masks.repeat(nl, 1, 1)  # shape(1,640,640) -> (n,640,640)
                gt_masks = torch.where(gt_masks == index, 1.0, 0.0)
            if gt_masks.shape[1:] != pred_masks.shape[1:]:
                gt_masks = F.interpolate(gt_masks[None], pred_masks.shape[1:], mode="bilinear", align_corners=False)[0]
                gt_masks = gt_masks.gt_(0.5)
            iou = mask_iou(gt_masks.view(gt_masks.shape[0], -1), pred_masks.view(pred_masks.shape[0], -1))
        else:  # boxes
            iou = box_iou(gt_bboxes, detections[:, :4])

        return self.match_predictions(detections[:, 5], gt_cls, iou)

    def plot_val_samples(self, batch, ni):
        """Plots validation samples with bounding box labels."""
        plot_images(
            batch["img"],
            batch["batch_idx"],
            batch["cls"].squeeze(-1),
            batch["bboxes"],
            masks=batch["masks"],
            paths=batch["im_file"],
            fname=self.save_dir / f"val_batch{ni}_labels.jpg",
            names=self.names,
            on_plot=self.on_plot,
        )

    def plot_predictions(self, batch, preds, ni):
        """Plots batch predictions with masks and bounding boxes."""
        plot_images(
            batch["img"],
            *output_to_target(preds[0], max_det=15),  # not set to self.args.max_det due to slow plotting speed
            torch.cat(self.plot_masks, dim=0) if len(self.plot_masks) else self.plot_masks,
            paths=batch["im_file"],
            fname=self.save_dir / f"val_batch{ni}_pred.jpg",
            names=self.names,
            on_plot=self.on_plot,
        )  # pred
        self.plot_masks.clear()

    def save_one_txt(self, predn, pred_masks, save_conf, shape, file):
        """Save YOLO detections to a txt file in normalized coordinates in a specific format."""
        from ultralytics.engine.results import Results

        Results(
            np.zeros((shape[0], shape[1]), dtype=np.uint8),
            path=None,
            names=self.names,
            boxes=predn[:, :6],
            masks=pred_masks,
        ).save_txt(file, save_conf=save_conf)

    def pred_to_json(self, predn, filename, pred_masks):
        """
        Save one JSON result.

        Examples:
             >>> result = {"image_id": 42, "category_id": 18, "bbox": [258.15, 41.29, 348.26, 243.78], "score": 0.236}
        """
        from pycocotools.mask import encode  # noqa

        def single_encode(x):
            """Encode predicted masks as RLE and append results to jdict."""
            rle = encode(np.asarray(x[:, :, None], order="F", dtype="uint8"))[0]
            rle["counts"] = rle["counts"].decode("utf-8")
            return rle

        stem = Path(filename).stem
        image_id = int(stem) if stem.isnumeric() else stem
        box = ops.xyxy2xywh(predn[:, :4])  # xywh
        box[:, :2] -= box[:, 2:] / 2  # xy center to top-left corner
        pred_masks = np.transpose(pred_masks, (2, 0, 1))
        with ThreadPool(NUM_THREADS) as pool:
            rles = pool.map(single_encode, pred_masks)
        for i, (p, b) in enumerate(zip(predn.tolist(), box.tolist())):
            self.jdict.append(
                {
                    "image_id": image_id,
                    "category_id": self.class_map[int(p[5])],
                    "bbox": [round(x, 3) for x in b],
                    "score": round(p[4], 5),
                    "segmentation": rles[i],
                }
            )

    def eval_json(self, stats):
        """Return COCO-style object detection evaluation metrics."""
        if self.args.save_json and self.is_coco and len(self.jdict):
            anno_json = self.data["path"] / "annotations/instances_val2017.json"  # annotations
            pred_json = self.save_dir / "predictions.json"  # predictions
            LOGGER.info(f"\nEvaluating pycocotools mAP using {pred_json} and {anno_json}...")
            try:  # https://github.com/cocodataset/cocoapi/blob/master/PythonAPI/pycocoEvalDemo.ipynb
                check_requirements("pycocotools>=2.0.6")
                from pycocotools.coco import COCO  # noqa
                from pycocotools.cocoeval import COCOeval  # noqa

                for x in anno_json, pred_json:
                    assert x.is_file(), f"{x} file not found"
                anno = COCO(str(anno_json))  # init annotations api
                pred = anno.loadRes(str(pred_json))  # init predictions api (must pass string, not Path)
                for i, eval in enumerate([COCOeval(anno, pred, "bbox"), COCOeval(anno, pred, "segm")]):
                    if self.is_coco:
                        eval.params.imgIds = [int(Path(x).stem) for x in self.dataloader.dataset.im_files]  # im to eval
                    eval.evaluate()
                    eval.accumulate()
                    eval.summarize()
                    idx = i * 4 + 2
                    stats[self.metrics.keys[idx + 1]], stats[self.metrics.keys[idx]] = eval.stats[
                        :2
                    ]  # update mAP50-95 and mAP50
            except Exception as e:
                LOGGER.warning(f"pycocotools unable to run: {e}")
        return stats<|MERGE_RESOLUTION|>--- conflicted
+++ resolved
@@ -138,14 +138,9 @@
                 stat["tp_m"] = self._process_batch(
                     predn, bbox, cls, pred_masks, gt_masks, self.args.overlap_mask, masks=True
                 )
-<<<<<<< HEAD
-                if self.args.plots:
-                    self.confusion_matrix.process_batch(predn, bbox, cls)
-                    self.output_bad_cases(predn, labelsn, batch, si)
-=======
             if self.args.plots:
                 self.confusion_matrix.process_batch(predn, bbox, cls)
->>>>>>> e336d87a
+                    self.output_bad_cases(predn, labelsn, batch, si)
 
             for k in self.stats.keys():
                 self.stats[k].append(stat[k])
