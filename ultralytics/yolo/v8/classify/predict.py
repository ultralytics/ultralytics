# Ultralytics YOLO 🚀, GPL-3.0 license
import sys

import torch

from ultralytics.yolo.engine.predictor import BasePredictor
from ultralytics.yolo.engine.results import Results
from ultralytics.yolo.utils import DEFAULT_CFG, ROOT
from ultralytics.yolo.utils.plotting import Annotator


class ClassificationPredictor(BasePredictor):

    def get_annotator(self, img):
        return Annotator(img, example=str(self.model.names), pil=True)

    def preprocess(self, img):
        img = (img if isinstance(img, torch.Tensor) else torch.Tensor(img)).to(self.model.device)
        img = img.half() if self.model.fp16 else img.float()  # uint8 to fp16/32
        return img

    def postprocess(self, preds, img, orig_img, classes=None):
        results = []
        for i, pred in enumerate(preds):
            shape = orig_img[i].shape if isinstance(orig_img, list) else orig_img.shape
<<<<<<< HEAD
            results.append(Results(probs=pred.softmax(0), orig_shape=shape[:2], names=self.model.names))
=======
            results.append(Results(probs=pred, orig_shape=shape[:2]))
>>>>>>> 21ae321b
        return results

    def write_results(self, idx, results, batch):
        p, im, im0 = batch
        log_string = ""
        if len(im.shape) == 3:
            im = im[None]  # expand for batch dim
        self.seen += 1
        im0 = im0.copy()
        if self.source_type.webcam or self.source_type.from_img:  # batch_size >= 1
            log_string += f'{idx}: '
            frame = self.dataset.count
        else:
            frame = getattr(self.dataset, 'frame', 0)

        self.data_path = p
        # save_path = str(self.save_dir / p.name)  # im.jpg
        self.txt_path = str(self.save_dir / 'labels' / p.stem) + ('' if self.dataset.mode == 'image' else f'_{frame}')
        log_string += '%gx%g ' % im.shape[2:]  # print string
        self.annotator = self.get_annotator(im0)

        result = results[idx]
        if len(result) == 0:
            return log_string
        prob = result.probs
        # Print results
        top5i = prob.argsort(0, descending=True)[:5].tolist()  # top 5 indices
        log_string += f"{', '.join(f'{self.model.names[j]} {prob[j]:.2f}' for j in top5i)}, "

        # write
        text = '\n'.join(f'{prob[j]:.2f} {self.model.names[j]}' for j in top5i)
        if self.args.save or self.args.show:  # Add bbox to image
            self.annotator.text((32, 32), text, txt_color=(255, 255, 255))
        if self.args.save_txt:  # Write to file
            with open(f'{self.txt_path}.txt', 'a') as f:
                f.write(text + '\n')

        return log_string


def predict(cfg=DEFAULT_CFG, use_python=False):
    model = cfg.model or "yolov8n-cls.pt"  # or "resnet18"
    source = cfg.source if cfg.source is not None else ROOT / "assets" if (ROOT / "assets").exists() \
        else "https://ultralytics.com/images/bus.jpg"

    args = dict(model=model, source=source)
    if use_python:
        from ultralytics import YOLO
        YOLO(model)(**args)
    else:
        predictor = ClassificationPredictor(overrides=args)
        predictor.predict_cli()


if __name__ == "__main__":
    predict()<|MERGE_RESOLUTION|>--- conflicted
+++ resolved
@@ -23,11 +23,8 @@
         results = []
         for i, pred in enumerate(preds):
             shape = orig_img[i].shape if isinstance(orig_img, list) else orig_img.shape
-<<<<<<< HEAD
             results.append(Results(probs=pred.softmax(0), orig_shape=shape[:2], names=self.model.names))
-=======
-            results.append(Results(probs=pred, orig_shape=shape[:2]))
->>>>>>> 21ae321b
+
         return results
 
     def write_results(self, idx, results, batch):
