--- conflicted
+++ resolved
@@ -229,16 +229,8 @@
         Returns:
             (Dict[str, Any]): Dictionary containing metrics results.
         """
-<<<<<<< HEAD
-        stats = {k: (torch.cat(v, 0) if v else torch.empty(0)).cpu().numpy() for k, v in self.stats.items()}
-        self.nt_per_class = np.bincount(stats["target_cls"].astype(int), minlength=self.nc)
-        self.nt_per_image = np.bincount(stats["target_img"].astype(int), minlength=self.nc)
-        stats.pop("target_img", None)
-        self.metrics.process(**stats, on_plot=self.on_plot) if len(stats["tp"]) else self.metrics.process({})
-=======
         self.metrics.process(save_dir=self.save_dir, plot=self.args.plots, on_plot=self.on_plot)
         self.metrics.clear_stats()
->>>>>>> 1784300e
         return self.metrics.results_dict
 
     def print_results(self) -> None:
