# Ultralytics 🚀 AGPL-3.0 License - https://ultralytics.com/license

import os
from pathlib import Path
from typing import Any, Dict, List, Optional, Tuple

import numpy as np
import torch

from ultralytics.data import build_dataloader, build_yolo_dataset, converter
from ultralytics.engine.validator import BaseValidator
from ultralytics.utils import LOGGER, ops
from ultralytics.utils.checks import check_requirements
from ultralytics.utils.metrics import ConfusionMatrix, DetMetrics, box_iou
from ultralytics.utils.plotting import plot_images


class DetectionValidator(BaseValidator):
    """
    A class extending the BaseValidator class for validation based on a detection model.

    This class implements validation functionality specific to object detection tasks, including metrics calculation,
    prediction processing, and visualization of results.

    Attributes:
        is_coco (bool): Whether the dataset is COCO.
        is_lvis (bool): Whether the dataset is LVIS.
        class_map (List[int]): Mapping from model class indices to dataset class indices.
        metrics (DetMetrics): Object detection metrics calculator.
        iouv (torch.Tensor): IoU thresholds for mAP calculation.
        niou (int): Number of IoU thresholds.
        lb (List[Any]): List for storing ground truth labels for hybrid saving.
        jdict (List[Dict[str, Any]]): List for storing JSON detection results.
        stats (Dict[str, List[torch.Tensor]]): Dictionary for storing statistics during validation.

    Examples:
        >>> from ultralytics.models.yolo.detect import DetectionValidator
        >>> args = dict(model="yolo11n.pt", data="coco8.yaml")
        >>> validator = DetectionValidator(args=args)
        >>> validator()
    """

    def __init__(self, dataloader=None, save_dir=None, args=None, _callbacks=None) -> None:
        """
        Initialize detection validator with necessary variables and settings.

        Args:
            dataloader (torch.utils.data.DataLoader, optional): Dataloader to use for validation.
            save_dir (Path, optional): Directory to save results.
            args (Dict[str, Any], optional): Arguments for the validator.
            _callbacks (List[Any], optional): List of callback functions.
        """
        super().__init__(dataloader, save_dir, args, _callbacks)
        self.is_coco = False
        self.is_lvis = False
        self.class_map = None
        self.args.task = "detect"
        self.iouv = torch.linspace(0.5, 0.95, 10)  # IoU vector for mAP@0.5:0.95
        self.niou = self.iouv.numel()
        self.metrics = DetMetrics()

    def preprocess(self, batch: Dict[str, Any]) -> Dict[str, Any]:
        """
        Preprocess batch of images for YOLO validation.

        Args:
            batch (Dict[str, Any]): Batch containing images and annotations.

        Returns:
            (Dict[str, Any]): Preprocessed batch.
        """
        batch["img"] = batch["img"].to(self.device, non_blocking=True)
        batch["img"] = (batch["img"].half() if self.args.half else batch["img"].float()) / 255
        for k in ["batch_idx", "cls", "bboxes"]:
            batch[k] = batch[k].to(self.device)

        return batch

    def init_metrics(self, model: torch.nn.Module) -> None:
        """
        Initialize evaluation metrics for YOLO detection validation.

        Args:
            model (torch.nn.Module): Model to validate.
        """
        val = self.data.get(self.args.split, "")  # validation path
        self.is_coco = (
            isinstance(val, str)
            and "coco" in val
            and (val.endswith(f"{os.sep}val2017.txt") or val.endswith(f"{os.sep}test-dev2017.txt"))
        )  # is COCO
        self.is_lvis = isinstance(val, str) and "lvis" in val and not self.is_coco  # is LVIS
        self.class_map = converter.coco80_to_coco91_class() if self.is_coco else list(range(1, len(model.names) + 1))
        self.args.save_json |= self.args.val and (self.is_coco or self.is_lvis) and not self.training  # run final val
        self.names = model.names
        self.nc = len(model.names)
        self.end2end = getattr(model, "end2end", False)
        self.seen = 0
        self.jdict = []
        self.metrics.names = self.names
        self.confusion_matrix = ConfusionMatrix(names=list(model.names.values()))

    def get_desc(self) -> str:
        """Return a formatted string summarizing class metrics of YOLO model."""
        return ("%22s" + "%11s" * 6) % ("Class", "Images", "Instances", "Box(P", "R", "mAP50", "mAP50-95)")

    def postprocess(self, preds: torch.Tensor) -> List[Dict[str, torch.Tensor]]:
        """
        Apply Non-maximum suppression to prediction outputs.

        Args:
            preds (torch.Tensor): Raw predictions from the model.

        Returns:
            (List[Dict[str, torch.Tensor]]): Processed predictions after NMS, where each dict contains
                'bboxes', 'conf', 'cls', and 'extra' tensors.
        """
        outputs = ops.non_max_suppression(
            preds,
            self.args.conf,
            self.args.iou,
            nc=0 if self.args.task == "detect" else self.nc,
            multi_label=True,
            agnostic=self.args.single_cls or self.args.agnostic_nms,
            max_det=self.args.max_det,
            end2end=self.end2end,
            rotated=self.args.task == "obb",
        )
        return [{"bboxes": x[:, :4], "conf": x[:, 4], "cls": x[:, 5], "extra": x[:, 6:]} for x in outputs]

    def _prepare_batch(self, si: int, batch: Dict[str, Any]) -> Dict[str, Any]:
        """
        Prepare a batch of images and annotations for validation.

        Args:
            si (int): Batch index.
            batch (Dict[str, Any]): Batch data containing images and annotations.

        Returns:
            (Dict[str, Any]): Prepared batch with processed annotations.
        """
        idx = batch["batch_idx"] == si
        cls = batch["cls"][idx].squeeze(-1)
        bbox = batch["bboxes"][idx]
        ori_shape = batch["ori_shape"][si]
        imgsz = batch["img"].shape[2:]
        ratio_pad = batch["ratio_pad"][si]
        if len(cls):
            bbox = ops.xywh2xyxy(bbox) * torch.tensor(imgsz, device=self.device)[[1, 0, 1, 0]]  # target boxes
            ops.scale_boxes(imgsz, bbox, ori_shape, ratio_pad=ratio_pad)  # native-space labels
        return {"cls": cls, "bboxes": bbox, "ori_shape": ori_shape, "imgsz": imgsz, "ratio_pad": ratio_pad}

    def _prepare_pred(self, pred: Dict[str, torch.Tensor], pbatch: Dict[str, Any]) -> Dict[str, torch.Tensor]:
        """
        Prepare predictions for evaluation against ground truth.

        Args:
            pred (Dict[str, torch.Tensor]): Post-processed predictions from the model.
            pbatch (Dict[str, Any]): Prepared batch information.

        Returns:
            (Dict[str, torch.Tensor]): Prepared predictions in native space.
        """
        cls = pred["cls"]
        if self.args.single_cls:
            cls *= 0
        # predn = pred.clone()
        bboxes = ops.scale_boxes(
            pbatch["imgsz"], pred["bboxes"].clone(), pbatch["ori_shape"], ratio_pad=pbatch["ratio_pad"]
        )  # native-space pred
        return {"bboxes": bboxes, "conf": pred["conf"], "cls": cls}

    def update_metrics(self, preds: List[Dict[str, torch.Tensor]], batch: Dict[str, Any]) -> None:
        """
        Update metrics with new predictions and ground truth.

        Args:
            preds (List[Dict[str, torch.Tensor]]): List of predictions from the model.
            batch (Dict[str, Any]): Batch data containing ground truth.
        """
        for si, pred in enumerate(preds):
            self.seen += 1
            pbatch = self._prepare_batch(si, batch)
            predn = self._prepare_pred(pred, pbatch)

            cls = pbatch["cls"].cpu().numpy()
            no_pred = len(predn["cls"]) == 0
            if no_pred and len(cls) == 0:
                continue
            self.metrics.update_stats(
                {
                    **self._process_batch(predn, pbatch),
                    "target_cls": cls,
                    "target_img": np.unique(cls),
                    "conf": np.zeros(0) if no_pred else predn["conf"].cpu().numpy(),
                    "pred_cls": np.zeros(0) if no_pred else predn["cls"].cpu().numpy(),
                }
            )
            # Evaluate
            if self.args.plots:
                self.confusion_matrix.process_batch(predn, pbatch, conf=self.args.conf)

            if no_pred:
                continue

            # Save
            if self.args.save_json:
                self.pred_to_json(predn, batch["im_file"][si])
            if self.args.save_txt:
                self.save_one_txt(
                    predn,
                    self.args.save_conf,
                    pbatch["ori_shape"],
                    self.save_dir / "labels" / f"{Path(batch['im_file'][si]).stem}.txt",
                )

    def finalize_metrics(self) -> None:
        """Set final values for metrics speed and confusion matrix."""
        if self.args.plots:
            for normalize in True, False:
                self.confusion_matrix.plot(save_dir=self.save_dir, normalize=normalize, on_plot=self.on_plot)
        self.metrics.speed = self.speed
        self.metrics.confusion_matrix = self.confusion_matrix

    def get_stats(self) -> Dict[str, Any]:
        """
        Calculate and return metrics statistics.

        Returns:
            (Dict[str, Any]): Dictionary containing metrics results.
        """
        self.metrics.process(save_dir=self.save_dir, plot=self.args.plots, on_plot=self.on_plot)
        self.metrics.clear_stats()
        return self.metrics.results_dict

    def print_results(self) -> None:
        """Print training/validation set metrics per class."""
        pf = "%22s" + "%11i" * 2 + "%11.3g" * len(self.metrics.keys)  # print format
        LOGGER.info(pf % ("all", self.seen, self.metrics.nt_per_class.sum(), *self.metrics.mean_results()))
        if self.metrics.nt_per_class.sum() == 0:
            LOGGER.warning(f"no labels found in {self.args.task} set, can not compute metrics without labels")

        # Print results per class
        if self.args.verbose and not self.training and self.nc > 1 and len(self.metrics.stats):
            for i, c in enumerate(self.metrics.ap_class_index):
                LOGGER.info(
                    pf
                    % (
                        self.names[c],
                        self.metrics.nt_per_image[c],
                        self.metrics.nt_per_class[c],
                        *self.metrics.class_result(i),
                    )
                )

    def _process_batch(self, preds: Dict[str, torch.Tensor], batch: Dict[str, Any]) -> Dict[str, np.ndarray]:
        """
        Return correct prediction matrix.

        Args:
            preds (Dict[str, torch.Tensor]): Dictionary containing prediction data with 'bboxes' and 'cls' keys.
            batch (Dict[str, Any]): Batch dictionary containing ground truth data with 'bboxes' and 'cls' keys.

        Returns:
            (Dict[str, np.ndarray]): Dictionary containing 'tp' key with correct prediction matrix of shape (N, 10) for 10 IoU levels.
        """
        if len(batch["cls"]) == 0 or len(preds["cls"]) == 0:
            return {"tp": np.zeros((len(preds["cls"]), self.niou), dtype=bool)}
        iou = box_iou(batch["bboxes"], preds["bboxes"])
        return {"tp": self.match_predictions(preds["cls"], batch["cls"], iou).cpu().numpy()}

    def build_dataset(self, img_path: str, mode: str = "val", batch: Optional[int] = None) -> torch.utils.data.Dataset:
        """
        Build YOLO Dataset.

        Args:
            img_path (str): Path to the folder containing images.
            mode (str): `train` mode or `val` mode, users are able to customize different augmentations for each mode.
            batch (int, optional): Size of batches, this is for `rect`.

        Returns:
            (Dataset): YOLO dataset.
        """
        return build_yolo_dataset(self.args, img_path, batch, self.data, mode=mode, stride=self.stride)

    def get_dataloader(self, dataset_path: str, batch_size: int) -> torch.utils.data.DataLoader:
        """
        Construct and return dataloader.

        Args:
            dataset_path (str): Path to the dataset.
            batch_size (int): Size of each batch.

        Returns:
            (torch.utils.data.DataLoader): Dataloader for validation.
        """
        dataset = self.build_dataset(dataset_path, batch=batch_size, mode="val")
        return build_dataloader(dataset, batch_size, self.args.workers, shuffle=False, rank=-1)  # return dataloader

    def plot_val_samples(self, batch: Dict[str, Any], ni: int) -> None:
        """
        Plot validation image samples.

        Args:
            batch (Dict[str, Any]): Batch containing images and annotations.
            ni (int): Batch index.
        """
        plot_images(
            labels=batch,
            paths=batch["im_file"],
            fname=self.save_dir / f"val_batch{ni}_labels.jpg",
            names=self.names,
            on_plot=self.on_plot,
        )

    def plot_predictions(
        self, batch: Dict[str, Any], preds: List[Dict[str, torch.Tensor]], ni: int, max_det: Optional[int] = None
    ) -> None:
        """
        Plot predicted bounding boxes on input images and save the result.

        Args:
            batch (Dict[str, Any]): Batch containing images and annotations.
            preds (List[Dict[str, torch.Tensor]]): List of predictions from the model.
            ni (int): Batch index.
            max_det (Optional[int]): Maximum number of detections to plot.
        """
        # TODO: optimize this
        for i, pred in enumerate(preds):
            pred["batch_idx"] = torch.ones_like(pred["conf"]) * i  # add batch index to predictions
        keys = preds[0].keys()
        max_det = max_det or self.args.max_det
        batched_preds = {k: torch.cat([x[k][:max_det] for x in preds], dim=0) for k in keys}
        # TODO: fix this
        batched_preds["bboxes"][:, :4] = ops.xyxy2xywh(batched_preds["bboxes"][:, :4])  # convert to xywh format
        plot_images(
            images=batch["img"],
            labels=batched_preds,
            paths=batch["im_file"],
            fname=self.save_dir / f"val_batch{ni}_pred.jpg",
            names=self.names,
            on_plot=self.on_plot,
        )  # pred

    def save_one_txt(self, predn: Dict[str, torch.Tensor], save_conf: bool, shape: Tuple[int, int], file: Path) -> None:
        """
        Save YOLO detections to a txt file in normalized coordinates in a specific format.

        Args:
            predn (Dict[str, torch.Tensor]): Dictionary containing predictions with keys 'bboxes', 'conf', and 'cls'.
            save_conf (bool): Whether to save confidence scores.
            shape (Tuple[int, int]): Shape of the original image (height, width).
            file (Path): File path to save the detections.
        """
        from ultralytics.engine.results import Results

        Results(
            np.zeros((shape[0], shape[1]), dtype=np.uint8),
            path=None,
            names=self.names,
            boxes=torch.cat([predn["bboxes"], predn["conf"].unsqueeze(-1), predn["cls"].unsqueeze(-1)], dim=1),
        ).save_txt(file, save_conf=save_conf)

    def pred_to_json(self, predn: Dict[str, torch.Tensor], filename: str) -> None:
        """
        Serialize YOLO predictions to COCO json format.

        Args:
            predn (Dict[str, torch.Tensor]): Predictions dictionary containing 'bboxes', 'conf', and 'cls' keys
                with bounding box coordinates, confidence scores, and class predictions.
            filename (str): Image filename.
        """
        stem = Path(filename).stem
        image_id = int(stem) if stem.isnumeric() else stem
        box = ops.xyxy2xywh(predn["bboxes"])  # xywh
        box[:, :2] -= box[:, 2:] / 2  # xy center to top-left corner
        for b, s, c in zip(box.tolist(), predn["conf"].tolist(), predn["cls"].tolist()):
            self.jdict.append(
                {
                    "image_id": image_id,
                    "category_id": self.class_map[int(c)],
                    "bbox": [round(x, 3) for x in b],
                    "score": round(s, 5),
                }
            )

    def eval_json(self, stats: Dict[str, Any]) -> Dict[str, Any]:
        """
        Evaluate YOLO output in JSON format and return performance statistics.

        Args:
            stats (Dict[str, Any]): Current statistics dictionary.

        Returns:
            (Dict[str, Any]): Updated statistics dictionary with COCO/LVIS evaluation results.
        """
        if self.args.save_json and (self.is_coco or self.is_lvis) and len(self.jdict):
            if check_requirements("faster-coco-eval>=1.6.5", install=False):
                pkg = "faster-coco-eval"
            else:
                if self.is_lvis:
                    check_requirements("lvis>=0.5.3")
                    pkg = "lvis"
                elif self.is_coco:
                    check_requirements("pycocotools>=2.0.6")
                    pkg = "pycocotools"

            pred_json = self.save_dir / "predictions.json"  # predictions
            anno_json = (
                self.data["path"]
                / "annotations"
                / ("instances_val2017.json" if self.is_coco else f"lvis_v1_{self.args.split}.json")
            )  # annotations

<<<<<<< HEAD
            check_requirements("faster_coco_eval>=1.6.7")

            from faster_coco_eval import COCO, COCOeval_faster

            LOGGER.info(f"\nEvaluating faster_coco_eval mAP using {pred_json} and {anno_json}...")
            try:  
                # https://mixaill76.github.io/faster_coco_eval/examples/eval_example.html
                # https://mixaill76.github.io/faster_coco_eval/examples/lvis_example.html
                for x in pred_json, anno_json:
                    assert x.is_file(), f"{x} file not found"

                anno = COCO(anno_json)
                pred = anno.loadRes(pred_json)
                kwargs = {"lvis_style": self.is_lvis, "print_function" : LOGGER.info}
                val = COCOeval_faster(anno, pred, iouType="bbox", **kwargs)
=======
            LOGGER.info(f"\nEvaluating {pkg} mAP using {pred_json} and {anno_json}...")
            try:  # https://github.com/cocodataset/cocoapi/blob/master/PythonAPI/pycocoEvalDemo.ipynb
                for x in pred_json, anno_json:
                    assert x.is_file(), f"{x} file not found"
                if pkg == "faster-coco-eval":
                    from faster_coco_eval import COCO, COCOeval_faster

                    extra_kwargs = dict(print_function=print, lvis_style=self.is_lvis)
                    anno = COCO(str(anno_json))  # init annotations api
                    pred = anno.loadRes(str(pred_json))  # init predictions api (must pass string, not Path)
                    val = COCOeval_faster(anno, pred, "bbox", **extra_kwargs)
                else:
                    if self.is_coco:
                        from pycocotools.coco import COCO  # noqa
                        from pycocotools.cocoeval import COCOeval  # noqa

                        anno = COCO(str(anno_json))  # init annotations api
                        pred = anno.loadRes(str(pred_json))  # init predictions api (must pass string, not Path)
                        val = COCOeval(anno, pred, "bbox")
                    else:
                        from lvis import LVIS, LVISEval

                        anno = LVIS(str(anno_json))  # init annotations api
                        pred = anno._load_json(str(pred_json))  # init predictions api (must pass string, not Path)
                        val = LVISEval(anno, pred, "bbox")
>>>>>>> 6993c5a4
                val.params.imgIds = [int(Path(x).stem) for x in self.dataloader.dataset.im_files]  # images to eval
                val.evaluate()
                val.accumulate()
                val.summarize()
<<<<<<< HEAD

                # update mAP50-95 and mAP50
                stats[self.metrics.keys[-1]] = val.stats_as_dict["AP_all"]
                stats[self.metrics.keys[-2]] = val.stats_as_dict["AP_50"]

                if self.is_lvis:
                    stats["metrics/APr(B)"] = val.stats_as_dict["APr"]
                    stats["metrics/APc(B)"] = val.stats_as_dict["APc"]
                    stats["metrics/APf(B)"] = val.stats_as_dict["APf"]
                    stats["fitness"] = val.stats_as_dict["AP_all"]
=======
                if self.is_lvis and pkg == "lvis":
                    val.print_results()  # explicitly call print_results

                # update mAP50-95 and mAP50
                if pkg == "faster-coco-eval":
                    # mAP50-95 -> AP_all
                    stats[self.metrics.keys[-1]], stats[self.metrics.keys[-2]] = (
                        val.stats_as_dict["AP_all"],
                        val.stats_as_dict["AP_50"],
                    )

                    if self.is_lvis:
                        stats["metrics/APr(B)"] = val.stats_as_dict["APr"]
                        stats["metrics/APc(B)"] = val.stats_as_dict["APc"]
                        stats["metrics/APf(B)"] = val.stats_as_dict["APf"]
                        stats["fitness"] = val.stats_as_dict["AP_all"]

                else:
                    stats[self.metrics.keys[-1]], stats[self.metrics.keys[-2]] = (
                        val.stats[:2] if self.is_coco else [val.results["AP50"], val.results["AP"]]
                    )

                    if self.is_lvis:
                        stats["metrics/APr(B)"] = val.results["APr"]
                        stats["metrics/APc(B)"] = val.results["APc"]
                        stats["metrics/APf(B)"] = val.results["APf"]
                        stats["fitness"] = val.results["AP"]
>>>>>>> 6993c5a4
            except Exception as e:
                LOGGER.warning(f"faster_coco_eval unable to run: {e}")
        return stats<|MERGE_RESOLUTION|>--- conflicted
+++ resolved
@@ -412,7 +412,6 @@
                 / ("instances_val2017.json" if self.is_coco else f"lvis_v1_{self.args.split}.json")
             )  # annotations
 
-<<<<<<< HEAD
             check_requirements("faster_coco_eval>=1.6.7")
 
             from faster_coco_eval import COCO, COCOeval_faster
@@ -428,38 +427,10 @@
                 pred = anno.loadRes(pred_json)
                 kwargs = {"lvis_style": self.is_lvis, "print_function" : LOGGER.info}
                 val = COCOeval_faster(anno, pred, iouType="bbox", **kwargs)
-=======
-            LOGGER.info(f"\nEvaluating {pkg} mAP using {pred_json} and {anno_json}...")
-            try:  # https://github.com/cocodataset/cocoapi/blob/master/PythonAPI/pycocoEvalDemo.ipynb
-                for x in pred_json, anno_json:
-                    assert x.is_file(), f"{x} file not found"
-                if pkg == "faster-coco-eval":
-                    from faster_coco_eval import COCO, COCOeval_faster
-
-                    extra_kwargs = dict(print_function=print, lvis_style=self.is_lvis)
-                    anno = COCO(str(anno_json))  # init annotations api
-                    pred = anno.loadRes(str(pred_json))  # init predictions api (must pass string, not Path)
-                    val = COCOeval_faster(anno, pred, "bbox", **extra_kwargs)
-                else:
-                    if self.is_coco:
-                        from pycocotools.coco import COCO  # noqa
-                        from pycocotools.cocoeval import COCOeval  # noqa
-
-                        anno = COCO(str(anno_json))  # init annotations api
-                        pred = anno.loadRes(str(pred_json))  # init predictions api (must pass string, not Path)
-                        val = COCOeval(anno, pred, "bbox")
-                    else:
-                        from lvis import LVIS, LVISEval
-
-                        anno = LVIS(str(anno_json))  # init annotations api
-                        pred = anno._load_json(str(pred_json))  # init predictions api (must pass string, not Path)
-                        val = LVISEval(anno, pred, "bbox")
->>>>>>> 6993c5a4
                 val.params.imgIds = [int(Path(x).stem) for x in self.dataloader.dataset.im_files]  # images to eval
                 val.evaluate()
                 val.accumulate()
                 val.summarize()
-<<<<<<< HEAD
 
                 # update mAP50-95 and mAP50
                 stats[self.metrics.keys[-1]] = val.stats_as_dict["AP_all"]
@@ -470,35 +441,6 @@
                     stats["metrics/APc(B)"] = val.stats_as_dict["APc"]
                     stats["metrics/APf(B)"] = val.stats_as_dict["APf"]
                     stats["fitness"] = val.stats_as_dict["AP_all"]
-=======
-                if self.is_lvis and pkg == "lvis":
-                    val.print_results()  # explicitly call print_results
-
-                # update mAP50-95 and mAP50
-                if pkg == "faster-coco-eval":
-                    # mAP50-95 -> AP_all
-                    stats[self.metrics.keys[-1]], stats[self.metrics.keys[-2]] = (
-                        val.stats_as_dict["AP_all"],
-                        val.stats_as_dict["AP_50"],
-                    )
-
-                    if self.is_lvis:
-                        stats["metrics/APr(B)"] = val.stats_as_dict["APr"]
-                        stats["metrics/APc(B)"] = val.stats_as_dict["APc"]
-                        stats["metrics/APf(B)"] = val.stats_as_dict["APf"]
-                        stats["fitness"] = val.stats_as_dict["AP_all"]
-
-                else:
-                    stats[self.metrics.keys[-1]], stats[self.metrics.keys[-2]] = (
-                        val.stats[:2] if self.is_coco else [val.results["AP50"], val.results["AP"]]
-                    )
-
-                    if self.is_lvis:
-                        stats["metrics/APr(B)"] = val.results["APr"]
-                        stats["metrics/APc(B)"] = val.results["APc"]
-                        stats["metrics/APf(B)"] = val.results["APf"]
-                        stats["fitness"] = val.results["AP"]
->>>>>>> 6993c5a4
             except Exception as e:
                 LOGGER.warning(f"faster_coco_eval unable to run: {e}")
         return stats