/* Ultralytics 🚀 AGPL-3.0 License - https://ultralytics.com/license */

/* Table format like GitHub ----------------------------------------------------------------------------------------- */
th,
td {
  border: 1px solid var(--md-typeset-table-color);
  border-spacing: 0;
  border-bottom: none;
  border-left: none;
  border-top: none;
}
.md-typeset__table {
  line-height: 1;
}
.md-typeset__table table:not([class]) {
  font-size: 0.74rem;
  border-right: none;
}
.md-typeset__table table:not([class]) td,
.md-typeset__table table:not([class]) th {
  padding: 9px;
}
/* light mode alternating table bg colors */
.md-typeset__table tr:nth-child(2n) {
  background-color: #f6f8fa;
}
/* dark mode alternating table bg colors */
[data-md-color-scheme="slate"] .md-typeset__table tr:nth-child(2n) {
  background-color: #161b22;
}
/* Table format like GitHub ----------------------------------------------------------------------------------------- */

/* Ensure in-page anchors account for sticky header/nav height to fix Zensical bug of clicked header behind nav bar*/
:root {
  --anchor-offset: 140px;
}
html {
  scroll-padding-top: var(--anchor-offset);
}
.md-typeset :is(h1, h2, h3, h4, h5, h6)[id] {
  scroll-margin-top: var(--anchor-offset);
}
@media (max-width: 768px) {
  :root {
    --anchor-offset: 110px;
  }
}

/* Code block vertical scroll */
div.highlight {
  max-height: 20rem;
  overflow-y: auto; /* for adding a scrollbar when needed */
}

/* Set content width */
.md-grid {
  max-width: 1440px;
}

/* Set language dropdown maximum height to screen height */
.md-header .md-select:hover .md-select__inner {
  max-height: 75vh;
}

/* Ultralytics Search Bar ------------------------------------------------------------------------------------------- */
:root {
  --ult-search-bg: #f5f6f8;
  --ult-search-border: #dcdfe5;
  --ult-search-hover-bg: #eef0f4;
  --ult-search-hover-border: #cfd3db;
  --ult-search-hotkey-bg: var(--md-default-fg-color--lightest);
  --ult-search-hotkey-fg: var(--md-default-fg-color--lighter);
  --ult-search-icon-bg: #eef0f4;
  --ult-search-icon-border: #cfd3db;
}
[data-md-color-scheme="slate"] {
  --ult-search-bg: rgba(255, 255, 255, 0.04);
  --ult-search-border: rgba(255, 255, 255, 0.12);
  --ult-search-hover-bg: rgba(255, 255, 255, 0.08);
  --ult-search-hover-border: rgba(255, 255, 255, 0.2);
  --ult-search-hotkey-bg: rgba(255, 255, 255, 0.14);
  --ult-search-hotkey-fg: rgba(255, 255, 255, 0.86);
  --ult-search-icon-bg: rgba(255, 255, 255, 0.08);
  --ult-search-icon-border: rgba(255, 255, 255, 0.24);
}
.md-header label[for="__search"],
.md-search {
  display: none;
}
.ult-header-search {
  transform: scale(0.7);
  transform-origin: left center;
  margin-right: 0.5rem;
}
.ult-search-button {
  display: flex;
  align-items: center;
  gap: 0.5rem;
  padding: 0.5rem 1rem;
  background: var(--ult-search-bg);
  border: 1px solid var(--ult-search-border);
  border-radius: 0.5rem;
  color: var(--md-default-fg-color);
  font-size: 1.1rem;
  cursor: pointer;
  transition: all 0.2s ease;
}
.ult-search-button:hover {
  transform: scale(1.1);
  filter: brightness(1.04);
  border-color: var(--ult-search-hover-border);
  background: var(--ult-search-hover-bg);
}
.ult-search-button:focus-visible {
  outline: none;
  border-color: var(--ult-search-hover-border);
  background: var(--ult-search-hover-bg);
}
.ult-search-button svg {
  flex-shrink: 0;
  width: 30px;
  height: 30px;
}
.ult-search-hotkey {
  margin-left: 0.25rem;
  padding: 0.1rem 0.4rem;
  border-radius: 0.35rem;
  background: var(--ult-search-hotkey-bg);
  color: var(--ult-search-hotkey-fg);
  font-size: 0.75rem;
  line-height: 1.3;
}
@media (max-width: 768px) {
  .ult-header-search {
    transform: none;
    margin-right: 0;
  }
  .ult-search-button {
    width: 2.5rem;
    height: 2.5rem;
    padding: 0.25rem;
    gap: 0;
    border: none;
    border-radius: 0;
    background: transparent;
    justify-content: center;
  }
  .ult-search-button:hover,
  .ult-search-button:focus-visible {
    transform: none;
    filter: none;
    background: transparent;
    border: none;
  }
  .ult-search-button span {
    display: none;
  }
  .ult-search-button svg {
    width: 1rem;
    height: 1rem;
  }
}
/* Ultralytics Search Bar ------------------------------------------------------------------------------------------- */

/* Banner ----------------------------------------------------------------------------------------------------------- */
.md-banner {
  background-image: url(https://cdn.prod.website-files.com/680a070c3b99253410dd3dcf/691dac3414d0280ebe3e5fda_bg.avif);
  background-size: cover;
  background-position: center;
  background-repeat: no-repeat;
}
.md-banner__inner {
  margin-top: 0;
  margin-bottom: 0;
}
.banner-wrapper,
.banner-wrapper > .banner-content-wrapper {
  display: flex;
  align-items: center;
  justify-content: center;
}
.banner-wrapper,
.banner-wrapper > .banner-content-wrapper {
  flex-direction: column;
}
.banner-wrapper {
  padding: 40px 0px;
}
.banner-wrapper > .banner-content-wrapper {
  gap: 0.75rem;
}
.banner-wrapper > .banner-content-wrapper > img {
  height: 30px;
}
<<<<<<< HEAD
.banner-wrapper > .banner-content-wrapper > .shenzhen-text {
  font-size: 20px;
  font-weight: 600;

  color: transparent;
  -webkit-text-fill-color: transparent;
  background: linear-gradient(90deg, rgba(221, 214, 215, 0.8), rgba(255, 213, 226, 0.8), rgba(255, 241, 203, 0.8));
  background-size: cover;
  background-position: center;
  background-clip: text;
  -webkit-background-clip: text;
=======
.banner-wrapper > .banner-content-wrapper > .vc-wrapper {
  display: flex;
  align-items: center;
  justify-content: center;
  gap: 0.375rem;
}
.banner-wrapper > .banner-content-wrapper > .vc-wrapper > img {
  height: 20px;
>>>>>>> 050a26ee
}
@media screen and (min-width: 768px) {
  .md-banner {
    height: 68px;
  }
  .banner-wrapper,
  .banner-wrapper > .banner-content-wrapper {
    flex-direction: row;
  }
  .banner-wrapper {
    padding: 14px 16px;
  }
  .banner-wrapper > .banner-content-wrapper {
    gap: 1.25rem;
    margin: 0 auto;
  }
  .banner-wrapper > .banner-content-wrapper > img {
    height: 40px;
  }
  .banner-wrapper > .banner-content-wrapper > .vc-wrapper {
    gap: 0.5rem;
  }
  .banner-wrapper > .banner-content-wrapper > .vc-wrapper > img {
    height: 28px;
  }
}
/* Banner ----------------------------------------------------------------------------------------------------------- */

/* MkDocs Ultralytics Plugin ---------------------------------------------------------------------------------------- */
.git-info,
.dates-container,
.authors-container,
.share-buttons {
  display: flex;
  align-items: center;
  justify-content: flex-end;
  flex-wrap: wrap;
}
.git-info {
  font-size: 0.8em;
  color: gray;
  margin-bottom: 10px;
}
.dates-container,
.authors-container {
  margin-bottom: 10px;
}
.date-item,
.author-link,
.share-button {
  display: flex;
  align-items: center;
  cursor: pointer;
}
.date-item {
  margin-right: 10px;
}
.hover-item {
  transition: all 0.2s ease;
  filter: grayscale(100%);
}
.date-item .hover-item {
  font-size: 1.6em;
  margin-right: 5px;
}
.author-link .hover-item {
  width: 50px;
  height: 50px;
  border-radius: 50%;
  margin-right: 3px;
  background-color: #f0f0f0; /* Placeholder color */
  opacity: 0; /* Start fully transparent */
  transition: opacity 0.3s ease-in-out;
}
.author-link .hover-item[src] {
  opacity: 1; /* Fade in when src is set (image loaded) */
}
.hover-item:hover {
  transform: scale(1.2);
  filter: grayscale(0%);
}
.share-buttons {
  margin-top: 10px;
}
.share-button {
  background-color: #1da1f2;
  color: white;
  padding: 6px 12px;
  border-radius: 5px;
  border: none;
  font-size: 0.95em;
  margin: 5px;
  transition: all 0.2s ease;
}
.share-button:hover {
  transform: scale(1.1);
  filter: brightness(1.2);
}
.share-button.linkedin {
  background-color: #0077b5;
}
.share-button i {
  margin-right: 5px;
  font-size: 1.1em;
}
@media (max-width: 1024px) {
  .git-info {
    flex-direction: column;
    align-items: flex-end;
  }
  .dates-container,
  .authors-container {
    width: 100%;
  }
}
/* MkDocs Ultralytics Plugin ---------------------------------------------------------------------------------------- */

/* Logo switching for light/dark mode ------------------------------------------------------------------------------- */
[data-md-color-scheme="default"] .md-header__button.md-logo img {
  content: url("https://cdn.prod.website-files.com/680a070c3b99253410dd3dcf/68e4eb1e9893320b26cc02c3_Ultralytics%20Logo.png.svg");
}
[data-md-color-scheme="slate"] .md-header__button.md-logo img {
  content: url("https://raw.githubusercontent.com/ultralytics/assets/main/logo/Ultralytics_Logotype_Reverse.svg");
}
/* Logo switching for light/dark mode ------------------------------------------------------------------------------- */

/* Remove underlines from links */
.md-typeset a {
  text-decoration: none;
}

/* Remove language switcher */
.weglot-container,
.weglot_switcher,
[id^="weglot-switcher"],
.weglot-container[id^="weglot-switcher"] {
  display: none;
}<|MERGE_RESOLUTION|>--- conflicted
+++ resolved
@@ -192,7 +192,6 @@
 .banner-wrapper > .banner-content-wrapper > img {
   height: 30px;
 }
-<<<<<<< HEAD
 .banner-wrapper > .banner-content-wrapper > .shenzhen-text {
   font-size: 20px;
   font-weight: 600;
@@ -204,16 +203,6 @@
   background-position: center;
   background-clip: text;
   -webkit-background-clip: text;
-=======
-.banner-wrapper > .banner-content-wrapper > .vc-wrapper {
-  display: flex;
-  align-items: center;
-  justify-content: center;
-  gap: 0.375rem;
-}
-.banner-wrapper > .banner-content-wrapper > .vc-wrapper > img {
-  height: 20px;
->>>>>>> 050a26ee
 }
 @media screen and (min-width: 768px) {
   .md-banner {
