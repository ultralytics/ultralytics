# Ultralytics 🚀 AGPL-3.0 License - https://ultralytics.com/license
"""
Export a YOLO PyTorch model to other formats. TensorFlow exports authored by https://github.com/zldrobit.

Format                  | `format=argument`         | Model
---                     | ---                       | ---
PyTorch                 | -                         | yolo11n.pt
TorchScript             | `torchscript`             | yolo11n.torchscript
ONNX                    | `onnx`                    | yolo11n.onnx
OpenVINO                | `openvino`                | yolo11n_openvino_model/
TensorRT                | `engine`                  | yolo11n.engine
CoreML                  | `coreml`                  | yolo11n.mlpackage
TensorFlow SavedModel   | `saved_model`             | yolo11n_saved_model/
TensorFlow GraphDef     | `pb`                      | yolo11n.pb
TensorFlow Lite         | `tflite`                  | yolo11n.tflite
TensorFlow Edge TPU     | `edgetpu`                 | yolo11n_edgetpu.tflite
TensorFlow.js           | `tfjs`                    | yolo11n_web_model/
PaddlePaddle            | `paddle`                  | yolo11n_paddle_model/
MNN                     | `mnn`                     | yolo11n.mnn
NCNN                    | `ncnn`                    | yolo11n_ncnn_model/
IMX                     | `imx`                     | yolo11n_imx_model/
RKNN                    | `rknn`                    | yolo11n_rknn_model/
ExecuTorch              | `executorch`              | yolo11n_executorch_model/
Axelera                 | `axelera`                 | yolo11n_axelera_model/

Requirements:
    $ pip install "ultralytics[export]"

Python:
    from ultralytics import YOLO
    model = YOLO('yolo11n.pt')
    results = model.export(format='onnx')

CLI:
    $ yolo mode=export model=yolo11n.pt format=onnx

Inference:
    $ yolo predict model=yolo11n.pt                 # PyTorch
                         yolo11n.torchscript        # TorchScript
                         yolo11n.onnx               # ONNX Runtime or OpenCV DNN with dnn=True
                         yolo11n_openvino_model     # OpenVINO
                         yolo11n.engine             # TensorRT
                         yolo11n.mlpackage          # CoreML (macOS-only)
                         yolo11n_saved_model        # TensorFlow SavedModel
                         yolo11n.pb                 # TensorFlow GraphDef
                         yolo11n.tflite             # TensorFlow Lite
                         yolo11n_edgetpu.tflite     # TensorFlow Edge TPU
                         yolo11n_paddle_model       # PaddlePaddle
                         yolo11n.mnn                # MNN
                         yolo11n_ncnn_model         # NCNN
                         yolo11n_imx_model          # IMX
                         yolo11n_rknn_model         # RKNN
                         yolo11n_executorch_model   # ExecuTorch
                         yolo11n_axelera_model      # Axelera

TensorFlow.js:
    $ cd .. && git clone https://github.com/zldrobit/tfjs-yolov5-example.git && cd tfjs-yolov5-example
    $ npm install
    $ ln -s ../../yolo11n_web_model public/yolo11n_web_model
    $ npm start
"""

import json
import os
import re
import shutil
import subprocess
import time
import warnings
from copy import deepcopy
from datetime import datetime
from pathlib import Path

import numpy as np
import torch

from ultralytics import __version__
from ultralytics.cfg import TASK2DATA, get_cfg
from ultralytics.data import build_dataloader
from ultralytics.data.dataset import YOLODataset
from ultralytics.data.utils import check_cls_dataset, check_det_dataset
from ultralytics.nn.autobackend import check_class_names, default_class_names
from ultralytics.nn.modules import C2f, Classify, Detect, RTDETRDecoder
from ultralytics.nn.tasks import ClassificationModel, DetectionModel, SegmentationModel, WorldModel
from ultralytics.utils import (
    ARM64,
    DEFAULT_CFG,
    IS_COLAB,
    IS_DEBIAN_BOOKWORM,
    IS_DEBIAN_TRIXIE,
    IS_JETSON,
    IS_RASPBERRYPI,
    IS_UBUNTU,
    LINUX,
    LOGGER,
    MACOS,
    MACOS_VERSION,
    RKNN_CHIPS,
    SETTINGS,
    TORCH_VERSION,
    WINDOWS,
    YAML,
    callbacks,
    colorstr,
    get_default_args,
)
from ultralytics.utils.checks import (
<<<<<<< HEAD
    IS_PYTHON_3_12,
    check_apt_requirements,
=======
    IS_PYTHON_MINIMUM_3_9,
>>>>>>> bcb11c1e
    check_imgsz,
    check_requirements,
    check_version,
    is_intel,
    is_sudo_available,
)
from ultralytics.utils.export import (
    keras2pb,
    onnx2engine,
    onnx2saved_model,
    pb2tfjs,
    tflite2edgetpu,
    torch2imx,
    torch2onnx,
)
from ultralytics.utils.files import file_size
from ultralytics.utils.metrics import batch_probiou
from ultralytics.utils.nms import TorchNMS
from ultralytics.utils.ops import Profile
from ultralytics.utils.patches import arange_patch
from ultralytics.utils.torch_utils import TORCH_1_11, TORCH_1_13, TORCH_2_1, TORCH_2_4, TORCH_2_9, select_device


def export_formats():
    """Return a dictionary of Ultralytics YOLO export formats."""
    x = [
        ["PyTorch", "-", ".pt", True, True, []],
        ["TorchScript", "torchscript", ".torchscript", True, True, ["batch", "optimize", "half", "nms", "dynamic"]],
        ["ONNX", "onnx", ".onnx", True, True, ["batch", "dynamic", "half", "opset", "simplify", "nms"]],
        [
            "OpenVINO",
            "openvino",
            "_openvino_model",
            True,
            False,
            ["batch", "dynamic", "half", "int8", "nms", "fraction"],
        ],
        [
            "TensorRT",
            "engine",
            ".engine",
            False,
            True,
            ["batch", "dynamic", "half", "int8", "simplify", "nms", "fraction"],
        ],
        ["CoreML", "coreml", ".mlpackage", True, False, ["batch", "dynamic", "half", "int8", "nms"]],
        ["TensorFlow SavedModel", "saved_model", "_saved_model", True, True, ["batch", "int8", "keras", "nms"]],
        ["TensorFlow GraphDef", "pb", ".pb", True, True, ["batch"]],
        ["TensorFlow Lite", "tflite", ".tflite", True, False, ["batch", "half", "int8", "nms", "fraction"]],
        ["TensorFlow Edge TPU", "edgetpu", "_edgetpu.tflite", True, False, []],
        ["TensorFlow.js", "tfjs", "_web_model", True, False, ["batch", "half", "int8", "nms"]],
        ["PaddlePaddle", "paddle", "_paddle_model", True, True, ["batch"]],
        ["MNN", "mnn", ".mnn", True, True, ["batch", "half", "int8"]],
        ["NCNN", "ncnn", "_ncnn_model", True, True, ["batch", "half"]],
        ["IMX", "imx", "_imx_model", True, True, ["int8", "fraction", "nms"]],
        ["RKNN", "rknn", "_rknn_model", False, False, ["batch", "name"]],
        ["ExecuTorch", "executorch", "_executorch_model", True, False, ["batch"]],
        ["Axelera", "axelera", "_axelera_model", False, False, ["batch", "int8"]],
    ]
    return dict(zip(["Format", "Argument", "Suffix", "CPU", "GPU", "Arguments"], zip(*x)))


def best_onnx_opset(onnx, cuda=False) -> int:
    """Return max ONNX opset for this torch version with ONNX fallback."""
    if TORCH_2_4:  # _constants.ONNX_MAX_OPSET first defined in torch 1.13
        opset = torch.onnx.utils._constants.ONNX_MAX_OPSET - 1  # use second-latest version for safety
        if cuda:
            opset -= 2  # fix CUDA ONNXRuntime NMS squeeze op errors
    else:
        version = ".".join(TORCH_VERSION.split(".")[:2])
        opset = {
            "1.8": 12,
            "1.9": 12,
            "1.10": 13,
            "1.11": 14,
            "1.12": 15,
            "1.13": 17,
            "2.0": 17,  # reduced from 18 to fix ONNX errors
            "2.1": 17,  # reduced from 19
            "2.2": 17,  # reduced from 19
            "2.3": 17,  # reduced from 19
            "2.4": 20,
            "2.5": 20,
            "2.6": 20,
            "2.7": 20,
            "2.8": 23,
        }.get(version, 12)
    return min(opset, onnx.defs.onnx_opset_version())


def validate_args(format, passed_args, valid_args):
    """Validate arguments based on the export format.

    Args:
        format (str): The export format.
        passed_args (Namespace): The arguments used during export.
        valid_args (list): List of valid arguments for the format.

    Raises:
        AssertionError: If an unsupported argument is used, or if the format lacks supported argument listings.
    """
    export_args = ["half", "int8", "dynamic", "keras", "nms", "batch", "fraction"]

    assert valid_args is not None, f"ERROR ❌️ valid arguments for '{format}' not listed."
    custom = {"batch": 1, "data": None, "device": None}  # exporter defaults
    default_args = get_cfg(DEFAULT_CFG, custom)
    for arg in export_args:
        not_default = getattr(passed_args, arg, None) != getattr(default_args, arg, None)
        if not_default:
            assert arg in valid_args, f"ERROR ❌️ argument '{arg}' is not supported for format='{format}'"


def try_export(inner_func):
    """YOLO export decorator, i.e. @try_export."""
    inner_args = get_default_args(inner_func)

    def outer_func(*args, **kwargs):
        """Export a model."""
        prefix = inner_args["prefix"]
        dt = 0.0
        try:
            with Profile() as dt:
                f = inner_func(*args, **kwargs)  # exported file/dir or tuple of (file/dir, *)
            path = f if isinstance(f, (str, Path)) else f[0]
            mb = file_size(path)
            assert mb > 0.0, "0.0 MB output model size"
            LOGGER.info(f"{prefix} export success ✅ {dt.t:.1f}s, saved as '{path}' ({mb:.1f} MB)")
            return f
        except Exception as e:
            LOGGER.error(f"{prefix} export failure {dt.t:.1f}s: {e}")
            raise e

    return outer_func


class Exporter:
    """A class for exporting YOLO models to various formats.

    This class provides functionality to export YOLO models to different formats including ONNX, TensorRT, CoreML,
    TensorFlow, and others. It handles format validation, device selection, model preparation, and the actual export
    process for each supported format.

    Attributes:
        args (SimpleNamespace): Configuration arguments for the exporter.
        callbacks (dict): Dictionary of callback functions for different export events.
        im (torch.Tensor): Input tensor for model inference during export.
        model (torch.nn.Module): The YOLO model to be exported.
        file (Path): Path to the model file being exported.
        output_shape (tuple): Shape of the model output tensor(s).
        pretty_name (str): Formatted model name for display purposes.
        metadata (dict): Model metadata including description, author, version, etc.
        device (torch.device): Device on which the model is loaded.
        imgsz (tuple): Input image size for the model.

    Methods:
        __call__: Main export method that handles the export process.
        get_int8_calibration_dataloader: Build dataloader for INT8 calibration.
        export_torchscript: Export model to TorchScript format.
        export_onnx: Export model to ONNX format.
        export_openvino: Export model to OpenVINO format.
        export_paddle: Export model to PaddlePaddle format.
        export_mnn: Export model to MNN format.
        export_ncnn: Export model to NCNN format.
        export_coreml: Export model to CoreML format.
        export_engine: Export model to TensorRT format.
        export_saved_model: Export model to TensorFlow SavedModel format.
        export_pb: Export model to TensorFlow GraphDef format.
        export_tflite: Export model to TensorFlow Lite format.
        export_edgetpu: Export model to Edge TPU format.
        export_tfjs: Export model to TensorFlow.js format.
        export_rknn: Export model to RKNN format.
        export_imx: Export model to IMX format.

    Examples:
        Export a YOLOv8 model to ONNX format
        >>> from ultralytics.engine.exporter import Exporter
        >>> exporter = Exporter()
        >>> exporter(model="yolov8n.pt")  # exports to yolov8n.onnx

        Export with specific arguments
        >>> args = {"format": "onnx", "dynamic": True, "half": True}
        >>> exporter = Exporter(overrides=args)
        >>> exporter(model="yolov8n.pt")
    """

    def __init__(self, cfg=DEFAULT_CFG, overrides=None, _callbacks=None):
        """Initialize the Exporter class.

        Args:
            cfg (str, optional): Path to a configuration file.
            overrides (dict, optional): Configuration overrides.
            _callbacks (dict, optional): Dictionary of callback functions.
        """
        self.args = get_cfg(cfg, overrides)
        self.callbacks = _callbacks or callbacks.get_default_callbacks()
        callbacks.add_integration_callbacks(self)

    def __call__(self, model=None) -> str:
        """Return list of exported files/dirs after running callbacks."""
        t = time.time()
        fmt = self.args.format.lower()  # to lowercase
        if fmt in {"tensorrt", "trt"}:  # 'engine' aliases
            fmt = "engine"
        if fmt in {"mlmodel", "mlpackage", "mlprogram", "apple", "ios", "coreml"}:  # 'coreml' aliases
            fmt = "coreml"
        fmts_dict = export_formats()
        fmts = tuple(fmts_dict["Argument"][1:])  # available export formats
        if fmt not in fmts:
            import difflib

            # Get the closest match if format is invalid
            matches = difflib.get_close_matches(fmt, fmts, n=1, cutoff=0.6)  # 60% similarity required to match
            if not matches:
                msg = "Model is already in PyTorch format." if fmt == "pt" else f"Invalid export format='{fmt}'."
                raise ValueError(f"{msg} Valid formats are {fmts}")
            LOGGER.warning(f"Invalid export format='{fmt}', updating to format='{matches[0]}'")
            fmt = matches[0]
        flags = [x == fmt for x in fmts]
        if sum(flags) != 1:
            raise ValueError(f"Invalid export format='{fmt}'. Valid formats are {fmts}")
        (
            jit,
            onnx,
            xml,
            engine,
            coreml,
            saved_model,
            pb,
            tflite,
            edgetpu,
            tfjs,
            paddle,
            mnn,
            ncnn,
            imx,
            rknn,
            executorch,
            axelera,
        ) = flags  # export booleans

        is_tf_format = any((saved_model, pb, tflite, edgetpu, tfjs))

        # Device
        dla = None
        if engine and self.args.device is None:
            LOGGER.warning("TensorRT requires GPU export, automatically assigning device=0")
            self.args.device = "0"
        if engine and "dla" in str(self.args.device):  # convert int/list to str first
            dla = self.args.device.rsplit(":", 1)[-1]
            self.args.device = "0"  # update device to "0"
            assert dla in {"0", "1"}, f"Expected self.args.device='dla:0' or 'dla:1, but got {self.args.device}."
        if imx and self.args.device is None and torch.cuda.is_available():
            LOGGER.warning("Exporting on CPU while CUDA is available, setting device=0 for faster export on GPU.")
            self.args.device = "0"  # update device to "0"
        self.device = select_device("cpu" if self.args.device is None else self.args.device)

        # Argument compatibility checks
        fmt_keys = fmts_dict["Arguments"][flags.index(True) + 1]
        validate_args(fmt, self.args, fmt_keys)
        if axelera:
            if not self.args.int8:
                LOGGER.warning("Axelera export requires int8=True, setting int8=True.")
                self.args.int8 = True
            if model.task not in {"detect"}:
                raise ValueError("Axelera export only supported for detection models.")
        if imx:
            if not self.args.int8:
                LOGGER.warning("IMX export requires int8=True, setting int8=True.")
                self.args.int8 = True
            if not self.args.nms and model.task in {"detect", "pose", "segment"}:
                LOGGER.warning("IMX export requires nms=True, setting nms=True.")
                self.args.nms = True
            if model.task not in {"detect", "pose", "classify", "segment"}:
                raise ValueError(
                    "IMX export only supported for detection, pose estimation, classification, and segmentation models."
                )
        if not hasattr(model, "names"):
            model.names = default_class_names()
        model.names = check_class_names(model.names)
        if self.args.half and self.args.int8:
            LOGGER.warning("half=True and int8=True are mutually exclusive, setting half=False.")
            self.args.half = False
        if self.args.half and (onnx or jit) and self.device.type == "cpu":
            LOGGER.warning("half=True only compatible with GPU export, i.e. use device=0, setting half=False.")
            self.args.half = False
        self.imgsz = check_imgsz(self.args.imgsz, stride=model.stride, min_dim=2)  # check image size
        if self.args.optimize:
            assert not ncnn, "optimize=True not compatible with format='ncnn', i.e. use optimize=False"
            assert self.device.type == "cpu", "optimize=True not compatible with cuda devices, i.e. use device='cpu'"
        if rknn:
            if not self.args.name:
                LOGGER.warning(
                    "Rockchip RKNN export requires a missing 'name' arg for processor type. "
                    "Using default name='rk3588'."
                )
                self.args.name = "rk3588"
            self.args.name = self.args.name.lower()
            assert self.args.name in RKNN_CHIPS, (
                f"Invalid processor name '{self.args.name}' for Rockchip RKNN export. Valid names are {RKNN_CHIPS}."
            )
        if self.args.nms:
            assert not isinstance(model, ClassificationModel), "'nms=True' is not valid for classification models."
            assert not tflite or not ARM64 or not LINUX, "TFLite export with NMS unsupported on ARM64 Linux"
            assert not is_tf_format or TORCH_1_13, "TensorFlow exports with NMS require torch>=1.13"
            assert not onnx or TORCH_1_13, "ONNX export with NMS requires torch>=1.13"
            if getattr(model, "end2end", False) or isinstance(model.model[-1], RTDETRDecoder):
                LOGGER.warning("'nms=True' is not available for end2end models. Forcing 'nms=False'.")
                self.args.nms = False
            self.args.conf = self.args.conf or 0.25  # set conf default value for nms export
        if (engine or coreml or self.args.nms) and self.args.dynamic and self.args.batch == 1:
            LOGGER.warning(
                f"'dynamic=True' model with '{'nms=True' if self.args.nms else f'format={self.args.format}'}' requires max batch size, i.e. 'batch=16'"
            )
        if edgetpu:
            if not LINUX or ARM64:
                raise SystemError(
                    "Edge TPU export only supported on non-aarch64 Linux. See https://coral.ai/docs/edgetpu/compiler"
                )
            elif self.args.batch != 1:  # see github.com/ultralytics/ultralytics/pull/13420
                LOGGER.warning("Edge TPU export requires batch size 1, setting batch=1.")
                self.args.batch = 1
        if isinstance(model, WorldModel):
            LOGGER.warning(
                "YOLOWorld (original version) export is not supported to any format. "
                "YOLOWorldv2 models (i.e. 'yolov8s-worldv2.pt') only support export to "
                "(torchscript, onnx, openvino, engine, coreml) formats. "
                "See https://docs.ultralytics.com/models/yolo-world for details."
            )
            model.clip_model = None  # openvino int8 export error: https://github.com/ultralytics/ultralytics/pull/18445
        if self.args.int8 and not self.args.data:
            self.args.data = DEFAULT_CFG.data or TASK2DATA[getattr(model, "task", "detect")]  # assign default data
            LOGGER.warning(
                f"INT8 export requires a missing 'data' arg for calibration. Using default 'data={self.args.data}'."
            )
        if tfjs and (ARM64 and LINUX):
            raise SystemError("TF.js exports are not currently supported on ARM64 Linux")
        # Recommend OpenVINO if export and Intel CPU
        if SETTINGS.get("openvino_msg"):
            if is_intel():
                LOGGER.info(
                    "💡 ProTip: Export to OpenVINO format for best performance on Intel hardware."
                    " Learn more at https://docs.ultralytics.com/integrations/openvino/"
                )
            SETTINGS["openvino_msg"] = False

        # Input
        im = torch.zeros(self.args.batch, model.yaml.get("channels", 3), *self.imgsz).to(self.device)
        file = Path(
            getattr(model, "pt_path", None) or getattr(model, "yaml_file", None) or model.yaml.get("yaml_file", "")
        )
        if file.suffix in {".yaml", ".yml"}:
            file = Path(file.name)

        # Update model
        model = deepcopy(model).to(self.device)
        for p in model.parameters():
            p.requires_grad = False
        model.eval()
        model.float()
        model = model.fuse()

        if imx:
            from ultralytics.utils.export.imx import FXModel

            model = FXModel(model, self.imgsz)
        if tflite or edgetpu:
            from ultralytics.utils.export.tensorflow import tf_wrapper

            model = tf_wrapper(model)
        for m in model.modules():
            if isinstance(m, Classify):
                m.export = True
            if isinstance(m, (Detect, RTDETRDecoder)):  # includes all Detect subclasses like Segment, Pose, OBB
                m.dynamic = self.args.dynamic
                m.export = True
                m.format = self.args.format
                m.max_det = self.args.max_det
                m.xyxy = self.args.nms and not coreml
                if hasattr(model, "pe") and hasattr(m, "fuse"):  # for YOLOE models
                    m.fuse(model.pe.to(self.device))
            elif isinstance(m, C2f) and not is_tf_format:
                # EdgeTPU does not support FlexSplitV while split provides cleaner ONNX graph
                m.forward = m.forward_split

        y = None
        for _ in range(2):  # dry runs
            y = NMSModel(model, self.args)(im) if self.args.nms and not coreml and not imx else model(im)
        if self.args.half and (onnx or jit) and self.device.type != "cpu":
            im, model = im.half(), model.half()  # to FP16

        # Filter warnings
        warnings.filterwarnings("ignore", category=torch.jit.TracerWarning)  # suppress TracerWarning
        warnings.filterwarnings("ignore", category=UserWarning)  # suppress shape prim::Constant missing ONNX warning
        warnings.filterwarnings("ignore", category=DeprecationWarning)  # suppress CoreML np.bool deprecation warning

        # Assign
        self.im = im
        self.model = model
        self.file = file
        self.output_shape = (
            tuple(y.shape)
            if isinstance(y, torch.Tensor)
            else tuple(tuple(x.shape if isinstance(x, torch.Tensor) else []) for x in y)
        )
        self.pretty_name = Path(self.model.yaml.get("yaml_file", self.file)).stem.replace("yolo", "YOLO")
        data = model.args["data"] if hasattr(model, "args") and isinstance(model.args, dict) else ""
        description = f"Ultralytics {self.pretty_name} model {f'trained on {data}' if data else ''}"
        self.metadata = {
            "description": description,
            "author": "Ultralytics",
            "date": datetime.now().isoformat(),
            "version": __version__,
            "license": "AGPL-3.0 License (https://ultralytics.com/license)",
            "docs": "https://docs.ultralytics.com",
            "stride": int(max(model.stride)),
            "task": model.task,
            "batch": self.args.batch,
            "imgsz": self.imgsz,
            "names": model.names,
            "args": {k: v for k, v in self.args if k in fmt_keys},
            "channels": model.yaml.get("channels", 3),
        }  # model metadata
        if dla is not None:
            self.metadata["dla"] = dla  # make sure `AutoBackend` uses correct dla device if it has one
        if model.task == "pose":
            self.metadata["kpt_shape"] = model.model[-1].kpt_shape
            if hasattr(model, "kpt_names"):
                self.metadata["kpt_names"] = model.kpt_names

        LOGGER.info(
            f"\n{colorstr('PyTorch:')} starting from '{file}' with input shape {tuple(im.shape)} BCHW and "
            f"output shape(s) {self.output_shape} ({file_size(file):.1f} MB)"
        )
        self.run_callbacks("on_export_start")
        # Exports
        f = [""] * len(fmts)  # exported filenames
        if jit:  # TorchScript
            f[0] = self.export_torchscript()
        if engine:  # TensorRT required before ONNX
            f[1] = self.export_engine(dla=dla)
        if onnx:  # ONNX
            f[2] = self.export_onnx()
        if xml:  # OpenVINO
            f[3] = self.export_openvino()
        if coreml:  # CoreML
            f[4] = self.export_coreml()
        if is_tf_format:  # TensorFlow formats
            self.args.int8 |= edgetpu
            f[5], keras_model = self.export_saved_model()
            if pb or tfjs:  # pb prerequisite to tfjs
                f[6] = self.export_pb(keras_model=keras_model)
            if tflite:
                f[7] = self.export_tflite()
            if edgetpu:
                f[8] = self.export_edgetpu(tflite_model=Path(f[5]) / f"{self.file.stem}_full_integer_quant.tflite")
            if tfjs:
                f[9] = self.export_tfjs()
        if paddle:  # PaddlePaddle
            f[10] = self.export_paddle()
        if mnn:  # MNN
            f[11] = self.export_mnn()
        if ncnn:  # NCNN
            f[12] = self.export_ncnn()
        if imx:
            f[13] = self.export_imx()
        if rknn:
            f[14] = self.export_rknn()
        if executorch:
            f[15] = self.export_executorch()
        if axelera:
            f[16] = self.export_axelera()

        # Finish
        f = [str(x) for x in f if x]  # filter out '' and None
        if any(f):
            f = str(Path(f[-1]))
            square = self.imgsz[0] == self.imgsz[1]
            s = (
                ""
                if square
                else f"WARNING ⚠️ non-PyTorch val requires square images, 'imgsz={self.imgsz}' will not "
                f"work. Use export 'imgsz={max(self.imgsz)}' if val is required."
            )
            imgsz = self.imgsz[0] if square else str(self.imgsz)[1:-1].replace(" ", "")
            predict_data = f"data={data}" if model.task == "segment" and pb else ""
            q = "int8" if self.args.int8 else "half" if self.args.half else ""  # quantization
            LOGGER.info(
                f"\nExport complete ({time.time() - t:.1f}s)"
                f"\nResults saved to {colorstr('bold', file.parent.resolve())}"
                f"\nPredict:         yolo predict task={model.task} model={f} imgsz={imgsz} {q} {predict_data}"
                f"\nValidate:        yolo val task={model.task} model={f} imgsz={imgsz} data={data} {q} {s}"
                f"\nVisualize:       https://netron.app"
            )

        self.run_callbacks("on_export_end")
        return f  # return list of exported files/dirs

    def get_int8_calibration_dataloader(self, prefix=""):
        """Build and return a dataloader for calibration of INT8 models."""
        LOGGER.info(f"{prefix} collecting INT8 calibration images from 'data={self.args.data}'")
        data = (check_cls_dataset if self.model.task == "classify" else check_det_dataset)(self.args.data)
        dataset = YOLODataset(
            data[self.args.split or "val"],
            data=data,
            fraction=self.args.fraction,
            task=self.model.task,
            imgsz=self.imgsz[0],
            augment=False,
            batch_size=self.args.batch,
        )
        n = len(dataset)
        if n < self.args.batch:
            raise ValueError(
                f"The calibration dataset ({n} images) must have at least as many images as the batch size "
                f"('batch={self.args.batch}')."
            )
        elif n < 300:
            LOGGER.warning(f"{prefix} >300 images recommended for INT8 calibration, found {n} images.")
        return build_dataloader(dataset, batch=self.args.batch, workers=0, drop_last=True)  # required for batch loading

    @try_export
    def export_torchscript(self, prefix=colorstr("TorchScript:")):
        """Export YOLO model to TorchScript format."""
        LOGGER.info(f"\n{prefix} starting export with torch {TORCH_VERSION}...")
        f = self.file.with_suffix(".torchscript")

        ts = torch.jit.trace(NMSModel(self.model, self.args) if self.args.nms else self.model, self.im, strict=False)
        extra_files = {"config.txt": json.dumps(self.metadata)}  # torch._C.ExtraFilesMap()
        if self.args.optimize:  # https://pytorch.org/tutorials/recipes/mobile_interpreter.html
            LOGGER.info(f"{prefix} optimizing for mobile...")
            from torch.utils.mobile_optimizer import optimize_for_mobile

            optimize_for_mobile(ts)._save_for_lite_interpreter(str(f), _extra_files=extra_files)
        else:
            ts.save(str(f), _extra_files=extra_files)
        return f

    @try_export
    def export_onnx(self, prefix=colorstr("ONNX:")):
        """Export YOLO model to ONNX format."""
        requirements = ["onnx>=1.12.0,<=1.19.1"]
        if self.args.simplify:
            requirements += ["onnxslim>=0.1.71", "onnxruntime" + ("-gpu" if torch.cuda.is_available() else "")]
        check_requirements(requirements)
        import onnx

        opset = self.args.opset or best_onnx_opset(onnx, cuda="cuda" in self.device.type)
        LOGGER.info(f"\n{prefix} starting export with onnx {onnx.__version__} opset {opset}...")
        if self.args.nms:
            assert TORCH_1_13, f"'nms=True' ONNX export requires torch>=1.13 (found torch=={TORCH_VERSION})"

        f = str(self.file.with_suffix(".onnx"))
        output_names = ["output0", "output1"] if self.model.task == "segment" else ["output0"]
        dynamic = self.args.dynamic
        if dynamic:
            dynamic = {"images": {0: "batch", 2: "height", 3: "width"}}  # shape(1,3,640,640)
            if isinstance(self.model, SegmentationModel):
                dynamic["output0"] = {0: "batch", 2: "anchors"}  # shape(1, 116, 8400)
                dynamic["output1"] = {0: "batch", 2: "mask_height", 3: "mask_width"}  # shape(1,32,160,160)
            elif isinstance(self.model, DetectionModel):
                dynamic["output0"] = {0: "batch", 2: "anchors"}  # shape(1, 84, 8400)
            if self.args.nms:  # only batch size is dynamic with NMS
                dynamic["output0"].pop(2)
        if self.args.nms and self.model.task == "obb":
            self.args.opset = opset  # for NMSModel

        with arange_patch(self.args):
            torch2onnx(
                NMSModel(self.model, self.args) if self.args.nms else self.model,
                self.im,
                f,
                opset=opset,
                input_names=["images"],
                output_names=output_names,
                dynamic=dynamic or None,
            )

        # Checks
        model_onnx = onnx.load(f)  # load onnx model

        # Simplify
        if self.args.simplify:
            try:
                import onnxslim

                LOGGER.info(f"{prefix} slimming with onnxslim {onnxslim.__version__}...")
                model_onnx = onnxslim.slim(model_onnx)

            except Exception as e:
                LOGGER.warning(f"{prefix} simplifier failure: {e}")

        # Metadata
        for k, v in self.metadata.items():
            meta = model_onnx.metadata_props.add()
            meta.key, meta.value = k, str(v)

        # IR version
        if getattr(model_onnx, "ir_version", 0) > 10:
            LOGGER.info(f"{prefix} limiting IR version {model_onnx.ir_version} to 10 for ONNXRuntime compatibility...")
            model_onnx.ir_version = 10

        onnx.save(model_onnx, f)
        return f

    @try_export
    def export_openvino(self, prefix=colorstr("OpenVINO:")):
        """Export YOLO model to OpenVINO format."""
        # OpenVINO <= 2025.1.0 error on macOS 15.4+: https://github.com/openvinotoolkit/openvino/issues/30023"
        check_requirements("openvino>=2025.2.0" if MACOS and MACOS_VERSION >= "15.4" else "openvino>=2024.0.0")
        import openvino as ov

        LOGGER.info(f"\n{prefix} starting export with openvino {ov.__version__}...")
        assert TORCH_2_1, f"OpenVINO export requires torch>=2.1 but torch=={TORCH_VERSION} is installed"
        ov_model = ov.convert_model(
            NMSModel(self.model, self.args) if self.args.nms else self.model,
            input=None if self.args.dynamic else [self.im.shape],
            example_input=self.im,
        )

        def serialize(ov_model, file):
            """Set RT info, serialize, and save metadata YAML."""
            ov_model.set_rt_info("YOLO", ["model_info", "model_type"])
            ov_model.set_rt_info(True, ["model_info", "reverse_input_channels"])
            ov_model.set_rt_info(114, ["model_info", "pad_value"])
            ov_model.set_rt_info([255.0], ["model_info", "scale_values"])
            ov_model.set_rt_info(self.args.iou, ["model_info", "iou_threshold"])
            ov_model.set_rt_info([v.replace(" ", "_") for v in self.model.names.values()], ["model_info", "labels"])
            if self.model.task != "classify":
                ov_model.set_rt_info("fit_to_window_letterbox", ["model_info", "resize_type"])

            ov.save_model(ov_model, file, compress_to_fp16=self.args.half)
            YAML.save(Path(file).parent / "metadata.yaml", self.metadata)  # add metadata.yaml

        if self.args.int8:
            fq = str(self.file).replace(self.file.suffix, f"_int8_openvino_model{os.sep}")
            fq_ov = str(Path(fq) / self.file.with_suffix(".xml").name)
            # INT8 requires nncf, nncf requires packaging>=23.2 https://github.com/openvinotoolkit/nncf/issues/3463
            check_requirements("packaging>=23.2")  # must be installed first to build nncf wheel
            check_requirements("nncf>=2.14.0")
            import nncf

            def transform_fn(data_item) -> np.ndarray:
                """Quantization transform function."""
                data_item: torch.Tensor = data_item["img"] if isinstance(data_item, dict) else data_item
                assert data_item.dtype == torch.uint8, "Input image must be uint8 for the quantization preprocessing"
                im = data_item.numpy().astype(np.float32) / 255.0  # uint8 to fp16/32 and 0-255 to 0.0-1.0
                return np.expand_dims(im, 0) if im.ndim == 3 else im

            # Generate calibration data for integer quantization
            ignored_scope = None
            if isinstance(self.model.model[-1], Detect):
                # Includes all Detect subclasses like Segment, Pose, OBB, WorldDetect, YOLOEDetect
                head_module_name = ".".join(list(self.model.named_modules())[-1][0].split(".")[:2])
                ignored_scope = nncf.IgnoredScope(  # ignore operations
                    patterns=[
                        f".*{head_module_name}/.*/Add",
                        f".*{head_module_name}/.*/Sub*",
                        f".*{head_module_name}/.*/Mul*",
                        f".*{head_module_name}/.*/Div*",
                        f".*{head_module_name}\\.dfl.*",
                    ],
                    types=["Sigmoid"],
                )

            quantized_ov_model = nncf.quantize(
                model=ov_model,
                calibration_dataset=nncf.Dataset(self.get_int8_calibration_dataloader(prefix), transform_fn),
                preset=nncf.QuantizationPreset.MIXED,
                ignored_scope=ignored_scope,
            )
            serialize(quantized_ov_model, fq_ov)
            return fq

        f = str(self.file).replace(self.file.suffix, f"_openvino_model{os.sep}")
        f_ov = str(Path(f) / self.file.with_suffix(".xml").name)

        serialize(ov_model, f_ov)
        return f

    @try_export
    def export_paddle(self, prefix=colorstr("PaddlePaddle:")):
        """Export YOLO model to PaddlePaddle format."""
        assert not IS_JETSON, "Jetson Paddle exports not supported yet"
        check_requirements(
            (
                "paddlepaddle-gpu"
                if torch.cuda.is_available()
                else "paddlepaddle==3.0.0"  # pin 3.0.0 for ARM64
                if ARM64
                else "paddlepaddle>=3.0.0",
                "x2paddle",
            )
        )
        import x2paddle
        from x2paddle.convert import pytorch2paddle

        LOGGER.info(f"\n{prefix} starting export with X2Paddle {x2paddle.__version__}...")
        f = str(self.file).replace(self.file.suffix, f"_paddle_model{os.sep}")

        pytorch2paddle(module=self.model, save_dir=f, jit_type="trace", input_examples=[self.im])  # export
        YAML.save(Path(f) / "metadata.yaml", self.metadata)  # add metadata.yaml
        return f

    @try_export
    def export_mnn(self, prefix=colorstr("MNN:")):
        """Export YOLO model to MNN format using MNN https://github.com/alibaba/MNN."""
        f_onnx = self.export_onnx()  # get onnx model first

        check_requirements("MNN>=2.9.6")
        import MNN
        from MNN.tools import mnnconvert

        # Setup and checks
        LOGGER.info(f"\n{prefix} starting export with MNN {MNN.version()}...")
        assert Path(f_onnx).exists(), f"failed to export ONNX file: {f_onnx}"
        f = str(self.file.with_suffix(".mnn"))  # MNN model file
        args = ["", "-f", "ONNX", "--modelFile", f_onnx, "--MNNModel", f, "--bizCode", json.dumps(self.metadata)]
        if self.args.int8:
            args.extend(("--weightQuantBits", "8"))
        if self.args.half:
            args.append("--fp16")
        mnnconvert.convert(args)
        # remove scratch file for model convert optimize
        convert_scratch = Path(self.file.parent / ".__convert_external_data.bin")
        if convert_scratch.exists():
            convert_scratch.unlink()
        return f

    @try_export
    def export_ncnn(self, prefix=colorstr("NCNN:")):
        """Export YOLO model to NCNN format using PNNX https://github.com/pnnx/pnnx."""
        check_requirements("ncnn", cmds="--no-deps")  # no deps to avoid installing opencv-python
        check_requirements("pnnx")
        import ncnn
        import pnnx

        LOGGER.info(f"\n{prefix} starting export with NCNN {ncnn.__version__} and PNNX {pnnx.__version__}...")
        f = Path(str(self.file).replace(self.file.suffix, f"_ncnn_model{os.sep}"))

        ncnn_args = dict(
            ncnnparam=(f / "model.ncnn.param").as_posix(),
            ncnnbin=(f / "model.ncnn.bin").as_posix(),
            ncnnpy=(f / "model_ncnn.py").as_posix(),
        )

        pnnx_args = dict(
            ptpath=(f / "model.pt").as_posix(),
            pnnxparam=(f / "model.pnnx.param").as_posix(),
            pnnxbin=(f / "model.pnnx.bin").as_posix(),
            pnnxpy=(f / "model_pnnx.py").as_posix(),
            pnnxonnx=(f / "model.pnnx.onnx").as_posix(),
        )

        f.mkdir(exist_ok=True)  # make ncnn_model directory
        pnnx.export(self.model, inputs=self.im, **ncnn_args, **pnnx_args, fp16=self.args.half, device=self.device.type)

        for f_debug in ("debug.bin", "debug.param", "debug2.bin", "debug2.param", *pnnx_args.values()):
            Path(f_debug).unlink(missing_ok=True)

        YAML.save(f / "metadata.yaml", self.metadata)  # add metadata.yaml
        return str(f)

    @try_export
    def export_coreml(self, prefix=colorstr("CoreML:")):
        """Export YOLO model to CoreML format."""
        mlmodel = self.args.format.lower() == "mlmodel"  # legacy *.mlmodel export format requested
        check_requirements("coremltools>=8.0")
        import coremltools as ct

        LOGGER.info(f"\n{prefix} starting export with coremltools {ct.__version__}...")
        assert not WINDOWS, "CoreML export is not supported on Windows, please run on macOS or Linux."
        assert TORCH_1_11, "CoreML export requires torch>=1.11"
        if self.args.batch > 1:
            assert self.args.dynamic, (
                "batch sizes > 1 are not supported without 'dynamic=True' for CoreML export. Please retry at 'dynamic=True'."
            )
        if self.args.dynamic:
            assert not self.args.nms, (
                "'nms=True' cannot be used together with 'dynamic=True' for CoreML export. Please disable one of them."
            )
            assert self.model.task != "classify", "'dynamic=True' is not supported for CoreML classification models."
        f = self.file.with_suffix(".mlmodel" if mlmodel else ".mlpackage")
        if f.is_dir():
            shutil.rmtree(f)

        classifier_config = None
        if self.model.task == "classify":
            classifier_config = ct.ClassifierConfig(list(self.model.names.values()))
            model = self.model
        elif self.model.task == "detect":
            model = IOSDetectModel(self.model, self.im, mlprogram=not mlmodel) if self.args.nms else self.model
        else:
            if self.args.nms:
                LOGGER.warning(f"{prefix} 'nms=True' is only available for Detect models like 'yolo11n.pt'.")
                # TODO CoreML Segment and Pose model pipelining
            model = self.model
        ts = torch.jit.trace(model.eval(), self.im, strict=False)  # TorchScript model

        if self.args.dynamic:
            input_shape = ct.Shape(
                shape=(
                    ct.RangeDim(lower_bound=1, upper_bound=self.args.batch, default=1),
                    self.im.shape[1],
                    ct.RangeDim(lower_bound=32, upper_bound=self.imgsz[0] * 2, default=self.imgsz[0]),
                    ct.RangeDim(lower_bound=32, upper_bound=self.imgsz[1] * 2, default=self.imgsz[1]),
                )
            )
            inputs = [ct.TensorType("image", shape=input_shape)]
        else:
            inputs = [ct.ImageType("image", shape=self.im.shape, scale=1 / 255, bias=[0.0, 0.0, 0.0])]

        # Based on apple's documentation it is better to leave out the minimum_deployment target and let that get set
        # Internally based on the model conversion and output type.
        # Setting minimum_depoloyment_target >= iOS16 will require setting compute_precision=ct.precision.FLOAT32.
        # iOS16 adds in better support for FP16, but none of the CoreML NMS specifications handle FP16 as input.
        ct_model = ct.convert(
            ts,
            inputs=inputs,
            classifier_config=classifier_config,
            convert_to="neuralnetwork" if mlmodel else "mlprogram",
        )
        bits, mode = (8, "kmeans") if self.args.int8 else (16, "linear") if self.args.half else (32, None)
        if bits < 32:
            if "kmeans" in mode:
                check_requirements("scikit-learn")  # scikit-learn package required for k-means quantization
            if mlmodel:
                ct_model = ct.models.neural_network.quantization_utils.quantize_weights(ct_model, bits, mode)
            elif bits == 8:  # mlprogram already quantized to FP16
                import coremltools.optimize.coreml as cto

                op_config = cto.OpPalettizerConfig(mode="kmeans", nbits=bits, weight_threshold=512)
                config = cto.OptimizationConfig(global_config=op_config)
                ct_model = cto.palettize_weights(ct_model, config=config)
        if self.args.nms and self.model.task == "detect":
            ct_model = self._pipeline_coreml(ct_model, weights_dir=None if mlmodel else ct_model.weights_dir)

        m = self.metadata  # metadata dict
        ct_model.short_description = m.pop("description")
        ct_model.author = m.pop("author")
        ct_model.license = m.pop("license")
        ct_model.version = m.pop("version")
        ct_model.user_defined_metadata.update({k: str(v) for k, v in m.items()})
        if self.model.task == "classify":
            ct_model.user_defined_metadata.update({"com.apple.coreml.model.preview.type": "imageClassifier"})

        try:
            ct_model.save(str(f))  # save *.mlpackage
        except Exception as e:
            LOGGER.warning(
                f"{prefix} CoreML export to *.mlpackage failed ({e}), reverting to *.mlmodel export. "
                f"Known coremltools Python 3.11 and Windows bugs https://github.com/apple/coremltools/issues/1928."
            )
            f = f.with_suffix(".mlmodel")
            ct_model.save(str(f))
        return f

    @try_export
    def export_engine(self, dla=None, prefix=colorstr("TensorRT:")):
        """Export YOLO model to TensorRT format https://developer.nvidia.com/tensorrt."""
        assert self.im.device.type != "cpu", "export running on CPU but must be on GPU, i.e. use 'device=0'"
        f_onnx = self.export_onnx()  # run before TRT import https://github.com/ultralytics/ultralytics/issues/7016

        try:
            import tensorrt as trt
        except ImportError:
            if LINUX:
                cuda_version = torch.version.cuda.split(".")[0]
                check_requirements(f"tensorrt-cu{cuda_version}>7.0.0,!=10.1.0")
            import tensorrt as trt
        check_version(trt.__version__, ">=7.0.0", hard=True)
        check_version(trt.__version__, "!=10.1.0", msg="https://github.com/ultralytics/ultralytics/pull/14239")

        # Setup and checks
        LOGGER.info(f"\n{prefix} starting export with TensorRT {trt.__version__}...")
        assert Path(f_onnx).exists(), f"failed to export ONNX file: {f_onnx}"
        f = self.file.with_suffix(".engine")  # TensorRT engine file
        onnx2engine(
            f_onnx,
            f,
            self.args.workspace,
            self.args.half,
            self.args.int8,
            self.args.dynamic,
            self.im.shape,
            dla=dla,
            dataset=self.get_int8_calibration_dataloader(prefix) if self.args.int8 else None,
            metadata=self.metadata,
            verbose=self.args.verbose,
            prefix=prefix,
        )

        return f

    @try_export
    def export_saved_model(self, prefix=colorstr("TensorFlow SavedModel:")):
        """Export YOLO model to TensorFlow SavedModel format."""
        cuda = torch.cuda.is_available()
        try:
            import tensorflow as tf
        except ImportError:
            check_requirements("tensorflow>=2.0.0,<=2.19.0")
            import tensorflow as tf
        check_requirements(
            (
                "tf_keras<=2.19.0",  # required by 'onnx2tf' package
                "sng4onnx>=1.0.1",  # required by 'onnx2tf' package
                "onnx_graphsurgeon>=0.3.26",  # required by 'onnx2tf' package
                "ai-edge-litert>=1.2.0" + (",<1.4.0" if MACOS else ""),  # required by 'onnx2tf' package
                "onnx>=1.12.0,<=1.19.1",
                "onnx2tf>=1.26.3",
                "onnxslim>=0.1.71",
                "onnxruntime-gpu" if cuda else "onnxruntime",
                "protobuf>=5",
            ),
            cmds="--extra-index-url https://pypi.ngc.nvidia.com",  # onnx_graphsurgeon only on NVIDIA
        )

        LOGGER.info(f"\n{prefix} starting export with tensorflow {tf.__version__}...")
        check_version(
            tf.__version__,
            ">=2.0.0",
            name="tensorflow",
            verbose=True,
            msg="https://github.com/ultralytics/ultralytics/issues/5161",
        )
        f = Path(str(self.file).replace(self.file.suffix, "_saved_model"))
        if f.is_dir():
            shutil.rmtree(f)  # delete output folder

        # Export to TF
        images = None
        if self.args.int8 and self.args.data:
            images = [batch["img"] for batch in self.get_int8_calibration_dataloader(prefix)]
            images = (
                torch.nn.functional.interpolate(torch.cat(images, 0).float(), size=self.imgsz)
                .permute(0, 2, 3, 1)
                .numpy()
                .astype(np.float32)
            )

        # Export to ONNX
        if isinstance(self.model.model[-1], RTDETRDecoder):
            self.args.opset = self.args.opset or 19
            assert 16 <= self.args.opset <= 19, "RTDETR export requires opset>=16;<=19"
        self.args.simplify = True
        f_onnx = self.export_onnx()  # ensure ONNX is available
        keras_model = onnx2saved_model(
            f_onnx,
            f,
            int8=self.args.int8,
            images=images,
            disable_group_convolution=self.args.format in {"tfjs", "edgetpu"},
            prefix=prefix,
        )
        YAML.save(f / "metadata.yaml", self.metadata)  # add metadata.yaml
        # Add TFLite metadata
        for file in f.rglob("*.tflite"):
            file.unlink() if "quant_with_int16_act.tflite" in str(file) else self._add_tflite_metadata(file)

        return str(f), keras_model  # or keras_model = tf.saved_model.load(f, tags=None, options=None)

    @try_export
    def export_pb(self, keras_model, prefix=colorstr("TensorFlow GraphDef:")):
        """Export YOLO model to TensorFlow GraphDef *.pb format https://github.com/leimao/Frozen-Graph-TensorFlow."""
        f = self.file.with_suffix(".pb")
        keras2pb(keras_model, f, prefix)
        return f

    @try_export
    def export_tflite(self, prefix=colorstr("TensorFlow Lite:")):
        """Export YOLO model to TensorFlow Lite format."""
        # BUG https://github.com/ultralytics/ultralytics/issues/13436
        import tensorflow as tf

        LOGGER.info(f"\n{prefix} starting export with tensorflow {tf.__version__}...")
        saved_model = Path(str(self.file).replace(self.file.suffix, "_saved_model"))
        if self.args.int8:
            f = saved_model / f"{self.file.stem}_int8.tflite"  # fp32 in/out
        elif self.args.half:
            f = saved_model / f"{self.file.stem}_float16.tflite"  # fp32 in/out
        else:
            f = saved_model / f"{self.file.stem}_float32.tflite"
        return str(f)

    @try_export
    def export_axelera(self, prefix=colorstr("Axelera:")):
        """YOLO Axelera export."""
        # TODO: Make this a function to use also with imx
        try:
            from axelera import compiler
        except ImportError:
            check_apt_requirements(["libllvm14", "libgirepository1.0-dev", "pkg-config", "libcairo2-dev"])

            check_requirements(
                "axelera-voyager-sdk==1.5.0-rc6",
                cmds="--extra-index-url https://media.axelera.ai/releases/v1.5.0-rc6/build-packages-ubuntu-22.04/python",
            )

        from axelera import compiler
        from axelera.compiler import CompilerConfig

        self.args.opset = 17
        onnx_path = self.export_onnx()
        model_name = f"{Path(onnx_path).stem}"
        export_path = Path(f"{model_name}_axelera_model")
        export_path.mkdir(exist_ok=True)

        def transform_fn(data_item) -> np.ndarray:
            data_item: torch.Tensor = data_item["img"] if isinstance(data_item, dict) else data_item
            assert data_item.dtype == torch.uint8, "Input image must be uint8 for the quantization preprocessing"
            im = data_item.numpy().astype(np.float32) / 255.0  # uint8 to fp16/32 and 0 - 255 to 0.0 - 1.0
            return np.expand_dims(im, 0) if im.ndim == 3 else im

        if "C2PSA" in self.model.__str__():  # YOLO11
            config = CompilerConfig(
                ptq_scheme="per_tensor_min_max",
                ignore_weight_buffers=False,
                resources_used=0.25,
                aipu_cores_used=1,
                multicore_mode="batch",
                output_axm_format=True,
                model_name=model_name,
            )
        else:  # YOLOv8
            config = CompilerConfig(
                tiling_depth=6,
                split_buffer_promotion=True,
                resources_used=0.25,
                aipu_cores_used=1,
                multicore_mode="batch",
                output_axm_format=True,
                model_name=model_name,
            )

        qmodel = compiler.quantize(
            model=onnx_path,
            calibration_dataset=self.get_int8_calibration_dataloader(prefix),
            config=config,
            transform_fn=transform_fn,
        )

        compiler.compile(model=qmodel, config=config, output_dir=export_path)

        axm_name = f"{model_name}.axm"
        axm_src = Path(axm_name)
        axm_dst = export_path / axm_name

        if axm_src.exists():
            axm_src.replace(axm_dst)

        YAML.save(export_path / "metadata.yaml", self.metadata)

        return export_path

    @try_export
    def export_executorch(self, prefix=colorstr("ExecuTorch:")):
        """Exports a model to ExecuTorch (.pte) format into a dedicated directory and saves the required metadata,
        following Ultralytics conventions.
        """
        LOGGER.info(f"\n{prefix} starting export with ExecuTorch...")
        assert TORCH_2_9, f"ExecuTorch export requires torch>=2.9.0 but torch=={TORCH_VERSION} is installed"
        # TorchAO release compatibility table bug https://github.com/pytorch/ao/issues/2919
        # Setuptools bug: https://github.com/pypa/setuptools/issues/4483
        check_requirements("setuptools<71.0.0")  # Setuptools bug: https://github.com/pypa/setuptools/issues/4483
        check_requirements(("executorch==1.0.0", "flatbuffers"))

        import torch
        from executorch.backends.xnnpack.partition.xnnpack_partitioner import XnnpackPartitioner
        from executorch.exir import to_edge_transform_and_lower

        file_directory = Path(str(self.file).replace(self.file.suffix, "_executorch_model"))
        file_directory.mkdir(parents=True, exist_ok=True)

        file_pte = file_directory / self.file.with_suffix(".pte").name
        sample_inputs = (self.im,)

        et_program = to_edge_transform_and_lower(
            torch.export.export(self.model, sample_inputs), partitioner=[XnnpackPartitioner()]
        ).to_executorch()

        with open(file_pte, "wb") as file:
            file.write(et_program.buffer)

        YAML.save(file_directory / "metadata.yaml", self.metadata)

        return str(file_directory)

    @try_export
    def export_edgetpu(self, tflite_model="", prefix=colorstr("Edge TPU:")):
        """Export YOLO model to Edge TPU format https://coral.ai/docs/edgetpu/models-intro/."""
        cmd = "edgetpu_compiler --version"
        help_url = "https://coral.ai/docs/edgetpu/compiler/"
        assert LINUX, f"export only supported on Linux. See {help_url}"
        if subprocess.run(cmd, stdout=subprocess.DEVNULL, stderr=subprocess.DEVNULL, shell=True).returncode != 0:
            LOGGER.info(f"\n{prefix} export requires Edge TPU compiler. Attempting install from {help_url}")
            sudo = "sudo " if is_sudo_available() else ""
            for c in (
                f"{sudo}mkdir -p /etc/apt/keyrings",
                f"curl -fsSL https://packages.cloud.google.com/apt/doc/apt-key.gpg | {sudo}gpg --dearmor -o /etc/apt/keyrings/google.gpg",
                f'echo "deb [signed-by=/etc/apt/keyrings/google.gpg] https://packages.cloud.google.com/apt coral-edgetpu-stable main" | {sudo}tee /etc/apt/sources.list.d/coral-edgetpu.list',
                f"{sudo}apt-get update",
                f"{sudo}apt-get install -y edgetpu-compiler",
            ):
                subprocess.run(c, shell=True, check=True)

        ver = subprocess.run(cmd, shell=True, capture_output=True, check=True).stdout.decode().rsplit(maxsplit=1)[-1]
        LOGGER.info(f"\n{prefix} starting export with Edge TPU compiler {ver}...")
        tflite2edgetpu(tflite_file=tflite_model, output_dir=tflite_model.parent, prefix=prefix)
        f = str(tflite_model).replace(".tflite", "_edgetpu.tflite")  # Edge TPU model
        self._add_tflite_metadata(f)
        return f

    @try_export
    def export_tfjs(self, prefix=colorstr("TensorFlow.js:")):
        """Export YOLO model to TensorFlow.js format."""
        check_requirements("tensorflowjs")

        f = str(self.file).replace(self.file.suffix, "_web_model")  # js dir
        f_pb = str(self.file.with_suffix(".pb"))  # *.pb path
        pb2tfjs(pb_file=f_pb, output_dir=f, half=self.args.half, int8=self.args.int8, prefix=prefix)
        # Add metadata
        YAML.save(Path(f) / "metadata.yaml", self.metadata)  # add metadata.yaml
        return f

    @try_export
    def export_rknn(self, prefix=colorstr("RKNN:")):
        """Export YOLO model to RKNN format."""
        LOGGER.info(f"\n{prefix} starting export with rknn-toolkit2...")

        check_requirements("rknn-toolkit2")
        if IS_COLAB:
            # Prevent 'exit' from closing the notebook https://github.com/airockchip/rknn-toolkit2/issues/259
            import builtins

            builtins.exit = lambda: None

        from rknn.api import RKNN

        f = self.export_onnx()
        export_path = Path(f"{Path(f).stem}_rknn_model")
        export_path.mkdir(exist_ok=True)

        rknn = RKNN(verbose=False)
        rknn.config(mean_values=[[0, 0, 0]], std_values=[[255, 255, 255]], target_platform=self.args.name)
        rknn.load_onnx(model=f)
        rknn.build(do_quantization=False)  # TODO: Add quantization support
        f = f.replace(".onnx", f"-{self.args.name}.rknn")
        rknn.export_rknn(f"{export_path / f}")
        YAML.save(export_path / "metadata.yaml", self.metadata)
        return export_path

    @try_export
    def export_imx(self, prefix=colorstr("IMX:")):
        """Export YOLO model to IMX format."""
        assert LINUX, (
            "Export only supported on Linux."
            "See https://developer.aitrios.sony-semicon.com/en/docs/raspberry-pi-ai-camera/imx500-converter?version=3.17.3&progLang="
        )
        assert not ARM64, "IMX export is not supported on ARM64 architectures."
        assert IS_PYTHON_MINIMUM_3_9, "IMX export is only supported on Python 3.9 or above."

        if getattr(self.model, "end2end", False):
            raise ValueError("IMX export is not supported for end2end models.")
        check_requirements(
            (
                "model-compression-toolkit>=2.4.1",
                "edge-mdt-cl<1.1.0",
                "edge-mdt-tpc>=1.2.0",
                "pydantic<=2.11.7",
            )
        )

        check_requirements("imx500-converter[pt]>=3.17.3")

        # Install Java>=17
        try:
            java_output = subprocess.run(["java", "--version"], check=True, capture_output=True).stdout.decode()
            version_match = re.search(r"(?:openjdk|java) (\d+)", java_output)
            java_version = int(version_match.group(1)) if version_match else 0
            assert java_version >= 17, "Java version too old"
        except (FileNotFoundError, subprocess.CalledProcessError, AssertionError):
            cmd = None
            if IS_UBUNTU or IS_DEBIAN_TRIXIE:
                LOGGER.info(f"\n{prefix} installing Java 21 for Ubuntu...")
                cmd = (["sudo"] if is_sudo_available() else []) + ["apt-get", "install", "-y", "openjdk-21-jre"]
            elif IS_RASPBERRYPI or IS_DEBIAN_BOOKWORM:
                LOGGER.info(f"\n{prefix} installing Java 17 for Raspberry Pi or Debian ...")
                cmd = (["sudo"] if is_sudo_available() else []) + ["apt-get", "install", "-y", "openjdk-17-jre"]

            if cmd:
                subprocess.run(cmd, check=True)

        return torch2imx(
            self.model,
            self.file,
            self.args.conf,
            self.args.iou,
            self.args.max_det,
            metadata=self.metadata,
            dataset=self.get_int8_calibration_dataloader(prefix),
            prefix=prefix,
        )

    def _add_tflite_metadata(self, file):
        """Add metadata to *.tflite models per https://ai.google.dev/edge/litert/models/metadata."""
        import zipfile

        with zipfile.ZipFile(file, "a", zipfile.ZIP_DEFLATED) as zf:
            zf.writestr("metadata.json", json.dumps(self.metadata, indent=2))

    def _pipeline_coreml(self, model, weights_dir=None, prefix=colorstr("CoreML Pipeline:")):
        """Create CoreML pipeline with NMS for YOLO detection models."""
        import coremltools as ct

        LOGGER.info(f"{prefix} starting pipeline with coremltools {ct.__version__}...")

        # Output shapes
        spec = model.get_spec()
        outs = list(iter(spec.description.output))
        if self.args.format == "mlmodel":  # mlmodel doesn't infer shapes automatically
            outs[0].type.multiArrayType.shape[:] = self.output_shape[2], self.output_shape[1] - 4
            outs[1].type.multiArrayType.shape[:] = self.output_shape[2], 4

        # Checks
        names = self.metadata["names"]
        nx, ny = spec.description.input[0].type.imageType.width, spec.description.input[0].type.imageType.height
        nc = outs[0].type.multiArrayType.shape[-1]
        if len(names) != nc:  # Hack fix for MLProgram NMS bug https://github.com/ultralytics/ultralytics/issues/22309
            names = {**names, **{i: str(i) for i in range(len(names), nc)}}

        # Model from spec
        model = ct.models.MLModel(spec, weights_dir=weights_dir)

        # Create NMS protobuf
        nms_spec = ct.proto.Model_pb2.Model()
        nms_spec.specificationVersion = spec.specificationVersion
        for i in range(len(outs)):
            decoder_output = model._spec.description.output[i].SerializeToString()
            nms_spec.description.input.add()
            nms_spec.description.input[i].ParseFromString(decoder_output)
            nms_spec.description.output.add()
            nms_spec.description.output[i].ParseFromString(decoder_output)

        output_names = ["confidence", "coordinates"]
        for i, name in enumerate(output_names):
            nms_spec.description.output[i].name = name

        for i, out in enumerate(outs):
            ma_type = nms_spec.description.output[i].type.multiArrayType
            ma_type.shapeRange.sizeRanges.add()
            ma_type.shapeRange.sizeRanges[0].lowerBound = 0
            ma_type.shapeRange.sizeRanges[0].upperBound = -1
            ma_type.shapeRange.sizeRanges.add()
            ma_type.shapeRange.sizeRanges[1].lowerBound = out.type.multiArrayType.shape[-1]
            ma_type.shapeRange.sizeRanges[1].upperBound = out.type.multiArrayType.shape[-1]
            del ma_type.shape[:]

        nms = nms_spec.nonMaximumSuppression
        nms.confidenceInputFeatureName = outs[0].name  # 1x507x80
        nms.coordinatesInputFeatureName = outs[1].name  # 1x507x4
        nms.confidenceOutputFeatureName = output_names[0]
        nms.coordinatesOutputFeatureName = output_names[1]
        nms.iouThresholdInputFeatureName = "iouThreshold"
        nms.confidenceThresholdInputFeatureName = "confidenceThreshold"
        nms.iouThreshold = self.args.iou
        nms.confidenceThreshold = self.args.conf
        nms.pickTop.perClass = True
        nms.stringClassLabels.vector.extend(names.values())
        nms_model = ct.models.MLModel(nms_spec)

        # Pipeline models together
        pipeline = ct.models.pipeline.Pipeline(
            input_features=[
                ("image", ct.models.datatypes.Array(3, ny, nx)),
                ("iouThreshold", ct.models.datatypes.Double()),
                ("confidenceThreshold", ct.models.datatypes.Double()),
            ],
            output_features=output_names,
        )
        pipeline.add_model(model)
        pipeline.add_model(nms_model)

        # Correct datatypes
        pipeline.spec.description.input[0].ParseFromString(model._spec.description.input[0].SerializeToString())
        pipeline.spec.description.output[0].ParseFromString(nms_model._spec.description.output[0].SerializeToString())
        pipeline.spec.description.output[1].ParseFromString(nms_model._spec.description.output[1].SerializeToString())

        # Update metadata
        pipeline.spec.specificationVersion = spec.specificationVersion
        pipeline.spec.description.metadata.userDefined.update(
            {"IoU threshold": str(nms.iouThreshold), "Confidence threshold": str(nms.confidenceThreshold)}
        )

        # Save the model
        model = ct.models.MLModel(pipeline.spec, weights_dir=weights_dir)
        model.input_description["image"] = "Input image"
        model.input_description["iouThreshold"] = f"(optional) IoU threshold override (default: {nms.iouThreshold})"
        model.input_description["confidenceThreshold"] = (
            f"(optional) Confidence threshold override (default: {nms.confidenceThreshold})"
        )
        model.output_description["confidence"] = 'Boxes × Class confidence (see user-defined metadata "classes")'
        model.output_description["coordinates"] = "Boxes × [x, y, width, height] (relative to image size)"
        LOGGER.info(f"{prefix} pipeline success")
        return model

    def add_callback(self, event: str, callback):
        """Append the given callback to the specified event."""
        self.callbacks[event].append(callback)

    def run_callbacks(self, event: str):
        """Execute all callbacks for a given event."""
        for callback in self.callbacks.get(event, []):
            callback(self)


class IOSDetectModel(torch.nn.Module):
    """Wrap an Ultralytics YOLO model for Apple iOS CoreML export."""

    def __init__(self, model, im, mlprogram=True):
        """Initialize the IOSDetectModel class with a YOLO model and example image.

        Args:
            model (torch.nn.Module): The YOLO model to wrap.
            im (torch.Tensor): Example input tensor with shape (B, C, H, W).
            mlprogram (bool): Whether exporting to MLProgram format to fix NMS bug.
        """
        super().__init__()
        _, _, h, w = im.shape  # batch, channel, height, width
        self.model = model
        self.nc = len(model.names)  # number of classes
        self.mlprogram = mlprogram
        if w == h:
            self.normalize = 1.0 / w  # scalar
        else:
            self.normalize = torch.tensor(
                [1.0 / w, 1.0 / h, 1.0 / w, 1.0 / h],  # broadcast (slower, smaller)
                device=next(model.parameters()).device,
            )

    def forward(self, x):
        """Normalize predictions of object detection model with input size-dependent factors."""
        xywh, cls = self.model(x)[0].transpose(0, 1).split((4, self.nc), 1)
        if self.mlprogram and self.nc % 80 != 0:  # NMS bug https://github.com/ultralytics/ultralytics/issues/22309
            pad_length = int(((self.nc + 79) // 80) * 80) - self.nc  # pad class length to multiple of 80
            cls = torch.nn.functional.pad(cls, (0, pad_length, 0, 0), "constant", 0)

        return cls, xywh * self.normalize


class NMSModel(torch.nn.Module):
    """Model wrapper with embedded NMS for Detect, Segment, Pose and OBB."""

    def __init__(self, model, args):
        """Initialize the NMSModel.

        Args:
            model (torch.nn.Module): The model to wrap with NMS postprocessing.
            args (Namespace): The export arguments.
        """
        super().__init__()
        self.model = model
        self.args = args
        self.obb = model.task == "obb"
        self.is_tf = self.args.format in frozenset({"saved_model", "tflite", "tfjs"})

    def forward(self, x):
        """Perform inference with NMS post-processing. Supports Detect, Segment, OBB and Pose.

        Args:
            x (torch.Tensor): The preprocessed tensor with shape (N, 3, H, W).

        Returns:
            (torch.Tensor): List of detections, each an (N, max_det, 4 + 2 + extra_shape) Tensor where N is the number
                of detections after NMS.
        """
        from functools import partial

        from torchvision.ops import nms

        preds = self.model(x)
        pred = preds[0] if isinstance(preds, tuple) else preds
        kwargs = dict(device=pred.device, dtype=pred.dtype)
        bs = pred.shape[0]
        pred = pred.transpose(-1, -2)  # shape(1,84,6300) to shape(1,6300,84)
        extra_shape = pred.shape[-1] - (4 + len(self.model.names))  # extras from Segment, OBB, Pose
        if self.args.dynamic and self.args.batch > 1:  # batch size needs to always be same due to loop unroll
            pad = torch.zeros(torch.max(torch.tensor(self.args.batch - bs), torch.tensor(0)), *pred.shape[1:], **kwargs)
            pred = torch.cat((pred, pad))
        boxes, scores, extras = pred.split([4, len(self.model.names), extra_shape], dim=2)
        scores, classes = scores.max(dim=-1)
        self.args.max_det = min(pred.shape[1], self.args.max_det)  # in case num_anchors < max_det
        # (N, max_det, 4 coords + 1 class score + 1 class label + extra_shape).
        out = torch.zeros(pred.shape[0], self.args.max_det, boxes.shape[-1] + 2 + extra_shape, **kwargs)
        for i in range(bs):
            box, cls, score, extra = boxes[i], classes[i], scores[i], extras[i]
            mask = score > self.args.conf
            if self.is_tf or (self.args.format == "onnx" and self.obb):
                # TFLite GatherND error if mask is empty
                score *= mask
                # Explicit length otherwise reshape error, hardcoded to `self.args.max_det * 5`
                mask = score.topk(min(self.args.max_det * 5, score.shape[0])).indices
            box, score, cls, extra = box[mask], score[mask], cls[mask], extra[mask]
            nmsbox = box.clone()
            # `8` is the minimum value experimented to get correct NMS results for obb
            multiplier = 8 if self.obb else 1 / max(len(self.model.names), 1)
            # Normalize boxes for NMS since large values for class offset causes issue with int8 quantization
            if self.args.format == "tflite":  # TFLite is already normalized
                nmsbox *= multiplier
            else:
                nmsbox = multiplier * (nmsbox / torch.tensor(x.shape[2:], **kwargs).max())
            if not self.args.agnostic_nms:  # class-wise NMS
                end = 2 if self.obb else 4
                # fully explicit expansion otherwise reshape error
                cls_offset = cls.view(cls.shape[0], 1).expand(cls.shape[0], end)
                offbox = nmsbox[:, :end] + cls_offset * multiplier
                nmsbox = torch.cat((offbox, nmsbox[:, end:]), dim=-1)
            nms_fn = (
                partial(
                    TorchNMS.fast_nms,
                    use_triu=not (
                        self.is_tf
                        or (self.args.opset or 14) < 14
                        or (self.args.format == "openvino" and self.args.int8)  # OpenVINO int8 error with triu
                    ),
                    iou_func=batch_probiou,
                    exit_early=False,
                )
                if self.obb
                else nms
            )
            keep = nms_fn(
                torch.cat([nmsbox, extra], dim=-1) if self.obb else nmsbox,
                score,
                self.args.iou,
            )[: self.args.max_det]
            dets = torch.cat(
                [box[keep], score[keep].view(-1, 1), cls[keep].view(-1, 1).to(out.dtype), extra[keep]], dim=-1
            )
            # Zero-pad to max_det size to avoid reshape error
            pad = (0, 0, 0, self.args.max_det - dets.shape[0])
            out[i] = torch.nn.functional.pad(dets, pad)
        return (out[:bs], preds[1]) if self.model.task == "segment" else out[:bs]<|MERGE_RESOLUTION|>--- conflicted
+++ resolved
@@ -105,12 +105,9 @@
     get_default_args,
 )
 from ultralytics.utils.checks import (
-<<<<<<< HEAD
     IS_PYTHON_3_12,
     check_apt_requirements,
-=======
     IS_PYTHON_MINIMUM_3_9,
->>>>>>> bcb11c1e
     check_imgsz,
     check_requirements,
     check_version,
