# Ultralytics 🚀 AGPL-3.0 License - https://ultralytics.com/license
"""Block modules."""

import torch
import torch.nn as nn
import torch.nn.functional as F

from ultralytics.utils.torch_utils import fuse_conv_and_bn

from .conv import Conv, DWConv, GhostConv, LightConv, RepConv, autopad
from .transformer import TransformerBlock

__all__ = (
    "DFL",
    "HGBlock",
    "HGStem",
    "SPP",
    "SPPF",
    "C1",
    "C2",
    "C3",
    "C2f",
    "C2fAttn",
    "ImagePoolingAttn",
    "ContrastiveHead",
    "BNContrastiveHead",
    "C3x",
    "C3TR",
    "C3Ghost",
    "GhostBottleneck",
    "Bottleneck",
    "BottleneckCSP",
    "Proto",
    "RepC3",
    "ResNetLayer",
    "RepNCSPELAN4",
    "ELAN1",
    "ADown",
    "AConv",
    "SPPELAN",
    "CBFuse",
    "CBLinear",
    "C3k2",
    "C3K2_FE",
    "C2fPSA",
    "C2PSA",
    "RepVGGDW",
    "CIB",
    "C2fCIB",
    "Attention",
    "PSA",
    "SCDown",
    "TorchVision",
    "BiFPN",
)


class DFL(nn.Module):
    """
    Integral module of Distribution Focal Loss (DFL).

    Proposed in Generalized Focal Loss https://ieeexplore.ieee.org/document/9792391
    """

    def __init__(self, c1=16):
        """Initialize a convolutional layer with a given number of input channels."""
        super().__init__()
        self.conv = nn.Conv2d(c1, 1, 1, bias=False).requires_grad_(False)
        x = torch.arange(c1, dtype=torch.float)
        self.conv.weight.data[:] = nn.Parameter(x.view(1, c1, 1, 1))
        self.c1 = c1

    def forward(self, x):
        """Apply the DFL module to input tensor and return transformed output."""
        b, _, a = x.shape  # batch, channels, anchors
        return self.conv(x.view(b, 4, self.c1, a).transpose(2, 1).softmax(1)).view(b, 4, a)
        # return self.conv(x.view(b, self.c1, 4, a).softmax(1)).view(b, 4, a)


class PartialConv(nn.Module):
    """Improved Partial Convolution with precise channel control Ensures output channels exactly match expected
    dimensions.
    """

    def __init__(self, c1, c2, kernel_size=3, stride=1, padding=None):
        super().__init__()
        if padding is None:
            padding = kernel_size // 2

        # Critical fix: Ensure we can produce exactly c2 output channels
        self.c1 = c1
        self.c2 = c2

        # Use a more controlled approach to partial convolution
        # Process all input channels but with efficient partial-like behavior
        self.main_conv = nn.Conv2d(c1, c2, kernel_size, stride, padding, bias=False)
        self.bn = nn.BatchNorm2d(c2)
        self.act = nn.SiLU(inplace=True)

    def forward(self, x):
        # Simple but effective approach that guarantees correct output dimensions
        return self.act(self.bn(self.main_conv(x)))


class FasterBlock(nn.Module):
    """Enhanced block with precise channel control and residual connections."""

    def __init__(self, c1, c2):
        super().__init__()
        self.c1 = c1
        self.c2 = c2

        # Ensure we can handle input to output transformation properly
        self.conv1 = nn.Conv2d(c1, c2, kernel_size=3, padding=1, bias=False)
        self.bn1 = nn.BatchNorm2d(c2)
        self.act1 = nn.SiLU(inplace=True)

        self.conv2 = nn.Conv2d(c2, c2, kernel_size=1, bias=False)
        self.bn2 = nn.BatchNorm2d(c2)
        self.act2 = nn.SiLU(inplace=True)

        # Skip connection handling
        self.skip_conv = None
        if c1 != c2:
            self.skip_conv = nn.Conv2d(c1, c2, kernel_size=1, bias=False)

    def forward(self, x):
        identity = x

        # Main convolution path
        out = self.act1(self.bn1(self.conv1(x)))
        out = self.bn2(self.conv2(out))

        # Handle skip connection with proper dimension matching
        if self.skip_conv is not None:
            identity = self.skip_conv(identity)

        # Add skip connection and final activation
        out = self.act2(out + identity)
        return out


class ECAAttention(nn.Module):
    """Efficient Channel Attention with robust dimension handling."""

    def __init__(self, channels, k_size=3):
        super().__init__()
        self.channels = channels
        self.avg_pool = nn.AdaptiveAvgPool2d(1)
        self.conv = nn.Conv1d(1, 1, kernel_size=k_size, padding=k_size // 2, bias=False)
        self.sigmoid = nn.Sigmoid()

    def forward(self, x):
        b, c, h, w = x.size()

        # Ensure we're working with the expected number of channels
        assert c == self.channels, f"Expected {self.channels} channels, got {c}"

        # Global average pooling: [B, C, H, W] -> [B, C, 1, 1]
        y = self.avg_pool(x)

        # Reshape for 1D conv: [B, C, 1, 1] -> [B, 1, C]
        y = y.squeeze(-1).transpose(-1, -2)

        # Apply 1D convolution along channel dimension
        y = self.conv(y)

        # Apply sigmoid and reshape back: [B, 1, C] -> [B, C, 1, 1]
        y = self.sigmoid(y).transpose(-1, -2).unsqueeze(-1)

        # Apply attention and return
        return x * y.expand_as(x)


class C3K2_FE(nn.Module):
    """Enhanced C3K2 block with careful channel management Designed to be a drop-in replacement for standard C3k2
    blocks.
    """

    def __init__(self, c1, c2, n=1, shortcut=True, g=1, e=0.5):
        """
        Args:
            c1: Input channels
            c2: Output channels
            n: Number of bottleneck blocks (typically 1)
            shortcut: Enable shortcut connections
            g: Groups for convolution (typically 1)
            e: Channel expansion ratio.
        """
        super().__init__()

        # Store configuration
        self.c1 = c1
        self.c2 = c2
        self.shortcut = shortcut and c1 == c2

        # Calculate hidden channels with proper rounding
        c_hidden = max(int(c2 * e), 1)  # Ensure at least 1 channel

        # Entry convolution: adjust input channels to hidden channels
        self.conv_in = Conv(c1, c_hidden, k=1, s=1)

        # Create the main processing blocks
        # Use standard convolution approach to ensure compatibility
        self.blocks = nn.ModuleList()
        for i in range(max(1, n)):
            if i == 0:
                # First block handles any dimension changes
                self.blocks.append(FasterBlock(c_hidden, c_hidden))
            else:
                # Subsequent blocks maintain dimensions
                self.blocks.append(FasterBlock(c_hidden, c_hidden))

        # Exit convolution: adjust hidden channels to output channels
        self.conv_out = Conv(c_hidden, c2, k=1, s=1)

        # ECA attention mechanism
        self.attention = ECAAttention(c2)

        # Shortcut connection if dimensions match
        if self.shortcut and c1 != c2:
            self.shortcut_conv = Conv(c1, c2, k=1, s=1)
        else:
            self.shortcut_conv = None

    def forward(self, x):
        """Forward pass with careful dimension tracking."""
        # Store input for potential shortcut
        identity = x

        # Debug: Print input dimensions (remove in production)
        # print(f"C3K2_FE input shape: {x.shape}")

        # Process through the block
        x = self.conv_in(x)  # c1 -> c_hidden
        # print(f"After conv_in: {x.shape}")

        # Apply FasterBlocks
        for i, block in enumerate(self.blocks):
            x = block(x)  # c_hidden -> c_hidden
            # print(f"After block {i}: {x.shape}")

        x = self.conv_out(x)  # c_hidden -> c2
        # print(f"After conv_out: {x.shape}")

        # Apply attention mechanism
        x = self.attention(x)
        # print(f"After attention: {x.shape}")

        # Add shortcut connection if enabled and dimensions match
        if self.shortcut:
            if self.shortcut_conv is not None:
                identity = self.shortcut_conv(identity)
            x = x + identity

        # print(f"C3K2_FE output shape: {x.shape}")
        return x


# ALISSA GCB YOLO11 MODIF 1


class Proto(nn.Module):
    """Ultralytics YOLO models mask Proto module for segmentation models."""

    def __init__(self, c1, c_=256, c2=32):
        """
        Initialize the Ultralytics YOLO models mask Proto module with specified number of protos and masks.

        Args:
            c1 (int): Input channels.
            c_ (int): Intermediate channels.
            c2 (int): Output channels (number of protos).
        """
        super().__init__()
        self.cv1 = Conv(c1, c_, k=3)
        self.upsample = nn.ConvTranspose2d(c_, c_, 2, 2, 0, bias=True)  # nn.Upsample(scale_factor=2, mode='nearest')
        self.cv2 = Conv(c_, c_, k=3)
        self.cv3 = Conv(c_, c2)

    def forward(self, x):
        """Perform a forward pass through layers using an upsampled input image."""
        return self.cv3(self.cv2(self.upsample(self.cv1(x))))


class HGStem(nn.Module):
    """
    StemBlock of PPHGNetV2 with 5 convolutions and one maxpool2d.

    https://github.com/PaddlePaddle/PaddleDetection/blob/develop/ppdet/modeling/backbones/hgnet_v2.py
    """

    def __init__(self, c1, cm, c2):
        """
        Initialize the StemBlock of PPHGNetV2.

        Args:
            c1 (int): Input channels.
            cm (int): Middle channels.
            c2 (int): Output channels.
        """
        super().__init__()
        self.stem1 = Conv(c1, cm, 3, 2, act=nn.ReLU())
        self.stem2a = Conv(cm, cm // 2, 2, 1, 0, act=nn.ReLU())
        self.stem2b = Conv(cm // 2, cm, 2, 1, 0, act=nn.ReLU())
        self.stem3 = Conv(cm * 2, cm, 3, 2, act=nn.ReLU())
        self.stem4 = Conv(cm, c2, 1, 1, act=nn.ReLU())
        self.pool = nn.MaxPool2d(kernel_size=2, stride=1, padding=0, ceil_mode=True)

    def forward(self, x):
        """Forward pass of a PPHGNetV2 backbone layer."""
        x = self.stem1(x)
        x = F.pad(x, [0, 1, 0, 1])
        x2 = self.stem2a(x)
        x2 = F.pad(x2, [0, 1, 0, 1])
        x2 = self.stem2b(x2)
        x1 = self.pool(x)
        x = torch.cat([x1, x2], dim=1)
        x = self.stem3(x)
        x = self.stem4(x)
        return x


class HGBlock(nn.Module):
    """
    HG_Block of PPHGNetV2 with 2 convolutions and LightConv.

    https://github.com/PaddlePaddle/PaddleDetection/blob/develop/ppdet/modeling/backbones/hgnet_v2.py
    """

    def __init__(self, c1, cm, c2, k=3, n=6, lightconv=False, shortcut=False, act=nn.ReLU()):
        """
        Initialize HGBlock with specified parameters.

        Args:
            c1 (int): Input channels.
            cm (int): Middle channels.
            c2 (int): Output channels.
            k (int): Kernel size.
            n (int): Number of LightConv or Conv blocks.
            lightconv (bool): Whether to use LightConv.
            shortcut (bool): Whether to use shortcut connection.
            act (nn.Module): Activation function.
        """
        super().__init__()
        block = LightConv if lightconv else Conv
        self.m = nn.ModuleList(block(c1 if i == 0 else cm, cm, k=k, act=act) for i in range(n))
        self.sc = Conv(c1 + n * cm, c2 // 2, 1, 1, act=act)  # squeeze conv
        self.ec = Conv(c2 // 2, c2, 1, 1, act=act)  # excitation conv
        self.add = shortcut and c1 == c2

    def forward(self, x):
        """Forward pass of a PPHGNetV2 backbone layer."""
        y = [x]
        y.extend(m(y[-1]) for m in self.m)
        y = self.ec(self.sc(torch.cat(y, 1)))
        return y + x if self.add else y


class SPP(nn.Module):
    """Spatial Pyramid Pooling (SPP) layer https://arxiv.org/abs/1406.4729."""

    def __init__(self, c1, c2, k=(5, 9, 13)):
        """
        Initialize the SPP layer with input/output channels and pooling kernel sizes.

        Args:
            c1 (int): Input channels.
            c2 (int): Output channels.
            k (Tuple[int, int, int]): Kernel sizes for max pooling.
        """
        super().__init__()
        c_ = c1 // 2  # hidden channels
        self.cv1 = Conv(c1, c_, 1, 1)
        self.cv2 = Conv(c_ * (len(k) + 1), c2, 1, 1)
        self.m = nn.ModuleList([nn.MaxPool2d(kernel_size=x, stride=1, padding=x // 2) for x in k])

    def forward(self, x):
        """Forward pass of the SPP layer, performing spatial pyramid pooling."""
        x = self.cv1(x)
        return self.cv2(torch.cat([x] + [m(x) for m in self.m], 1))


class SPPF(nn.Module):
    """Spatial Pyramid Pooling - Fast (SPPF) layer for YOLOv5 by Glenn Jocher."""

    def __init__(self, c1, c2, k=5):
        """
        Initialize the SPPF layer with given input/output channels and kernel size.

        Args:
            c1 (int): Input channels.
            c2 (int): Output channels.
            k (int): Kernel size.

        Notes:
            This module is equivalent to SPP(k=(5, 9, 13)).
        """
        super().__init__()
        c_ = c1 // 2  # hidden channels
        self.cv1 = Conv(c1, c_, 1, 1)
        self.cv2 = Conv(c_ * 4, c2, 1, 1)
        self.m = nn.MaxPool2d(kernel_size=k, stride=1, padding=k // 2)

    def forward(self, x):
        """Apply sequential pooling operations to input and return concatenated feature maps."""
        y = [self.cv1(x)]
        y.extend(self.m(y[-1]) for _ in range(3))
        return self.cv2(torch.cat(y, 1))


class C1(nn.Module):
    """CSP Bottleneck with 1 convolution."""

    def __init__(self, c1, c2, n=1):
        """
        Initialize the CSP Bottleneck with 1 convolution.

        Args:
            c1 (int): Input channels.
            c2 (int): Output channels.
            n (int): Number of convolutions.
        """
        super().__init__()
        self.cv1 = Conv(c1, c2, 1, 1)
        self.m = nn.Sequential(*(Conv(c2, c2, 3) for _ in range(n)))

    def forward(self, x):
        """Apply convolution and residual connection to input tensor."""
        y = self.cv1(x)
        return self.m(y) + y


class C2(nn.Module):
    """CSP Bottleneck with 2 convolutions."""

    def __init__(self, c1, c2, n=1, shortcut=True, g=1, e=0.5):
        """
        Initialize a CSP Bottleneck with 2 convolutions.

        Args:
            c1 (int): Input channels.
            c2 (int): Output channels.
            n (int): Number of Bottleneck blocks.
            shortcut (bool): Whether to use shortcut connections.
            g (int): Groups for convolutions.
            e (float): Expansion ratio.
        """
        super().__init__()
        self.c = int(c2 * e)  # hidden channels
        self.cv1 = Conv(c1, 2 * self.c, 1, 1)
        self.cv2 = Conv(2 * self.c, c2, 1)  # optional act=FReLU(c2)
        # self.attention = ChannelAttention(2 * self.c)  # or SpatialAttention()
        self.m = nn.Sequential(*(Bottleneck(self.c, self.c, shortcut, g, k=((3, 3), (3, 3)), e=1.0) for _ in range(n)))

    def forward(self, x):
        """Forward pass through the CSP bottleneck with 2 convolutions."""
        a, b = self.cv1(x).chunk(2, 1)
        return self.cv2(torch.cat((self.m(a), b), 1))


class C2f(nn.Module):
    """Faster Implementation of CSP Bottleneck with 2 convolutions."""

    def __init__(self, c1, c2, n=1, shortcut=False, g=1, e=0.5):
        """
        Initialize a CSP bottleneck with 2 convolutions.

        Args:
            c1 (int): Input channels.
            c2 (int): Output channels.
            n (int): Number of Bottleneck blocks.
            shortcut (bool): Whether to use shortcut connections.
            g (int): Groups for convolutions.
            e (float): Expansion ratio.
        """
        super().__init__()
        self.c = int(c2 * e)  # hidden channels
        self.cv1 = Conv(c1, 2 * self.c, 1, 1)
        self.cv2 = Conv((2 + n) * self.c, c2, 1)  # optional act=FReLU(c2)
        self.m = nn.ModuleList(Bottleneck(self.c, self.c, shortcut, g, k=((3, 3), (3, 3)), e=1.0) for _ in range(n))

    def forward(self, x):
        """Forward pass through C2f layer."""
        y = list(self.cv1(x).chunk(2, 1))
        y.extend(m(y[-1]) for m in self.m)
        return self.cv2(torch.cat(y, 1))

    def forward_split(self, x):
        """Forward pass using split() instead of chunk()."""
        y = self.cv1(x).split((self.c, self.c), 1)
        y = [y[0], y[1]]
        y.extend(m(y[-1]) for m in self.m)
        return self.cv2(torch.cat(y, 1))


class C3(nn.Module):
    """CSP Bottleneck with 3 convolutions."""

    def __init__(self, c1, c2, n=1, shortcut=True, g=1, e=0.5):
        """
        Initialize the CSP Bottleneck with 3 convolutions.

        Args:
            c1 (int): Input channels.
            c2 (int): Output channels.
            n (int): Number of Bottleneck blocks.
            shortcut (bool): Whether to use shortcut connections.
            g (int): Groups for convolutions.
            e (float): Expansion ratio.
        """
        super().__init__()
        c_ = int(c2 * e)  # hidden channels
        self.cv1 = Conv(c1, c_, 1, 1)
        self.cv2 = Conv(c1, c_, 1, 1)
        self.cv3 = Conv(2 * c_, c2, 1)  # optional act=FReLU(c2)
        self.m = nn.Sequential(*(Bottleneck(c_, c_, shortcut, g, k=((1, 1), (3, 3)), e=1.0) for _ in range(n)))

    def forward(self, x):
        """Forward pass through the CSP bottleneck with 3 convolutions."""
        return self.cv3(torch.cat((self.m(self.cv1(x)), self.cv2(x)), 1))


class C3x(C3):
    """C3 module with cross-convolutions."""

    def __init__(self, c1, c2, n=1, shortcut=True, g=1, e=0.5):
        """
        Initialize C3 module with cross-convolutions.

        Args:
            c1 (int): Input channels.
            c2 (int): Output channels.
            n (int): Number of Bottleneck blocks.
            shortcut (bool): Whether to use shortcut connections.
            g (int): Groups for convolutions.
            e (float): Expansion ratio.
        """
        super().__init__(c1, c2, n, shortcut, g, e)
        self.c_ = int(c2 * e)
        self.m = nn.Sequential(*(Bottleneck(self.c_, self.c_, shortcut, g, k=((1, 3), (3, 1)), e=1) for _ in range(n)))


class RepC3(nn.Module):
    """Rep C3."""

    def __init__(self, c1, c2, n=3, e=1.0):
        """
        Initialize CSP Bottleneck with a single convolution.

        Args:
            c1 (int): Input channels.
            c2 (int): Output channels.
            n (int): Number of RepConv blocks.
            e (float): Expansion ratio.
        """
        super().__init__()
        c_ = int(c2 * e)  # hidden channels
        self.cv1 = Conv(c1, c_, 1, 1)
        self.cv2 = Conv(c1, c_, 1, 1)
        self.m = nn.Sequential(*[RepConv(c_, c_) for _ in range(n)])
        self.cv3 = Conv(c_, c2, 1, 1) if c_ != c2 else nn.Identity()

    def forward(self, x):
        """Forward pass of RepC3 module."""
        return self.cv3(self.m(self.cv1(x)) + self.cv2(x))


class C3TR(C3):
    """C3 module with TransformerBlock()."""

    def __init__(self, c1, c2, n=1, shortcut=True, g=1, e=0.5):
        """
        Initialize C3 module with TransformerBlock.

        Args:
            c1 (int): Input channels.
            c2 (int): Output channels.
            n (int): Number of Transformer blocks.
            shortcut (bool): Whether to use shortcut connections.
            g (int): Groups for convolutions.
            e (float): Expansion ratio.
        """
        super().__init__(c1, c2, n, shortcut, g, e)
        c_ = int(c2 * e)
        self.m = TransformerBlock(c_, c_, 4, n)


class C3Ghost(C3):
    """C3 module with GhostBottleneck()."""

    def __init__(self, c1, c2, n=1, shortcut=True, g=1, e=0.5):
        """
        Initialize C3 module with GhostBottleneck.

        Args:
            c1 (int): Input channels.
            c2 (int): Output channels.
            n (int): Number of Ghost bottleneck blocks.
            shortcut (bool): Whether to use shortcut connections.
            g (int): Groups for convolutions.
            e (float): Expansion ratio.
        """
        super().__init__(c1, c2, n, shortcut, g, e)
        c_ = int(c2 * e)  # hidden channels
        self.m = nn.Sequential(*(GhostBottleneck(c_, c_) for _ in range(n)))


class GhostBottleneck(nn.Module):
    """Ghost Bottleneck https://github.com/huawei-noah/Efficient-AI-Backbones."""

    def __init__(self, c1, c2, k=3, s=1):
        """
        Initialize Ghost Bottleneck module.

        Args:
            c1 (int): Input channels.
            c2 (int): Output channels.
            k (int): Kernel size.
            s (int): Stride.
        """
        super().__init__()
        c_ = c2 // 2
        self.conv = nn.Sequential(
            GhostConv(c1, c_, 1, 1),  # pw
            DWConv(c_, c_, k, s, act=False) if s == 2 else nn.Identity(),  # dw
            GhostConv(c_, c2, 1, 1, act=False),  # pw-linear
        )
        self.shortcut = (
            nn.Sequential(DWConv(c1, c1, k, s, act=False), Conv(c1, c2, 1, 1, act=False)) if s == 2 else nn.Identity()
        )

    def forward(self, x):
        """Apply skip connection and concatenation to input tensor."""
        return self.conv(x) + self.shortcut(x)


class Bottleneck(nn.Module):
    """Standard bottleneck."""

    def __init__(self, c1, c2, shortcut=True, g=1, k=(3, 3), e=0.5):
        """
        Initialize a standard bottleneck module.

        Args:
            c1 (int): Input channels.
            c2 (int): Output channels.
            shortcut (bool): Whether to use shortcut connection.
            g (int): Groups for convolutions.
            k (Tuple[int, int]): Kernel sizes for convolutions.
            e (float): Expansion ratio.
        """
        super().__init__()
        c_ = int(c2 * e)  # hidden channels
        self.cv1 = Conv(c1, c_, k[0], 1)
        self.cv2 = Conv(c_, c2, k[1], 1, g=g)
        self.add = shortcut and c1 == c2

    def forward(self, x):
        """Apply bottleneck with optional shortcut connection."""
        return x + self.cv2(self.cv1(x)) if self.add else self.cv2(self.cv1(x))


class BottleneckCSP(nn.Module):
    """CSP Bottleneck https://github.com/WongKinYiu/CrossStagePartialNetworks."""

    def __init__(self, c1, c2, n=1, shortcut=True, g=1, e=0.5):
        """
        Initialize CSP Bottleneck.

        Args:
            c1 (int): Input channels.
            c2 (int): Output channels.
            n (int): Number of Bottleneck blocks.
            shortcut (bool): Whether to use shortcut connections.
            g (int): Groups for convolutions.
            e (float): Expansion ratio.
        """
        super().__init__()
        c_ = int(c2 * e)  # hidden channels
        self.cv1 = Conv(c1, c_, 1, 1)
        self.cv2 = nn.Conv2d(c1, c_, 1, 1, bias=False)
        self.cv3 = nn.Conv2d(c_, c_, 1, 1, bias=False)
        self.cv4 = Conv(2 * c_, c2, 1, 1)
        self.bn = nn.BatchNorm2d(2 * c_)  # applied to cat(cv2, cv3)
        self.act = nn.SiLU()
        self.m = nn.Sequential(*(Bottleneck(c_, c_, shortcut, g, e=1.0) for _ in range(n)))

    def forward(self, x):
        """Apply CSP bottleneck with 3 convolutions."""
        y1 = self.cv3(self.m(self.cv1(x)))
        y2 = self.cv2(x)
        return self.cv4(self.act(self.bn(torch.cat((y1, y2), 1))))


class ResNetBlock(nn.Module):
    """ResNet block with standard convolution layers."""

    def __init__(self, c1, c2, s=1, e=4):
        """
        Initialize ResNet block.

        Args:
            c1 (int): Input channels.
            c2 (int): Output channels.
            s (int): Stride.
            e (int): Expansion ratio.
        """
        super().__init__()
        c3 = e * c2
        self.cv1 = Conv(c1, c2, k=1, s=1, act=True)
        self.cv2 = Conv(c2, c2, k=3, s=s, p=1, act=True)
        self.cv3 = Conv(c2, c3, k=1, act=False)
        self.shortcut = nn.Sequential(Conv(c1, c3, k=1, s=s, act=False)) if s != 1 or c1 != c3 else nn.Identity()

    def forward(self, x):
        """Forward pass through the ResNet block."""
        return F.relu(self.cv3(self.cv2(self.cv1(x))) + self.shortcut(x))


class ResNetLayer(nn.Module):
    """ResNet layer with multiple ResNet blocks."""

    def __init__(self, c1, c2, s=1, is_first=False, n=1, e=4):
        """
        Initialize ResNet layer.

        Args:
            c1 (int): Input channels.
            c2 (int): Output channels.
            s (int): Stride.
            is_first (bool): Whether this is the first layer.
            n (int): Number of ResNet blocks.
            e (int): Expansion ratio.
        """
        super().__init__()
        self.is_first = is_first

        if self.is_first:
            self.layer = nn.Sequential(
                Conv(c1, c2, k=7, s=2, p=3, act=True), nn.MaxPool2d(kernel_size=3, stride=2, padding=1)
            )
        else:
            blocks = [ResNetBlock(c1, c2, s, e=e)]
            blocks.extend([ResNetBlock(e * c2, c2, 1, e=e) for _ in range(n - 1)])
            self.layer = nn.Sequential(*blocks)

    def forward(self, x):
        """Forward pass through the ResNet layer."""
        return self.layer(x)


class MaxSigmoidAttnBlock(nn.Module):
    """Max Sigmoid attention block."""

    def __init__(self, c1, c2, nh=1, ec=128, gc=512, scale=False):
        """
        Initialize MaxSigmoidAttnBlock.

        Args:
            c1 (int): Input channels.
            c2 (int): Output channels.
            nh (int): Number of heads.
            ec (int): Embedding channels.
            gc (int): Guide channels.
            scale (bool): Whether to use learnable scale parameter.
        """
        super().__init__()
        self.nh = nh
        self.hc = c2 // nh
        self.ec = Conv(c1, ec, k=1, act=False) if c1 != ec else None
        self.gl = nn.Linear(gc, ec)
        self.bias = nn.Parameter(torch.zeros(nh))
        self.proj_conv = Conv(c1, c2, k=3, s=1, act=False)
        self.scale = nn.Parameter(torch.ones(1, nh, 1, 1)) if scale else 1.0

    def forward(self, x, guide):
        """
        Forward pass of MaxSigmoidAttnBlock.

        Args:
            x (torch.Tensor): Input tensor.
            guide (torch.Tensor): Guide tensor.

        Returns:
            (torch.Tensor): Output tensor after attention.
        """
        bs, _, h, w = x.shape

        guide = self.gl(guide)
        guide = guide.view(bs, guide.shape[1], self.nh, self.hc)
        embed = self.ec(x) if self.ec is not None else x
        embed = embed.view(bs, self.nh, self.hc, h, w)

        aw = torch.einsum("bmchw,bnmc->bmhwn", embed, guide)
        aw = aw.max(dim=-1)[0]
        aw = aw / (self.hc**0.5)
        aw = aw + self.bias[None, :, None, None]
        aw = aw.sigmoid() * self.scale

        x = self.proj_conv(x)
        x = x.view(bs, self.nh, -1, h, w)
        x = x * aw.unsqueeze(2)
        return x.view(bs, -1, h, w)


class C2fAttn(nn.Module):
    """C2f module with an additional attn module."""

    def __init__(self, c1, c2, n=1, ec=128, nh=1, gc=512, shortcut=False, g=1, e=0.5):
        """
        Initialize C2f module with attention mechanism.

        Args:
            c1 (int): Input channels.
            c2 (int): Output channels.
            n (int): Number of Bottleneck blocks.
            ec (int): Embedding channels for attention.
            nh (int): Number of heads for attention.
            gc (int): Guide channels for attention.
            shortcut (bool): Whether to use shortcut connections.
            g (int): Groups for convolutions.
            e (float): Expansion ratio.
        """
        super().__init__()
        self.c = int(c2 * e)  # hidden channels
        self.cv1 = Conv(c1, 2 * self.c, 1, 1)
        self.cv2 = Conv((3 + n) * self.c, c2, 1)  # optional act=FReLU(c2)
        self.m = nn.ModuleList(Bottleneck(self.c, self.c, shortcut, g, k=((3, 3), (3, 3)), e=1.0) for _ in range(n))
        self.attn = MaxSigmoidAttnBlock(self.c, self.c, gc=gc, ec=ec, nh=nh)

    def forward(self, x, guide):
        """
        Forward pass through C2f layer with attention.

        Args:
            x (torch.Tensor): Input tensor.
            guide (torch.Tensor): Guide tensor for attention.

        Returns:
            (torch.Tensor): Output tensor after processing.
        """
        y = list(self.cv1(x).chunk(2, 1))
        y.extend(m(y[-1]) for m in self.m)
        y.append(self.attn(y[-1], guide))
        return self.cv2(torch.cat(y, 1))

    def forward_split(self, x, guide):
        """
        Forward pass using split() instead of chunk().

        Args:
            x (torch.Tensor): Input tensor.
            guide (torch.Tensor): Guide tensor for attention.

        Returns:
            (torch.Tensor): Output tensor after processing.
        """
        y = list(self.cv1(x).split((self.c, self.c), 1))
        y.extend(m(y[-1]) for m in self.m)
        y.append(self.attn(y[-1], guide))
        return self.cv2(torch.cat(y, 1))


class ImagePoolingAttn(nn.Module):
    """ImagePoolingAttn: Enhance the text embeddings with image-aware information."""

    def __init__(self, ec=256, ch=(), ct=512, nh=8, k=3, scale=False):
        """
        Initialize ImagePoolingAttn module.

        Args:
            ec (int): Embedding channels.
            ch (tuple): Channel dimensions for feature maps.
            ct (int): Channel dimension for text embeddings.
            nh (int): Number of attention heads.
            k (int): Kernel size for pooling.
            scale (bool): Whether to use learnable scale parameter.
        """
        super().__init__()

        nf = len(ch)
        self.query = nn.Sequential(nn.LayerNorm(ct), nn.Linear(ct, ec))
        self.key = nn.Sequential(nn.LayerNorm(ec), nn.Linear(ec, ec))
        self.value = nn.Sequential(nn.LayerNorm(ec), nn.Linear(ec, ec))
        self.proj = nn.Linear(ec, ct)
        self.scale = nn.Parameter(torch.tensor([0.0]), requires_grad=True) if scale else 1.0
        self.projections = nn.ModuleList([nn.Conv2d(in_channels, ec, kernel_size=1) for in_channels in ch])
        self.im_pools = nn.ModuleList([nn.AdaptiveMaxPool2d((k, k)) for _ in range(nf)])
        self.ec = ec
        self.nh = nh
        self.nf = nf
        self.hc = ec // nh
        self.k = k

    def forward(self, x, text):
        """
        Forward pass of ImagePoolingAttn.

        Args:
            x (List[torch.Tensor]): List of input feature maps.
            text (torch.Tensor): Text embeddings.

        Returns:
            (torch.Tensor): Enhanced text embeddings.
        """
        bs = x[0].shape[0]
        assert len(x) == self.nf
        num_patches = self.k**2
        x = [pool(proj(x)).view(bs, -1, num_patches) for (x, proj, pool) in zip(x, self.projections, self.im_pools)]
        x = torch.cat(x, dim=-1).transpose(1, 2)
        q = self.query(text)
        k = self.key(x)
        v = self.value(x)

        # q = q.reshape(1, text.shape[1], self.nh, self.hc).repeat(bs, 1, 1, 1)
        q = q.reshape(bs, -1, self.nh, self.hc)
        k = k.reshape(bs, -1, self.nh, self.hc)
        v = v.reshape(bs, -1, self.nh, self.hc)

        aw = torch.einsum("bnmc,bkmc->bmnk", q, k)
        aw = aw / (self.hc**0.5)
        aw = F.softmax(aw, dim=-1)

        x = torch.einsum("bmnk,bkmc->bnmc", aw, v)
        x = self.proj(x.reshape(bs, -1, self.ec))
        return x * self.scale + text


class ContrastiveHead(nn.Module):
    """Implements contrastive learning head for region-text similarity in vision-language models."""

    def __init__(self):
        """Initialize ContrastiveHead with region-text similarity parameters."""
        super().__init__()
        # NOTE: use -10.0 to keep the init cls loss consistency with other losses
        self.bias = nn.Parameter(torch.tensor([-10.0]))
        self.logit_scale = nn.Parameter(torch.ones([]) * torch.tensor(1 / 0.07).log())

    def forward(self, x, w):
        """
        Forward function of contrastive learning.

        Args:
            x (torch.Tensor): Image features.
            w (torch.Tensor): Text features.

        Returns:
            (torch.Tensor): Similarity scores.
        """
        x = F.normalize(x, dim=1, p=2)
        w = F.normalize(w, dim=-1, p=2)
        x = torch.einsum("bchw,bkc->bkhw", x, w)
        return x * self.logit_scale.exp() + self.bias


class BNContrastiveHead(nn.Module):
    """
    Batch Norm Contrastive Head using batch norm instead of l2-normalization.

    Args:
        embed_dims (int): Embed dimensions of text and image features.
    """

    def __init__(self, embed_dims: int):
        """
        Initialize BNContrastiveHead.

        Args:
            embed_dims (int): Embedding dimensions for features.
        """
        super().__init__()
        self.norm = nn.BatchNorm2d(embed_dims)
        # NOTE: use -10.0 to keep the init cls loss consistency with other losses
        self.bias = nn.Parameter(torch.tensor([-10.0]))
        # use -1.0 is more stable
        self.logit_scale = nn.Parameter(-1.0 * torch.ones([]))

    def fuse(self):
        """Fuse the batch normalization layer in the BNContrastiveHead module."""
        del self.norm
        del self.bias
        del self.logit_scale
        self.forward = self.forward_fuse

    def forward_fuse(self, x, w):
        """
        Passes input out unchanged.

        TODO: Update or remove?
        """
        return x

    def forward(self, x, w):
        """
        Forward function of contrastive learning with batch normalization.

        Args:
            x (torch.Tensor): Image features.
            w (torch.Tensor): Text features.

        Returns:
            (torch.Tensor): Similarity scores.
        """
        x = self.norm(x)
        w = F.normalize(w, dim=-1, p=2)

        x = torch.einsum("bchw,bkc->bkhw", x, w)
        return x * self.logit_scale.exp() + self.bias


class RepBottleneck(Bottleneck):
    """Rep bottleneck."""

    def __init__(self, c1, c2, shortcut=True, g=1, k=(3, 3), e=0.5):
        """
        Initialize RepBottleneck.

        Args:
            c1 (int): Input channels.
            c2 (int): Output channels.
            shortcut (bool): Whether to use shortcut connection.
            g (int): Groups for convolutions.
            k (Tuple[int, int]): Kernel sizes for convolutions.
            e (float): Expansion ratio.
        """
        super().__init__(c1, c2, shortcut, g, k, e)
        c_ = int(c2 * e)  # hidden channels
        self.cv1 = RepConv(c1, c_, k[0], 1)


class RepCSP(C3):
    """Repeatable Cross Stage Partial Network (RepCSP) module for efficient feature extraction."""

    def __init__(self, c1, c2, n=1, shortcut=True, g=1, e=0.5):
        """
        Initialize RepCSP layer.

        Args:
            c1 (int): Input channels.
            c2 (int): Output channels.
            n (int): Number of RepBottleneck blocks.
            shortcut (bool): Whether to use shortcut connections.
            g (int): Groups for convolutions.
            e (float): Expansion ratio.
        """
        super().__init__(c1, c2, n, shortcut, g, e)
        c_ = int(c2 * e)  # hidden channels
        self.m = nn.Sequential(*(RepBottleneck(c_, c_, shortcut, g, e=1.0) for _ in range(n)))


class RepNCSPELAN4(nn.Module):
    """CSP-ELAN."""

    def __init__(self, c1, c2, c3, c4, n=1):
        """
        Initialize CSP-ELAN layer.

        Args:
            c1 (int): Input channels.
            c2 (int): Output channels.
            c3 (int): Intermediate channels.
            c4 (int): Intermediate channels for RepCSP.
            n (int): Number of RepCSP blocks.
        """
        super().__init__()
        self.c = c3 // 2
        self.cv1 = Conv(c1, c3, 1, 1)
        self.cv2 = nn.Sequential(RepCSP(c3 // 2, c4, n), Conv(c4, c4, 3, 1))
        self.cv3 = nn.Sequential(RepCSP(c4, c4, n), Conv(c4, c4, 3, 1))
        self.cv4 = Conv(c3 + (2 * c4), c2, 1, 1)

    def forward(self, x):
        """Forward pass through RepNCSPELAN4 layer."""
        y = list(self.cv1(x).chunk(2, 1))
        y.extend((m(y[-1])) for m in [self.cv2, self.cv3])
        return self.cv4(torch.cat(y, 1))

    def forward_split(self, x):
        """Forward pass using split() instead of chunk()."""
        y = list(self.cv1(x).split((self.c, self.c), 1))
        y.extend(m(y[-1]) for m in [self.cv2, self.cv3])
        return self.cv4(torch.cat(y, 1))


class ELAN1(RepNCSPELAN4):
    """ELAN1 module with 4 convolutions."""

    def __init__(self, c1, c2, c3, c4):
        """
        Initialize ELAN1 layer.

        Args:
            c1 (int): Input channels.
            c2 (int): Output channels.
            c3 (int): Intermediate channels.
            c4 (int): Intermediate channels for convolutions.
        """
        super().__init__(c1, c2, c3, c4)
        self.c = c3 // 2
        self.cv1 = Conv(c1, c3, 1, 1)
        self.cv2 = Conv(c3 // 2, c4, 3, 1)
        self.cv3 = Conv(c4, c4, 3, 1)
        self.cv4 = Conv(c3 + (2 * c4), c2, 1, 1)


class AConv(nn.Module):
    """AConv."""

    def __init__(self, c1, c2):
        """
        Initialize AConv module.

        Args:
            c1 (int): Input channels.
            c2 (int): Output channels.
        """
        super().__init__()
        self.cv1 = Conv(c1, c2, 3, 2, 1)

    def forward(self, x):
        """Forward pass through AConv layer."""
        x = torch.nn.functional.avg_pool2d(x, 2, 1, 0, False, True)
        return self.cv1(x)


class ADown(nn.Module):
    """ADown."""

    def __init__(self, c1, c2):
        """
        Initialize ADown module.

        Args:
            c1 (int): Input channels.
            c2 (int): Output channels.
        """
        super().__init__()
        self.c = c2 // 2
        self.cv1 = Conv(c1 // 2, self.c, 3, 2, 1)
        self.cv2 = Conv(c1 // 2, self.c, 1, 1, 0)

    def forward(self, x):
        """Forward pass through ADown layer."""
        x = torch.nn.functional.avg_pool2d(x, 2, 1, 0, False, True)
        x1, x2 = x.chunk(2, 1)
        x1 = self.cv1(x1)
        x2 = torch.nn.functional.max_pool2d(x2, 3, 2, 1)
        x2 = self.cv2(x2)
        return torch.cat((x1, x2), 1)


class SPPELAN(nn.Module):
    """SPP-ELAN."""

    def __init__(self, c1, c2, c3, k=5):
        """
        Initialize SPP-ELAN block.

        Args:
            c1 (int): Input channels.
            c2 (int): Output channels.
            c3 (int): Intermediate channels.
            k (int): Kernel size for max pooling.
        """
        super().__init__()
        self.c = c3
        self.cv1 = Conv(c1, c3, 1, 1)
        self.cv2 = nn.MaxPool2d(kernel_size=k, stride=1, padding=k // 2)
        self.cv3 = nn.MaxPool2d(kernel_size=k, stride=1, padding=k // 2)
        self.cv4 = nn.MaxPool2d(kernel_size=k, stride=1, padding=k // 2)
        self.cv5 = Conv(4 * c3, c2, 1, 1)

    def forward(self, x):
        """Forward pass through SPPELAN layer."""
        y = [self.cv1(x)]
        y.extend(m(y[-1]) for m in [self.cv2, self.cv3, self.cv4])
        return self.cv5(torch.cat(y, 1))


class CBLinear(nn.Module):
    """CBLinear."""

    def __init__(self, c1, c2s, k=1, s=1, p=None, g=1):
        """
        Initialize CBLinear module.

        Args:
            c1 (int): Input channels.
            c2s (List[int]): List of output channel sizes.
            k (int): Kernel size.
            s (int): Stride.
            p (int | None): Padding.
            g (int): Groups.
        """
        super().__init__()
        self.c2s = c2s
        self.conv = nn.Conv2d(c1, sum(c2s), k, s, autopad(k, p), groups=g, bias=True)

    def forward(self, x):
        """Forward pass through CBLinear layer."""
        return self.conv(x).split(self.c2s, dim=1)


class CBFuse(nn.Module):
    """CBFuse."""

    def __init__(self, idx):
        """
        Initialize CBFuse module.

        Args:
            idx (List[int]): Indices for feature selection.
        """
        super().__init__()
        self.idx = idx

    def forward(self, xs):
        """
        Forward pass through CBFuse layer.

        Args:
            xs (List[torch.Tensor]): List of input tensors.

        Returns:
            (torch.Tensor): Fused output tensor.
        """
        target_size = xs[-1].shape[2:]
        res = [F.interpolate(x[self.idx[i]], size=target_size, mode="nearest") for i, x in enumerate(xs[:-1])]
        return torch.sum(torch.stack(res + xs[-1:]), dim=0)


class C3f(nn.Module):
    """Faster Implementation of CSP Bottleneck with 2 convolutions."""

    def __init__(self, c1, c2, n=1, shortcut=False, g=1, e=0.5):
        """
        Initialize CSP bottleneck layer with two convolutions.

        Args:
            c1 (int): Input channels.
            c2 (int): Output channels.
            n (int): Number of Bottleneck blocks.
            shortcut (bool): Whether to use shortcut connections.
            g (int): Groups for convolutions.
            e (float): Expansion ratio.
        """
        super().__init__()
        c_ = int(c2 * e)  # hidden channels
        self.cv1 = Conv(c1, c_, 1, 1)
        self.cv2 = Conv(c1, c_, 1, 1)
        self.cv3 = Conv((2 + n) * c_, c2, 1)  # optional act=FReLU(c2)
        self.m = nn.ModuleList(Bottleneck(c_, c_, shortcut, g, k=((3, 3), (3, 3)), e=1.0) for _ in range(n))

    def forward(self, x):
        """Forward pass through C3f layer."""
        y = [self.cv2(x), self.cv1(x)]
        y.extend(m(y[-1]) for m in self.m)
        return self.cv3(torch.cat(y, 1))


class C3k2(C2f):
    """Faster Implementation of CSP Bottleneck with 2 convolutions."""

    def __init__(self, c1, c2, n=1, c3k=False, e=0.5, g=1, shortcut=True):
        """
        Initialize C3k2 module.

        Args:
            c1 (int): Input channels.
            c2 (int): Output channels.
            n (int): Number of blocks.
            c3k (bool): Whether to use C3k blocks.
            e (float): Expansion ratio.
            g (int): Groups for convolutions.
            shortcut (bool): Whether to use shortcut connections.
        """
        super().__init__(c1, c2, n, shortcut, g, e)
        self.m = nn.ModuleList(
            C3k(self.c, self.c, 2, shortcut, g) if c3k else Bottleneck(self.c, self.c, shortcut, g) for _ in range(n)
        )


class C3k(C3):
    """C3k is a CSP bottleneck module with customizable kernel sizes for feature extraction in neural networks."""

    def __init__(self, c1, c2, n=1, shortcut=True, g=1, e=0.5, k=3):
        """
        Initialize C3k module.

        Args:
            c1 (int): Input channels.
            c2 (int): Output channels.
            n (int): Number of Bottleneck blocks.
            shortcut (bool): Whether to use shortcut connections.
            g (int): Groups for convolutions.
            e (float): Expansion ratio.
            k (int): Kernel size.
        """
        super().__init__(c1, c2, n, shortcut, g, e)
        c_ = int(c2 * e)  # hidden channels
        # self.m = nn.Sequential(*(RepBottleneck(c_, c_, shortcut, g, k=(k, k), e=1.0) for _ in range(n)))
        self.m = nn.Sequential(*(Bottleneck(c_, c_, shortcut, g, k=(k, k), e=1.0) for _ in range(n)))


class RepVGGDW(torch.nn.Module):
    """RepVGGDW is a class that represents a depth wise separable convolutional block in RepVGG architecture."""

    def __init__(self, ed) -> None:
        """
        Initialize RepVGGDW module.

        Args:
            ed (int): Input and output channels.
        """
        super().__init__()
        self.conv = Conv(ed, ed, 7, 1, 3, g=ed, act=False)
        self.conv1 = Conv(ed, ed, 3, 1, 1, g=ed, act=False)
        self.dim = ed
        self.act = nn.SiLU()

    def forward(self, x):
        """
        Perform a forward pass of the RepVGGDW block.

        Args:
            x (torch.Tensor): Input tensor.

        Returns:
            (torch.Tensor): Output tensor after applying the depth wise separable convolution.
        """
        return self.act(self.conv(x) + self.conv1(x))

    def forward_fuse(self, x):
        """
        Perform a forward pass of the RepVGGDW block without fusing the convolutions.

        Args:
            x (torch.Tensor): Input tensor.

        Returns:
            (torch.Tensor): Output tensor after applying the depth wise separable convolution.
        """
        return self.act(self.conv(x))

    @torch.no_grad()
    def fuse(self):
        """
        Fuse the convolutional layers in the RepVGGDW block.

        This method fuses the convolutional layers and updates the weights and biases accordingly.
        """
        conv = fuse_conv_and_bn(self.conv.conv, self.conv.bn)
        conv1 = fuse_conv_and_bn(self.conv1.conv, self.conv1.bn)

        conv_w = conv.weight
        conv_b = conv.bias
        conv1_w = conv1.weight
        conv1_b = conv1.bias

        conv1_w = torch.nn.functional.pad(conv1_w, [2, 2, 2, 2])

        final_conv_w = conv_w + conv1_w
        final_conv_b = conv_b + conv1_b

        conv.weight.data.copy_(final_conv_w)
        conv.bias.data.copy_(final_conv_b)

        self.conv = conv
        del self.conv1


class CIB(nn.Module):
    """
    Conditional Identity Block (CIB) module.

    Args:
        c1 (int): Number of input channels.
        c2 (int): Number of output channels.
        shortcut (bool, optional): Whether to add a shortcut connection. Defaults to True.
        e (float, optional): Scaling factor for the hidden channels. Defaults to 0.5.
        lk (bool, optional): Whether to use RepVGGDW for the third convolutional layer. Defaults to False.
    """

    def __init__(self, c1, c2, shortcut=True, e=0.5, lk=False):
        """
        Initialize the CIB module.

        Args:
            c1 (int): Input channels.
            c2 (int): Output channels.
            shortcut (bool): Whether to use shortcut connection.
            e (float): Expansion ratio.
            lk (bool): Whether to use RepVGGDW.
        """
        super().__init__()
        c_ = int(c2 * e)  # hidden channels
        self.cv1 = nn.Sequential(
            Conv(c1, c1, 3, g=c1),
            Conv(c1, 2 * c_, 1),
            RepVGGDW(2 * c_) if lk else Conv(2 * c_, 2 * c_, 3, g=2 * c_),
            Conv(2 * c_, c2, 1),
            Conv(c2, c2, 3, g=c2),
        )

        self.add = shortcut and c1 == c2

    def forward(self, x):
        """
        Forward pass of the CIB module.

        Args:
            x (torch.Tensor): Input tensor.

        Returns:
            (torch.Tensor): Output tensor.
        """
        return x + self.cv1(x) if self.add else self.cv1(x)


class C2fCIB(C2f):
    """
    C2fCIB class represents a convolutional block with C2f and CIB modules.

    Args:
        c1 (int): Number of input channels.
        c2 (int): Number of output channels.
        n (int, optional): Number of CIB modules to stack. Defaults to 1.
        shortcut (bool, optional): Whether to use shortcut connection. Defaults to False.
        lk (bool, optional): Whether to use local key connection. Defaults to False.
        g (int, optional): Number of groups for grouped convolution. Defaults to 1.
        e (float, optional): Expansion ratio for CIB modules. Defaults to 0.5.
    """

    def __init__(self, c1, c2, n=1, shortcut=False, lk=False, g=1, e=0.5):
        """
        Initialize C2fCIB module.

        Args:
            c1 (int): Input channels.
            c2 (int): Output channels.
            n (int): Number of CIB modules.
            shortcut (bool): Whether to use shortcut connection.
            lk (bool): Whether to use local key connection.
            g (int): Groups for convolutions.
            e (float): Expansion ratio.
        """
        super().__init__(c1, c2, n, shortcut, g, e)
        self.m = nn.ModuleList(CIB(self.c, self.c, shortcut, e=1.0, lk=lk) for _ in range(n))


class Attention(nn.Module):
    """
    Attention module that performs self-attention on the input tensor.

    Args:
        dim (int): The input tensor dimension.
        num_heads (int): The number of attention heads.
        attn_ratio (float): The ratio of the attention key dimension to the head dimension.

    Attributes:
        num_heads (int): The number of attention heads.
        head_dim (int): The dimension of each attention head.
        key_dim (int): The dimension of the attention key.
        scale (float): The scaling factor for the attention scores.
        qkv (Conv): Convolutional layer for computing the query, key, and value.
        proj (Conv): Convolutional layer for projecting the attended values.
        pe (Conv): Convolutional layer for positional encoding.
    """

    def __init__(self, dim, num_heads=8, attn_ratio=0.5):
        """
        Initialize multi-head attention module.

        Args:
            dim (int): Input dimension.
            num_heads (int): Number of attention heads.
            attn_ratio (float): Attention ratio for key dimension.
        """
        super().__init__()
        self.num_heads = num_heads
        self.head_dim = dim // num_heads
        self.key_dim = int(self.head_dim * attn_ratio)
        self.scale = self.key_dim**-0.5
        nh_kd = self.key_dim * num_heads
        h = dim + nh_kd * 2
        self.qkv = Conv(dim, h, 1, act=False)
        self.proj = Conv(dim, dim, 1, act=False)
        self.pe = Conv(dim, dim, 3, 1, g=dim, act=False)

    def forward(self, x):
        """
        Forward pass of the Attention module.

        Args:
            x (torch.Tensor): The input tensor.

        Returns:
            (torch.Tensor): The output tensor after self-attention.
        """
        B, C, H, W = x.shape
        N = H * W
        qkv = self.qkv(x)
        q, k, v = qkv.view(B, self.num_heads, self.key_dim * 2 + self.head_dim, N).split(
            [self.key_dim, self.key_dim, self.head_dim], dim=2
        )

        attn = (q.transpose(-2, -1) @ k) * self.scale
        attn = attn.softmax(dim=-1)
        x = (v @ attn.transpose(-2, -1)).view(B, C, H, W) + self.pe(v.reshape(B, C, H, W))
        x = self.proj(x)
        return x


class PSABlock(nn.Module):
    """
    PSABlock class implementing a Position-Sensitive Attention block for neural networks.

    This class encapsulates the functionality for applying multi-head attention and feed-forward neural network layers
    with optional shortcut connections.

    Attributes:
        attn (Attention): Multi-head attention module.
        ffn (nn.Sequential): Feed-forward neural network module.
        add (bool): Flag indicating whether to add shortcut connections.

    Methods:
        forward: Performs a forward pass through the PSABlock, applying attention and feed-forward layers.

    Examples:
        Create a PSABlock and perform a forward pass
        >>> psablock = PSABlock(c=128, attn_ratio=0.5, num_heads=4, shortcut=True)
        >>> input_tensor = torch.randn(1, 128, 32, 32)
        >>> output_tensor = psablock(input_tensor)
    """

    def __init__(self, c, attn_ratio=0.5, num_heads=4, shortcut=True) -> None:
        """
        Initialize the PSABlock.

        Args:
            c (int): Input and output channels.
            attn_ratio (float): Attention ratio for key dimension.
            num_heads (int): Number of attention heads.
            shortcut (bool): Whether to use shortcut connections.
        """
        super().__init__()

        self.attn = Attention(c, attn_ratio=attn_ratio, num_heads=num_heads)
        self.ffn = nn.Sequential(Conv(c, c * 2, 1), Conv(c * 2, c, 1, act=False))
        self.add = shortcut

    def forward(self, x):
        """
        Execute a forward pass through PSABlock.

        Args:
            x (torch.Tensor): Input tensor.

        Returns:
            (torch.Tensor): Output tensor after attention and feed-forward processing.
        """
        x = x + self.attn(x) if self.add else self.attn(x)
        x = x + self.ffn(x) if self.add else self.ffn(x)
        return x


class PSA(nn.Module):
    """
    PSA class for implementing Position-Sensitive Attention in neural networks.

    This class encapsulates the functionality for applying position-sensitive attention and feed-forward networks to
    input tensors, enhancing feature extraction and processing capabilities.

    Attributes:
        c (int): Number of hidden channels after applying the initial convolution.
        cv1 (Conv): 1x1 convolution layer to reduce the number of input channels to 2*c.
        cv2 (Conv): 1x1 convolution layer to reduce the number of output channels to c.
        attn (Attention): Attention module for position-sensitive attention.
        ffn (nn.Sequential): Feed-forward network for further processing.

    Methods:
        forward: Applies position-sensitive attention and feed-forward network to the input tensor.

    Examples:
        Create a PSA module and apply it to an input tensor
        >>> psa = PSA(c1=128, c2=128, e=0.5)
        >>> input_tensor = torch.randn(1, 128, 64, 64)
        >>> output_tensor = psa.forward(input_tensor)
    """

    def __init__(self, c1, c2, e=0.5):
        """
        Initialize PSA module.

        Args:
            c1 (int): Input channels.
            c2 (int): Output channels.
            e (float): Expansion ratio.
        """
        super().__init__()
        assert c1 == c2
        self.c = int(c1 * e)
        self.cv1 = Conv(c1, 2 * self.c, 1, 1)
        self.cv2 = Conv(2 * self.c, c1, 1)

        self.attn = Attention(self.c, attn_ratio=0.5, num_heads=self.c // 64)
        self.ffn = nn.Sequential(Conv(self.c, self.c * 2, 1), Conv(self.c * 2, self.c, 1, act=False))

    def forward(self, x):
        """
        Execute forward pass in PSA module.

        Args:
            x (torch.Tensor): Input tensor.

        Returns:
            (torch.Tensor): Output tensor after attention and feed-forward processing.
        """
        a, b = self.cv1(x).split((self.c, self.c), dim=1)
        b = b + self.attn(b)
        b = b + self.ffn(b)
        return self.cv2(torch.cat((a, b), 1))


class C2PSA(nn.Module):
    """
    C2PSA module with attention mechanism for enhanced feature extraction and processing.

    This module implements a convolutional block with attention mechanisms to enhance feature extraction and processing
    capabilities. It includes a series of PSABlock modules for self-attention and feed-forward operations.

    Attributes:
        c (int): Number of hidden channels.
        cv1 (Conv): 1x1 convolution layer to reduce the number of input channels to 2*c.
        cv2 (Conv): 1x1 convolution layer to reduce the number of output channels to c.
        m (nn.Sequential): Sequential container of PSABlock modules for attention and feed-forward operations.

    Methods:
        forward: Performs a forward pass through the C2PSA module, applying attention and feed-forward operations.

    Notes:
        This module essentially is the same as PSA module, but refactored to allow stacking more PSABlock modules.

    Examples:
        >>> c2psa = C2PSA(c1=256, c2=256, n=3, e=0.5)
        >>> input_tensor = torch.randn(1, 256, 64, 64)
        >>> output_tensor = c2psa(input_tensor)
    """

    def __init__(self, c1, c2, n=1, e=0.5):
        """
        Initialize C2PSA module.

        Args:
            c1 (int): Input channels.
            c2 (int): Output channels.
            n (int): Number of PSABlock modules.
            e (float): Expansion ratio.
        """
        super().__init__()
        assert c1 == c2
        self.c = int(c1 * e)
        self.cv1 = Conv(c1, 2 * self.c, 1, 1)
        self.cv2 = Conv(2 * self.c, c1, 1)

        self.m = nn.Sequential(*(PSABlock(self.c, attn_ratio=0.5, num_heads=self.c // 64) for _ in range(n)))

    def forward(self, x):
        """
        Process the input tensor through a series of PSA blocks.

        Args:
            x (torch.Tensor): Input tensor.

        Returns:
            (torch.Tensor): Output tensor after processing.
        """
        a, b = self.cv1(x).split((self.c, self.c), dim=1)
        b = self.m(b)
        return self.cv2(torch.cat((a, b), 1))


class C2fPSA(C2f):
    """
    C2fPSA module with enhanced feature extraction using PSA blocks.

    This class extends the C2f module by incorporating PSA blocks for improved attention mechanisms and feature extraction.

    Attributes:
        c (int): Number of hidden channels.
        cv1 (Conv): 1x1 convolution layer to reduce the number of input channels to 2*c.
        cv2 (Conv): 1x1 convolution layer to reduce the number of output channels to c.
        m (nn.ModuleList): List of PSA blocks for feature extraction.

    Methods:
        forward: Performs a forward pass through the C2fPSA module.
        forward_split: Performs a forward pass using split() instead of chunk().

    Examples:
        >>> import torch
        >>> from ultralytics.models.common import C2fPSA
        >>> model = C2fPSA(c1=64, c2=64, n=3, e=0.5)
        >>> x = torch.randn(1, 64, 128, 128)
        >>> output = model(x)
        >>> print(output.shape)
    """

    def __init__(self, c1, c2, n=1, e=0.5):
        """
        Initialize C2fPSA module.

        Args:
            c1 (int): Input channels.
            c2 (int): Output channels.
            n (int): Number of PSABlock modules.
            e (float): Expansion ratio.
        """
        assert c1 == c2
        super().__init__(c1, c2, n=n, e=e)
        self.m = nn.ModuleList(PSABlock(self.c, attn_ratio=0.5, num_heads=self.c // 64) for _ in range(n))


class SCDown(nn.Module):
    """
    SCDown module for downsampling with separable convolutions.

    This module performs downsampling using a combination of pointwise and depthwise convolutions, which helps in
    efficiently reducing the spatial dimensions of the input tensor while maintaining the channel information.

    Attributes:
        cv1 (Conv): Pointwise convolution layer that reduces the number of channels.
        cv2 (Conv): Depthwise convolution layer that performs spatial downsampling.

    Methods:
        forward: Applies the SCDown module to the input tensor.

    Examples:
        >>> import torch
        >>> from ultralytics import SCDown
        >>> model = SCDown(c1=64, c2=128, k=3, s=2)
        >>> x = torch.randn(1, 64, 128, 128)
        >>> y = model(x)
        >>> print(y.shape)
        torch.Size([1, 128, 64, 64])
    """

    def __init__(self, c1, c2, k, s):
        """
        Initialize SCDown module.

        Args:
            c1 (int): Input channels.
            c2 (int): Output channels.
            k (int): Kernel size.
            s (int): Stride.
        """
        super().__init__()
        self.cv1 = Conv(c1, c2, 1, 1)
        self.cv2 = Conv(c2, c2, k=k, s=s, g=c2, act=False)

    def forward(self, x):
        """
        Apply convolution and downsampling to the input tensor.

        Args:
            x (torch.Tensor): Input tensor.

        Returns:
            (torch.Tensor): Downsampled output tensor.
        """
        return self.cv2(self.cv1(x))


class TorchVision(nn.Module):
    """
    TorchVision module to allow loading any torchvision model.

    This class provides a way to load a model from the torchvision library, optionally load pre-trained weights, and customize the model by truncating or unwrapping layers.

    Attributes:
        m (nn.Module): The loaded torchvision model, possibly truncated and unwrapped.

    Args:
        model (str): Name of the torchvision model to load.
        weights (str, optional): Pre-trained weights to load. Default is "DEFAULT".
        unwrap (bool, optional): If True, unwraps the model to a sequential containing all but the last `truncate` layers. Default is True.
        truncate (int, optional): Number of layers to truncate from the end if `unwrap` is True. Default is 2.
        split (bool, optional): Returns output from intermediate child modules as list. Default is False.
    """

    def __init__(self, model, weights="DEFAULT", unwrap=True, truncate=2, split=False):
        """
        Load the model and weights from torchvision.

        Args:
            model (str): Name of the torchvision model to load.
            weights (str): Pre-trained weights to load.
            unwrap (bool): Whether to unwrap the model.
            truncate (int): Number of layers to truncate.
            split (bool): Whether to split the output.
        """
        import torchvision  # scope for faster 'import ultralytics'

        super().__init__()
        if hasattr(torchvision.models, "get_model"):
            self.m = torchvision.models.get_model(model, weights=weights)
        else:
            self.m = torchvision.models.__dict__[model](pretrained=bool(weights))
        if unwrap:
            layers = list(self.m.children())
            if isinstance(layers[0], nn.Sequential):  # Second-level for some models like EfficientNet, Swin
                layers = [*list(layers[0].children()), *layers[1:]]
            self.m = nn.Sequential(*(layers[:-truncate] if truncate else layers))
            self.split = split
        else:
            self.split = False
            self.m.head = self.m.heads = nn.Identity()

    def forward(self, x):
        """
        Forward pass through the model.

        Args:
            x (torch.Tensor): Input tensor.

        Returns:
            (torch.Tensor | List[torch.Tensor]): Output tensor or list of tensors.
        """
        if self.split:
            y = [x]
            y.extend(m(y[-1]) for m in self.m)
        else:
            y = self.m(x)
        return y


class AAttn(nn.Module):
    """
    Area-attention module for YOLO models, providing efficient attention mechanisms.

    This module implements an area-based attention mechanism that processes input features in a spatially-aware manner,
    making it particularly effective for object detection tasks.

    Attributes:
        area (int): Number of areas the feature map is divided.
        num_heads (int): Number of heads into which the attention mechanism is divided.
        head_dim (int): Dimension of each attention head.
        qkv (Conv): Convolution layer for computing query, key and value tensors.
        proj (Conv): Projection convolution layer.
        pe (Conv): Position encoding convolution layer.

    Methods:
        forward: Applies area-attention to input tensor.

    Examples:
        >>> attn = AAttn(dim=256, num_heads=8, area=4)
        >>> x = torch.randn(1, 256, 32, 32)
        >>> output = attn(x)
        >>> print(output.shape)
        torch.Size([1, 256, 32, 32])
    """

    def __init__(self, dim, num_heads, area=1):
        """
        Initialize an Area-attention module for YOLO models.

        Args:
            dim (int): Number of hidden channels.
            num_heads (int): Number of heads into which the attention mechanism is divided.
            area (int): Number of areas the feature map is divided, default is 1.
        """
        super().__init__()
        self.area = area

        self.num_heads = num_heads
        self.head_dim = head_dim = dim // num_heads
        all_head_dim = head_dim * self.num_heads

        self.qkv = Conv(dim, all_head_dim * 3, 1, act=False)
        self.proj = Conv(all_head_dim, dim, 1, act=False)
        self.pe = Conv(all_head_dim, dim, 7, 1, 3, g=dim, act=False)

    def forward(self, x):
        """
        Process the input tensor through the area-attention.

        Args:
            x (torch.Tensor): Input tensor.

        Returns:
            (torch.Tensor): Output tensor after area-attention.
        """
        B, C, H, W = x.shape
        N = H * W

        qkv = self.qkv(x).flatten(2).transpose(1, 2)
        if self.area > 1:
            qkv = qkv.reshape(B * self.area, N // self.area, C * 3)
            B, N, _ = qkv.shape
        q, k, v = (
            qkv.view(B, N, self.num_heads, self.head_dim * 3)
            .permute(0, 2, 3, 1)
            .split([self.head_dim, self.head_dim, self.head_dim], dim=2)
        )
        attn = (q.transpose(-2, -1) @ k) * (self.head_dim**-0.5)
        attn = attn.softmax(dim=-1)
        x = v @ attn.transpose(-2, -1)
        x = x.permute(0, 3, 1, 2)
        v = v.permute(0, 3, 1, 2)

        if self.area > 1:
            x = x.reshape(B // self.area, N * self.area, C)
            v = v.reshape(B // self.area, N * self.area, C)
            B, N, _ = x.shape

        x = x.reshape(B, H, W, C).permute(0, 3, 1, 2).contiguous()
        v = v.reshape(B, H, W, C).permute(0, 3, 1, 2).contiguous()

        x = x + self.pe(v)
        return self.proj(x)


class ABlock(nn.Module):
    """
    Area-attention block module for efficient feature extraction in YOLO models.

    This module implements an area-attention mechanism combined with a feed-forward network for processing feature maps.
    It uses a novel area-based attention approach that is more efficient than traditional self-attention while
    maintaining effectiveness.

    Attributes:
        attn (AAttn): Area-attention module for processing spatial features.
        mlp (nn.Sequential): Multi-layer perceptron for feature transformation.

    Methods:
        _init_weights: Initializes module weights using truncated normal distribution.
        forward: Applies area-attention and feed-forward processing to input tensor.

    Examples:
        >>> block = ABlock(dim=256, num_heads=8, mlp_ratio=1.2, area=1)
        >>> x = torch.randn(1, 256, 32, 32)
        >>> output = block(x)
        >>> print(output.shape)
        torch.Size([1, 256, 32, 32])
    """

    def __init__(self, dim, num_heads, mlp_ratio=1.2, area=1):
        """
        Initialize an Area-attention block module.

        Args:
            dim (int): Number of input channels.
            num_heads (int): Number of heads into which the attention mechanism is divided.
            mlp_ratio (float): Expansion ratio for MLP hidden dimension.
            area (int): Number of areas the feature map is divided.
        """
        super().__init__()

        self.attn = AAttn(dim, num_heads=num_heads, area=area)
        mlp_hidden_dim = int(dim * mlp_ratio)
        self.mlp = nn.Sequential(Conv(dim, mlp_hidden_dim, 1), Conv(mlp_hidden_dim, dim, 1, act=False))

        self.apply(self._init_weights)

    def _init_weights(self, m):
        """
        Initialize weights using a truncated normal distribution.

        Args:
            m (nn.Module): Module to initialize.
        """
        if isinstance(m, nn.Conv2d):
            nn.init.trunc_normal_(m.weight, std=0.02)
            if m.bias is not None:
                nn.init.constant_(m.bias, 0)

    def forward(self, x):
        """
        Forward pass through ABlock.

        Args:
            x (torch.Tensor): Input tensor.

        Returns:
            (torch.Tensor): Output tensor after area-attention and feed-forward processing.
        """
        x = x + self.attn(x)
        return x + self.mlp(x)


class A2C2f(nn.Module):
    """
    Area-Attention C2f module for enhanced feature extraction with area-based attention mechanisms.

    This module extends the C2f architecture by incorporating area-attention and ABlock layers for improved feature
    processing. It supports both area-attention and standard convolution modes.

    Attributes:
        cv1 (Conv): Initial 1x1 convolution layer that reduces input channels to hidden channels.
        cv2 (Conv): Final 1x1 convolution layer that processes concatenated features.
        gamma (nn.Parameter | None): Learnable parameter for residual scaling when using area attention.
        m (nn.ModuleList): List of either ABlock or C3k modules for feature processing.

    Methods:
        forward: Processes input through area-attention or standard convolution pathway.

    Examples:
        >>> m = A2C2f(512, 512, n=1, a2=True, area=1)
        >>> x = torch.randn(1, 512, 32, 32)
        >>> output = m(x)
        >>> print(output.shape)
        torch.Size([1, 512, 32, 32])
    """

    def __init__(self, c1, c2, n=1, a2=True, area=1, residual=False, mlp_ratio=2.0, e=0.5, g=1, shortcut=True):
        """
        Initialize Area-Attention C2f module.

        Args:
            c1 (int): Number of input channels.
            c2 (int): Number of output channels.
            n (int): Number of ABlock or C3k modules to stack.
            a2 (bool): Whether to use area attention blocks. If False, uses C3k blocks instead.
            area (int): Number of areas the feature map is divided.
            residual (bool): Whether to use residual connections with learnable gamma parameter.
            mlp_ratio (float): Expansion ratio for MLP hidden dimension.
            e (float): Channel expansion ratio for hidden channels.
            g (int): Number of groups for grouped convolutions.
            shortcut (bool): Whether to use shortcut connections in C3k blocks.
        """
        super().__init__()
        c_ = int(c2 * e)  # hidden channels
        assert c_ % 32 == 0, "Dimension of ABlock be a multiple of 32."

        self.cv1 = Conv(c1, c_, 1, 1)
        self.cv2 = Conv((1 + n) * c_, c2, 1)

        self.gamma = nn.Parameter(0.01 * torch.ones(c2), requires_grad=True) if a2 and residual else None
        self.m = nn.ModuleList(
            nn.Sequential(*(ABlock(c_, c_ // 32, mlp_ratio, area) for _ in range(2)))
            if a2
            else C3k(c_, c_, 2, shortcut, g)
            for _ in range(n)
        )

    def forward(self, x):
        """
        Forward pass through A2C2f layer.

        Args:
            x (torch.Tensor): Input tensor.

        Returns:
            (torch.Tensor): Output tensor after processing.
        """
        y = [self.cv1(x)]
        y.extend(m(y[-1]) for m in self.m)
        y = self.cv2(torch.cat(y, 1))
        if self.gamma is not None:
            return x + self.gamma.view(-1, len(self.gamma), 1, 1) * y
        return y


class SwiGLUFFN(nn.Module):
    """SwiGLU Feed-Forward Network for transformer-based architectures."""

    def __init__(self, gc, ec, e=4) -> None:
        """Initialize SwiGLU FFN with input dimension, output dimension, and expansion factor."""
        super().__init__()
        self.w12 = nn.Linear(gc, e * ec)
        self.w3 = nn.Linear(e * ec // 2, ec)

    def forward(self, x):
        """Apply SwiGLU transformation to input features."""
        x12 = self.w12(x)
        x1, x2 = x12.chunk(2, dim=-1)
        hidden = F.silu(x1) * x2
        return self.w3(hidden)


class Residual(nn.Module):
    """Residual connection wrapper for neural network modules."""

    def __init__(self, m) -> None:
        """Initialize residual module with the wrapped module."""
        super().__init__()
        self.m = m
        nn.init.zeros_(self.m.w3.bias)
        # For models with l scale, please change the initialization to
        # nn.init.constant_(self.m.w3.weight, 1e-6)
        nn.init.zeros_(self.m.w3.weight)

    def forward(self, x):
        """Apply residual connection to input features."""
        return x + self.m(x)


class SAVPE(nn.Module):
    """Spatial-Aware Visual Prompt Embedding module for feature enhancement."""

    def __init__(self, ch, c3, embed):
        """Initialize SAVPE module with channels, intermediate channels, and embedding dimension."""
        super().__init__()
        self.cv1 = nn.ModuleList(
            nn.Sequential(
                Conv(x, c3, 3), Conv(c3, c3, 3), nn.Upsample(scale_factor=i * 2) if i in {1, 2} else nn.Identity()
            )
            for i, x in enumerate(ch)
        )

        self.cv2 = nn.ModuleList(
            nn.Sequential(Conv(x, c3, 1), nn.Upsample(scale_factor=i * 2) if i in {1, 2} else nn.Identity())
            for i, x in enumerate(ch)
        )

        self.c = 16
        self.cv3 = nn.Conv2d(3 * c3, embed, 1)
        self.cv4 = nn.Conv2d(3 * c3, self.c, 3, padding=1)
        self.cv5 = nn.Conv2d(1, self.c, 3, padding=1)
        self.cv6 = nn.Sequential(Conv(2 * self.c, self.c, 3), nn.Conv2d(self.c, self.c, 3, padding=1))

    def forward(self, x, vp):
        """Process input features and visual prompts to generate enhanced embeddings."""
        y = [self.cv2[i](xi) for i, xi in enumerate(x)]
        y = self.cv4(torch.cat(y, dim=1))

        x = [self.cv1[i](xi) for i, xi in enumerate(x)]
        x = self.cv3(torch.cat(x, dim=1))

        B, C, H, W = x.shape

        Q = vp.shape[1]

        x = x.view(B, C, -1)

        y = y.reshape(B, 1, self.c, H, W).expand(-1, Q, -1, -1, -1).reshape(B * Q, self.c, H, W)
        vp = vp.reshape(B, Q, 1, H, W).reshape(B * Q, 1, H, W)

        y = self.cv6(torch.cat((y, self.cv5(vp)), dim=1))

        y = y.reshape(B, Q, self.c, -1)
        vp = vp.reshape(B, Q, 1, -1)

        score = y * vp + torch.logical_not(vp) * torch.finfo(y.dtype).min

        score = F.softmax(score, dim=-1, dtype=torch.float).to(score.dtype)

        aggregated = score.transpose(-2, -3) @ x.reshape(B, self.c, C // self.c, -1).transpose(-1, -2)

        return F.normalize(aggregated.transpose(-2, -3).reshape(B, Q, -1), dim=-1, p=2)


class BiFPNBlock(nn.Module):
<<<<<<< HEAD
    """BiFPN Block untuk dua input."""
=======
    """BiFPN Block untuk dua input dengan weighted fusion."""

>>>>>>> 8e32b251
    def __init__(self, feature_size=256, epsilon=1e-4):
        super().__init__()
        self.epsilon = epsilon
        self.conv = DWConv(feature_size, feature_size)
<<<<<<< HEAD
        self.w = nn.Parameter(torch.Tensor(2, 1))  # Weight untuk dua input
=======

        # Weight untuk fusion
        self.w = nn.Parameter(torch.Tensor(2, 1))  # [num_inputs, num_levels]
>>>>>>> 8e32b251
        self.w_relu = nn.ReLU()

    def forward(self, x1, x2):
        # Weighted fusion
        w = self.w_relu(self.w)
        w /= torch.sum(w, dim=0) + self.epsilon

        # Fuse features
<<<<<<< HEAD
        x2_resized = F.interpolate(x2, size=x1.shape[2:], mode="nearest")
        fused = w[0] * x1 + w[1] * x2_resized
=======
        fused = w[0] * x1 + w[1] * F.interpolate(x2, size=x1.shape[2:], mode="nearest")
>>>>>>> 8e32b251
        return self.conv(fused)


class BiFPN(nn.Module):
    def __init__(self, channels, feature_size=256, num_blocks=1):
        super().__init__()
<<<<<<< HEAD
        # Validasi input channels
        if len(channels) != 2:
            raise ValueError(f"BiFPN butuh 2 input channels, diberikan {len(channels)}")
        
=======
        # channels: list input channels, e.g., [1024, 512]

>>>>>>> 8e32b251
        # Proyeksi input ke feature_size
        self.proj_x1 = nn.Conv2d(channels[0], feature_size, 1)
        self.proj_x2 = nn.Conv2d(channels[1], feature_size, 1)

        # BiFPN blocks
        self.blocks = nn.ModuleList([BiFPNBlock(feature_size) for _ in range(num_blocks)])

    def forward(self, inputs):
        # Proses dua input
        x1, x2 = inputs
<<<<<<< HEAD
        x1 = self.proj_x1(x1)
        x2 = self.proj_x2(x2)
        
        # Lakukan fusion melalui semua blocks
        for block in self.blocks:
            x1 = block(x1, x2)
        
        return [x1, x2]  # Output dua feature map
    
    # //UPDATE BiFPN2
=======

        # Proyeksi ke dimensi yang sama
        x1 = self.proj_x1(x1)
        x2 = self.proj_x2(x2)

        # Process melalui BiFPN blocks
        for block in self.blocks:
            x1 = block(x1, x2)

        return [x1, x2]  # Output dua feature map yang sudah difuse

    # //UPDATE BiFPN1
>>>>>>> 8e32b251
<|MERGE_RESOLUTION|>--- conflicted
+++ resolved
@@ -2152,23 +2152,12 @@
 
 
 class BiFPNBlock(nn.Module):
-<<<<<<< HEAD
     """BiFPN Block untuk dua input."""
-=======
-    """BiFPN Block untuk dua input dengan weighted fusion."""
-
->>>>>>> 8e32b251
     def __init__(self, feature_size=256, epsilon=1e-4):
         super().__init__()
         self.epsilon = epsilon
         self.conv = DWConv(feature_size, feature_size)
-<<<<<<< HEAD
         self.w = nn.Parameter(torch.Tensor(2, 1))  # Weight untuk dua input
-=======
-
-        # Weight untuk fusion
-        self.w = nn.Parameter(torch.Tensor(2, 1))  # [num_inputs, num_levels]
->>>>>>> 8e32b251
         self.w_relu = nn.ReLU()
 
     def forward(self, x1, x2):
@@ -2177,27 +2166,18 @@
         w /= torch.sum(w, dim=0) + self.epsilon
 
         # Fuse features
-<<<<<<< HEAD
         x2_resized = F.interpolate(x2, size=x1.shape[2:], mode="nearest")
         fused = w[0] * x1 + w[1] * x2_resized
-=======
-        fused = w[0] * x1 + w[1] * F.interpolate(x2, size=x1.shape[2:], mode="nearest")
->>>>>>> 8e32b251
         return self.conv(fused)
 
 
 class BiFPN(nn.Module):
     def __init__(self, channels, feature_size=256, num_blocks=1):
         super().__init__()
-<<<<<<< HEAD
         # Validasi input channels
         if len(channels) != 2:
             raise ValueError(f"BiFPN butuh 2 input channels, diberikan {len(channels)}")
         
-=======
-        # channels: list input channels, e.g., [1024, 512]
-
->>>>>>> 8e32b251
         # Proyeksi input ke feature_size
         self.proj_x1 = nn.Conv2d(channels[0], feature_size, 1)
         self.proj_x2 = nn.Conv2d(channels[1], feature_size, 1)
@@ -2208,7 +2188,6 @@
     def forward(self, inputs):
         # Proses dua input
         x1, x2 = inputs
-<<<<<<< HEAD
         x1 = self.proj_x1(x1)
         x2 = self.proj_x2(x2)
         
@@ -2218,18 +2197,4 @@
         
         return [x1, x2]  # Output dua feature map
     
-    # //UPDATE BiFPN2
-=======
-
-        # Proyeksi ke dimensi yang sama
-        x1 = self.proj_x1(x1)
-        x2 = self.proj_x2(x2)
-
-        # Process melalui BiFPN blocks
-        for block in self.blocks:
-            x1 = block(x1, x2)
-
-        return [x1, x2]  # Output dua feature map yang sudah difuse
-
-    # //UPDATE BiFPN1
->>>>>>> 8e32b251
+    # //UPDATE BiFPN2