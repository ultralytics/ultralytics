# Ultralytics YOLO 🚀, AGPL-3.0 license

import contextlib
from copy import deepcopy
from pathlib import Path

import torch
import torch.nn as nn

from ultralytics.nn.modules import (
    AIFI,
    C1,
    C2,
    C3,
    C3TR,
    OBB,
    SPP,
    SPPF,
    Bottleneck,
    BottleneckCSP,
    C2f,
    C2fAttn,
    ImagePoolingAttn,
    C3Ghost,
    C3x,
    Classify,
    Concat,
    Conv,
    Conv2,
    ConvTranspose,
    Detect,
    DWConv,
    DWConvTranspose2d,
    Focus,
    GhostBottleneck,
    GhostConv,
    HGBlock,
    HGStem,
    Pose,
    Regress,
    Regress6,
    RepC3,
    RepConv,
    ResNetLayer,
    RTDETRDecoder,
    Segment,
    WorldDetect,
)
from ultralytics.utils import DEFAULT_CFG_DICT, DEFAULT_CFG_KEYS, LOGGER, colorstr, emojis, yaml_load
from ultralytics.utils.checks import check_requirements, check_suffix, check_yaml
from ultralytics.utils.loss import v8ClassificationLoss, v8DetectionLoss, v8OBBLoss, v8PoseLoss, v8SegmentationLoss, v8RegressionLoss
from ultralytics.utils.plotting import feature_visualization
from ultralytics.utils.torch_utils import (
    fuse_conv_and_bn,
    fuse_deconv_and_bn,
    initialize_weights,
    intersect_dicts,
    make_divisible,
    model_info,
    scale_img,
    time_sync,
)

try:
    import thop
except ImportError:
    thop = None


class BaseModel(nn.Module):
    """The BaseModel class serves as a base class for all the models in the Ultralytics YOLO family."""

    def forward(self, x, *args, **kwargs):
        """
        Forward pass of the model on a single scale. Wrapper for `_forward_once` method.

        Args:
            x (torch.Tensor | dict): The input image tensor or a dict including image tensor and gt labels.

        Returns:
            (torch.Tensor): The output of the network.
        """
        if isinstance(x, dict):  # for cases of training and validating while training.
            return self.loss(x, *args, **kwargs)
        return self.predict(x, *args, **kwargs)

    def predict(self, x, profile=False, visualize=False, augment=False, embed=None):
        """
        Perform a forward pass through the network.

        Args:
            x (torch.Tensor): The input tensor to the model.
            profile (bool):  Print the computation time of each layer if True, defaults to False.
            visualize (bool): Save the feature maps of the model if True, defaults to False.
            augment (bool): Augment image during prediction, defaults to False.
            embed (list, optional): A list of feature vectors/embeddings to return.

        Returns:
            (torch.Tensor): The last output of the model.
        """
        if augment:
            return self._predict_augment(x)
        return self._predict_once(x, profile, visualize, embed)

    def _predict_once(self, x, profile=False, visualize=False, embed=None):
        """
        Perform a forward pass through the network.

        Args:
            x (torch.Tensor): The input tensor to the model.
            profile (bool):  Print the computation time of each layer if True, defaults to False.
            visualize (bool): Save the feature maps of the model if True, defaults to False.
            embed (list, optional): A list of feature vectors/embeddings to return.

        Returns:
            (torch.Tensor): The last output of the model.
        """
        y, dt, embeddings = [], [], []  # outputs
        for m in self.model:
            if m.f != -1:  # if not from previous layer
                x = y[m.f] if isinstance(m.f, int) else [x if j == -1 else y[j] for j in m.f]  # from earlier layers
            if profile:
                self._profile_one_layer(m, x, dt)
            x = m(x)  # run
            y.append(x if m.i in self.save else None)  # save output
            if visualize:
                feature_visualization(x, m.type, m.i, save_dir=visualize)
            if embed and m.i in embed:
                embeddings.append(nn.functional.adaptive_avg_pool2d(x, (1, 1)).squeeze(-1).squeeze(-1))  # flatten
                if m.i == max(embed):
                    return torch.unbind(torch.cat(embeddings, 1), dim=0)
        return x

    def _predict_augment(self, x):
        """Perform augmentations on input image x and return augmented inference."""
        LOGGER.warning(
            f"WARNING ⚠️ {self.__class__.__name__} does not support augmented inference yet. "
            f"Reverting to single-scale inference instead."
        )
        return self._predict_once(x)

    def _profile_one_layer(self, m, x, dt):
        """
        Profile the computation time and FLOPs of a single layer of the model on a given input. Appends the results to
        the provided list.

        Args:
            m (nn.Module): The layer to be profiled.
            x (torch.Tensor): The input data to the layer.
            dt (list): A list to store the computation time of the layer.

        Returns:
            None
        """
        c = m == self.model[-1] and isinstance(x, list)  # is final layer list, copy input as inplace fix
        flops = thop.profile(m, inputs=[x.copy() if c else x], verbose=False)[0] / 1e9 * 2 if thop else 0  # FLOPs
        t = time_sync()
        for _ in range(10):
            m(x.copy() if c else x)
        dt.append((time_sync() - t) * 100)
        if m == self.model[0]:
            LOGGER.info(f"{'time (ms)':>10s} {'GFLOPs':>10s} {'params':>10s}  module")
        LOGGER.info(f"{dt[-1]:10.2f} {flops:10.2f} {m.np:10.0f}  {m.type}")
        if c:
            LOGGER.info(f"{sum(dt):10.2f} {'-':>10s} {'-':>10s}  Total")

    def fuse(self, verbose=True):
        """
        Fuse the `Conv2d()` and `BatchNorm2d()` layers of the model into a single layer, in order to improve the
        computation efficiency.

        Returns:
            (nn.Module): The fused model is returned.
        """
        if not self.is_fused():
            for m in self.model.modules():
                if isinstance(m, (Conv, Conv2, DWConv)) and hasattr(m, "bn"):
                    if isinstance(m, Conv2):
                        m.fuse_convs()
                    m.conv = fuse_conv_and_bn(m.conv, m.bn)  # update conv
                    delattr(m, "bn")  # remove batchnorm
                    m.forward = m.forward_fuse  # update forward
                if isinstance(m, ConvTranspose) and hasattr(m, "bn"):
                    m.conv_transpose = fuse_deconv_and_bn(m.conv_transpose, m.bn)
                    delattr(m, "bn")  # remove batchnorm
                    m.forward = m.forward_fuse  # update forward
                if isinstance(m, RepConv):
                    m.fuse_convs()
                    m.forward = m.forward_fuse  # update forward
            self.info(verbose=verbose)

        return self

    def is_fused(self, thresh=10):
        """
        Check if the model has less than a certain threshold of BatchNorm layers.

        Args:
            thresh (int, optional): The threshold number of BatchNorm layers. Default is 10.

        Returns:
            (bool): True if the number of BatchNorm layers in the model is less than the threshold, False otherwise.
        """
        bn = tuple(v for k, v in nn.__dict__.items() if "Norm" in k)  # normalization layers, i.e. BatchNorm2d()
        return sum(isinstance(v, bn) for v in self.modules()) < thresh  # True if < 'thresh' BatchNorm layers in model

    def info(self, detailed=False, verbose=True, imgsz=640):
        """
        Prints model information.

        Args:
            detailed (bool): if True, prints out detailed information about the model. Defaults to False
            verbose (bool): if True, prints out the model information. Defaults to False
            imgsz (int): the size of the image that the model will be trained on. Defaults to 640
        """
        return model_info(self, detailed=detailed, verbose=verbose, imgsz=imgsz)

    def _apply(self, fn):
        """
        Applies a function to all the tensors in the model that are not parameters or registered buffers.

        Args:
            fn (function): the function to apply to the model

        Returns:
            (BaseModel): An updated BaseModel object.
        """
        self = super()._apply(fn)
        m = self.model[-1]  # Detect()
        if isinstance(m, Detect):  # includes all Detect subclasses like Segment, Pose, OBB, WorldDetect
            m.stride = fn(m.stride)
            m.anchors = fn(m.anchors)
            m.strides = fn(m.strides)
        return self

    def load(self, weights, verbose=True):
        """
        Load the weights into the model.

        Args:
            weights (dict | torch.nn.Module): The pre-trained weights to be loaded.
            verbose (bool, optional): Whether to log the transfer progress. Defaults to True.
        """
        model = weights["model"] if isinstance(weights, dict) else weights  # torchvision models are not dicts
        csd = model.float().state_dict()  # checkpoint state_dict as FP32
        csd = intersect_dicts(csd, self.state_dict())  # intersect
        self.load_state_dict(csd, strict=False)  # load
        if verbose:
            LOGGER.info(f"Transferred {len(csd)}/{len(self.model.state_dict())} items from pretrained weights")

    def loss(self, batch, preds=None):
        """
        Compute loss.

        Args:
            batch (dict): Batch to compute loss on
            preds (torch.Tensor | List[torch.Tensor]): Predictions.
        """
        if not hasattr(self, "criterion"):
            self.criterion = self.init_criterion()

        preds = self.forward(batch["img"]) if preds is None else preds
        return self.criterion(preds, batch)

    def init_criterion(self):
        """Initialize the loss criterion for the BaseModel."""
        raise NotImplementedError("compute_loss() needs to be implemented by task heads")


class DetectionModel(BaseModel):
    """YOLOv8 detection model."""

    def __init__(self, cfg="yolov8n.yaml", ch=3, nc=None, verbose=True):  # model, input channels, number of classes
        """Initialize the YOLOv8 detection model with the given config and parameters."""
        super().__init__()
        self.yaml = cfg if isinstance(cfg, dict) else yaml_model_load(cfg)  # cfg dict

        # Define model
        ch = self.yaml["ch"] = self.yaml.get("ch", ch)  # input channels
        if nc and nc != self.yaml["nc"]:
            LOGGER.info(f"Overriding model.yaml nc={self.yaml['nc']} with nc={nc}")
            self.yaml["nc"] = nc  # override YAML value
        self.model, self.save = parse_model(deepcopy(self.yaml), ch=ch, verbose=verbose)  # model, savelist
        self.names = {i: f"{i}" for i in range(self.yaml["nc"])}  # default names dict
        self.inplace = self.yaml.get("inplace", True)

        # Build strides
        m = self.model[-1]  # Detect()
        if isinstance(m, Detect):  # includes all Detect subclasses like Segment, Pose, OBB, WorldDetect
            s = 256  # 2x min stride
            m.inplace = self.inplace
            forward = lambda x: self.forward(x)[0] if isinstance(m, (Segment, Pose, OBB)) else self.forward(x)
            m.stride = torch.tensor([s / x.shape[-2] for x in forward(torch.zeros(1, ch, s, s))])  # forward
            self.stride = m.stride
            m.bias_init()  # only run once
        else:
            self.stride = torch.Tensor([32])  # default stride for i.e. RTDETR

        # Init weights, biases
        initialize_weights(self)
        if verbose:
            self.info()
            LOGGER.info("")

    def _predict_augment(self, x):
        """Perform augmentations on input image x and return augmented inference and train outputs."""
        img_size = x.shape[-2:]  # height, width
        s = [1, 0.83, 0.67]  # scales
        f = [None, 3, None]  # flips (2-ud, 3-lr)
        y = []  # outputs
        for si, fi in zip(s, f):
            xi = scale_img(x.flip(fi) if fi else x, si, gs=int(self.stride.max()))
            yi = super().predict(xi)[0]  # forward
            yi = self._descale_pred(yi, fi, si, img_size)
            y.append(yi)
        y = self._clip_augmented(y)  # clip augmented tails
        return torch.cat(y, -1), None  # augmented inference, train

    @staticmethod
    def _descale_pred(p, flips, scale, img_size, dim=1):
        """De-scale predictions following augmented inference (inverse operation)."""
        p[:, :4] /= scale  # de-scale
        x, y, wh, cls = p.split((1, 1, 2, p.shape[dim] - 4), dim)
        if flips == 2:
            y = img_size[0] - y  # de-flip ud
        elif flips == 3:
            x = img_size[1] - x  # de-flip lr
        return torch.cat((x, y, wh, cls), dim)

    def _clip_augmented(self, y):
        """Clip YOLO augmented inference tails."""
        nl = self.model[-1].nl  # number of detection layers (P3-P5)
        g = sum(4**x for x in range(nl))  # grid points
        e = 1  # exclude layer count
        i = (y[0].shape[-1] // g) * sum(4**x for x in range(e))  # indices
        y[0] = y[0][..., :-i]  # large
        i = (y[-1].shape[-1] // g) * sum(4 ** (nl - 1 - x) for x in range(e))  # indices
        y[-1] = y[-1][..., i:]  # small
        return y

    def init_criterion(self):
        """Initialize the loss criterion for the DetectionModel."""
        return v8DetectionLoss(self)


class OBBModel(DetectionModel):
    """YOLOv8 Oriented Bounding Box (OBB) model."""

    def __init__(self, cfg="yolov8n-obb.yaml", ch=3, nc=None, verbose=True):
        """Initialize YOLOv8 OBB model with given config and parameters."""
        super().__init__(cfg=cfg, ch=ch, nc=nc, verbose=verbose)

    def init_criterion(self):
        """Initialize the loss criterion for the model."""
        return v8OBBLoss(self)


class SegmentationModel(DetectionModel):
    """YOLOv8 segmentation model."""

    def __init__(self, cfg="yolov8n-seg.yaml", ch=3, nc=None, verbose=True):
        """Initialize YOLOv8 segmentation model with given config and parameters."""
        super().__init__(cfg=cfg, ch=ch, nc=nc, verbose=verbose)

    def init_criterion(self):
        """Initialize the loss criterion for the SegmentationModel."""
        return v8SegmentationLoss(self)


class PoseModel(DetectionModel):
    """YOLOv8 pose model."""

    def __init__(self, cfg="yolov8n-pose.yaml", ch=3, nc=None, data_kpt_shape=(None, None), verbose=True):
        """Initialize YOLOv8 Pose model."""
        if not isinstance(cfg, dict):
            cfg = yaml_model_load(cfg)  # load model YAML
        if any(data_kpt_shape) and list(data_kpt_shape) != list(cfg["kpt_shape"]):
            LOGGER.info(f"Overriding model.yaml kpt_shape={cfg['kpt_shape']} with kpt_shape={data_kpt_shape}")
            cfg["kpt_shape"] = data_kpt_shape
        super().__init__(cfg=cfg, ch=ch, nc=nc, verbose=verbose)

    def init_criterion(self):
        """Initialize the loss criterion for the PoseModel."""
        return v8PoseLoss(self)


class ClassificationModel(BaseModel):
    """YOLOv8 classification model."""

    def __init__(self, cfg="yolov8n-cls.yaml", ch=3, nc=None, verbose=True):
        """Init ClassificationModel with YAML, channels, number of classes, verbose flag."""
        super().__init__()
        self._from_yaml(cfg, ch, nc, verbose)

    def _from_yaml(self, cfg, ch, nc, verbose):
        """Set YOLOv8 model configurations and define the model architecture."""
        self.yaml = cfg if isinstance(cfg, dict) else yaml_model_load(cfg)  # cfg dict

        # Define model
        ch = self.yaml["ch"] = self.yaml.get("ch", ch)  # input channels
        if nc and nc != self.yaml["nc"]:
            LOGGER.info(f"Overriding model.yaml nc={self.yaml['nc']} with nc={nc}")
            self.yaml["nc"] = nc  # override YAML value
        elif not nc and not self.yaml.get("nc", None):
            raise ValueError("nc not specified. Must specify nc in model.yaml or function arguments.")
        self.model, self.save = parse_model(deepcopy(self.yaml), ch=ch, verbose=verbose)  # model, savelist
        self.stride = torch.Tensor([1])  # no stride constraints
        self.names = {i: f"{i}" for i in range(self.yaml["nc"])}  # default names dict
        self.info()

    @staticmethod
    def reshape_outputs(model, nc):
        """Update a TorchVision classification model to class count 'n' if required."""
        name, m = list((model.model if hasattr(model, "model") else model).named_children())[-1]  # last module
        if isinstance(m, Classify):  # YOLO Classify() head
            if m.linear.out_features != nc:
                m.linear = nn.Linear(m.linear.in_features, nc)
        elif isinstance(m, nn.Linear):  # ResNet, EfficientNet
            if m.out_features != nc:
                setattr(model, name, nn.Linear(m.in_features, nc))
        elif isinstance(m, nn.Sequential):
            types = [type(x) for x in m]
            if nn.Linear in types:
                i = types.index(nn.Linear)  # nn.Linear index
                if m[i].out_features != nc:
                    m[i] = nn.Linear(m[i].in_features, nc)
            elif nn.Conv2d in types:
                i = types.index(nn.Conv2d)  # nn.Conv2d index
                if m[i].out_channels != nc:
                    m[i] = nn.Conv2d(m[i].in_channels, nc, m[i].kernel_size, m[i].stride, bias=m[i].bias is not None)

    def init_criterion(self):
        """Initialize the loss criterion for the ClassificationModel."""
        return v8ClassificationLoss()

class RegressionModel(BaseModel):
    """YOLOv8 regression model."""

    def __init__(self, cfg="yolov8n-regress.yaml", ch=3, nc=None, verbose=True):
        """Init RegressionModel with YAML, channels, number of classes, verbose flag."""
        super().__init__()
        self._from_yaml(cfg, ch, nc, verbose)

    def _from_yaml(self, cfg, ch, nc, verbose):
        """Set YOLOv8 model configurations and define the model architecture."""
        self.yaml = cfg if isinstance(cfg, dict) else yaml_model_load(cfg)  # cfg dict

        # Define model
        ch = self.yaml["ch"] = self.yaml.get("ch", ch)  # input channels
        self.model, self.save = parse_model(deepcopy(self.yaml), ch=ch, verbose=verbose)  # model, savelist
        self.names = {i: f"{i}" for i in range(self.yaml["nc"])}  # default names dict
        self.stride = torch.Tensor([1])  # no stride constraints
        self.info()

    def init_criterion(self):
        """Initialize the loss criterion for the RegressionModel."""
        return v8RegressionLoss()

class RTDETRDetectionModel(DetectionModel):
    """
    RTDETR (Real-time DEtection and Tracking using Transformers) Detection Model class.

    This class is responsible for constructing the RTDETR architecture, defining loss functions, and facilitating both
    the training and inference processes. RTDETR is an object detection and tracking model that extends from the
    DetectionModel base class.

    Attributes:
        cfg (str): The configuration file path or preset string. Default is 'rtdetr-l.yaml'.
        ch (int): Number of input channels. Default is 3 (RGB).
        nc (int, optional): Number of classes for object detection. Default is None.
        verbose (bool): Specifies if summary statistics are shown during initialization. Default is True.

    Methods:
        init_criterion: Initializes the criterion used for loss calculation.
        loss: Computes and returns the loss during training.
        predict: Performs a forward pass through the network and returns the output.
    """

    def __init__(self, cfg="rtdetr-l.yaml", ch=3, nc=None, verbose=True):
        """
        Initialize the RTDETRDetectionModel.

        Args:
            cfg (str): Configuration file name or path.
            ch (int): Number of input channels.
            nc (int, optional): Number of classes. Defaults to None.
            verbose (bool, optional): Print additional information during initialization. Defaults to True.
        """
        super().__init__(cfg=cfg, ch=ch, nc=nc, verbose=verbose)

    def init_criterion(self):
        """Initialize the loss criterion for the RTDETRDetectionModel."""
        from ultralytics.models.utils.loss import RTDETRDetectionLoss

        return RTDETRDetectionLoss(nc=self.nc, use_vfl=True)

    def loss(self, batch, preds=None):
        """
        Compute the loss for the given batch of data.

        Args:
            batch (dict): Dictionary containing image and label data.
            preds (torch.Tensor, optional): Precomputed model predictions. Defaults to None.

        Returns:
            (tuple): A tuple containing the total loss and main three losses in a tensor.
        """
        if not hasattr(self, "criterion"):
            self.criterion = self.init_criterion()

        img = batch["img"]
        # NOTE: preprocess gt_bbox and gt_labels to list.
        bs = len(img)
        batch_idx = batch["batch_idx"]
        gt_groups = [(batch_idx == i).sum().item() for i in range(bs)]
        targets = {
            "cls": batch["cls"].to(img.device, dtype=torch.long).view(-1),
            "bboxes": batch["bboxes"].to(device=img.device),
            "batch_idx": batch_idx.to(img.device, dtype=torch.long).view(-1),
            "gt_groups": gt_groups,
        }

        preds = self.predict(img, batch=targets) if preds is None else preds
        dec_bboxes, dec_scores, enc_bboxes, enc_scores, dn_meta = preds if self.training else preds[1]
        if dn_meta is None:
            dn_bboxes, dn_scores = None, None
        else:
            dn_bboxes, dec_bboxes = torch.split(dec_bboxes, dn_meta["dn_num_split"], dim=2)
            dn_scores, dec_scores = torch.split(dec_scores, dn_meta["dn_num_split"], dim=2)

        dec_bboxes = torch.cat([enc_bboxes.unsqueeze(0), dec_bboxes])  # (7, bs, 300, 4)
        dec_scores = torch.cat([enc_scores.unsqueeze(0), dec_scores])

        loss = self.criterion(
            (dec_bboxes, dec_scores), targets, dn_bboxes=dn_bboxes, dn_scores=dn_scores, dn_meta=dn_meta
        )
        # NOTE: There are like 12 losses in RTDETR, backward with all losses but only show the main three losses.
        return sum(loss.values()), torch.as_tensor(
            [loss[k].detach() for k in ["loss_giou", "loss_class", "loss_bbox"]], device=img.device
        )

    def predict(self, x, profile=False, visualize=False, batch=None, augment=False, embed=None):
        """
        Perform a forward pass through the model.

        Args:
            x (torch.Tensor): The input tensor.
            profile (bool, optional): If True, profile the computation time for each layer. Defaults to False.
            visualize (bool, optional): If True, save feature maps for visualization. Defaults to False.
            batch (dict, optional): Ground truth data for evaluation. Defaults to None.
            augment (bool, optional): If True, perform data augmentation during inference. Defaults to False.
            embed (list, optional): A list of feature vectors/embeddings to return.

        Returns:
            (torch.Tensor): Model's output tensor.
        """
        y, dt, embeddings = [], [], []  # outputs
        for m in self.model[:-1]:  # except the head part
            if m.f != -1:  # if not from previous layer
                x = y[m.f] if isinstance(m.f, int) else [x if j == -1 else y[j] for j in m.f]  # from earlier layers
            if profile:
                self._profile_one_layer(m, x, dt)
            x = m(x)  # run
            y.append(x if m.i in self.save else None)  # save output
            if visualize:
                feature_visualization(x, m.type, m.i, save_dir=visualize)
            if embed and m.i in embed:
                embeddings.append(nn.functional.adaptive_avg_pool2d(x, (1, 1)).squeeze(-1).squeeze(-1))  # flatten
                if m.i == max(embed):
                    return torch.unbind(torch.cat(embeddings, 1), dim=0)
        head = self.model[-1]
        x = head([y[j] for j in head.f], batch)  # head inference
        return x


class WorldModel(DetectionModel):
    """YOLOv8 World Model."""

    def __init__(self, cfg="yolov8s-world.yaml", ch=3, nc=None, verbose=True):
        """Initialize YOLOv8 world model with given config and parameters."""
        self.txt_feats = torch.randn(1, nc or 80, 512)  # placeholder
        super().__init__(cfg=cfg, ch=ch, nc=nc, verbose=verbose)

    def set_classes(self, text):
        """Perform a forward pass with optional profiling, visualization, and embedding extraction."""
        try:
            import clip
        except ImportError:
            check_requirements("git+https://github.com/openai/CLIP.git")
            import clip

        model, _ = clip.load("ViT-B/32")
        device = next(model.parameters()).device
        text_token = clip.tokenize(text).to(device)
        txt_feats = model.encode_text(text_token).to(dtype=torch.float32)
        txt_feats = txt_feats / txt_feats.norm(p=2, dim=-1, keepdim=True)
        self.txt_feats = txt_feats.reshape(-1, len(text), txt_feats.shape[-1])
        self.model[-1].nc = len(text)

    def init_criterion(self):
        """Initialize the loss criterion for the model."""
        raise NotImplementedError

    def predict(self, x, profile=False, visualize=False, augment=False, embed=None):
        """
        Perform a forward pass through the model.

        Args:
            x (torch.Tensor): The input tensor.
            profile (bool, optional): If True, profile the computation time for each layer. Defaults to False.
            visualize (bool, optional): If True, save feature maps for visualization. Defaults to False.
            augment (bool, optional): If True, perform data augmentation during inference. Defaults to False.
            embed (list, optional): A list of feature vectors/embeddings to return.

        Returns:
            (torch.Tensor): Model's output tensor.
        """
        txt_feats = self.txt_feats.to(device=x.device, dtype=x.dtype)
        if len(txt_feats) != len(x):
            txt_feats = txt_feats.repeat(len(x), 1, 1)
        ori_txt_feats = txt_feats.clone()
        y, dt, embeddings = [], [], []  # outputs
        for m in self.model:  # except the head part
            if m.f != -1:  # if not from previous layer
                x = y[m.f] if isinstance(m.f, int) else [x if j == -1 else y[j] for j in m.f]  # from earlier layers
            if profile:
                self._profile_one_layer(m, x, dt)
            if isinstance(m, C2fAttn):
                x = m(x, txt_feats)
            elif isinstance(m, WorldDetect):
                x = m(x, ori_txt_feats)
            elif isinstance(m, ImagePoolingAttn):
                txt_feats = m(x, txt_feats)
            else:
                x = m(x)  # run

            y.append(x if m.i in self.save else None)  # save output
            if visualize:
                feature_visualization(x, m.type, m.i, save_dir=visualize)
            if embed and m.i in embed:
                embeddings.append(nn.functional.adaptive_avg_pool2d(x, (1, 1)).squeeze(-1).squeeze(-1))  # flatten
                if m.i == max(embed):
                    return torch.unbind(torch.cat(embeddings, 1), dim=0)
        return x


class Ensemble(nn.ModuleList):
    """Ensemble of models."""

    def __init__(self):
        """Initialize an ensemble of models."""
        super().__init__()

    def forward(self, x, augment=False, profile=False, visualize=False):
        """Function generates the YOLO network's final layer."""
        y = [module(x, augment, profile, visualize)[0] for module in self]
        # y = torch.stack(y).max(0)[0]  # max ensemble
        # y = torch.stack(y).mean(0)  # mean ensemble
        y = torch.cat(y, 2)  # nms ensemble, y shape(B, HW, C)
        return y, None  # inference, train output


# Functions ------------------------------------------------------------------------------------------------------------


@contextlib.contextmanager
def temporary_modules(modules=None):
    """
    Context manager for temporarily adding or modifying modules in Python's module cache (`sys.modules`).

    This function can be used to change the module paths during runtime. It's useful when refactoring code,
    where you've moved a module from one location to another, but you still want to support the old import
    paths for backwards compatibility.

    Args:
        modules (dict, optional): A dictionary mapping old module paths to new module paths.

    Example:
        ```python
        with temporary_modules({'old.module.path': 'new.module.path'}):
            import old.module.path  # this will now import new.module.path
        ```

    Note:
        The changes are only in effect inside the context manager and are undone once the context manager exits.
        Be aware that directly manipulating `sys.modules` can lead to unpredictable results, especially in larger
        applications or libraries. Use this function with caution.
    """
    if not modules:
        modules = {}

    import importlib
    import sys

    try:
        # Set modules in sys.modules under their old name
        for old, new in modules.items():
            sys.modules[old] = importlib.import_module(new)

        yield
    finally:
        # Remove the temporary module paths
        for old in modules:
            if old in sys.modules:
                del sys.modules[old]


def torch_safe_load(weight):
    """
    This function attempts to load a PyTorch model with the torch.load() function. If a ModuleNotFoundError is raised,
    it catches the error, logs a warning message, and attempts to install the missing module via the
    check_requirements() function. After installation, the function again attempts to load the model using torch.load().

    Args:
        weight (str): The file path of the PyTorch model.

    Returns:
        (dict): The loaded PyTorch model.
    """
    from ultralytics.utils.downloads import attempt_download_asset

    check_suffix(file=weight, suffix=".pt")
    file = attempt_download_asset(weight)  # search online if missing locally
    try:
        with temporary_modules(
            {
                "ultralytics.yolo.utils": "ultralytics.utils",
                "ultralytics.yolo.v8": "ultralytics.models.yolo",
                "ultralytics.yolo.data": "ultralytics.data",
            }
        ):  # for legacy 8.0 Classify and Pose models
            ckpt = torch.load(file, map_location="cpu")

    except ModuleNotFoundError as e:  # e.name is missing module name
        if e.name == "models":
            raise TypeError(
                emojis(
                    f"ERROR ❌️ {weight} appears to be an Ultralytics YOLOv5 model originally trained "
                    f"with https://github.com/ultralytics/yolov5.\nThis model is NOT forwards compatible with "
                    f"YOLOv8 at https://github.com/ultralytics/ultralytics."
                    f"\nRecommend fixes are to train a new model using the latest 'ultralytics' package or to "
                    f"run a command with an official YOLOv8 model, i.e. 'yolo predict model=yolov8n.pt'"
                )
            ) from e
        LOGGER.warning(
            f"WARNING ⚠️ {weight} appears to require '{e.name}', which is not in ultralytics requirements."
            f"\nAutoInstall will run now for '{e.name}' but this feature will be removed in the future."
            f"\nRecommend fixes are to train a new model using the latest 'ultralytics' package or to "
            f"run a command with an official YOLOv8 model, i.e. 'yolo predict model=yolov8n.pt'"
        )
        check_requirements(e.name)  # install missing module
        ckpt = torch.load(file, map_location="cpu")

    if not isinstance(ckpt, dict):
        # File is likely a YOLO instance saved with i.e. torch.save(model, "saved_model.pt")
        LOGGER.warning(
            f"WARNING ⚠️ The file '{weight}' appears to be improperly saved or formatted. "
            f"For optimal results, use model.save('filename.pt') to correctly save YOLO models."
        )
        ckpt = {"model": ckpt.model}

    return ckpt, file  # load


def attempt_load_weights(weights, device=None, inplace=True, fuse=False):
    """Loads an ensemble of models weights=[a,b,c] or a single model weights=[a] or weights=a."""

    ensemble = Ensemble()
    for w in weights if isinstance(weights, list) else [weights]:
        ckpt, w = torch_safe_load(w)  # load ckpt
        args = {**DEFAULT_CFG_DICT, **ckpt["train_args"]} if "train_args" in ckpt else None  # combined args
        model = (ckpt.get("ema") or ckpt["model"]).to(device).float()  # FP32 model

        # Model compatibility updates
        model.args = args  # attach args to model
        model.pt_path = w  # attach *.pt file path to model
        model.task = guess_model_task(model)
        if not hasattr(model, "stride"):
            model.stride = torch.tensor([32.0])

        # Append
        ensemble.append(model.fuse().eval() if fuse and hasattr(model, "fuse") else model.eval())  # model in eval mode

    # Module updates
    for m in ensemble.modules():
        if hasattr(m, "inplace"):
            m.inplace = inplace
        elif isinstance(m, nn.Upsample) and not hasattr(m, "recompute_scale_factor"):
            m.recompute_scale_factor = None  # torch 1.11.0 compatibility

    # Return model
    if len(ensemble) == 1:
        return ensemble[-1]

    # Return ensemble
    LOGGER.info(f"Ensemble created with {weights}\n")
    for k in "names", "nc", "yaml":
        setattr(ensemble, k, getattr(ensemble[0], k))
    ensemble.stride = ensemble[int(torch.argmax(torch.tensor([m.stride.max() for m in ensemble])))].stride
    assert all(ensemble[0].nc == m.nc for m in ensemble), f"Models differ in class counts {[m.nc for m in ensemble]}"
    return ensemble


def attempt_load_one_weight(weight, device=None, inplace=True, fuse=False):
    """Loads a single model weights."""
    ckpt, weight = torch_safe_load(weight)  # load ckpt
    args = {**DEFAULT_CFG_DICT, **(ckpt.get("train_args", {}))}  # combine model and default args, preferring model args
    model = (ckpt.get("ema") or ckpt["model"]).to(device).float()  # FP32 model

    # Model compatibility updates
    model.args = {k: v for k, v in args.items() if k in DEFAULT_CFG_KEYS}  # attach args to model
    model.pt_path = weight  # attach *.pt file path to model
    model.task = guess_model_task(model)
    if not hasattr(model, "stride"):
        model.stride = torch.tensor([32.0])

    model = model.fuse().eval() if fuse and hasattr(model, "fuse") else model.eval()  # model in eval mode

    # Module updates
    for m in model.modules():
        if hasattr(m, "inplace"):
            m.inplace = inplace
        elif isinstance(m, nn.Upsample) and not hasattr(m, "recompute_scale_factor"):
            m.recompute_scale_factor = None  # torch 1.11.0 compatibility

    # Return model and ckpt
    return model, ckpt


def parse_model(d, ch, verbose=True):  # model_dict, input_channels(3)
    """Parse a YOLO model.yaml dictionary into a PyTorch model."""
    import ast

    # Args
    max_channels = float("inf")
    nc, act, scales = (d.get(x) for x in ("nc", "activation", "scales"))
    depth, width, kpt_shape = (d.get(x, 1.0) for x in ("depth_multiple", "width_multiple", "kpt_shape"))
    if scales:
        scale = d.get("scale")
        if not scale:
            scale = tuple(scales.keys())[0]
            LOGGER.warning(f"WARNING ⚠️ no model scale passed. Assuming scale='{scale}'.")
        depth, width, max_channels = scales[scale]

    if act:
        Conv.default_act = eval(act)  # redefine default activation, i.e. Conv.default_act = nn.SiLU()
        if verbose:
            LOGGER.info(f"{colorstr('activation:')} {act}")  # print

    if verbose:
        LOGGER.info(f"\n{'':>3}{'from':>20}{'n':>3}{'params':>10}  {'module':<45}{'arguments':<30}")
    ch = [ch]
    layers, save, c2 = [], [], ch[-1]  # layers, savelist, ch out
    for i, (f, n, m, args) in enumerate(d["backbone"] + d["head"]):  # from, number, module, args
        m = getattr(torch.nn, m[3:]) if "nn." in m else globals()[m]  # get module
        for j, a in enumerate(args):
            if isinstance(a, str):
                with contextlib.suppress(ValueError):
                    args[j] = locals()[a] if a in locals() else ast.literal_eval(a)

        n = n_ = max(round(n * depth), 1) if n > 1 else n  # depth gain
        if m in (
            Classify,
            Conv,
            ConvTranspose,
            GhostConv,
            Bottleneck,
            GhostBottleneck,
            SPP,
            SPPF,
            DWConv,
            Focus,
            BottleneckCSP,
            C1,
            C2,
            C2f,
            C2fAttn,
            C3,
            C3TR,
            C3Ghost,
            nn.ConvTranspose2d,
            DWConvTranspose2d,
            C3x,
            RepC3,
        ):
            c1, c2 = ch[f], args[0]
            if c2 != nc:  # if c2 not equal to number of classes (i.e. for Classify() output)
                c2 = make_divisible(min(c2, max_channels) * width, 8)
            if m is C2fAttn:
                args[1] = make_divisible(min(args[1], max_channels // 2) * width, 8)  # embed channels
                args[2] = int(
                    max(round(min(args[2], max_channels // 2 // 32)) * width, 1) if args[2] > 1 else args[2]
                )  # num heads

            args = [c1, c2, *args[1:]]
            if m in (BottleneckCSP, C1, C2, C2f, C2fAttn, C3, C3TR, C3Ghost, C3x, RepC3):
                args.insert(2, n)  # number of repeats
                n = 1
        elif m is AIFI:
            args = [ch[f], *args]
        elif m in (HGStem, HGBlock):
            c1, cm, c2 = ch[f], args[0], args[1]
            args = [c1, cm, c2, *args[2:]]
            if m is HGBlock:
                args.insert(4, n)  # number of repeats
                n = 1
        elif m is ResNetLayer:
            c2 = args[1] if args[3] else args[1] * 4
        elif m is nn.BatchNorm2d:
            args = [ch[f]]
        elif m is Concat:
            c2 = sum(ch[x] for x in f)
        elif m in (Detect, WorldDetect, Segment, Pose, OBB, ImagePoolingAttn):
            args.append([ch[x] for x in f])
            if m is Segment:
                args[2] = make_divisible(min(args[2], max_channels) * width, 8)
        elif m is RTDETRDecoder:  # special case, channels arg must be passed in index 1
            args.insert(1, [ch[x] for x in f])
        elif m in (Regress, Regress6):
            c1, c2 = ch[f], args[0]
            args = [c1, c2]
            if m is Regress6:
                args += [d.get("min_value"), d.get("max_value")]
        else:
            c2 = ch[f]

        m_ = nn.Sequential(*(m(*args) for _ in range(n))) if n > 1 else m(*args)  # module
        t = str(m)[8:-2].replace("__main__.", "")  # module type
        m.np = sum(x.numel() for x in m_.parameters())  # number params
        m_.i, m_.f, m_.type = i, f, t  # attach index, 'from' index, type
        if verbose:
            LOGGER.info(f"{i:>3}{str(f):>20}{n_:>3}{m.np:10.0f}  {t:<45}{str(args):<30}")  # print
        save.extend(x % i for x in ([f] if isinstance(f, int) else f) if x != -1)  # append to savelist
        layers.append(m_)
        if i == 0:
            ch = []
        ch.append(c2)
    return nn.Sequential(*layers), sorted(save)


def yaml_model_load(path):
    """Load a YOLOv8 model from a YAML file."""
    import re

    path = Path(path)
    if path.stem in (f"yolov{d}{x}6" for x in "nsmlx" for d in (5, 8)):
        new_stem = re.sub(r"(\d+)([nslmx])6(.+)?$", r"\1\2-p6\3", path.stem)
        LOGGER.warning(f"WARNING ⚠️ Ultralytics YOLO P6 models now use -p6 suffix. Renaming {path.stem} to {new_stem}.")
        path = path.with_name(new_stem + path.suffix)

    unified_path = re.sub(r"(\d+)([nslmx])(.+)?$", r"\1\3", str(path))  # i.e. yolov8x.yaml -> yolov8.yaml
    yaml_file = check_yaml(unified_path, hard=False) or check_yaml(path)
    d = yaml_load(yaml_file)  # model dict
    d["scale"] = guess_model_scale(path)
    d["yaml_file"] = str(path)
    return d


def guess_model_scale(model_path):
    """
    Takes a path to a YOLO model's YAML file as input and extracts the size character of the model's scale. The function
    uses regular expression matching to find the pattern of the model scale in the YAML file name, which is denoted by
    n, s, m, l, or x. The function returns the size character of the model scale as a string.

    Args:
        model_path (str | Path): The path to the YOLO model's YAML file.

    Returns:
        (str): The size character of the model's scale, which can be n, s, m, l, or x.
    """
    with contextlib.suppress(AttributeError):
        import re

        return re.search(r"yolov\d+([nslmx])", Path(model_path).stem).group(1)  # n, s, m, l, or x
    return ""


def guess_model_task(model):
    """
    Guess the task of a PyTorch model from its architecture or configuration.

    Args:
        model (nn.Module | dict): PyTorch model or model configuration in YAML format.

    Returns:
        (str): Task of the model ('detect', 'segment', 'classify', 'pose', 'regress').

    Raises:
        SyntaxError: If the task of the model could not be determined.
    """

    def cfg2task(cfg):
        """Guess from YAML dictionary."""
        m = cfg["head"][-1][-2].lower()  # output module name
        if m in ("classify", "classifier", "cls", "fc"):
            return "classify"
        if m == "detect":
            return "detect"
        if m == "segment":
            return "segment"
        if m == "pose":
            return "pose"
        if m == "obb":
            return "obb"
        if "regress" in m:
            return "regress"

    # Guess from model cfg
    if isinstance(model, dict):
        with contextlib.suppress(Exception):
            return cfg2task(model)

    # Guess from PyTorch model
    if isinstance(model, nn.Module):  # PyTorch model
        for x in "model.args", "model.model.args", "model.model.model.args":
            with contextlib.suppress(Exception):
                return eval(x)["task"]
        for x in "model.yaml", "model.model.yaml", "model.model.model.yaml":
            with contextlib.suppress(Exception):
                return cfg2task(eval(x))

        for m in model.modules():
            if isinstance(m, Segment):
                return "segment"
            elif isinstance(m, Classify):
                return "classify"
            elif isinstance(m, Pose):
                return "pose"
            elif isinstance(m, OBB):
                return "obb"
<<<<<<< HEAD
            elif isinstance(m, Regress) or isinstance(m, Regress6):
                return "regress"
=======
            elif isinstance(m, (Detect, WorldDetect)):
                return "detect"
>>>>>>> aa592efd

    # Guess from model filename
    if isinstance(model, (str, Path)):
        model = Path(model)
        if "-seg" in model.stem or "segment" in model.parts:
            return "segment"
        elif "-cls" in model.stem or "classify" in model.parts:
            return "classify"
        elif "-pose" in model.stem or "pose" in model.parts:
            return "pose"
        elif "-obb" in model.stem or "obb" in model.parts:
            return "obb"
        elif "detect" in model.parts:
            return "detect"
        elif "-regress" in model.stem or "regress" in model.parts:
            return "regress"

    # Unable to determine task from model
    LOGGER.warning(
        "WARNING ⚠️ Unable to automatically guess model task, assuming 'task=detect'. "
        "Explicitly define task for your model, i.e. 'task=detect', 'segment', 'classify', 'pose', 'obb', or 'regress'."
    )
    return "detect"  # assume detect<|MERGE_RESOLUTION|>--- conflicted
+++ resolved
@@ -1028,13 +1028,10 @@
                 return "pose"
             elif isinstance(m, OBB):
                 return "obb"
-<<<<<<< HEAD
-            elif isinstance(m, Regress) or isinstance(m, Regress6):
+            elif isinstance(m, (Regress, Regress6)):
                 return "regress"
-=======
             elif isinstance(m, (Detect, WorldDetect)):
                 return "detect"
->>>>>>> aa592efd
 
     # Guess from model filename
     if isinstance(model, (str, Path)):
