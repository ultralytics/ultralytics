# Ultralytics YOLO 🚀, AGPL-3.0 license
"""
Export a YOLOv8 PyTorch model to other formats. TensorFlow exports authored by https://github.com/zldrobit

Format                  | `format=argument`         | Model
---                     | ---                       | ---
PyTorch                 | -                         | yolov8n.pt
TorchScript             | `torchscript`             | yolov8n.torchscript
ONNX                    | `onnx`                    | yolov8n.onnx
OpenVINO                | `openvino`                | yolov8n_openvino_model/
TensorRT                | `engine`                  | yolov8n.engine
CoreML                  | `coreml`                  | yolov8n.mlpackage
TensorFlow SavedModel   | `saved_model`             | yolov8n_saved_model/
TensorFlow GraphDef     | `pb`                      | yolov8n.pb
TensorFlow Lite         | `tflite`                  | yolov8n.tflite
TensorFlow Edge TPU     | `edgetpu`                 | yolov8n_edgetpu.tflite
TensorFlow.js           | `tfjs`                    | yolov8n_web_model/
PaddlePaddle            | `paddle`                  | yolov8n_paddle_model/
NCNN                    | `ncnn`                    | yolov8n_ncnn_model/

Requirements:
    $ pip install "ultralytics[export]"

Python:
    from ultralytics import YOLO
    model = YOLO('yolov8n.pt')
    results = model.export(format='onnx')

CLI:
    $ yolo mode=export model=yolov8n.pt format=onnx

Inference:
    $ yolo predict model=yolov8n.pt                 # PyTorch
                         yolov8n.torchscript        # TorchScript
                         yolov8n.onnx               # ONNX Runtime or OpenCV DNN with dnn=True
                         yolov8n_openvino_model     # OpenVINO
                         yolov8n.engine             # TensorRT
                         yolov8n.mlpackage          # CoreML (macOS-only)
                         yolov8n_saved_model        # TensorFlow SavedModel
                         yolov8n.pb                 # TensorFlow GraphDef
                         yolov8n.tflite             # TensorFlow Lite
                         yolov8n_edgetpu.tflite     # TensorFlow Edge TPU
                         yolov8n_paddle_model       # PaddlePaddle
                         yolov8n_ncnn_model         # NCNN

TensorFlow.js:
    $ cd .. && git clone https://github.com/zldrobit/tfjs-yolov5-example.git && cd tfjs-yolov5-example
    $ npm install
    $ ln -s ../../yolov5/yolov8n_web_model public/yolov8n_web_model
    $ npm start
"""

import json
import os
import shutil
import subprocess
import time
import warnings
from copy import deepcopy
from datetime import datetime
from pathlib import Path

import numpy as np
import torch

from ultralytics.cfg import get_cfg
from ultralytics.data.dataset import ClassificationDataset, RegressionDataset, YOLODataset
from ultralytics.data.utils import check_cls_dataset, check_regress_dataset, check_det_dataset
from ultralytics.nn.autobackend import check_class_names, default_class_names
from ultralytics.nn.modules import C2f, Detect, RTDETRDecoder, Regress6
from ultralytics.nn.tasks import DetectionModel, SegmentationModel, WorldModel
from ultralytics.utils import (
    ARM64,
    DEFAULT_CFG,
    LINUX,
    LOGGER,
    MACOS,
    ROOT,
    WINDOWS,
    __version__,
    callbacks,
    colorstr,
    get_default_args,
    yaml_save,
)
from ultralytics.utils.checks import PYTHON_VERSION, check_imgsz, check_is_path_safe, check_requirements, check_version
from ultralytics.utils.downloads import attempt_download_asset, get_github_assets
from ultralytics.utils.files import file_size, spaces_in_path
from ultralytics.utils.ops import Profile
from ultralytics.utils.torch_utils import TORCH_1_13, get_latest_opset, select_device, smart_inference_mode


def export_formats():
    """YOLOv8 export formats."""
    import pandas

    x = [
        ["PyTorch", "-", ".pt", True, True],
        ["TorchScript", "torchscript", ".torchscript", True, True],
        ["ONNX", "onnx", ".onnx", True, True],
        ["OpenVINO", "openvino", "_openvino_model", True, False],
        ["TensorRT", "engine", ".engine", False, True],
        ["CoreML", "coreml", ".mlpackage", True, False],
        ["TensorFlow SavedModel", "saved_model", "_saved_model", True, True],
        ["TensorFlow GraphDef", "pb", ".pb", True, True],
        ["TensorFlow Lite", "tflite", ".tflite", True, False],
        ["TensorFlow Edge TPU", "edgetpu", "_edgetpu.tflite", True, False],
        ["TensorFlow.js", "tfjs", "_web_model", True, False],
        ["PaddlePaddle", "paddle", "_paddle_model", True, True],
        ["NCNN", "ncnn", "_ncnn_model", True, True],
    ]
    return pandas.DataFrame(x, columns=["Format", "Argument", "Suffix", "CPU", "GPU"])


def gd_outputs(gd):
    """TensorFlow GraphDef model output node names."""
    name_list, input_list = [], []
    for node in gd.node:  # tensorflow.core.framework.node_def_pb2.NodeDef
        name_list.append(node.name)
        input_list.extend(node.input)
    return sorted(f"{x}:0" for x in list(set(name_list) - set(input_list)) if not x.startswith("NoOp"))


def try_export(inner_func):
    """YOLOv8 export decorator, i..e @try_export."""
    inner_args = get_default_args(inner_func)

    def outer_func(*args, **kwargs):
        """Export a model."""
        prefix = inner_args["prefix"]
        try:
            with Profile() as dt:
                f, model = inner_func(*args, **kwargs)
            LOGGER.info(f"{prefix} export success ✅ {dt.t:.1f}s, saved as '{f}' ({file_size(f):.1f} MB)")
            return f, model
        except Exception as e:
            LOGGER.info(f"{prefix} export failure ❌ {dt.t:.1f}s: {e}")
            raise e

    return outer_func


class Exporter:
    """
    A class for exporting a model.

    Attributes:
        args (SimpleNamespace): Configuration for the exporter.
        callbacks (list, optional): List of callback functions. Defaults to None.
    """

    def __init__(self, cfg=DEFAULT_CFG, overrides=None, _callbacks=None):
        """
        Initializes the Exporter class.

        Args:
            cfg (str, optional): Path to a configuration file. Defaults to DEFAULT_CFG.
            overrides (dict, optional): Configuration overrides. Defaults to None.
            _callbacks (dict, optional): Dictionary of callback functions. Defaults to None.
        """
        self.args = get_cfg(cfg, overrides)
        if self.args.format.lower() in ("coreml", "mlmodel"):  # fix attempt for protobuf<3.20.x errors
            os.environ["PROTOCOL_BUFFERS_PYTHON_IMPLEMENTATION"] = "python"  # must run before TensorBoard callback

        self.callbacks = _callbacks or callbacks.get_default_callbacks()
        callbacks.add_integration_callbacks(self)

    @smart_inference_mode()
    def __call__(self, model=None):
        """Returns list of exported files/dirs after running callbacks."""
        self.run_callbacks("on_export_start")
        t = time.time()
        fmt = self.args.format.lower()  # to lowercase
        if fmt in ("tensorrt", "trt"):  # 'engine' aliases
            fmt = "engine"
        if fmt in ("mlmodel", "mlpackage", "mlprogram", "apple", "ios", "coreml"):  # 'coreml' aliases
            fmt = "coreml"
        fmts = tuple(export_formats()["Argument"][1:])  # available export formats
        flags = [x == fmt for x in fmts]
        if sum(flags) != 1:
            raise ValueError(f"Invalid export format='{fmt}'. Valid formats are {fmts}")
        jit, onnx, xml, engine, coreml, saved_model, pb, tflite, edgetpu, tfjs, paddle, ncnn = flags  # export booleans

        # Device
        if fmt == "engine" and self.args.device is None:
            LOGGER.warning("WARNING ⚠️ TensorRT requires GPU export, automatically assigning device=0")
            self.args.device = "0"
        self.device = select_device("cpu" if self.args.device is None else self.args.device)

        # Checks
        if not hasattr(model, "names"):
            model.names = default_class_names()
        model.names = check_class_names(model.names)
        if self.args.half and onnx and self.device.type == "cpu":
            LOGGER.warning("WARNING ⚠️ half=True only compatible with GPU export, i.e. use device=0")
            self.args.half = False
            assert not self.args.dynamic, "half=True not compatible with dynamic=True, i.e. use only one."
        self.imgsz = check_imgsz(self.args.imgsz, stride=model.stride, min_dim=2)  # check image size
        if self.args.optimize:
            assert not ncnn, "optimize=True not compatible with format='ncnn', i.e. use optimize=False"
            assert self.device.type == "cpu", "optimize=True not compatible with cuda devices, i.e. use device='cpu'"
        if edgetpu and not LINUX:
            raise SystemError("Edge TPU export only supported on Linux. See https://coral.ai/docs/edgetpu/compiler/")
        if self.args.separate_outputs:
            assert format not in (
                "-", "torchscript", "saved_model", "pb", "ncnn"
            ), "separate_outputs=True is not compatible with formats: -, torchscript, saved_model, pb and nccn"
        if self.args.export_hw_optimized:
            assert format not in (
                "coreml", "paddle",
                "ncnn"), "export_hw_optimized =True is not compatible with formats: coreml, paddle, and nccn"
        if isinstance(model, WorldModel):
            LOGGER.warning(
                "WARNING ⚠️ YOLOWorld (original version) export is not supported to any format.\n"
                "WARNING ⚠️ YOLOWorldv2 models (i.e. 'yolov8s-worldv2.pt') only support export to "
                "(torchscript, onnx, openvino, engine, coreml) formats. "
                "See https://docs.ultralytics.com/models/yolo-world for details."
            )

        # Input
        im = torch.zeros(self.args.batch, 3, *self.imgsz).to(self.device)
        file = Path(
            getattr(model, "pt_path", None) or getattr(model, "yaml_file", None) or model.yaml.get("yaml_file", "")
        )
        if file.suffix in {".yaml", ".yml"}:
            file = Path(file.name)

        # Update model
        model = deepcopy(model).to(self.device)
        for p in model.parameters():
            p.requires_grad = False
        model.eval()
        model.float()
        model = model.fuse()
        for m in model.modules():
            if isinstance(m, (Detect, RTDETRDecoder)):  # includes all Detect subclasses like Segment, Pose, OBB
                m.dynamic = self.args.dynamic
                m.export = True
                m.format = self.args.format
                m.separate_outputs = self.args.separate_outputs
            elif isinstance(m, C2f):
                if self.args.export_hw_optimized:
                    # EdgeTPU does not support FlexSplitV while split provides cleaner ONNX graph
                    m.forward = m.forward_hw_optimized
                elif not any((saved_model, pb, tflite, edgetpu, tfjs)):
                    # EdgeTPU does not support FlexSplitV while split provides cleaner ONNX graph
                    m.forward = m.forward_split
            elif isinstance(m, Regress6):
                m.export = True

        y = None
        for _ in range(2):
            y = model(im)  # dry runs
        if self.args.half and onnx and self.device.type != "cpu":
            im, model = im.half(), model.half()  # to FP16

        # Filter warnings
        warnings.filterwarnings("ignore", category=torch.jit.TracerWarning)  # suppress TracerWarning
        warnings.filterwarnings("ignore", category=UserWarning)  # suppress shape prim::Constant missing ONNX warning
        warnings.filterwarnings("ignore", category=DeprecationWarning)  # suppress CoreML np.bool deprecation warning

        # Assign
        self.im = im
        self.model = model
        self.file = file
        self.output_shape = (
            tuple(y.shape)
            if isinstance(y, torch.Tensor)
            else tuple(tuple(x.shape if isinstance(x, torch.Tensor) else []) for x in y)
        )
        self.pretty_name = Path(self.model.yaml.get("yaml_file", self.file)).stem.replace("yolo", "YOLO")
        data = model.args["data"] if hasattr(model, "args") and isinstance(model.args, dict) else ""
        description = f'Ultralytics {self.pretty_name} model {f"trained on {data}" if data else ""}'
        self.metadata = {
            "description": description,
            "author": "Ultralytics",
            "date": datetime.now().isoformat(),
            "version": __version__,
            "license": "AGPL-3.0 License (https://ultralytics.com/license)",
            "docs": "https://docs.ultralytics.com",
            "stride": int(max(model.stride)),
            "task": model.task,
            "batch": self.args.batch,
            "imgsz": self.imgsz,
            "names": model.names,
        }  # model metadata
        if model.task == "pose":
            self.metadata["kpt_shape"] = model.model[-1].kpt_shape
        if model.task == "regress":
            self.metadata["min_value"] = model.model[-1].min
            self.metadata["max_value"] = model.model[-1].max

        LOGGER.info(
            f"\n{colorstr('PyTorch:')} starting from '{file}' with input shape {tuple(im.shape)} BCHW and "
            f"output shape(s) {self.output_shape} ({file_size(file):.1f} MB)"
        )

        # Exports
        f = [""] * len(fmts)  # exported filenames
        if jit or ncnn:  # TorchScript
            f[0], _ = self.export_torchscript()
        if engine:  # TensorRT required before ONNX
            f[1], _ = self.export_engine()
        if onnx:  # ONNX
            f[2], _ = self.export_onnx()
        if xml:  # OpenVINO
            f[3], _ = self.export_openvino()
        if coreml:  # CoreML
            f[4], _ = self.export_coreml()
        if any((saved_model, pb, tflite, edgetpu, tfjs)):  # TensorFlow formats
            self.args.int8 |= edgetpu
            f[5], keras_model = self.export_saved_model()
            if pb or tfjs:  # pb prerequisite to tfjs
                f[6], _ = self.export_pb(keras_model=keras_model)
            if tflite:
                f[7], _ = self.export_tflite(keras_model=keras_model, nms=False, agnostic_nms=self.args.agnostic_nms)
            if edgetpu:
                f[8], _ = self.export_edgetpu(tflite_model=Path(f[5]) / f"{self.file.stem}_full_integer_quant.tflite")
            if tfjs:
                f[9], _ = self.export_tfjs()
        if paddle:  # PaddlePaddle
            f[10], _ = self.export_paddle()
        if ncnn:  # NCNN
            f[11], _ = self.export_ncnn()

        # Finish
        f = [str(x) for x in f if x]  # filter out "" and None
        if any(f):
            f = str(Path(f[-1]))
            square = self.imgsz[0] == self.imgsz[1]
            s = (
                ""
                if square
                else f"WARNING ⚠️ non-PyTorch val requires square images, 'imgsz={self.imgsz}' will not "
                f"work. Use export 'imgsz={max(self.imgsz)}' if val is required."
            )
            imgsz = self.imgsz[0] if square else str(self.imgsz)[1:-1].replace(" ", "")
            predict_data = f"data={data}" if model.task == "segment" and fmt == "pb" else ""
            q = "int8" if self.args.int8 else "half" if self.args.half else ""  # quantization
            LOGGER.info(
                f"\nExport complete ({time.time() - t:.1f}s)"
                f"\nResults saved to {colorstr('bold', file.parent.resolve())}"
                f"\nPredict:         yolo predict task={model.task} model={f} imgsz={imgsz} {q} {predict_data}"
                f"\nValidate:        yolo val task={model.task} model={f} imgsz={imgsz} data={data} {q} {s}"
                f"\nVisualize:       https://netron.app"
            )

        self.run_callbacks("on_export_end")
        return f  # return list of exported files/dirs

    @try_export
    def export_torchscript(self, prefix=colorstr("TorchScript:")):
        """YOLOv8 TorchScript model export."""
        LOGGER.info(f"\n{prefix} starting export with torch {torch.__version__}...")
        f = self.file.with_suffix(".torchscript")

        ts = torch.jit.trace(self.model, self.im, strict=False)
        extra_files = {"config.txt": json.dumps(self.metadata)}  # torch._C.ExtraFilesMap()
        if self.args.optimize:  # https://pytorch.org/tutorials/recipes/mobile_interpreter.html
            LOGGER.info(f"{prefix} optimizing for mobile...")
            from torch.utils.mobile_optimizer import optimize_for_mobile

            optimize_for_mobile(ts)._save_for_lite_interpreter(str(f), _extra_files=extra_files)
        else:
            ts.save(str(f), _extra_files=extra_files)
        return f, None

    @try_export
    def export_onnx(self, prefix=colorstr("ONNX:")):
        """YOLOv8 ONNX export."""
        requirements = ["onnx>=1.12.0"]
        if self.args.simplify:
            requirements += ["onnxsim>=0.4.33", "onnxruntime-gpu" if torch.cuda.is_available() else "onnxruntime"]
<<<<<<< HEAD
=======
            if ARM64:
                check_requirements("cmake")  # 'cmake' is needed to build onnxsim on aarch64
>>>>>>> 994b3d84
        check_requirements(requirements)
        import onnx  # noqa

        opset_version = self.args.opset or get_latest_opset()
        LOGGER.info(f"\n{prefix} starting export with onnx {onnx.__version__} opset {opset_version}...")
        f = str(self.file.with_suffix(".onnx"))

        output_names = ["output0", "output1"] if isinstance(self.model, SegmentationModel) else ["output0"]
        dynamic = self.args.dynamic
        if dynamic:
            dynamic = {"images": {0: "batch", 2: "height", 3: "width"}}  # shape(1,3,640,640)
            if isinstance(self.model, SegmentationModel):
                dynamic["output0"] = {0: "batch", 2: "anchors"}  # shape(1, 116, 8400)
                dynamic["output1"] = {0: "batch", 2: "mask_height", 3: "mask_width"}  # shape(1,32,160,160)
            elif isinstance(self.model, DetectionModel):
                dynamic["output0"] = {0: "batch", 2: "anchors"}  # shape(1, 84, 8400)

        torch.onnx.export(
            self.model.cpu() if dynamic else self.model,  # dynamic=True only compatible with cpu
            self.im.cpu() if dynamic else self.im,
            f,
            verbose=False,
            opset_version=opset_version,
            do_constant_folding=True,  # WARNING: DNN inference with torch>=1.12 may require do_constant_folding=False
            input_names=["images"],
            output_names=output_names,
            dynamic_axes=dynamic or None,
        )

        # Checks
        model_onnx = onnx.load(f)  # load onnx model
        # onnx.checker.check_model(model_onnx)  # check onnx model

        # Simplify
        if self.args.simplify:
            try:
                import onnxsim

                LOGGER.info(f"{prefix} simplifying with onnxsim {onnxsim.__version__}...")
                # subprocess.run(f'onnxsim "{f}" "{f}"', shell=True)
                model_onnx, check = onnxsim.simplify(model_onnx)
                assert check, "Simplified ONNX model could not be validated"
            except Exception as e:
                LOGGER.info(f"{prefix} simplifier failure: {e}")

        # Metadata
        for k, v in self.metadata.items():
            meta = model_onnx.metadata_props.add()
            meta.key, meta.value = k, str(v)

        onnx.save(model_onnx, f)
        return f, model_onnx

    @try_export
    def export_openvino(self, prefix=colorstr("OpenVINO:")):
        """YOLOv8 OpenVINO export."""
        check_requirements("openvino>=2024.0.0")  # requires openvino: https://pypi.org/project/openvino/
        import openvino as ov

        LOGGER.info(f"\n{prefix} starting export with openvino {ov.__version__}...")
        assert TORCH_1_13, f"OpenVINO export requires torch>=1.13.0 but torch=={torch.__version__} is installed"
        ov_model = ov.convert_model(
            self.model.cpu(),
            input=None if self.args.dynamic else [self.im.shape],
            example_input=self.im,
        )

        def serialize(ov_model, file):
            """Set RT info, serialize and save metadata YAML."""
            ov_model.set_rt_info("YOLOv8", ["model_info", "model_type"])
            ov_model.set_rt_info(True, ["model_info", "reverse_input_channels"])
            ov_model.set_rt_info(114, ["model_info", "pad_value"])
            ov_model.set_rt_info([255.0], ["model_info", "scale_values"])
            ov_model.set_rt_info(self.args.iou, ["model_info", "iou_threshold"])
            if self.model.task != "regress":
                ov_model.set_rt_info([v.replace(" ", "_") for v in self.model.names.values()], ["model_info", "labels"])
            if self.model.task not in ("classify", "regress"):
                ov_model.set_rt_info("fit_to_window_letterbox", ["model_info", "resize_type"])

            ov.runtime.save_model(ov_model, file, compress_to_fp16=self.args.half)
            yaml_save(Path(file).parent / "metadata.yaml", self.metadata)  # add metadata.yaml

        if self.args.int8:
            fq = str(self.file).replace(self.file.suffix, f"_int8_openvino_model{os.sep}")
            fq_ov = str(Path(fq) / self.file.with_suffix(".xml").name)
            if not self.args.data:
                self.args.data = DEFAULT_CFG.data or "coco128.yaml"
                LOGGER.warning(
                    f"{prefix} WARNING ⚠️ INT8 export requires a missing 'data' arg for calibration. "
                    f"Using default 'data={self.args.data}'."
                )
            check_requirements("nncf>=2.8.0")
            import nncf

            def transform_fn(data_item):
                """Quantization transform function."""
                assert (
                    data_item["img"].dtype == torch.uint8
                ), "Input image must be uint8 for the quantization preprocessing"
                im = data_item["img"].numpy().astype(np.float32) / 255.0  # uint8 to fp16/32 and 0 - 255 to 0.0 - 1.0
                return np.expand_dims(im, 0) if im.ndim == 3 else im

            # Generate calibration data for integer quantization
            LOGGER.info(f"{prefix} collecting INT8 calibration images from 'data={self.args.data}'")
            if self.model.task == "classify":
                data = check_cls_dataset(self.args.data)
                dataset = ClassificationDataset(root=data["val"], args=self.args, augment=False, prefix=self.args.split)
            elif self.model.task == "regress":
                data = check_regress_dataset(self.args.data)
                dataset = RegressionDataset(args=self.args, img_path=os.path.join(data["path"], data["val"]), augment=False, prefix=self.args.split)
            else:
                data = check_det_dataset(self.args.data)
                dataset = YOLODataset(data["val"], data=data, task=self.model.task, imgsz=self.imgsz[0], augment=False)
            n = len(dataset)
            if n < 300:
                LOGGER.warning(f"{prefix} WARNING ⚠️ >300 images recommended for INT8 calibration, found {n} images.")
            quantization_dataset = nncf.Dataset(dataset, transform_fn)

            ignored_scope = None
            if not self.args.separate_outputs and isinstance(self.model.model[-1], Detect):
                # Includes all Detect subclasses like Segment, Pose, OBB, WorldDetect
                head_module_name = ".".join(list(self.model.named_modules())[-1][0].split(".")[:2])

                ignored_scope = nncf.IgnoredScope(  # ignore operations
                    patterns=[
                        f".*{head_module_name}/.*/Add",
                        f".*{head_module_name}/.*/Sub*",
                        f".*{head_module_name}/.*/Mul*",
                        f".*{head_module_name}/.*/Div*",
                        f".*{head_module_name}\\.dfl.*",
                    ],
                    types=["Sigmoid"],
                )

            quantized_ov_model = nncf.quantize(
                ov_model, quantization_dataset, preset=nncf.QuantizationPreset.MIXED, ignored_scope=ignored_scope
            ,
                                               subset_size=self.args.max_ncalib_imgs)
            ov.serialize(quantized_ov_model, fq_ov)
            return fq, None

        f = str(self.file).replace(self.file.suffix, f"_openvino_model{os.sep}")
        f_ov = str(Path(f) / self.file.with_suffix(".xml").name)

        serialize(ov_model, f_ov)
        return f, None

    @try_export
    def export_paddle(self, prefix=colorstr("PaddlePaddle:")):
        """YOLOv8 Paddle export."""
        check_requirements(("paddlepaddle", "x2paddle"))
        import x2paddle  # noqa
        from x2paddle.convert import pytorch2paddle  # noqa

        LOGGER.info(f"\n{prefix} starting export with X2Paddle {x2paddle.__version__}...")
        f = str(self.file).replace(self.file.suffix, f"_paddle_model{os.sep}")

        pytorch2paddle(module=self.model, save_dir=f, jit_type="trace", input_examples=[self.im])  # export
        yaml_save(Path(f) / "metadata.yaml", self.metadata)  # add metadata.yaml
        return f, None

    @try_export
    def export_ncnn(self, prefix=colorstr("NCNN:")):
        """
        YOLOv8 NCNN export using PNNX https://github.com/pnnx/pnnx.
        """
        check_requirements("ncnn")
        import ncnn  # noqa

        LOGGER.info(f"\n{prefix} starting export with NCNN {ncnn.__version__}...")
        f = Path(str(self.file).replace(self.file.suffix, f"_ncnn_model{os.sep}"))
        f_ts = self.file.with_suffix(".torchscript")

        name = Path("pnnx.exe" if WINDOWS else "pnnx")  # PNNX filename
        pnnx = name if name.is_file() else ROOT / name
        if not pnnx.is_file():
            LOGGER.warning(
                f"{prefix} WARNING ⚠️ PNNX not found. Attempting to download binary file from "
                "https://github.com/pnnx/pnnx/.\nNote PNNX Binary file must be placed in current working directory "
                f"or in {ROOT}. See PNNX repo for full installation instructions."
            )
            system = "macos" if MACOS else "windows" if WINDOWS else "linux-aarch64" if ARM64 else "linux"
            _, assets = get_github_assets(repo="pnnx/pnnx", retry=True)
            if assets:
                url = [x for x in assets if f"{system}.zip" in x][0]
            else:
                url = f"https://github.com/pnnx/pnnx/releases/download/20240226/pnnx-20240226-{system}.zip"
                LOGGER.warning(f"{prefix} WARNING ⚠️ PNNX GitHub assets not found, using default {url}")
            asset = attempt_download_asset(url, repo="pnnx/pnnx", release="latest")
            if check_is_path_safe(Path.cwd(), asset):  # avoid path traversal security vulnerability
                unzip_dir = Path(asset).with_suffix("")
                (unzip_dir / name).rename(pnnx)  # move binary to ROOT
                shutil.rmtree(unzip_dir)  # delete unzip dir
                Path(asset).unlink()  # delete zip
                pnnx.chmod(0o777)  # set read, write, and execute permissions for everyone

        ncnn_args = [
            f'ncnnparam={f / "model.ncnn.param"}',
            f'ncnnbin={f / "model.ncnn.bin"}',
            f'ncnnpy={f / "model_ncnn.py"}',
        ]

        pnnx_args = [
            f'pnnxparam={f / "model.pnnx.param"}',
            f'pnnxbin={f / "model.pnnx.bin"}',
            f'pnnxpy={f / "model_pnnx.py"}',
            f'pnnxonnx={f / "model.pnnx.onnx"}',
        ]

        cmd = [
            str(pnnx),
            str(f_ts),
            *ncnn_args,
            *pnnx_args,
            f"fp16={int(self.args.half)}",
            f"device={self.device.type}",
            f'inputshape="{[self.args.batch, 3, *self.imgsz]}"',
        ]
        f.mkdir(exist_ok=True)  # make ncnn_model directory
        LOGGER.info(f"{prefix} running '{' '.join(cmd)}'")
        subprocess.run(cmd, check=True)

        # Remove debug files
        pnnx_files = [x.split("=")[-1] for x in pnnx_args]
        for f_debug in ("debug.bin", "debug.param", "debug2.bin", "debug2.param", *pnnx_files):
            Path(f_debug).unlink(missing_ok=True)

        yaml_save(f / "metadata.yaml", self.metadata)  # add metadata.yaml
        return str(f), None

    @try_export
    def export_coreml(self, prefix=colorstr("CoreML:")):
        """YOLOv8 CoreML export."""
        mlmodel = self.args.format.lower() == "mlmodel"  # legacy *.mlmodel export format requested
        check_requirements("coremltools>=6.0,<=6.2" if mlmodel else "coremltools>=7.0")
        import coremltools as ct  # noqa

        LOGGER.info(f"\n{prefix} starting export with coremltools {ct.__version__}...")
        assert not WINDOWS, "CoreML export is not supported on Windows, please run on macOS or Linux."
        f = self.file.with_suffix(".mlmodel" if mlmodel else ".mlpackage")
        if f.is_dir():
            shutil.rmtree(f)

        bias = [0.0, 0.0, 0.0]
        scale = 1 / 255
        classifier_config = None
        if self.model.task == "classify":
            classifier_config = ct.ClassifierConfig(list(self.model.names.values())) if self.args.nms else None
            model = self.model
        elif self.model.task == "detect":
            model = IOSDetectModel(self.model, self.im) if self.args.nms else self.model
        else:
            if self.args.nms:
                LOGGER.warning(f"{prefix} WARNING ⚠️ 'nms=True' is only available for Detect models like 'yolov8n.pt'.")
                # TODO CoreML Segment and Pose model pipelining
            model = self.model

        ts = torch.jit.trace(model.eval(), self.im, strict=False)  # TorchScript model
        ct_model = ct.convert(
            ts,
            inputs=[ct.ImageType("image", shape=self.im.shape, scale=scale, bias=bias)],
            classifier_config=classifier_config,
            convert_to="neuralnetwork" if mlmodel else "mlprogram",
        )
        bits, mode = (8, "kmeans") if self.args.int8 else (16, "linear") if self.args.half else (32, None)
        if bits < 32:
            if "kmeans" in mode:
                check_requirements("scikit-learn")  # scikit-learn package required for k-means quantization
            if mlmodel:
                ct_model = ct.models.neural_network.quantization_utils.quantize_weights(ct_model, bits, mode)
            elif bits == 8:  # mlprogram already quantized to FP16
                import coremltools.optimize.coreml as cto

                op_config = cto.OpPalettizerConfig(mode="kmeans", nbits=bits, weight_threshold=512)
                config = cto.OptimizationConfig(global_config=op_config)
                ct_model = cto.palettize_weights(ct_model, config=config)
        if self.args.nms and self.model.task == "detect":
            if mlmodel:
                # coremltools<=6.2 NMS export requires Python<3.11
                check_version(PYTHON_VERSION, "<3.11", name="Python ", hard=True)
                weights_dir = None
            else:
                ct_model.save(str(f))  # save otherwise weights_dir does not exist
                weights_dir = str(f / "Data/com.apple.CoreML/weights")
            ct_model = self._pipeline_coreml(ct_model, weights_dir=weights_dir)

        m = self.metadata  # metadata dict
        ct_model.short_description = m.pop("description")
        ct_model.author = m.pop("author")
        ct_model.license = m.pop("license")
        ct_model.version = m.pop("version")
        ct_model.user_defined_metadata.update({k: str(v) for k, v in m.items()})
        try:
            ct_model.save(str(f))  # save *.mlpackage
        except Exception as e:
            LOGGER.warning(
                f"{prefix} WARNING ⚠️ CoreML export to *.mlpackage failed ({e}), reverting to *.mlmodel export. "
                f"Known coremltools Python 3.11 and Windows bugs https://github.com/apple/coremltools/issues/1928."
            )
            f = f.with_suffix(".mlmodel")
            ct_model.save(str(f))
        return f, ct_model

    @try_export
    def export_engine(self, prefix=colorstr("TensorRT:")):
        """YOLOv8 TensorRT export https://developer.nvidia.com/tensorrt."""
        assert self.im.device.type != "cpu", "export running on CPU but must be on GPU, i.e. use 'device=0'"
        f_onnx, _ = self.export_onnx()  # run before trt import https://github.com/ultralytics/ultralytics/issues/7016

        try:
            import tensorrt as trt  # noqa
        except ImportError:
            if LINUX:
                check_requirements("nvidia-tensorrt", cmds="-U --index-url https://pypi.ngc.nvidia.com")
            import tensorrt as trt  # noqa

        check_version(trt.__version__, "7.0.0", hard=True)  # require tensorrt>=7.0.0

        self.args.simplify = True

        LOGGER.info(f"\n{prefix} starting export with TensorRT {trt.__version__}...")
        assert Path(f_onnx).exists(), f"failed to export ONNX file: {f_onnx}"
        f = self.file.with_suffix(".engine")  # TensorRT engine file
        logger = trt.Logger(trt.Logger.INFO)
        if self.args.verbose:
            logger.min_severity = trt.Logger.Severity.VERBOSE

        builder = trt.Builder(logger)
        config = builder.create_builder_config()
        config.max_workspace_size = int(self.args.workspace * (1 << 30))
        flag = 1 << int(trt.NetworkDefinitionCreationFlag.EXPLICIT_BATCH)
        network = builder.create_network(flag)
        parser = trt.OnnxParser(network, logger)
        if not parser.parse_from_file(f_onnx):
            raise RuntimeError(f"failed to load ONNX file: {f_onnx}")

        inputs = [network.get_input(i) for i in range(network.num_inputs)]
        outputs = [network.get_output(i) for i in range(network.num_outputs)]
        for inp in inputs:
            LOGGER.info(f'{prefix} input "{inp.name}" with shape{inp.shape} {inp.dtype}')
        for out in outputs:
            LOGGER.info(f'{prefix} output "{out.name}" with shape{out.shape} {out.dtype}')

        if self.args.dynamic:
            shape = self.im.shape
            if shape[0] <= 1:
                LOGGER.warning(f"{prefix} WARNING ⚠️ 'dynamic=True' model requires max batch size, i.e. 'batch=16'")
            profile = builder.create_optimization_profile()
            for inp in inputs:
                profile.set_shape(inp.name, (1, *shape[1:]), (max(1, shape[0] // 2), *shape[1:]), shape)
            config.add_optimization_profile(profile)

        LOGGER.info(
            f"{prefix} building FP{16 if builder.platform_has_fast_fp16 and self.args.half else 32} engine as {f}"
        )
        if builder.platform_has_fast_fp16 and self.args.half:
            config.set_flag(trt.BuilderFlag.FP16)

        del self.model
        torch.cuda.empty_cache()

        # Write file
        with builder.build_engine(network, config) as engine, open(f, "wb") as t:
            # Metadata
            meta = json.dumps(self.metadata)
            t.write(len(meta).to_bytes(4, byteorder="little", signed=True))
            t.write(meta.encode())
            # Model
            t.write(engine.serialize())

        return f, None

    @try_export
    def export_saved_model(self, prefix=colorstr("TensorFlow SavedModel:")):
        """YOLOv8 TensorFlow SavedModel export."""
        cuda = torch.cuda.is_available()
        try:
            import tensorflow as tf  # noqa
        except ImportError:
            suffix = "-macos" if MACOS else "-aarch64" if ARM64 else "" if cuda else "-cpu"
            version = "" if ARM64 else "<=2.13.1"
            check_requirements(f"tensorflow{suffix}{version}")
            import tensorflow as tf  # noqa
        if ARM64:
            check_requirements("cmake")  # 'cmake' is needed to build onnxsim on aarch64
        check_requirements(
            (
                "onnx>=1.12.0",
                "onnx2tf>=1.15.4,<=1.17.5",
                "sng4onnx>=1.0.1",
                "onnxsim>=0.4.33",
                "onnx_graphsurgeon>=0.3.26",
                "tflite_support",
                "flatbuffers>=23.5.26,<100",  # update old 'flatbuffers' included inside tensorflow package
                "onnxruntime-gpu" if cuda else "onnxruntime",
            ),
            cmds="--extra-index-url https://pypi.ngc.nvidia.com",
        )  # onnx_graphsurgeon only on NVIDIA

        LOGGER.info(f"\n{prefix} starting export with tensorflow {tf.__version__}...")
        check_version(
            tf.__version__,
            "<=2.13.1",
            name="tensorflow",
            verbose=True,
            msg="https://github.com/ultralytics/ultralytics/issues/5161",
        )
        import onnx2tf

        f = Path(str(self.file).replace(self.file.suffix, "_saved_model"))
        if f.is_dir():
            shutil.rmtree(f)  # delete output folder

        # Pre-download calibration file to fix https://github.com/PINTO0309/onnx2tf/issues/545
        onnx2tf_file = Path("calibration_image_sample_data_20x128x128x3_float32.npy")
        if not onnx2tf_file.exists():
            attempt_download_asset(f"{onnx2tf_file}.zip", unzip=True, delete=True)

        # Export to ONNX
        self.args.simplify = True
        f_onnx, _ = self.export_onnx()

        # Export to TF
        tmp_file = f / "tmp_tflite_int8_calibration_images.npy"  # int8 calibration images file
        np_data = None
        io_quant_dtype = "int8"
        if self.args.int8:
            io_quant_dtype = "uint8" if self.args.uint8_io_dtype else "int8"
            verbosity = "info"
            if self.args.data:
                # Generate calibration data for integer quantization
                LOGGER.info(f"{prefix} collecting INT8 calibration images from 'data={self.args.data}'")
                if self.model.task == "classify":
                    data = check_cls_dataset(self.args.data)
                    dataset = ClassificationDataset(root=data["val"], args=self.args, augment=False, prefix=self.args.split)
                elif self.model.task == "regress":
                    data = check_regress_dataset(self.args.data)
                    dataset = RegressionDataset(args=self.args, img_path=os.path.join(data["path"], data["val"]), augment=False, prefix=self.args.split)
                else:
                    data = check_det_dataset(self.args.data)
                    dataset = YOLODataset(data["val"], data=data, imgsz=self.imgsz[0], augment=False)
                images = []
                for i, batch in enumerate(dataset):
                    if i >= self.args.max_ncalib_imgs:  # maximum number of calibration images
                        break
                    im = batch["img"].permute(1, 2, 0)[None]  # list to nparray, CHW to BHWC
                    images.append(im)
                f.mkdir()
                images = torch.cat(images, 0).float()
                # mean = images.view(-1, 3).mean(0)  # imagenet mean [123.675, 116.28, 103.53]
                # std = images.view(-1, 3).std(0)  # imagenet std [58.395, 57.12, 57.375]
                np.save(str(tmp_file), images.numpy())  # BHWC
                np_data = [["images", tmp_file, [[[[0, 0, 0]]]], [[[[255, 255, 255]]]]]]
        else:
            verbosity = "error"

        LOGGER.info(f"{prefix} starting TFLite export with onnx2tf {onnx2tf.__version__}...")
        onnx2tf.convert(
            input_onnx_file_path=f_onnx,
            output_folder_path=str(f),
            not_use_onnxsim=True,
            verbosity=verbosity,
            output_integer_quantized_tflite=self.args.int8,
            quant_type="per-tensor",  # "per-tensor" (faster) or "per-channel" (slower but more accurate)
            custom_input_op_name_np_data_path=np_data,
            input_output_quant_dtype=io_quant_dtype,
        )
        yaml_save(f / "metadata.yaml", self.metadata)  # add metadata.yaml

        # Remove/rename TFLite models
        if self.args.int8:
            tmp_file.unlink(missing_ok=True)
            for file in f.rglob("*_dynamic_range_quant.tflite"):
                file.rename(file.with_name(file.stem.replace("_dynamic_range_quant", "_int8") + file.suffix))
            for file in f.rglob("*_integer_quant_with_int16_act.tflite"):
                file.unlink()  # delete extra fp16 activation TFLite files

        # Add TFLite metadata
        for file in f.rglob("*.tflite"):
            if "quant_with_int16_act.tflite" in str(f):
                f.unlink()
            else:
                if not self.args.separate_outputs:
                    self._add_tflite_metadata(file)
        return str(f), tf.saved_model.load(f, tags=None, options=None)  # load saved_model as Keras model

    @try_export
    def export_pb(self, keras_model, prefix=colorstr("TensorFlow GraphDef:")):
        """YOLOv8 TensorFlow GraphDef *.pb export https://github.com/leimao/Frozen_Graph_TensorFlow."""
        import tensorflow as tf  # noqa
        from tensorflow.python.framework.convert_to_constants import convert_variables_to_constants_v2  # noqa

        LOGGER.info(f"\n{prefix} starting export with tensorflow {tf.__version__}...")
        f = self.file.with_suffix(".pb")

        m = tf.function(lambda x: keras_model(x))  # full model
        m = m.get_concrete_function(tf.TensorSpec(keras_model.inputs[0].shape, keras_model.inputs[0].dtype))
        frozen_func = convert_variables_to_constants_v2(m)
        frozen_func.graph.as_graph_def()
        tf.io.write_graph(graph_or_graph_def=frozen_func.graph, logdir=str(f.parent), name=f.name, as_text=False)
        return f, None

    @try_export
    def export_tflite(self, keras_model, nms, agnostic_nms, prefix=colorstr("TensorFlow Lite:")):
        """YOLOv8 TensorFlow Lite export."""
        import tensorflow as tf  # noqa

        LOGGER.info(f"\n{prefix} starting export with tensorflow {tf.__version__}...")
        saved_model = Path(str(self.file).replace(self.file.suffix, "_saved_model"))
        if self.args.int8:
            f = saved_model / f"{self.file.stem}_int8.tflite"  # fp32 in/out
        elif self.args.half:
            f = saved_model / f"{self.file.stem}_float16.tflite"  # fp32 in/out
        else:
            f = saved_model / f"{self.file.stem}_float32.tflite"
        return str(f), None

    @try_export
    def export_edgetpu(self, tflite_model="", prefix=colorstr("Edge TPU:")):
        """YOLOv8 Edge TPU export https://coral.ai/docs/edgetpu/models-intro/."""
        LOGGER.warning(f"{prefix} WARNING ⚠️ Edge TPU known bug https://github.com/ultralytics/ultralytics/issues/1185")

        cmd = "edgetpu_compiler --version"
        help_url = "https://coral.ai/docs/edgetpu/compiler/"
        assert LINUX, f"export only supported on Linux. See {help_url}"
        if subprocess.run(cmd, stdout=subprocess.DEVNULL, stderr=subprocess.DEVNULL, shell=True).returncode != 0:
            LOGGER.info(f"\n{prefix} export requires Edge TPU compiler. Attempting install from {help_url}")
            sudo = subprocess.run("sudo --version >/dev/null", shell=True).returncode == 0  # sudo installed on system
            for c in (
                "curl https://packages.cloud.google.com/apt/doc/apt-key.gpg | sudo apt-key add -",
                'echo "deb https://packages.cloud.google.com/apt coral-edgetpu-stable main" | '
                "sudo tee /etc/apt/sources.list.d/coral-edgetpu.list",
                "sudo apt-get update",
                "sudo apt-get install edgetpu-compiler",
            ):
                subprocess.run(c if sudo else c.replace("sudo ", ""), shell=True, check=True)
        ver = subprocess.run(cmd, shell=True, capture_output=True, check=True).stdout.decode().split()[-1]

        LOGGER.info(f"\n{prefix} starting export with Edge TPU compiler {ver}...")
        f = str(tflite_model).replace(".tflite", "_edgetpu.tflite")  # Edge TPU model

        cmd = f'edgetpu_compiler -s -d -k 10 --out_dir "{Path(f).parent}" "{tflite_model}"'
        LOGGER.info(f"{prefix} running '{cmd}'")
        subprocess.run(cmd, shell=True)
        if not self.args.separate_outputs:
            self._add_tflite_metadata(f)
        return f, None

    @try_export
    def export_tfjs(self, prefix=colorstr("TensorFlow.js:")):
        """YOLOv8 TensorFlow.js export."""
        check_requirements("tensorflowjs")
        if ARM64:
            # Fix error: `np.object` was a deprecated alias for the builtin `object` when exporting to TF.js on ARM64
            check_requirements("numpy==1.23.5")
        import tensorflow as tf
        import tensorflowjs as tfjs  # noqa

        LOGGER.info(f"\n{prefix} starting export with tensorflowjs {tfjs.__version__}...")
        f = str(self.file).replace(self.file.suffix, "_web_model")  # js dir
        f_pb = str(self.file.with_suffix(".pb"))  # *.pb path

        gd = tf.Graph().as_graph_def()  # TF GraphDef
        with open(f_pb, "rb") as file:
            gd.ParseFromString(file.read())
        outputs = ",".join(gd_outputs(gd))
        LOGGER.info(f"\n{prefix} output node names: {outputs}")

        quantization = "--quantize_float16" if self.args.half else "--quantize_uint8" if self.args.int8 else ""
        with spaces_in_path(f_pb) as fpb_, spaces_in_path(f) as f_:  # exporter can not handle spaces in path
            cmd = (
                "tensorflowjs_converter "
                f'--input_format=tf_frozen_model {quantization} --output_node_names={outputs} "{fpb_}" "{f_}"'
            )
            LOGGER.info(f"{prefix} running '{cmd}'")
            subprocess.run(cmd, shell=True)

        if " " in f:
            LOGGER.warning(f"{prefix} WARNING ⚠️ your model may not work correctly with spaces in path '{f}'.")

        # f_json = Path(f) / 'model.json'  # *.json path
        # with open(f_json, 'w') as j:  # sort JSON Identity_* in ascending order
        #     subst = re.sub(
        #         r'{"outputs": {"Identity.?.?": {"name": "Identity.?.?"}, '
        #         r'"Identity.?.?": {"name": "Identity.?.?"}, '
        #         r'"Identity.?.?": {"name": "Identity.?.?"}, '
        #         r'"Identity.?.?": {"name": "Identity.?.?"}}}',
        #         r'{"outputs": {"Identity": {"name": "Identity"}, '
        #         r'"Identity_1": {"name": "Identity_1"}, '
        #         r'"Identity_2": {"name": "Identity_2"}, '
        #         r'"Identity_3": {"name": "Identity_3"}}}',
        #         f_json.read_text(),
        #     )
        #     j.write(subst)
        yaml_save(Path(f) / "metadata.yaml", self.metadata)  # add metadata.yaml
        return f, None

    def _add_tflite_metadata(self, file):
        """Add metadata to *.tflite models per https://www.tensorflow.org/lite/models/convert/metadata."""
        from tflite_support import flatbuffers  # noqa
        from tflite_support import metadata as _metadata  # noqa
        from tflite_support import metadata_schema_py_generated as _metadata_fb  # noqa

        # Create model info
        model_meta = _metadata_fb.ModelMetadataT()
        model_meta.name = self.metadata["description"]
        model_meta.version = self.metadata["version"]
        model_meta.author = self.metadata["author"]
        model_meta.license = self.metadata["license"]

        # Label file
        tmp_file = Path(file).parent / "temp_meta.txt"
        with open(tmp_file, "w") as f:
            f.write(str(self.metadata))

        label_file = _metadata_fb.AssociatedFileT()
        label_file.name = tmp_file.name
        label_file.type = _metadata_fb.AssociatedFileType.TENSOR_AXIS_LABELS

        # Create input info
        input_meta = _metadata_fb.TensorMetadataT()
        input_meta.name = "image"
        input_meta.description = "Input image to be detected."
        input_meta.content = _metadata_fb.ContentT()
        input_meta.content.contentProperties = _metadata_fb.ImagePropertiesT()
        input_meta.content.contentProperties.colorSpace = _metadata_fb.ColorSpaceType.RGB
        input_meta.content.contentPropertiesType = _metadata_fb.ContentProperties.ImageProperties

        # Create output info
        output1 = _metadata_fb.TensorMetadataT()
        output1.name = "output"
        output1.description = "Coordinates of detected objects, class labels, and confidence score"
        output1.associatedFiles = [label_file]
        if self.model.task == "segment":
            output2 = _metadata_fb.TensorMetadataT()
            output2.name = "output"
            output2.description = "Mask protos"
            output2.associatedFiles = [label_file]

        # Create subgraph info
        subgraph = _metadata_fb.SubGraphMetadataT()
        subgraph.inputTensorMetadata = [input_meta]
        subgraph.outputTensorMetadata = [output1, output2] if self.model.task == "segment" else [output1]
        model_meta.subgraphMetadata = [subgraph]

        b = flatbuffers.Builder(0)
        b.Finish(model_meta.Pack(b), _metadata.MetadataPopulator.METADATA_FILE_IDENTIFIER)
        metadata_buf = b.Output()

        populator = _metadata.MetadataPopulator.with_model_file(str(file))
        populator.load_metadata_buffer(metadata_buf)
        populator.load_associated_files([str(tmp_file)])
        populator.populate()
        tmp_file.unlink()

    def _pipeline_coreml(self, model, weights_dir=None, prefix=colorstr("CoreML Pipeline:")):
        """YOLOv8 CoreML pipeline."""
        import coremltools as ct  # noqa

        LOGGER.info(f"{prefix} starting pipeline with coremltools {ct.__version__}...")
        _, _, h, w = list(self.im.shape)  # BCHW

        # Output shapes
        spec = model.get_spec()
        out0, out1 = iter(spec.description.output)
        if MACOS:
            from PIL import Image

            img = Image.new("RGB", (w, h))  # w=192, h=320
            out = model.predict({"image": img})
            out0_shape = out[out0.name].shape  # (3780, 80)
            out1_shape = out[out1.name].shape  # (3780, 4)
        else:  # linux and windows can not run model.predict(), get sizes from PyTorch model output y
            out0_shape = self.output_shape[2], self.output_shape[1] - 4  # (3780, 80)
            out1_shape = self.output_shape[2], 4  # (3780, 4)

        # Checks
        names = self.metadata["names"]
        nx, ny = spec.description.input[0].type.imageType.width, spec.description.input[0].type.imageType.height
        _, nc = out0_shape  # number of anchors, number of classes
        # _, nc = out0.type.multiArrayType.shape
        assert len(names) == nc, f"{len(names)} names found for nc={nc}"  # check

        # Define output shapes (missing)
        out0.type.multiArrayType.shape[:] = out0_shape  # (3780, 80)
        out1.type.multiArrayType.shape[:] = out1_shape  # (3780, 4)
        # spec.neuralNetwork.preprocessing[0].featureName = '0'

        # Flexible input shapes
        # from coremltools.models.neural_network import flexible_shape_utils
        # s = [] # shapes
        # s.append(flexible_shape_utils.NeuralNetworkImageSize(320, 192))
        # s.append(flexible_shape_utils.NeuralNetworkImageSize(640, 384))  # (height, width)
        # flexible_shape_utils.add_enumerated_image_sizes(spec, feature_name='image', sizes=s)
        # r = flexible_shape_utils.NeuralNetworkImageSizeRange()  # shape ranges
        # r.add_height_range((192, 640))
        # r.add_width_range((192, 640))
        # flexible_shape_utils.update_image_size_range(spec, feature_name='image', size_range=r)

        # Print
        # print(spec.description)

        # Model from spec
        model = ct.models.MLModel(spec, weights_dir=weights_dir)

        # 3. Create NMS protobuf
        nms_spec = ct.proto.Model_pb2.Model()
        nms_spec.specificationVersion = 5
        for i in range(2):
            decoder_output = model._spec.description.output[i].SerializeToString()
            nms_spec.description.input.add()
            nms_spec.description.input[i].ParseFromString(decoder_output)
            nms_spec.description.output.add()
            nms_spec.description.output[i].ParseFromString(decoder_output)

        nms_spec.description.output[0].name = "confidence"
        nms_spec.description.output[1].name = "coordinates"

        output_sizes = [nc, 4]
        for i in range(2):
            ma_type = nms_spec.description.output[i].type.multiArrayType
            ma_type.shapeRange.sizeRanges.add()
            ma_type.shapeRange.sizeRanges[0].lowerBound = 0
            ma_type.shapeRange.sizeRanges[0].upperBound = -1
            ma_type.shapeRange.sizeRanges.add()
            ma_type.shapeRange.sizeRanges[1].lowerBound = output_sizes[i]
            ma_type.shapeRange.sizeRanges[1].upperBound = output_sizes[i]
            del ma_type.shape[:]

        nms = nms_spec.nonMaximumSuppression
        nms.confidenceInputFeatureName = out0.name  # 1x507x80
        nms.coordinatesInputFeatureName = out1.name  # 1x507x4
        nms.confidenceOutputFeatureName = "confidence"
        nms.coordinatesOutputFeatureName = "coordinates"
        nms.iouThresholdInputFeatureName = "iouThreshold"
        nms.confidenceThresholdInputFeatureName = "confidenceThreshold"
        nms.iouThreshold = 0.45
        nms.confidenceThreshold = 0.25
        nms.pickTop.perClass = True
        nms.stringClassLabels.vector.extend(names.values())
        nms_model = ct.models.MLModel(nms_spec)

        # 4. Pipeline models together
        pipeline = ct.models.pipeline.Pipeline(
            input_features=[
                ("image", ct.models.datatypes.Array(3, ny, nx)),
                ("iouThreshold", ct.models.datatypes.Double()),
                ("confidenceThreshold", ct.models.datatypes.Double()),
            ],
            output_features=["confidence", "coordinates"],
        )
        pipeline.add_model(model)
        pipeline.add_model(nms_model)

        # Correct datatypes
        pipeline.spec.description.input[0].ParseFromString(model._spec.description.input[0].SerializeToString())
        pipeline.spec.description.output[0].ParseFromString(nms_model._spec.description.output[0].SerializeToString())
        pipeline.spec.description.output[1].ParseFromString(nms_model._spec.description.output[1].SerializeToString())

        # Update metadata
        pipeline.spec.specificationVersion = 5
        pipeline.spec.description.metadata.userDefined.update(
            {"IoU threshold": str(nms.iouThreshold), "Confidence threshold": str(nms.confidenceThreshold)}
        )

        # Save the model
        model = ct.models.MLModel(pipeline.spec, weights_dir=weights_dir)
        model.input_description["image"] = "Input image"
        model.input_description["iouThreshold"] = f"(optional) IoU threshold override (default: {nms.iouThreshold})"
        model.input_description["confidenceThreshold"] = (
            f"(optional) Confidence threshold override (default: {nms.confidenceThreshold})"
        )
        model.output_description["confidence"] = 'Boxes × Class confidence (see user-defined metadata "classes")'
        model.output_description["coordinates"] = "Boxes × [x, y, width, height] (relative to image size)"
        LOGGER.info(f"{prefix} pipeline success")
        return model

    def add_callback(self, event: str, callback):
        """Appends the given callback."""
        self.callbacks[event].append(callback)

    def run_callbacks(self, event: str):
        """Execute all callbacks for a given event."""
        for callback in self.callbacks.get(event, []):
            callback(self)


class IOSDetectModel(torch.nn.Module):
    """Wrap an Ultralytics YOLO model for Apple iOS CoreML export."""

    def __init__(self, model, im):
        """Initialize the IOSDetectModel class with a YOLO model and example image."""
        super().__init__()
        _, _, h, w = im.shape  # batch, channel, height, width
        self.model = model
        self.nc = len(model.names)  # number of classes
        if w == h:
            self.normalize = 1.0 / w  # scalar
        else:
            self.normalize = torch.tensor([1.0 / w, 1.0 / h, 1.0 / w, 1.0 / h])  # broadcast (slower, smaller)

    def forward(self, x):
        """Normalize predictions of object detection model with input size-dependent factors."""
        xywh, cls = self.model(x)[0].transpose(0, 1).split((4, self.nc), 1)
        return cls, xywh * self.normalize  # confidence (3780, 80), coordinates (3780, 4)<|MERGE_RESOLUTION|>--- conflicted
+++ resolved
@@ -371,11 +371,8 @@
         requirements = ["onnx>=1.12.0"]
         if self.args.simplify:
             requirements += ["onnxsim>=0.4.33", "onnxruntime-gpu" if torch.cuda.is_available() else "onnxruntime"]
-<<<<<<< HEAD
-=======
             if ARM64:
                 check_requirements("cmake")  # 'cmake' is needed to build onnxsim on aarch64
->>>>>>> 994b3d84
         check_requirements(requirements)
         import onnx  # noqa
 
