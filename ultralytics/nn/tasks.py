--- conflicted
+++ resolved
@@ -1,3 +1,4 @@
+
 # Ultralytics 🚀 AGPL-3.0 License - https://ultralytics.com/license
 
 import contextlib
@@ -12,10 +13,12 @@
 
 from ultralytics.nn.autobackend import check_class_names
 from ultralytics.nn.modules import (
+    AIFI,
     C1,
     C2,
     C2PSA,
     C3,
+    C3K2_FE,
     C3TR,
     ELAN1,
     OBB,
@@ -34,8 +37,9 @@
     C2fPSA,
     C3Ghost,
     C3k2,
-    C3K2_FE,
     C3x,
+    CBFuse,
+    CBLinear,
     Classify,
     Concat,
     Conv,
@@ -47,15 +51,21 @@
     Focus,
     GhostBottleneck,
     GhostConv,
+    HGBlock,
+    HGStem,
     ImagePoolingAttn,
+    Index,
     LRPCHead,
     Pose,
     RepC3,
     RepConv,
     RepNCSPELAN4,
     RepVGGDW,
+    ResNetLayer,
+    RTDETRDecoder,
     SCDown,
     Segment,
+    TorchVision,
     WorldDetect,
     YOLOEDetect,
     YOLOESegment,
@@ -71,6 +81,7 @@
     v8PoseLoss,
     v8SegmentationLoss,
 )
+from ultralytics.utils.ops import make_divisible
 from ultralytics.utils.plotting import feature_visualization
 from ultralytics.utils.torch_utils import (
     fuse_conv_and_bn,
@@ -85,30 +96,7 @@
 
 
 class BaseModel(torch.nn.Module):
-    """
-    Base class for all YOLO models in the Ultralytics family.
-
-    This class provides common functionality for YOLO models including forward pass handling, model fusion,
-    information display, and weight loading capabilities.
-
-    Attributes:
-        model (torch.nn.Module): The neural network model.
-        save (list): List of layer indices to save outputs from.
-        stride (torch.Tensor): Model stride values.
-
-    Methods:
-        forward: Perform forward pass for training or inference.
-        predict: Perform inference on input tensor.
-        fuse: Fuse Conv2d and BatchNorm2d layers for optimization.
-        info: Print model information.
-        load: Load weights into the model.
-        loss: Compute loss for training.
-
-    Examples:
-        Create a BaseModel instance
-        >>> model = BaseModel()
-        >>> model.info()  # Display model information
-    """
+    """The BaseModel class serves as a base class for all the models in the Ultralytics YOLO family."""
 
     def forward(self, x, *args, **kwargs):
         """
@@ -333,33 +321,7 @@
 
 
 class DetectionModel(BaseModel):
-    """
-    YOLO detection model.
-
-    This class implements the YOLO detection architecture, handling model initialization, forward pass,
-    augmented inference, and loss computation for object detection tasks.
-
-    Attributes:
-        yaml (dict): Model configuration dictionary.
-        model (torch.nn.Sequential): The neural network model.
-        save (list): List of layer indices to save outputs from.
-        names (dict): Class names dictionary.
-        inplace (bool): Whether to use inplace operations.
-        end2end (bool): Whether the model uses end-to-end detection.
-        stride (torch.Tensor): Model stride values.
-
-    Methods:
-        __init__: Initialize the YOLO detection model.
-        _predict_augment: Perform augmented inference.
-        _descale_pred: De-scale predictions following augmented inference.
-        _clip_augmented: Clip YOLO augmented inference tails.
-        init_criterion: Initialize the loss criterion.
-
-    Examples:
-        Initialize a detection model
-        >>> model = DetectionModel("yolo11n.yaml", ch=3, nc=80)
-        >>> results = model.predict(image_tensor)
-    """
+    """YOLO detection model."""
 
     def __init__(self, cfg="yolo11n.yaml", ch=3, nc=None, verbose=True):
         """
@@ -487,21 +449,7 @@
 
 
 class OBBModel(DetectionModel):
-    """
-    YOLO Oriented Bounding Box (OBB) model.
-
-    This class extends DetectionModel to handle oriented bounding box detection tasks, providing specialized
-    loss computation for rotated object detection.
-
-    Methods:
-        __init__: Initialize YOLO OBB model.
-        init_criterion: Initialize the loss criterion for OBB detection.
-
-    Examples:
-        Initialize an OBB model
-        >>> model = OBBModel("yolo11n-obb.yaml", ch=3, nc=80)
-        >>> results = model.predict(image_tensor)
-    """
+    """YOLO Oriented Bounding Box (OBB) model."""
 
     def __init__(self, cfg="yolo11n-obb.yaml", ch=3, nc=None, verbose=True):
         """
@@ -521,21 +469,7 @@
 
 
 class SegmentationModel(DetectionModel):
-    """
-    YOLO segmentation model.
-
-    This class extends DetectionModel to handle instance segmentation tasks, providing specialized
-    loss computation for pixel-level object detection and segmentation.
-
-    Methods:
-        __init__: Initialize YOLO segmentation model.
-        init_criterion: Initialize the loss criterion for segmentation.
-
-    Examples:
-        Initialize a segmentation model
-        >>> model = SegmentationModel("yolo11n-seg.yaml", ch=3, nc=80)
-        >>> results = model.predict(image_tensor)
-    """
+    """YOLO segmentation model."""
 
     def __init__(self, cfg="yolo11n-seg.yaml", ch=3, nc=None, verbose=True):
         """
@@ -555,24 +489,7 @@
 
 
 class PoseModel(DetectionModel):
-    """
-    YOLO pose model.
-
-    This class extends DetectionModel to handle human pose estimation tasks, providing specialized
-    loss computation for keypoint detection and pose estimation.
-
-    Attributes:
-        kpt_shape (tuple): Shape of keypoints data (num_keypoints, num_dimensions).
-
-    Methods:
-        __init__: Initialize YOLO pose model.
-        init_criterion: Initialize the loss criterion for pose estimation.
-
-    Examples:
-        Initialize a pose model
-        >>> model = PoseModel("yolo11n-pose.yaml", ch=3, nc=1, data_kpt_shape=(17, 3))
-        >>> results = model.predict(image_tensor)
-    """
+    """YOLO pose model."""
 
     def __init__(self, cfg="yolo11n-pose.yaml", ch=3, nc=None, data_kpt_shape=(None, None), verbose=True):
         """
@@ -598,29 +515,7 @@
 
 
 class ClassificationModel(BaseModel):
-    """
-    YOLO classification model.
-
-    This class implements the YOLO classification architecture for image classification tasks,
-    providing model initialization, configuration, and output reshaping capabilities.
-
-    Attributes:
-        yaml (dict): Model configuration dictionary.
-        model (torch.nn.Sequential): The neural network model.
-        stride (torch.Tensor): Model stride values.
-        names (dict): Class names dictionary.
-
-    Methods:
-        __init__: Initialize ClassificationModel.
-        _from_yaml: Set model configurations and define architecture.
-        reshape_outputs: Update model to specified class count.
-        init_criterion: Initialize the loss criterion.
-
-    Examples:
-        Initialize a classification model
-        >>> model = ClassificationModel("yolo11n-cls.yaml", ch=3, nc=1000)
-        >>> results = model.predict(image_tensor)
-    """
+    """YOLO classification model."""
 
     def __init__(self, cfg="yolo11n-cls.yaml", ch=3, nc=None, verbose=True):
         """
@@ -701,20 +596,10 @@
     the training and inference processes. RTDETR is an object detection and tracking model that extends from the
     DetectionModel base class.
 
-    Attributes:
-        nc (int): Number of classes for detection.
-        criterion (RTDETRDetectionLoss): Loss function for training.
-
     Methods:
-        __init__: Initialize the RTDETRDetectionModel.
-        init_criterion: Initialize the loss criterion.
-        loss: Compute loss for training.
-        predict: Perform forward pass through the model.
-
-    Examples:
-        Initialize an RTDETR model
-        >>> model = RTDETRDetectionModel("rtdetr-l.yaml", ch=3, nc=80)
-        >>> results = model.predict(image_tensor)
+        init_criterion: Initializes the criterion used for loss calculation.
+        loss: Computes and returns the loss during training.
+        predict: Performs a forward pass through the network and returns the output.
     """
 
     def __init__(self, cfg="rtdetr-l.yaml", ch=3, nc=None, verbose=True):
@@ -744,8 +629,7 @@
             preds (torch.Tensor, optional): Precomputed model predictions.
 
         Returns:
-            loss_sum (torch.Tensor): Total loss value.
-            loss_items (torch.Tensor): Main three losses in a tensor.
+            (tuple): A tuple containing the total loss and main three losses in a tensor.
         """
         if not hasattr(self, "criterion"):
             self.criterion = self.init_criterion()
@@ -818,29 +702,7 @@
 
 
 class WorldModel(DetectionModel):
-    """
-    YOLOv8 World Model.
-
-    This class implements the YOLOv8 World model for open-vocabulary object detection, supporting text-based
-    class specification and CLIP model integration for zero-shot detection capabilities.
-
-    Attributes:
-        txt_feats (torch.Tensor): Text feature embeddings for classes.
-        clip_model (torch.nn.Module): CLIP model for text encoding.
-
-    Methods:
-        __init__: Initialize YOLOv8 world model.
-        set_classes: Set classes for offline inference.
-        get_text_pe: Get text positional embeddings.
-        predict: Perform forward pass with text features.
-        loss: Compute loss with text features.
-
-    Examples:
-        Initialize a world model
-        >>> model = WorldModel("yolov8s-world.yaml", ch=3, nc=80)
-        >>> model.set_classes(["person", "car", "bicycle"])
-        >>> results = model.predict(image_tensor)
-    """
+    """YOLOv8 World Model."""
 
     def __init__(self, cfg="yolov8s-world.yaml", ch=3, nc=None, verbose=True):
         """
@@ -955,32 +817,7 @@
 
 
 class YOLOEModel(DetectionModel):
-    """
-    YOLOE detection model.
-
-    This class implements the YOLOE architecture for efficient object detection with text and visual prompts,
-    supporting both prompt-based and prompt-free inference modes.
-
-    Attributes:
-        pe (torch.Tensor): Prompt embeddings for classes.
-        clip_model (torch.nn.Module): CLIP model for text encoding.
-
-    Methods:
-        __init__: Initialize YOLOE model.
-        get_text_pe: Get text positional embeddings.
-        get_visual_pe: Get visual embeddings.
-        set_vocab: Set vocabulary for prompt-free model.
-        get_vocab: Get fused vocabulary layer.
-        set_classes: Set classes for offline inference.
-        get_cls_pe: Get class positional embeddings.
-        predict: Perform forward pass with prompts.
-        loss: Compute loss with prompts.
-
-    Examples:
-        Initialize a YOLOE model
-        >>> model = YOLOEModel("yoloe-v8s.yaml", ch=3, nc=80)
-        >>> results = model.predict(image_tensor, tpe=text_embeddings)
-    """
+    """YOLOE detection model."""
 
     def __init__(self, cfg="yoloe-v8s.yaml", ch=3, nc=None, verbose=True):
         """
@@ -1026,7 +863,7 @@
         assert not self.training
         head = self.model[-1]
         assert isinstance(head, YOLOEDetect)
-        return head.get_tpe(txt_feats)  # run auxiliary text head
+        return head.get_tpe(txt_feats)  # run axuiliary text head
 
     @smart_inference_mode()
     def get_visual_pe(self, img, visual):
@@ -1205,21 +1042,7 @@
 
 
 class YOLOESegModel(YOLOEModel, SegmentationModel):
-    """
-    YOLOE segmentation model.
-
-    This class extends YOLOEModel to handle instance segmentation tasks with text and visual prompts,
-    providing specialized loss computation for pixel-level object detection and segmentation.
-
-    Methods:
-        __init__: Initialize YOLOE segmentation model.
-        loss: Compute loss with prompts for segmentation.
-
-    Examples:
-        Initialize a YOLOE segmentation model
-        >>> model = YOLOESegModel("yoloe-v8s-seg.yaml", ch=3, nc=80)
-        >>> results = model.predict(image_tensor, tpe=text_embeddings)
-    """
+    """YOLOE segmentation model."""
 
     def __init__(self, cfg="yoloe-v8s-seg.yaml", ch=3, nc=None, verbose=True):
         """
@@ -1253,23 +1076,7 @@
 
 
 class Ensemble(torch.nn.ModuleList):
-    """
-    Ensemble of models.
-
-    This class allows combining multiple YOLO models into an ensemble for improved performance through
-    model averaging or other ensemble techniques.
-
-    Methods:
-        __init__: Initialize an ensemble of models.
-        forward: Generate predictions from all models in the ensemble.
-
-    Examples:
-        Create an ensemble of models
-        >>> ensemble = Ensemble()
-        >>> ensemble.append(model1)
-        >>> ensemble.append(model2)
-        >>> results = ensemble(image_tensor)
-    """
+    """Ensemble of models."""
 
     def __init__(self):
         """Initialize an ensemble of models."""
@@ -1286,8 +1093,7 @@
             visualize (bool): Whether to visualize the features.
 
         Returns:
-            y (torch.Tensor): Concatenated predictions from all models.
-            train_out (None): Always None for ensemble inference.
+            (tuple): Tuple containing the concatenated predictions and None.
         """
         y = [module(x, augment, profile, visualize)[0] for module in self]
         # y = torch.stack(y).max(0)[0]  # max ensemble
@@ -1391,7 +1197,7 @@
 
 def torch_safe_load(weight, safe_only=False):
     """
-    Attempt to load a PyTorch model with the torch.load() function. If a ModuleNotFoundError is raised, it catches the
+    Attempts to load a PyTorch model with the torch.load() function. If a ModuleNotFoundError is raised, it catches the
     error, logs a warning message, and attempts to install the missing module via the check_requirements() function.
     After installation, the function again attempts to load the model using torch.load().
 
@@ -1525,8 +1331,7 @@
         fuse (bool): Whether to fuse model.
 
     Returns:
-        model (torch.nn.Module): Loaded model.
-        ckpt (dict): Model checkpoint dictionary.
+        (tuple): Tuple containing the model and checkpoint.
     """
     ckpt, weight = torch_safe_load(weight)  # load ckpt
     args = {**DEFAULT_CFG_DICT, **(ckpt.get("train_args", {}))}  # combine model and default args, preferring model args
@@ -1552,7 +1357,7 @@
     return model, ckpt
 
 
-def parse_model(d, ch, verbose=True):
+def parse_model(d, ch, verbose=True):  # model_dict, input_channels(3)
     """
     Parse a YOLO model.yaml dictionary into a PyTorch model.
 
@@ -1562,8 +1367,7 @@
         verbose (bool): Whether to print model details.
 
     Returns:
-        model (torch.nn.Sequential): PyTorch model.
-        save (list): Sorted list of output layers.
+        (tuple): Tuple containing the PyTorch model and sorted list of output layers.
     """
     import ast
 
@@ -1607,6 +1411,7 @@
             C2,
             C2f,
             C3k2,
+            C3K2_FE,
             RepNCSPELAN4,
             ELAN1,
             ADown,
@@ -1633,6 +1438,7 @@
             C2,
             C2f,
             C3k2,
+            C3K2_FE,
             C2fAttn,
             C3,
             C3TR,
@@ -1729,191 +1535,6 @@
             ch = []
         ch.append(c2)
     return torch.nn.Sequential(*layers), sorted(save)
-<<<<<<< HEAD
-=======
-
-
-# ve1
-
-# def parse_model(d, ch, verbose=True):  # model_dict, input_channels(3)
-#     """
-#     Parse a YOLO model.yaml dictionary into a PyTorch model.
-
-#     Args:
-#         d (dict): Model dictionary.
-#         ch (int): Input channels.
-#         verbose (bool): Whether to print model details.
-
-#     Returns:
-#         (tuple): Tuple containing the PyTorch model and sorted list of output layers.
-#     """
-#     import ast
-
-#     # Args
-#     legacy = True  # backward compatibility for v3/v5/v8/v9 models
-#     max_channels = float("inf")
-#     nc, act, scales = (d.get(x) for x in ("nc", "activation", "scales"))
-#     depth, width, kpt_shape = (d.get(x, 1.0) for x in ("depth_multiple", "width_multiple", "kpt_shape"))
-#     if scales:
-#         scale = d.get("scale")
-#         if not scale:
-#             scale = tuple(scales.keys())[0]
-#             LOGGER.warning(f"no model scale passed. Assuming scale='{scale}'.")
-#         depth, width, max_channels = scales[scale]
-
-#     if act:
-#         Conv.default_act = eval(act)  # redefine default activation, i.e. Conv.default_act = torch.nn.SiLU()
-#         if verbose:
-#             LOGGER.info(f"{colorstr('activation:')} {act}")  # print
-
-#     if verbose:
-#         LOGGER.info(f"\n{'':>3}{'from':>20}{'n':>3}{'params':>10}  {'module':<45}{'arguments':<30}")
-#     ch = [ch]
-#     layers, save, c2 = [], [], ch[-1]  # layers, savelist, ch out
-#     base_modules = frozenset(
-#         {
-#             Classify,
-#             Conv,
-#             ConvTranspose,
-#             GhostConv,
-#             Bottleneck,
-#             GhostBottleneck,
-#             SPP,
-#             SPPF,
-#             C2fPSA,
-#             C2PSA,
-#             DWConv,
-#             Focus,
-#             BottleneckCSP,
-#             C1,
-#             C2,
-#             C2f,
-#             C3k2,
-#             C3K2_FE,
-#             RepNCSPELAN4,
-#             ELAN1,
-#             ADown,
-#             AConv,
-#             SPPELAN,
-#             C2fAttn,
-#             C3,
-#             C3TR,
-#             C3Ghost,
-#             torch.nn.ConvTranspose2d,
-#             DWConvTranspose2d,
-#             C3x,
-#             RepC3,
-#             PSA,
-#             SCDown,
-#             C2fCIB,
-#             A2C2f,
-#         }
-#     )
-#     repeat_modules = frozenset(  # modules with 'repeat' arguments
-#         {
-#             BottleneckCSP,
-#             C1,
-#             C2,
-#             C2f,
-#             C3k2,
-#             C3K2_FE,
-#             C2fAttn,
-#             C3,
-#             C3TR,
-#             C3Ghost,
-#             C3x,
-#             RepC3,
-#             C2fPSA,
-#             C2fCIB,
-#             C2PSA,
-#             A2C2f,
-#         }
-#     )
-#     for i, (f, n, m, args) in enumerate(d["backbone"] + d["head"]):  # from, number, module, args
-#         m = (
-#             getattr(torch.nn, m[3:])
-#             if "nn." in m
-#             else getattr(__import__("torchvision").ops, m[16:])
-#             if "torchvision.ops." in m
-#             else globals()[m]
-#         )  # get module
-#         for j, a in enumerate(args):
-#             if isinstance(a, str):
-#                 with contextlib.suppress(ValueError):
-#                     args[j] = locals()[a] if a in locals() else ast.literal_eval(a)
-#         n = n_ = max(round(n * depth), 1) if n > 1 else n  # depth gain
-#         if m in base_modules:
-#             c1, c2 = ch[f], args[0]
-#             if c2 != nc:  # if c2 not equal to number of classes (i.e. for Classify() output)
-#                 c2 = make_divisible(min(c2, max_channels) * width, 8)
-#             if m is C2fAttn:  # set 1) embed channels and 2) num heads
-#                 args[1] = make_divisible(min(args[1], max_channels // 2) * width, 8)
-#                 args[2] = int(max(round(min(args[2], max_channels // 2 // 32)) * width, 1) if args[2] > 1 else args[2])
-
-#             args = [c1, c2, *args[1:]]
-#             if m in repeat_modules:
-#                 args.insert(2, n)  # number of repeats
-#                 n = 1
-#             if m is C3k2:  # for M/L/X sizes
-#                 legacy = False
-#                 if scale in "mlx":
-#                     args[3] = True
-#             if m is A2C2f:
-#                 legacy = False
-#                 if scale in "lx":  # for L/X sizes
-#                     args.extend((True, 1.2))
-#             if m is C2fCIB:
-#                 legacy = False
-#         elif m is AIFI:
-#             args = [ch[f], *args]
-#         elif m in frozenset({HGStem, HGBlock}):
-#             c1, cm, c2 = ch[f], args[0], args[1]
-#             args = [c1, cm, c2, *args[2:]]
-#             if m is HGBlock:
-#                 args.insert(4, n)  # number of repeats
-#                 n = 1
-#         elif m is ResNetLayer:
-#             c2 = args[1] if args[3] else args[1] * 4
-#         elif m is torch.nn.BatchNorm2d:
-#             args = [ch[f]]
-#         elif m is Concat:
-#             c2 = sum(ch[x] for x in f)
-#         elif m in frozenset(
-#             {Detect, WorldDetect, YOLOEDetect, Segment, YOLOESegment, Pose, OBB, ImagePoolingAttn, v10Detect}
-#         ):
-#             args.append([ch[x] for x in f])
-#             if m is Segment or m is YOLOESegment:
-#                 args[2] = make_divisible(min(args[2], max_channels) * width, 8)
-#             if m in {Detect, YOLOEDetect, Segment, YOLOESegment, Pose, OBB}:
-#                 m.legacy = legacy
-#         elif m is RTDETRDecoder:  # special case, channels arg must be passed in index 1
-#             args.insert(1, [ch[x] for x in f])
-#         elif m is CBLinear:
-#             c2 = args[0]
-#             c1 = ch[f]
-#             args = [c1, c2, *args[1:]]
-#         elif m is CBFuse:
-#             c2 = ch[f[-1]]
-#         elif m in frozenset({TorchVision, Index}):
-#             c2 = args[0]
-#             c1 = ch[f]
-#             args = [*args[1:]]
-#         else:
-#             c2 = ch[f]
-
-#         m_ = torch.nn.Sequential(*(m(*args) for _ in range(n))) if n > 1 else m(*args)  # module
-#         t = str(m)[8:-2].replace("__main__.", "")  # module type
-#         m_.np = sum(x.numel() for x in m_.parameters())  # number params
-#         m_.i, m_.f, m_.type = i, f, t  # attach index, 'from' index, type
-#         if verbose:
-#             LOGGER.info(f"{i:>3}{str(f):>20}{n_:>3}{m_.np:10.0f}  {t:<45}{str(args):<30}")  # print
-#         save.extend(x % i for x in ([f] if isinstance(f, int) else f) if x != -1)  # append to savelist
-#         layers.append(m_)
-#         if i == 0:
-#             ch = []
-#         ch.append(c2)
-#     return torch.nn.Sequential(*layers), sorted(save)
->>>>>>> 55c07b5d
 
 
 def yaml_model_load(path):
