--- conflicted
+++ resolved
@@ -757,11 +757,7 @@
 @pytest.mark.parametrize("task,model,data", TASK_MODEL_DATA)
 def test_grayscale(task: str, model: str, data: str, tmp_path) -> None:
     """Test YOLO model grayscale training, validation, and prediction functionality."""
-<<<<<<< HEAD
-    if task in ("classify", "semseg"):  # not support grayscale classification yet
-=======
     if task in ("classify", "semseg"):
->>>>>>> 78cb5b05
         return
     grayscale_data = tmp_path / f"{Path(data).stem}-grayscale.yaml"
     data = check_det_dataset(data)
