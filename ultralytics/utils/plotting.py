--- conflicted
+++ resolved
@@ -810,19 +810,11 @@
     pose estimation, and classification. Plots are saved as 'results.png' in the directory where the CSV is located.
 
     Args:
-<<<<<<< HEAD
-        file (str, optional): Path to the CSV file containing the training results. Defaults to 'path/to/results.csv'.
-        path (str, optional): Directory where the CSV file is located if 'file' is not provided. Defaults to ''.
-        segment (bool, optional): Flag to indicate if the data is for segmentation. Defaults to False.
-        pose (bool, optional): Flag to indicate if the data is for pose estimation. Defaults to False.
-        classify (bool, optional): Flag to indicate if the data is for classification. Defaults to False.
-=======
         file (str, optional): Path to the CSV file containing the training results.
-        dir (str, optional): Directory where the CSV file is located if 'file' is not provided.
+        path (str, optional): Directory where the CSV file is located if 'file' is not provided.
         segment (bool, optional): Flag to indicate if the data is for segmentation.
         pose (bool, optional): Flag to indicate if the data is for pose estimation.
         classify (bool, optional): Flag to indicate if the data is for classification.
->>>>>>> 7a435f60
         on_plot (callable, optional): Callback function to be executed after plotting. Takes filename as an argument.
 
     Examples:
