--- conflicted
+++ resolved
@@ -41,15 +41,9 @@
 FORMATS_HELP_MSG = f"Supported formats are:\nimages: {IMG_FORMATS}\nvideos: {VID_FORMATS}"
 
 
-<<<<<<< HEAD
 def img2label_paths(img_paths, label_folder_name="labels"):
     """Define label paths as a function of image paths."""
     sa, sb = f"{os.sep}images{os.sep}", f"{os.sep}{label_folder_name}{os.sep}"  # /images/, /labels/ substrings
-=======
-def img2label_paths(img_paths: list[str]) -> list[str]:
-    """Convert image paths to label paths by replacing 'images' with 'labels' and extension with '.txt'."""
-    sa, sb = f"{os.sep}images{os.sep}", f"{os.sep}labels{os.sep}"  # /images/, /labels/ substrings
->>>>>>> e5db8ef6
     return [sb.join(x.rsplit(sa, 1)).rsplit(".", 1)[0] + ".txt" for x in img_paths]
 
 
