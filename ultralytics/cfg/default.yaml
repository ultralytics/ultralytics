--- conflicted
+++ resolved
@@ -39,10 +39,7 @@
 multi_scale: False # (bool) multiscale training by varying image size
 compile: False # (bool | str) enable torch.compile() backend='inductor'; True="default", False=off, or "default|reduce-overhead|max-autotune-no-cudagraphs"
 semseg_loss: True # (bool | str) enable semantic segmentation auxiliary loss for instance segmentation task
-<<<<<<< HEAD
-=======
-rle_loss: False
->>>>>>> fe86fc2f
+rle_loss: True
 
 # Segmentation
 overlap_mask: True # (bool) merge instance masks into one mask during training (segment only)
