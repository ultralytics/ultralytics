--- conflicted
+++ resolved
@@ -65,13 +65,9 @@
             self.selected_boxes = {}
             self.left_mouse_count = 0
 
-<<<<<<< HEAD
-=======
     def process(self, im0):
         """
         Processes a video frame and calculates the distance between two selected bounding boxes.
-=======
->>>>>>> 24f3321e
     def calculate(self, im0):
         """Processes a video frame and calculates the distance between two selected bounding boxes.
 
