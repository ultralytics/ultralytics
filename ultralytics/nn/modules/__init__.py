# Ultralytics YOLO 🚀, AGPL-3.0 license
"""
Ultralytics modules.

Example:
    Visualize a module with Netron.
    ```python
    from ultralytics.nn.modules import *
    import torch
    import os

    x = torch.ones(1, 128, 40, 40)
    m = Conv(128, 128)
    f = f'{m._get_name()}.onnx'
    torch.onnx.export(m, x, f)
    os.system(f'onnxsim {f} {f} && open {f}')
    ```
"""

from .block import (C1, C2, C3, C3TR, DFL, SPP, SPPF, Bottleneck, BottleneckCSP, C2f, C3Ghost, C3x, GhostBottleneck,
                    HGBlock, HGStem, Proto, RepC3, ResNetLayer)
from .conv import (CBAM, ChannelAttention, Concat, Conv, Conv2, ConvTranspose, DWConv, DWConvTranspose2d, Focus,
                   GhostConv, LightConv, RepConv, SpatialAttention)
from .head import OBB, Classify, Detect, Pose, RTDETRDecoder, Segment
from .transformer import (AIFI, MLP, DeformableTransformerDecoder, DeformableTransformerDecoderLayer, LayerNorm2d,
                          MLPBlock, MSDeformAttn, TransformerBlock, TransformerEncoderLayer, TransformerLayer)

__all__ = ('Conv', 'Conv2', 'LightConv', 'RepConv', 'DWConv', 'DWConvTranspose2d', 'ConvTranspose', 'Focus',
           'GhostConv', 'ChannelAttention', 'SpatialAttention', 'CBAM', 'Concat', 'TransformerLayer',
           'TransformerBlock', 'MLPBlock', 'LayerNorm2d', 'DFL', 'HGBlock', 'HGStem', 'SPP', 'SPPF', 'C1', 'C2', 'C3',
           'C2f', 'C3x', 'C3TR', 'C3Ghost', 'GhostBottleneck', 'Bottleneck', 'BottleneckCSP', 'Proto', 'Detect',
           'Segment', 'Pose', 'Classify', 'TransformerEncoderLayer', 'RepC3', 'RTDETRDecoder', 'AIFI',
<<<<<<< HEAD
           'DeformableTransformerDecoder', 'DeformableTransformerDecoderLayer', 'MSDeformAttn', 'MLP', 'OBB')
=======
           'DeformableTransformerDecoder', 'DeformableTransformerDecoderLayer', 'MSDeformAttn', 'MLP', 'ResNetLayer')
>>>>>>> 1e1247dd
<|MERGE_RESOLUTION|>--- conflicted
+++ resolved
@@ -30,8 +30,4 @@
            'TransformerBlock', 'MLPBlock', 'LayerNorm2d', 'DFL', 'HGBlock', 'HGStem', 'SPP', 'SPPF', 'C1', 'C2', 'C3',
            'C2f', 'C3x', 'C3TR', 'C3Ghost', 'GhostBottleneck', 'Bottleneck', 'BottleneckCSP', 'Proto', 'Detect',
            'Segment', 'Pose', 'Classify', 'TransformerEncoderLayer', 'RepC3', 'RTDETRDecoder', 'AIFI',
-<<<<<<< HEAD
-           'DeformableTransformerDecoder', 'DeformableTransformerDecoderLayer', 'MSDeformAttn', 'MLP', 'OBB')
-=======
-           'DeformableTransformerDecoder', 'DeformableTransformerDecoderLayer', 'MSDeformAttn', 'MLP', 'ResNetLayer')
->>>>>>> 1e1247dd
+           'DeformableTransformerDecoder', 'DeformableTransformerDecoderLayer', 'MSDeformAttn', 'MLP', 'ResNetLayer')