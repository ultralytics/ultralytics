--- conflicted
+++ resolved
@@ -250,12 +250,7 @@
       - uses: astral-sh/setup-uv@v4
       - name: Install requirements
         run: |
-<<<<<<< HEAD
-          python -m pip install --upgrade pip wheel
-          pip install -e ".[export]" pytest mlflow faster-coco-eval
-=======
-          uv pip install -e ".[export]" pytest mlflow pycocotools --extra-index-url https://download.pytorch.org/whl/cpu --index-strategy unsafe-best-match
->>>>>>> 7a435f60
+          uv pip install -e ".[export]" pytest mlflow faster-coco-eval --extra-index-url https://download.pytorch.org/whl/cpu --index-strategy unsafe-best-match
       - name: Check environment
         run: |
           yolo checks
