# Ultralytics YOLO 🚀, AGPL-3.0 license

from typing import List, Optional, Tuple, Type

import torch
from torch import nn

from ultralytics.nn.modules import MLP, LayerNorm2d


class MaskDecoder(nn.Module):
    """
    Decoder module for generating masks and their associated quality scores using a transformer architecture.

    This class predicts masks given image and prompt embeddings, utilizing a transformer to process the inputs and
    generate mask predictions along with their quality scores.

    Attributes:
        transformer_dim (int): Channel dimension for the transformer module.
        transformer (nn.Module): Transformer module used for mask prediction.
        num_multimask_outputs (int): Number of masks to predict for disambiguating masks.
        iou_token (nn.Embedding): Embedding for the IoU token.
        num_mask_tokens (int): Number of mask tokens.
        mask_tokens (nn.Embedding): Embedding for the mask tokens.
        output_upscaling (nn.Sequential): Neural network sequence for upscaling the output.
        output_hypernetworks_mlps (nn.ModuleList): Hypernetwork MLPs for generating masks.
        iou_prediction_head (nn.Module): MLP for predicting mask quality.

    Methods:
        forward: Predicts masks given image and prompt embeddings.
        predict_masks: Internal method for mask prediction.

    Examples:
        >>> decoder = MaskDecoder(transformer_dim=256, transformer=transformer_module)
        >>> masks, iou_pred = decoder(
        ...     image_embeddings, image_pe, sparse_prompt_embeddings, dense_prompt_embeddings, multimask_output=True
        ... )
        >>> print(f"Predicted masks shape: {masks.shape}, IoU predictions shape: {iou_pred.shape}")
    """

    def __init__(
        self,
        transformer_dim: int,
        transformer: nn.Module,
        num_multimask_outputs: int = 3,
        activation: Type[nn.Module] = nn.GELU,
        iou_head_depth: int = 3,
        iou_head_hidden_dim: int = 256,
    ) -> None:
        """
        Initializes the MaskDecoder module for generating masks and their quality scores.

        Args:
            transformer_dim (int): Channel dimension for the transformer module.
            transformer (nn.Module): Transformer module used for mask prediction.
            num_multimask_outputs (int): Number of masks to predict for disambiguating masks.
            activation (Type[nn.Module]): Type of activation to use when upscaling masks.
            iou_head_depth (int): Depth of the MLP used to predict mask quality.
            iou_head_hidden_dim (int): Hidden dimension of the MLP used to predict mask quality.

        Examples:
            >>> transformer = nn.TransformerEncoder(nn.TransformerEncoderLayer(d_model=256, nhead=8), num_layers=6)
            >>> decoder = MaskDecoder(transformer_dim=256, transformer=transformer)
            >>> print(decoder)
        """
        super().__init__()
        self.transformer_dim = transformer_dim
        self.transformer = transformer

        self.num_multimask_outputs = num_multimask_outputs

        self.iou_token = nn.Embedding(1, transformer_dim)
        self.num_mask_tokens = num_multimask_outputs + 1
        self.mask_tokens = nn.Embedding(self.num_mask_tokens, transformer_dim)

        self.output_upscaling = nn.Sequential(
            nn.ConvTranspose2d(transformer_dim, transformer_dim // 4, kernel_size=2, stride=2),
            LayerNorm2d(transformer_dim // 4),
            activation(),
            nn.ConvTranspose2d(transformer_dim // 4, transformer_dim // 8, kernel_size=2, stride=2),
            activation(),
        )
        self.output_hypernetworks_mlps = nn.ModuleList(
            [MLP(transformer_dim, transformer_dim, transformer_dim // 8, 3) for _ in range(self.num_mask_tokens)]
        )

        self.iou_prediction_head = MLP(transformer_dim, iou_head_hidden_dim, self.num_mask_tokens, iou_head_depth)

    def forward(
        self,
        image_embeddings: torch.Tensor,
        image_pe: torch.Tensor,
        sparse_prompt_embeddings: torch.Tensor,
        dense_prompt_embeddings: torch.Tensor,
        multimask_output: bool,
    ) -> Tuple[torch.Tensor, torch.Tensor]:
        """
        Predicts masks given image and prompt embeddings.

        Args:
            image_embeddings (torch.Tensor): Embeddings from the image encoder.
            image_pe (torch.Tensor): Positional encoding with the shape of image_embeddings.
            sparse_prompt_embeddings (torch.Tensor): Embeddings of the points and boxes.
            dense_prompt_embeddings (torch.Tensor): Embeddings of the mask inputs.
            multimask_output (bool): Whether to return multiple masks or a single mask.

        Returns:
            (Tuple[torch.Tensor, torch.Tensor]): A tuple containing:
                - masks (torch.Tensor): Batched predicted masks.
                - iou_pred (torch.Tensor): Batched predictions of mask quality.

        Examples:
            >>> decoder = MaskDecoder(transformer_dim=256, transformer=transformer_module)
            >>> image_emb = torch.rand(1, 256, 64, 64)
            >>> image_pe = torch.rand(1, 256, 64, 64)
            >>> sparse_emb = torch.rand(1, 2, 256)
            >>> dense_emb = torch.rand(1, 256, 64, 64)
            >>> masks, iou_pred = decoder(image_emb, image_pe, sparse_emb, dense_emb, multimask_output=True)
            >>> print(f"Masks shape: {masks.shape}, IoU predictions shape: {iou_pred.shape}")
        """
        masks, iou_pred = self.predict_masks(
            image_embeddings=image_embeddings,
            image_pe=image_pe,
            sparse_prompt_embeddings=sparse_prompt_embeddings,
            dense_prompt_embeddings=dense_prompt_embeddings,
        )

        # Select the correct mask or masks for output
        mask_slice = slice(1, None) if multimask_output else slice(0, 1)
        masks = masks[:, mask_slice, :, :]
        iou_pred = iou_pred[:, mask_slice]

        # Prepare output
        return masks, iou_pred

    def predict_masks(
        self,
        image_embeddings: torch.Tensor,
        image_pe: torch.Tensor,
        sparse_prompt_embeddings: torch.Tensor,
        dense_prompt_embeddings: torch.Tensor,
    ) -> Tuple[torch.Tensor, torch.Tensor]:
        """Predicts masks and quality scores using image and prompt embeddings via transformer architecture."""
        # Concatenate output tokens
        output_tokens = torch.cat([self.iou_token.weight, self.mask_tokens.weight], dim=0)
        output_tokens = output_tokens.unsqueeze(0).expand(sparse_prompt_embeddings.shape[0], -1, -1)
        tokens = torch.cat((output_tokens, sparse_prompt_embeddings), dim=1)

        # Expand per-image data in batch direction to be per-mask
        src = torch.repeat_interleave(image_embeddings, tokens.shape[0], dim=0)
        src = src + dense_prompt_embeddings
        pos_src = torch.repeat_interleave(image_pe, tokens.shape[0], dim=0)
        b, c, h, w = src.shape

        # Run the transformer
        hs, src = self.transformer(src, pos_src, tokens)
        iou_token_out = hs[:, 0, :]
        mask_tokens_out = hs[:, 1 : (1 + self.num_mask_tokens), :]

        # Upscale mask embeddings and predict masks using the mask tokens
        src = src.transpose(1, 2).view(b, c, h, w)
        upscaled_embedding = self.output_upscaling(src)
        hyper_in_list: List[torch.Tensor] = [
            self.output_hypernetworks_mlps[i](mask_tokens_out[:, i, :]) for i in range(self.num_mask_tokens)
        ]
        hyper_in = torch.stack(hyper_in_list, dim=1)
        b, c, h, w = upscaled_embedding.shape
        masks = (hyper_in @ upscaled_embedding.view(b, c, h * w)).view(b, -1, h, w)

        # Generate mask quality predictions
        iou_pred = self.iou_prediction_head(iou_token_out)

        return masks, iou_pred


class SAM2MaskDecoder(nn.Module):
    """
<<<<<<< HEAD
    MLP (Multi-Layer Perceptron) model lightly adapted from
    https://github.com/facebookresearch/MaskFormer/blob/main/mask_former/modeling/transformer/transformer_predictor.py.
=======
    Transformer-based decoder for predicting instance segmentation masks from image and prompt embeddings.

    This class extends the functionality of the MaskDecoder, incorporating additional features such as
    high-resolution feature processing, dynamic multimask output, and object score prediction.

    Attributes:
        transformer_dim (int): Channel dimension of the transformer.
        transformer (nn.Module): Transformer used to predict masks.
        num_multimask_outputs (int): Number of masks to predict when disambiguating masks.
        iou_token (nn.Embedding): Embedding for IOU token.
        num_mask_tokens (int): Total number of mask tokens.
        mask_tokens (nn.Embedding): Embedding for mask tokens.
        pred_obj_scores (bool): Whether to predict object scores.
        obj_score_token (nn.Embedding): Embedding for object score token.
        use_multimask_token_for_obj_ptr (bool): Whether to use multimask token for object pointer.
        output_upscaling (nn.Sequential): Upscaling layers for output.
        use_high_res_features (bool): Whether to use high-resolution features.
        conv_s0 (nn.Conv2d): Convolutional layer for high-resolution features (s0).
        conv_s1 (nn.Conv2d): Convolutional layer for high-resolution features (s1).
        output_hypernetworks_mlps (nn.ModuleList): List of MLPs for output hypernetworks.
        iou_prediction_head (MLP): MLP for IOU prediction.
        pred_obj_score_head (nn.Linear | MLP): Linear layer or MLP for object score prediction.
        dynamic_multimask_via_stability (bool): Whether to use dynamic multimask via stability.
        dynamic_multimask_stability_delta (float): Delta value for dynamic multimask stability.
        dynamic_multimask_stability_thresh (float): Threshold for dynamic multimask stability.

    Methods:
        forward: Predicts masks given image and prompt embeddings.
        predict_masks: Predicts instance segmentation masks from image and prompt embeddings.
        _get_stability_scores: Computes mask stability scores based on IoU between thresholds.
        _dynamic_multimask_via_stability: Dynamically selects the most stable mask output.

    Examples:
        >>> image_embeddings = torch.rand(1, 256, 64, 64)
        >>> image_pe = torch.rand(1, 256, 64, 64)
        >>> sparse_prompt_embeddings = torch.rand(1, 2, 256)
        >>> dense_prompt_embeddings = torch.rand(1, 256, 64, 64)
        >>> decoder = SAM2MaskDecoder(256, transformer)
        >>> masks, iou_pred, sam_tokens_out, obj_score_logits = decoder.forward(
        ...     image_embeddings, image_pe, sparse_prompt_embeddings, dense_prompt_embeddings, True, False
        ... )
>>>>>>> 1cfe60e1
    """

    def __init__(
        self,
        transformer_dim: int,
        transformer: nn.Module,
        num_multimask_outputs: int = 3,
        activation: Type[nn.Module] = nn.GELU,
        iou_head_depth: int = 3,
        iou_head_hidden_dim: int = 256,
        use_high_res_features: bool = False,
        iou_prediction_use_sigmoid=False,
        dynamic_multimask_via_stability=False,
        dynamic_multimask_stability_delta=0.05,
        dynamic_multimask_stability_thresh=0.98,
        pred_obj_scores: bool = False,
        pred_obj_scores_mlp: bool = False,
        use_multimask_token_for_obj_ptr: bool = False,
    ) -> None:
        """
        Initializes the SAM2MaskDecoder module for predicting instance segmentation masks.

        This decoder extends the functionality of MaskDecoder, incorporating additional features such as
        high-resolution feature processing, dynamic multimask output, and object score prediction.

        Args:
            transformer_dim (int): Channel dimension of the transformer.
            transformer (nn.Module): Transformer used to predict masks.
            num_multimask_outputs (int): Number of masks to predict when disambiguating masks.
            activation (Type[nn.Module]): Type of activation to use when upscaling masks.
            iou_head_depth (int): Depth of the MLP used to predict mask quality.
            iou_head_hidden_dim (int): Hidden dimension of the MLP used to predict mask quality.
            use_high_res_features (bool): Whether to use high-resolution features.
            iou_prediction_use_sigmoid (bool): Whether to use sigmoid for IOU prediction.
            dynamic_multimask_via_stability (bool): Whether to use dynamic multimask via stability.
            dynamic_multimask_stability_delta (float): Delta value for dynamic multimask stability.
            dynamic_multimask_stability_thresh (float): Threshold for dynamic multimask stability.
            pred_obj_scores (bool): Whether to predict object scores.
            pred_obj_scores_mlp (bool): Whether to use MLP for object score prediction.
            use_multimask_token_for_obj_ptr (bool): Whether to use multimask token for object pointer.

        Examples:
            >>> transformer = nn.TransformerEncoder(nn.TransformerEncoderLayer(d_model=256, nhead=8), num_layers=6)
            >>> decoder = SAM2MaskDecoder(transformer_dim=256, transformer=transformer)
            >>> print(decoder)
        """
        super().__init__()
        self.transformer_dim = transformer_dim
        self.transformer = transformer

        self.num_multimask_outputs = num_multimask_outputs

        self.iou_token = nn.Embedding(1, transformer_dim)
        self.num_mask_tokens = num_multimask_outputs + 1
        self.mask_tokens = nn.Embedding(self.num_mask_tokens, transformer_dim)

        self.pred_obj_scores = pred_obj_scores
        if self.pred_obj_scores:
            self.obj_score_token = nn.Embedding(1, transformer_dim)
        self.use_multimask_token_for_obj_ptr = use_multimask_token_for_obj_ptr

        self.output_upscaling = nn.Sequential(
            nn.ConvTranspose2d(transformer_dim, transformer_dim // 4, kernel_size=2, stride=2),
            LayerNorm2d(transformer_dim // 4),
            activation(),
            nn.ConvTranspose2d(transformer_dim // 4, transformer_dim // 8, kernel_size=2, stride=2),
            activation(),
        )
        self.use_high_res_features = use_high_res_features
        if use_high_res_features:
            self.conv_s0 = nn.Conv2d(transformer_dim, transformer_dim // 8, kernel_size=1, stride=1)
            self.conv_s1 = nn.Conv2d(transformer_dim, transformer_dim // 4, kernel_size=1, stride=1)

        self.output_hypernetworks_mlps = nn.ModuleList(
            [MLP(transformer_dim, transformer_dim, transformer_dim // 8, 3) for _ in range(self.num_mask_tokens)]
        )

        self.iou_prediction_head = MLP(
            transformer_dim,
            iou_head_hidden_dim,
            self.num_mask_tokens,
            iou_head_depth,
            sigmoid=iou_prediction_use_sigmoid,
        )
        if self.pred_obj_scores:
            self.pred_obj_score_head = nn.Linear(transformer_dim, 1)
            if pred_obj_scores_mlp:
                self.pred_obj_score_head = MLP(transformer_dim, transformer_dim, 1, 3)

        # When outputting a single mask, optionally we can dynamically fall back to the best
        # multimask output token if the single mask output token gives low stability scores.
        self.dynamic_multimask_via_stability = dynamic_multimask_via_stability
        self.dynamic_multimask_stability_delta = dynamic_multimask_stability_delta
        self.dynamic_multimask_stability_thresh = dynamic_multimask_stability_thresh

    def forward(
        self,
        image_embeddings: torch.Tensor,
        image_pe: torch.Tensor,
        sparse_prompt_embeddings: torch.Tensor,
        dense_prompt_embeddings: torch.Tensor,
        multimask_output: bool,
        repeat_image: bool,
        high_res_features: Optional[List[torch.Tensor]] = None,
    ) -> Tuple[torch.Tensor, torch.Tensor]:
        """
        Predicts masks given image and prompt embeddings.

        Args:
            image_embeddings (torch.Tensor): Embeddings from the image encoder with shape (B, C, H, W).
            image_pe (torch.Tensor): Positional encoding with the shape of image_embeddings (B, C, H, W).
            sparse_prompt_embeddings (torch.Tensor): Embeddings of the points and boxes with shape (B, N, C).
            dense_prompt_embeddings (torch.Tensor): Embeddings of the mask inputs with shape (B, C, H, W).
            multimask_output (bool): Whether to return multiple masks or a single mask.
            repeat_image (bool): Flag to repeat the image embeddings.
            high_res_features (List[torch.Tensor] | None): Optional high-resolution features.

        Returns:
            (Tuple[torch.Tensor, torch.Tensor, torch.Tensor, torch.Tensor]): A tuple containing:
                - masks (torch.Tensor): Batched predicted masks with shape (B, N, H, W).
                - iou_pred (torch.Tensor): Batched predictions of mask quality with shape (B, N).
                - sam_tokens_out (torch.Tensor): Batched SAM token for mask output with shape (B, N, C).
                - object_score_logits (torch.Tensor): Batched object score logits with shape (B, 1).

        Examples:
            >>> image_embeddings = torch.rand(1, 256, 64, 64)
            >>> image_pe = torch.rand(1, 256, 64, 64)
            >>> sparse_prompt_embeddings = torch.rand(1, 2, 256)
            >>> dense_prompt_embeddings = torch.rand(1, 256, 64, 64)
            >>> decoder = SAM2MaskDecoder(256, transformer)
            >>> masks, iou_pred, sam_tokens_out, obj_score_logits = decoder.forward(
            ...     image_embeddings, image_pe, sparse_prompt_embeddings, dense_prompt_embeddings, True, False
            ... )
        """
        masks, iou_pred, mask_tokens_out, object_score_logits = self.predict_masks(
            image_embeddings=image_embeddings,
            image_pe=image_pe,
            sparse_prompt_embeddings=sparse_prompt_embeddings,
            dense_prompt_embeddings=dense_prompt_embeddings,
            repeat_image=repeat_image,
            high_res_features=high_res_features,
        )

        # Select the correct mask or masks for output
        if multimask_output:
            masks = masks[:, 1:, :, :]
            iou_pred = iou_pred[:, 1:]
        elif self.dynamic_multimask_via_stability and not self.training:
            masks, iou_pred = self._dynamic_multimask_via_stability(masks, iou_pred)
        else:
            masks = masks[:, 0:1, :, :]
            iou_pred = iou_pred[:, 0:1]

        if multimask_output and self.use_multimask_token_for_obj_ptr:
            sam_tokens_out = mask_tokens_out[:, 1:]  # [b, 3, c] shape
        else:
            # Take the mask output token. Here we *always* use the token for single mask output.
            # At test time, even if we track after 1-click (and using multimask_output=True),
            # we still take the single mask token here. The rationale is that we always track
            # after multiple clicks during training, so the past tokens seen during training
            # are always the single mask token (and we'll let it be the object-memory token).
            sam_tokens_out = mask_tokens_out[:, 0:1]  # [b, 1, c] shape

        # Prepare output
        return masks, iou_pred, sam_tokens_out, object_score_logits

    def predict_masks(
        self,
        image_embeddings: torch.Tensor,
        image_pe: torch.Tensor,
        sparse_prompt_embeddings: torch.Tensor,
        dense_prompt_embeddings: torch.Tensor,
        repeat_image: bool,
        high_res_features: Optional[List[torch.Tensor]] = None,
    ) -> Tuple[torch.Tensor, torch.Tensor]:
        """Predicts instance segmentation masks from image and prompt embeddings using a transformer."""
        # Concatenate output tokens
        s = 0
        if self.pred_obj_scores:
            output_tokens = torch.cat(
                [
                    self.obj_score_token.weight,
                    self.iou_token.weight,
                    self.mask_tokens.weight,
                ],
                dim=0,
            )
            s = 1
        else:
            output_tokens = torch.cat([self.iou_token.weight, self.mask_tokens.weight], dim=0)
        output_tokens = output_tokens.unsqueeze(0).expand(sparse_prompt_embeddings.size(0), -1, -1)
        tokens = torch.cat((output_tokens, sparse_prompt_embeddings), dim=1)

        # Expand per-image data in batch direction to be per-mask
        if repeat_image:
            src = torch.repeat_interleave(image_embeddings, tokens.shape[0], dim=0)
        else:
            assert image_embeddings.shape[0] == tokens.shape[0]
            src = image_embeddings
        src = src + dense_prompt_embeddings
        assert image_pe.size(0) == 1, "image_pe should have size 1 in batch dim (from `get_dense_pe()`)"
        pos_src = torch.repeat_interleave(image_pe, tokens.shape[0], dim=0)
        b, c, h, w = src.shape

        # Run the transformer
        hs, src = self.transformer(src, pos_src, tokens)
        iou_token_out = hs[:, s, :]
        mask_tokens_out = hs[:, s + 1 : (s + 1 + self.num_mask_tokens), :]

        # Upscale mask embeddings and predict masks using the mask tokens
        src = src.transpose(1, 2).view(b, c, h, w)
        if not self.use_high_res_features:
            upscaled_embedding = self.output_upscaling(src)
        else:
            dc1, ln1, act1, dc2, act2 = self.output_upscaling
            feat_s0, feat_s1 = high_res_features
            upscaled_embedding = act1(ln1(dc1(src) + feat_s1))
            upscaled_embedding = act2(dc2(upscaled_embedding) + feat_s0)

        hyper_in_list: List[torch.Tensor] = [
            self.output_hypernetworks_mlps[i](mask_tokens_out[:, i, :]) for i in range(self.num_mask_tokens)
        ]
        hyper_in = torch.stack(hyper_in_list, dim=1)
        b, c, h, w = upscaled_embedding.shape
        masks = (hyper_in @ upscaled_embedding.view(b, c, h * w)).view(b, -1, h, w)

        # Generate mask quality predictions
        iou_pred = self.iou_prediction_head(iou_token_out)
        if self.pred_obj_scores:
            assert s == 1
            object_score_logits = self.pred_obj_score_head(hs[:, 0, :])
        else:
            # Obj scores logits - default to 10.0, i.e. assuming the object is present, sigmoid(10)=1
            object_score_logits = 10.0 * iou_pred.new_ones(iou_pred.shape[0], 1)

        return masks, iou_pred, mask_tokens_out, object_score_logits

    def _get_stability_scores(self, mask_logits):
        """Computes mask stability scores based on IoU between upper and lower thresholds."""
        mask_logits = mask_logits.flatten(-2)
        stability_delta = self.dynamic_multimask_stability_delta
        area_i = torch.sum(mask_logits > stability_delta, dim=-1).float()
        area_u = torch.sum(mask_logits > -stability_delta, dim=-1).float()
        return torch.where(area_u > 0, area_i / area_u, 1.0)

    def _dynamic_multimask_via_stability(self, all_mask_logits, all_iou_scores):
        """
        Dynamically selects the most stable mask output based on stability scores and IoU predictions.

        This method is used when outputting a single mask. If the stability score from the current single-mask
        output (based on output token 0) falls below a threshold, it instead selects from multi-mask outputs
        (based on output tokens 1-3) the mask with the highest predicted IoU score. This ensures a valid mask
        for both clicking and tracking scenarios.

        Args:
            all_mask_logits (torch.Tensor): Logits for all predicted masks, shape (B, N, H, W) where B is
                batch size, N is number of masks (typically 4), and H, W are mask dimensions.
            all_iou_scores (torch.Tensor): Predicted IoU scores for all masks, shape (B, N).

        Returns:
            (Tuple[torch.Tensor, torch.Tensor]):
                - mask_logits_out (torch.Tensor): Selected mask logits, shape (B, 1, H, W).
                - iou_scores_out (torch.Tensor): Selected IoU scores, shape (B, 1).

        Examples:
            >>> decoder = SAM2MaskDecoder(...)
            >>> all_mask_logits = torch.rand(2, 4, 256, 256)  # 2 images, 4 masks each
            >>> all_iou_scores = torch.rand(2, 4)
            >>> mask_logits, iou_scores = decoder._dynamic_multimask_via_stability(all_mask_logits, all_iou_scores)
            >>> print(mask_logits.shape, iou_scores.shape)
            torch.Size([2, 1, 256, 256]) torch.Size([2, 1])
        """
        # The best mask from multimask output tokens (1~3)
        multimask_logits = all_mask_logits[:, 1:, :, :]
        multimask_iou_scores = all_iou_scores[:, 1:]
        best_scores_inds = torch.argmax(multimask_iou_scores, dim=-1)
        batch_inds = torch.arange(multimask_iou_scores.size(0), device=all_iou_scores.device)
        best_multimask_logits = multimask_logits[batch_inds, best_scores_inds]
        best_multimask_logits = best_multimask_logits.unsqueeze(1)
        best_multimask_iou_scores = multimask_iou_scores[batch_inds, best_scores_inds]
        best_multimask_iou_scores = best_multimask_iou_scores.unsqueeze(1)

        # The mask from singlemask output token 0 and its stability score
        singlemask_logits = all_mask_logits[:, 0:1, :, :]
        singlemask_iou_scores = all_iou_scores[:, 0:1]
        stability_scores = self._get_stability_scores(singlemask_logits)
        is_stable = stability_scores >= self.dynamic_multimask_stability_thresh

        # Dynamically fall back to best multimask output upon low stability scores.
        mask_logits_out = torch.where(
            is_stable[..., None, None].expand_as(singlemask_logits),
            singlemask_logits,
            best_multimask_logits,
        )
        iou_scores_out = torch.where(
            is_stable.expand_as(singlemask_iou_scores),
            singlemask_iou_scores,
            best_multimask_iou_scores,
        )
        return mask_logits_out, iou_scores_out<|MERGE_RESOLUTION|>--- conflicted
+++ resolved
@@ -175,10 +175,6 @@
 
 class SAM2MaskDecoder(nn.Module):
     """
-<<<<<<< HEAD
-    MLP (Multi-Layer Perceptron) model lightly adapted from
-    https://github.com/facebookresearch/MaskFormer/blob/main/mask_former/modeling/transformer/transformer_predictor.py.
-=======
     Transformer-based decoder for predicting instance segmentation masks from image and prompt embeddings.
 
     This class extends the functionality of the MaskDecoder, incorporating additional features such as
@@ -220,7 +216,6 @@
         >>> masks, iou_pred, sam_tokens_out, obj_score_logits = decoder.forward(
         ...     image_embeddings, image_pe, sparse_prompt_embeddings, dense_prompt_embeddings, True, False
         ... )
->>>>>>> 1cfe60e1
     """
 
     def __init__(
