# Ultralytics YOLO 🚀, AGPL-3.0 license
"""
Ultralytics Results, Boxes and Masks classes for handling inference results.

Usage: See https://docs.ultralytics.com/modes/predict/
"""

from copy import deepcopy
from functools import lru_cache
from pathlib import Path

import numpy as np
import torch

from ultralytics.data.augment import LetterBox
from ultralytics.utils import LOGGER, SimpleClass, ops
from ultralytics.utils.plotting import Annotator, colors, save_one_box
from ultralytics.utils.torch_utils import smart_inference_mode


class BaseTensor(SimpleClass):
    """
    Base tensor class with additional methods for easy manipulation and device handling.

    Attributes:
        data (torch.Tensor | np.ndarray): Prediction data such as bounding boxes, masks, or keypoints.
        orig_shape (Tuple[int, int]): Original shape of the image, typically in the format (height, width).

    Methods:
        cpu: Return a copy of the tensor stored in CPU memory.
        numpy: Returns a copy of the tensor as a numpy array.
        cuda: Moves the tensor to GPU memory, returning a new instance if necessary.
        to: Return a copy of the tensor with the specified device and dtype.

    Examples:
        >>> import torch
        >>> data = torch.tensor([[1, 2, 3], [4, 5, 6]])
        >>> orig_shape = (720, 1280)
        >>> base_tensor = BaseTensor(data, orig_shape)
        >>> cpu_tensor = base_tensor.cpu()
        >>> numpy_array = base_tensor.numpy()
        >>> gpu_tensor = base_tensor.cuda()
    """

    def __init__(self, data, orig_shape) -> None:
        """
        Initialize BaseTensor with prediction data and the original shape of the image.

        Args:
            data (torch.Tensor | np.ndarray): Prediction data such as bounding boxes, masks, or keypoints.
            orig_shape (Tuple[int, int]): Original shape of the image in (height, width) format.

        Examples:
            >>> import torch
            >>> data = torch.tensor([[1, 2, 3], [4, 5, 6]])
            >>> orig_shape = (720, 1280)
            >>> base_tensor = BaseTensor(data, orig_shape)
        """
        assert isinstance(data, (torch.Tensor, np.ndarray)), "data must be torch.Tensor or np.ndarray"
        self.data = data
        self.orig_shape = orig_shape

    @property
    def shape(self):
        """
        Returns the shape of the underlying data tensor.

        Returns:
            (Tuple[int, ...]): The shape of the data tensor.

        Examples:
            >>> data = torch.rand(100, 4)
            >>> base_tensor = BaseTensor(data, orig_shape=(720, 1280))
            >>> print(base_tensor.shape)
            (100, 4)
        """
        return self.data.shape

    def cpu(self):
        """
        Returns a copy of the tensor stored in CPU memory.

        Returns:
            (BaseTensor): A new BaseTensor object with the data tensor moved to CPU memory.

        Examples:
            >>> data = torch.tensor([[1, 2, 3], [4, 5, 6]]).cuda()
            >>> base_tensor = BaseTensor(data, orig_shape=(720, 1280))
            >>> cpu_tensor = base_tensor.cpu()
            >>> isinstance(cpu_tensor, BaseTensor)
            True
            >>> cpu_tensor.data.device
            device(type='cpu')
        """
        return self if isinstance(self.data, np.ndarray) else self.__class__(self.data.cpu(), self.orig_shape)

    def numpy(self):
        """
        Returns a copy of the tensor as a numpy array.

        Returns:
            (np.ndarray): A numpy array containing the same data as the original tensor.

        Examples:
            >>> data = torch.tensor([[1, 2, 3], [4, 5, 6]])
            >>> orig_shape = (720, 1280)
            >>> base_tensor = BaseTensor(data, orig_shape)
            >>> numpy_array = base_tensor.numpy()
            >>> print(type(numpy_array))
            <class 'numpy.ndarray'>
        """
        return self if isinstance(self.data, np.ndarray) else self.__class__(self.data.numpy(), self.orig_shape)

    def cuda(self):
        """
        Moves the tensor to GPU memory.

        Returns:
            (BaseTensor): A new BaseTensor instance with the data moved to GPU memory if it's not already a
                numpy array, otherwise returns self.

        Examples:
            >>> import torch
            >>> from ultralytics.engine.results import BaseTensor
            >>> data = torch.tensor([[1, 2, 3], [4, 5, 6]])
            >>> base_tensor = BaseTensor(data, orig_shape=(720, 1280))
            >>> gpu_tensor = base_tensor.cuda()
            >>> print(gpu_tensor.data.device)
            cuda:0
        """
        return self.__class__(torch.as_tensor(self.data).cuda(), self.orig_shape)

    def to(self, *args, **kwargs):
        """
        Return a copy of the tensor with the specified device and dtype.

        Args:
            *args (Any): Variable length argument list to be passed to torch.Tensor.to().
            **kwargs (Any): Arbitrary keyword arguments to be passed to torch.Tensor.to().

        Returns:
            (BaseTensor): A new BaseTensor instance with the data moved to the specified device and/or dtype.

        Examples:
            >>> base_tensor = BaseTensor(torch.randn(3, 4), orig_shape=(480, 640))
            >>> cuda_tensor = base_tensor.to('cuda')
            >>> float16_tensor = base_tensor.to(dtype=torch.float16)
        """
        return self.__class__(torch.as_tensor(self.data).to(*args, **kwargs), self.orig_shape)

    def __len__(self):  # override len(results)
        """
        Returns the length of the underlying data tensor.

        Returns:
            (int): The number of elements in the first dimension of the data tensor.

        Examples:
            >>> data = torch.tensor([[1, 2, 3], [4, 5, 6]])
            >>> base_tensor = BaseTensor(data, orig_shape=(720, 1280))
            >>> len(base_tensor)
            2
        """
        return len(self.data)

    def __getitem__(self, idx):
        """
        Returns a new BaseTensor instance containing the specified indexed elements of the data tensor.

        Args:
            idx (int | List[int] | torch.Tensor): Index or indices to select from the data tensor.

        Returns:
            (BaseTensor): A new BaseTensor instance containing the indexed data.

        Examples:
            >>> data = torch.tensor([[1, 2, 3], [4, 5, 6]])
            >>> base_tensor = BaseTensor(data, orig_shape=(720, 1280))
            >>> result = base_tensor[0]  # Select the first row
            >>> print(result.data)
            tensor([1, 2, 3])
        """
        return self.__class__(self.data[idx], self.orig_shape)


class Results(SimpleClass):
    """
    A class for storing and manipulating inference results.

    This class encapsulates the functionality for handling detection, segmentation, pose estimation,
    and classification results from YOLO models.

    Attributes:
        orig_img (numpy.ndarray): Original image as a numpy array.
        orig_shape (Tuple[int, int]): Original image shape in (height, width) format.
        boxes (Boxes | None): Object containing detection bounding boxes.
        masks (Masks | None): Object containing detection masks.
        probs (Probs | None): Object containing class probabilities for classification tasks.
        keypoints (Keypoints | None): Object containing detected keypoints for each object.
        obb (OBB | None): Object containing oriented bounding boxes.
        speed (Dict[str, float | None]): Dictionary of preprocess, inference, and postprocess speeds.
        names (Dict[int, str]): Dictionary mapping class IDs to class names.
        path (str): Path to the image file.
        _keys (Tuple[str, ...]): Tuple of attribute names for internal use.

    Methods:
        update: Updates object attributes with new detection results.
        cpu: Returns a copy of the Results object with all tensors on CPU memory.
        numpy: Returns a copy of the Results object with all tensors as numpy arrays.
        cuda: Returns a copy of the Results object with all tensors on GPU memory.
        to: Returns a copy of the Results object with tensors on a specified device and dtype.
        new: Returns a new Results object with the same image, path, and names.
        plot: Plots detection results on an input image, returning an annotated image.
        show: Shows annotated results on screen.
        save: Saves annotated results to file.
        verbose: Returns a log string for each task, detailing detections and classifications.
        save_txt: Saves detection results to a text file.
        save_crop: Saves cropped detection images.
        tojson: Converts detection results to JSON format.

    Examples:
        >>> results = model("path/to/image.jpg")
        >>> for result in results:
        ...     print(result.boxes)  # Print detection boxes
        ...     result.show()  # Display the annotated image
        ...     result.save(filename='result.jpg')  # Save annotated image
    """

    def __init__(
        self, orig_img, path, names, boxes=None, masks=None, probs=None, keypoints=None, obb=None, speed=None
    ) -> None:
        """
        Initialize the Results class for storing and manipulating inference results.

        Args:
            orig_img (numpy.ndarray): The original image as a numpy array.
            path (str): The path to the image file.
            names (Dict): A dictionary of class names.
            boxes (torch.Tensor | None): A 2D tensor of bounding box coordinates for each detection.
            masks (torch.Tensor | None): A 3D tensor of detection masks, where each mask is a binary image.
            probs (torch.Tensor | None): A 1D tensor of probabilities of each class for classification task.
            keypoints (torch.Tensor | None): A 2D tensor of keypoint coordinates for each detection.
            obb (torch.Tensor | None): A 2D tensor of oriented bounding box coordinates for each detection.
            speed (Dict | None): A dictionary containing preprocess, inference, and postprocess speeds (ms/image).

        Examples:
            >>> results = model("path/to/image.jpg")
            >>> result = results[0]  # Get the first result
            >>> boxes = result.boxes  # Get the boxes for the first result
            >>> masks = result.masks  # Get the masks for the first result

        Notes:
            For the default pose model, keypoint indices for human body pose estimation are:
            0: Nose, 1: Left Eye, 2: Right Eye, 3: Left Ear, 4: Right Ear
            5: Left Shoulder, 6: Right Shoulder, 7: Left Elbow, 8: Right Elbow
            9: Left Wrist, 10: Right Wrist, 11: Left Hip, 12: Right Hip
            13: Left Knee, 14: Right Knee, 15: Left Ankle, 16: Right Ankle
        """
        self.orig_img = orig_img
        self.orig_shape = orig_img.shape[:2]
        self.boxes = Boxes(boxes, self.orig_shape) if boxes is not None else None  # native size boxes
        self.masks = Masks(masks, self.orig_shape) if masks is not None else None  # native size or imgsz masks
        self.probs = Probs(probs) if probs is not None else None
        self.keypoints = Keypoints(keypoints, self.orig_shape) if keypoints is not None else None
        self.obb = OBB(obb, self.orig_shape) if obb is not None else None
        self.speed = speed if speed is not None else {"preprocess": None, "inference": None, "postprocess": None}
        self.names = names
        self.path = path
        self.save_dir = None
        self._keys = "boxes", "masks", "probs", "keypoints", "obb"

    def __getitem__(self, idx):
        """
        Return a Results object for a specific index of inference results.

        Args:
            idx (int | slice): Index or slice to retrieve from the Results object.

        Returns:
            (Results): A new Results object containing the specified subset of inference results.

        Examples:
            >>> results = model('path/to/image.jpg')  # Perform inference
            >>> single_result = results[0]  # Get the first result
            >>> subset_results = results[1:4]  # Get a slice of results
        """
        return self._apply("__getitem__", idx)

    def __len__(self):
        """
        Return the number of detections in the Results object.

        Returns:
            (int): The number of detections, determined by the length of the first non-empty attribute
                (boxes, masks, probs, keypoints, or obb).

        Examples:
            >>> results = Results(orig_img, path, names, boxes=torch.rand(5, 4))
            >>> len(results)
            5
        """
        for k in self._keys:
            v = getattr(self, k)
            if v is not None:
                return len(v)

    def update(self, boxes=None, masks=None, probs=None, obb=None):
        """
        Updates the Results object with new detection data.

        This method allows updating the boxes, masks, probabilities, and oriented bounding boxes (OBB) of the
        Results object. It ensures that boxes are clipped to the original image shape.

        Args:
            boxes (torch.Tensor | None): A tensor of shape (N, 6) containing bounding box coordinates and
                confidence scores. The format is (x1, y1, x2, y2, conf, class).
            masks (torch.Tensor | None): A tensor of shape (N, H, W) containing segmentation masks.
            probs (torch.Tensor | None): A tensor of shape (num_classes,) containing class probabilities.
            obb (torch.Tensor | None): A tensor of shape (N, 5) containing oriented bounding box coordinates.

        Examples:
            >>> results = model('image.jpg')
            >>> new_boxes = torch.tensor([[100, 100, 200, 200, 0.9, 0]])
            >>> results[0].update(boxes=new_boxes)
        """
        if boxes is not None:
            self.boxes = Boxes(ops.clip_boxes(boxes, self.orig_shape), self.orig_shape)
        if masks is not None:
            self.masks = Masks(masks, self.orig_shape)
        if probs is not None:
            self.probs = probs
        if obb is not None:
            self.obb = OBB(obb, self.orig_shape)

    def _apply(self, fn, *args, **kwargs):
        """
        Applies a function to all non-empty attributes and returns a new Results object with modified attributes.

        This method is internally called by methods like .to(), .cuda(), .cpu(), etc.

        Args:
            fn (str): The name of the function to apply.
            *args (Any): Variable length argument list to pass to the function.
            **kwargs (Any): Arbitrary keyword arguments to pass to the function.

        Returns:
            (Results): A new Results object with attributes modified by the applied function.

        Examples:
            >>> results = model("path/to/image.jpg")
            >>> for result in results:
            ...     result_cuda = result.cuda()
            ...     result_cpu = result.cpu()
        """
        r = self.new()
        for k in self._keys:
            v = getattr(self, k)
            if v is not None:
                setattr(r, k, getattr(v, fn)(*args, **kwargs))
        return r

    def cpu(self):
        """
        Returns a copy of the Results object with all its tensors moved to CPU memory.

        This method creates a new Results object with all tensor attributes (boxes, masks, probs, keypoints, obb)
        transferred to CPU memory. It's useful for moving data from GPU to CPU for further processing or saving.

        Returns:
            (Results): A new Results object with all tensor attributes on CPU memory.

        Examples:
            >>> results = model('path/to/image.jpg')  # Perform inference
            >>> cpu_result = results[0].cpu()  # Move the first result to CPU
            >>> print(cpu_result.boxes.device)  # Output: cpu
        """
        return self._apply("cpu")

    def numpy(self):
        """
        Converts all tensors in the Results object to numpy arrays.

        Returns:
            (Results): A new Results object with all tensors converted to numpy arrays.

        Examples:
            >>> results = model('path/to/image.jpg')
            >>> numpy_result = results[0].numpy()
            >>> type(numpy_result.boxes.data)
            <class 'numpy.ndarray'>

        Notes:
            This method creates a new Results object, leaving the original unchanged. It's useful for
            interoperability with numpy-based libraries or when CPU-based operations are required.
        """
        return self._apply("numpy")

    def cuda(self):
        """
        Moves all tensors in the Results object to GPU memory.

        Returns:
            (Results): A new Results object with all tensors moved to CUDA device.

        Examples:
            >>> results = model("path/to/image.jpg")
            >>> cuda_results = results[0].cuda()  # Move first result to GPU
            >>> for result in results:
            ...     result_cuda = result.cuda()  # Move each result to GPU
        """
        return self._apply("cuda")

    def to(self, *args, **kwargs):
        """
        Moves all tensors in the Results object to the specified device and dtype.

        Args:
            *args (Any): Variable length argument list to be passed to torch.Tensor.to().
            **kwargs (Any): Arbitrary keyword arguments to be passed to torch.Tensor.to().

        Returns:
            (Results): A new Results object with all tensors moved to the specified device and dtype.

        Examples:
            >>> results = model("path/to/image.jpg")
            >>> result_cuda = results[0].to("cuda")  # Move first result to GPU
            >>> result_cpu = results[0].to("cpu")  # Move first result to CPU
            >>> result_half = results[0].to(dtype=torch.float16)  # Convert first result to half precision
        """
        return self._apply("to", *args, **kwargs)

    def new(self):
        """
        Creates a new Results object with the same image, path, names, and speed attributes.

        Returns:
            (Results): A new Results object with copied attributes from the original instance.

        Examples:
            >>> results = model("path/to/image.jpg")
            >>> new_result = results[0].new()
        """
        return Results(orig_img=self.orig_img, path=self.path, names=self.names, speed=self.speed)

    def plot(
        self,
        conf=True,
        line_width=None,
        font_size=None,
        font="Arial.ttf",
        pil=False,
        img=None,
        im_gpu=None,
        kpt_radius=5,
        kpt_line=True,
        labels=True,
        boxes=True,
        masks=True,
        probs=True,
        show=False,
        save=False,
        filename=None,
    ):
        """
        Plots detection results on an input RGB image.

        Args:
            conf (bool): Whether to plot detection confidence scores.
            line_width (float | None): Line width of bounding boxes. If None, scaled to image size.
            font_size (float | None): Font size for text. If None, scaled to image size.
            font (str): Font to use for text.
            pil (bool): Whether to return the image as a PIL Image.
            img (np.ndarray | None): Image to plot on. If None, uses original image.
            im_gpu (torch.Tensor | None): Normalized image on GPU for faster mask plotting.
            kpt_radius (int): Radius of drawn keypoints.
            kpt_line (bool): Whether to draw lines connecting keypoints.
            labels (bool): Whether to plot labels of bounding boxes.
            boxes (bool): Whether to plot bounding boxes.
            masks (bool): Whether to plot masks.
            probs (bool): Whether to plot classification probabilities.
            show (bool): Whether to display the annotated image.
            save (bool): Whether to save the annotated image.
            filename (str | None): Filename to save image if save is True.

        Returns:
            (np.ndarray): Annotated image as a numpy array.

        Examples:
            >>> results = model('image.jpg')
            >>> for result in results:
            ...     im = result.plot()
            ...     im.show()
        """
        if img is None and isinstance(self.orig_img, torch.Tensor):
            img = (self.orig_img[0].detach().permute(1, 2, 0).contiguous() * 255).to(torch.uint8).cpu().numpy()

        names = self.names
        is_obb = self.obb is not None
        pred_boxes, show_boxes = self.obb if is_obb else self.boxes, boxes
        pred_masks, show_masks = self.masks, masks
        pred_probs, show_probs = self.probs, probs
        annotator = Annotator(
            deepcopy(self.orig_img if img is None else img),
            line_width,
            font_size,
            font,
            pil or (pred_probs is not None and show_probs),  # Classify tasks default to pil=True
            example=names,
        )

        # Plot Segment results
        if pred_masks and show_masks:
            if im_gpu is None:
                img = LetterBox(pred_masks.shape[1:])(image=annotator.result())
                im_gpu = (
                    torch.as_tensor(img, dtype=torch.float16, device=pred_masks.data.device)
                    .permute(2, 0, 1)
                    .flip(0)
                    .contiguous()
                    / 255
                )
            idx = pred_boxes.cls if pred_boxes else range(len(pred_masks))
            annotator.masks(pred_masks.data, colors=[colors(x, True) for x in idx], im_gpu=im_gpu)

        # Plot Detect results
        if pred_boxes is not None and show_boxes:
            for d in reversed(pred_boxes):
                c, conf, id = int(d.cls), float(d.conf) if conf else None, None if d.id is None else int(d.id.item())
                name = ("" if id is None else f"id:{id} ") + names[c]
                label = (f"{name} {conf:.2f}" if conf else name) if labels else None
                box = d.xyxyxyxy.reshape(-1, 4, 2).squeeze() if is_obb else d.xyxy.squeeze()
                annotator.box_label(box, label, color=colors(c, True), rotated=is_obb)

        # Plot Classify results
        if pred_probs is not None and show_probs:
            text = ",\n".join(f"{names[j] if names else j} {pred_probs.data[j]:.2f}" for j in pred_probs.top5)
            x = round(self.orig_shape[0] * 0.03)
            annotator.text([x, x], text, txt_color=(255, 255, 255))  # TODO: allow setting colors

        # Plot Pose results
        if self.keypoints is not None:
            for k in reversed(self.keypoints.data):
                annotator.kpts(k, self.orig_shape, radius=kpt_radius, kpt_line=kpt_line)

        # Show results
        if show:
            annotator.show(self.path)

        # Save results
        if save:
            annotator.save(filename)

        return annotator.result()

    def show(self, *args, **kwargs):
        """
        Display the image with annotated inference results.

        This method plots the detection results on the original image and displays it. It's a convenient way to
        visualize the model's predictions directly.

        Args:
            *args (Any): Variable length argument list to be passed to the `plot()` method.
            **kwargs (Any): Arbitrary keyword arguments to be passed to the `plot()` method.

        Examples:
            >>> results = model('path/to/image.jpg')
            >>> results[0].show()  # Display the first result
            >>> for result in results:
            ...     result.show()  # Display all results
        """
        self.plot(show=True, *args, **kwargs)

    def save(self, filename=None, *args, **kwargs):
        """
        Saves annotated inference results image to file.

        This method plots the detection results on the original image and saves the annotated image to a file. It
        utilizes the `plot` method to generate the annotated image and then saves it to the specified filename.

        Args:
            filename (str | Path | None): The filename to save the annotated image. If None, a default filename
                is generated based on the original image path.
            *args (Any): Variable length argument list to be passed to the `plot` method.
            **kwargs (Any): Arbitrary keyword arguments to be passed to the `plot` method.

        Examples:
            >>> results = model('path/to/image.jpg')
            >>> for result in results:
            ...     result.save('annotated_image.jpg')
            >>> # Or with custom plot arguments
            >>> for result in results:
            ...     result.save('annotated_image.jpg', conf=False, line_width=2)
        """
        if not filename:
            filename = f"results_{Path(self.path).name}"
        self.plot(save=True, filename=filename, *args, **kwargs)
        return filename

    def verbose(self):
        """
        Returns a log string for each task in the results, detailing detection and classification outcomes.

        This method generates a human-readable string summarizing the detection and classification results. It includes
        the number of detections for each class and the top probabilities for classification tasks.

        Returns:
            (str): A formatted string containing a summary of the results. For detection tasks, it includes the
                number of detections per class. For classification tasks, it includes the top 5 class probabilities.

        Examples:
            >>> results = model('path/to/image.jpg')
            >>> for result in results:
            ...     print(result.verbose())
            2 persons, 1 car, 3 traffic lights,
            dog 0.92, cat 0.78, horse 0.64,

        Notes:
            - If there are no detections, the method returns "(no detections), " for detection tasks.
            - For classification tasks, it returns the top 5 class probabilities and their corresponding class names.
            - The returned string is comma-separated and ends with a comma and a space.
        """
        log_string = ""
        probs = self.probs
        boxes = self.boxes
        if len(self) == 0:
            return log_string if probs is not None else f"{log_string}(no detections), "
        if probs is not None:
            log_string += f"{', '.join(f'{self.names[j]} {probs.data[j]:.2f}' for j in probs.top5)}, "
        if boxes:
            for c in boxes.cls.unique():
                n = (boxes.cls == c).sum()  # detections per class
                log_string += f"{n} {self.names[int(c)]}{'s' * (n > 1)}, "
        return log_string

    def save_txt(self, txt_file, save_conf=False):
        """
        Save detection results to a text file.

        Args:
            txt_file (str | Path): Path to the output text file.
            save_conf (bool): Whether to include confidence scores in the output.

        Returns:
            (str): Path to the saved text file.

        Examples:
            >>> from ultralytics import YOLO
            >>> model = YOLO('yolov8n.pt')
            >>> results = model("path/to/image.jpg")
            >>> for result in results:
            ...     result.save_txt("output.txt")

        Notes:
            - The file will contain one line per detection or classification with the following structure:
              - For detections: `class confidence x_center y_center width height`
              - For classifications: `confidence class_name`
              - For masks and keypoints, the specific formats will vary accordingly.
            - The function will create the output directory if it does not exist.
            - If save_conf is False, the confidence scores will be excluded from the output.
            - Existing contents of the file will not be overwritten; new results will be appended.
        """
        is_obb = self.obb is not None
        boxes = self.obb if is_obb else self.boxes
        masks = self.masks
        probs = self.probs
        kpts = self.keypoints
        texts = []
        if probs is not None:
            # Classify
            [texts.append(f"{probs.data[j]:.2f} {self.names[j]}") for j in probs.top5]
        elif boxes:
            # Detect/segment/pose
            for j, d in enumerate(boxes):
                c, conf, id = int(d.cls), float(d.conf), None if d.id is None else int(d.id.item())
                line = (c, *(d.xyxyxyxyn.view(-1) if is_obb else d.xywhn.view(-1)))
                if masks:
                    seg = masks[j].xyn[0].copy().reshape(-1)  # reversed mask.xyn, (n,2) to (n*2)
                    line = (c, *seg)
                if kpts is not None:
                    kpt = torch.cat((kpts[j].xyn, kpts[j].conf[..., None]), 2) if kpts[j].has_visible else kpts[j].xyn
                    line += (*kpt.reshape(-1).tolist(),)
                line += (conf,) * save_conf + (() if id is None else (id,))
                texts.append(("%g " * len(line)).rstrip() % line)

        if texts:
            Path(txt_file).parent.mkdir(parents=True, exist_ok=True)  # make directory
            with open(txt_file, "a") as f:
                f.writelines(text + "\n" for text in texts)

    def save_crop(self, save_dir, file_name=Path("im.jpg")):
        """
        Saves cropped detection images to specified directory.

        This method saves cropped images of detected objects to a specified directory. Each crop is saved in a
        subdirectory named after the object's class, with the filename based on the input file_name.

        Args:
            save_dir (str | Path): Directory path where cropped images will be saved.
            file_name (str | Path): Base filename for the saved cropped images. Default is Path("im.jpg").

        Notes:
            - This method does not support Classify or Oriented Bounding Box (OBB) tasks.
            - Crops are saved as 'save_dir/class_name/file_name.jpg'.
            - The method will create necessary subdirectories if they don't exist.
            - Original image is copied before cropping to avoid modifying the original.

        Examples:
            >>> results = model("path/to/image.jpg")
            >>> for result in results:
            ...     result.save_crop(save_dir="path/to/crops", file_name="detection")
        """
        if self.probs is not None:
            LOGGER.warning("WARNING ⚠️ Classify task do not support `save_crop`.")
            return
        if self.obb is not None:
            LOGGER.warning("WARNING ⚠️ OBB task do not support `save_crop`.")
            return
        for d in self.boxes:
            save_one_box(
                d.xyxy,
                self.orig_img.copy(),
                file=Path(save_dir) / self.names[int(d.cls)] / f"{Path(file_name)}.jpg",
                BGR=True,
            )

<<<<<<< HEAD
    def summary(self, use_wh=False, normalize=False, decimals=5):
        """
        Convert inference results to a summarized dictionary with optional normalization for box coordinates.
        
        Args:
            use_wh (bool): Whether to use [x, y, width, height] format for boxes. If OBBs, rotation is also included.
            normalize (bool): Whether to normalize box coordinates to [0, 1].
            decimals (int): Number of decimal places to round to.
=======
    def summary(self, normalize=False, decimals=5):
        """
        Converts inference results to a summarized dictionary with optional normalization for box coordinates.

        This method creates a list of detection dictionaries, each containing information about a single
        detection or classification result. For classification tasks, it returns the top class and its
        confidence. For detection tasks, it includes class information, bounding box coordinates, and
        optionally mask segments and keypoints.

        Args:
            normalize (bool): Whether to normalize bounding box coordinates by image dimensions. Defaults to False.
            decimals (int): Number of decimal places to round the output values to. Defaults to 5.

        Returns:
            (List[Dict]): A list of dictionaries, each containing summarized information for a single
                detection or classification result. The structure of each dictionary varies based on the
                task type (classification or detection) and available information (boxes, masks, keypoints).

        Examples:
            >>> results = model('image.jpg')
            >>> summary = results[0].summary()
            >>> print(summary)
>>>>>>> bea4c932
        """
        # Create list of detection dictionaries
        results = []
        if self.probs is not None:
            class_id = self.probs.top1
            results.append(
                {
                    "name": self.names[class_id],
                    "class": class_id,
                    "confidence": round(self.probs.top1conf.item(), decimals),
                }
            )
            return results

        is_obb = self.obb is not None
        data = self.obb if is_obb else self.boxes
        h, w = self.orig_shape if normalize else (1, 1)
        for i, row in enumerate(data):  # xyxy, track_id if tracking, conf, class_id
            class_id, conf = int(row.cls), round(row.conf.item(), decimals)
            if use_wh:
                box = (row.xywhr if is_obb else row.xywh).squeeze().reshape(-1, 2).tolist()
            else:
                box = (row.xyxyxyxy if is_obb else row.xyxy).squeeze().reshape(-1, 2).tolist()
            xy = {}
            for j, b in enumerate(box):
                xy[f"x{j + 1}"] = round(b[0] / w, decimals)
                xy[f"y{j + 1}"] = round(b[1] / h, decimals)
            if len(xy) <= 5 and use_wh:
                xy['width'] = xy.pop('x2')
                xy['height'] = xy.pop('y2')
            result = {"name": self.names[class_id], "class": class_id, "confidence": conf, "box": xy}
            if data.is_track:
                result["track_id"] = int(row.id.item())  # track ID
            if self.masks:
                result["segments"] = {
                    "x": (self.masks.xy[i][:, 0] / w).round(decimals).tolist(),
                    "y": (self.masks.xy[i][:, 1] / h).round(decimals).tolist(),
                }
            if self.keypoints is not None:
                x, y, visible = self.keypoints[i].data[0].cpu().unbind(dim=1)  # torch Tensor
                result["keypoints"] = {
                    "x": (x / w).numpy().round(decimals).tolist(),  # decimals named argument required
                    "y": (y / h).numpy().round(decimals).tolist(),
                    "visible": visible.numpy().round(decimals).tolist(),
                }
            results.append(result)

        return results

    def tojson(self, normalize=False, decimals=5):
        """
        Converts detection results to JSON format.

        This method serializes the detection results into a JSON-compatible format. It includes information
        about detected objects such as bounding boxes, class names, confidence scores, and optionally
        segmentation masks and keypoints.

        Args:
            normalize (bool): Whether to normalize the bounding box coordinates by the image dimensions.
                If True, coordinates will be returned as float values between 0 and 1. Defaults to False.
            decimals (int): Number of decimal places to round the output values to. Defaults to 5.

        Returns:
            (str): A JSON string containing the serialized detection results.

        Examples:
            >>> results = model("path/to/image.jpg")
            >>> json_result = results[0].tojson()
            >>> print(json_result)

        Notes:
            - For classification tasks, the JSON will contain class probabilities instead of bounding boxes.
            - For object detection tasks, the JSON will include bounding box coordinates, class names, and
              confidence scores.
            - If available, segmentation masks and keypoints will also be included in the JSON output.
            - The method uses the `summary` method internally to generate the data structure before
              converting it to JSON.
        """
        import json

        return json.dumps(self.summary(normalize=normalize, decimals=decimals), indent=2)


class Boxes(BaseTensor):
    """
    A class for managing and manipulating detection boxes.

<<<<<<< HEAD
    Attributes:
        data (torch.Tensor): The raw tensor containing detection boxes and their associated data.
        orig_shape (tuple): The original image size as a tuple (height, width), used for normalization.
=======
    This class provides functionality for handling detection boxes, including their coordinates, confidence scores,
    class labels, and optional tracking IDs. It supports various box formats and offers methods for easy manipulation
    and conversion between different coordinate systems.

    Attributes:
        data (torch.Tensor | numpy.ndarray): The raw tensor containing detection boxes and associated data.
        orig_shape (Tuple[int, int]): The original image dimensions (height, width).
>>>>>>> bea4c932
        is_track (bool): Indicates whether tracking IDs are included in the box data.
        xyxy (torch.Tensor | numpy.ndarray): Boxes in [x1, y1, x2, y2] format.
        conf (torch.Tensor | numpy.ndarray): Confidence scores for each box.
        cls (torch.Tensor | numpy.ndarray): Class labels for each box.
        id (torch.Tensor | numpy.ndarray): Tracking IDs for each box (if available).
        xywh (torch.Tensor | numpy.ndarray): Boxes in [x, y, width, height] format.
        xyxyn (torch.Tensor | numpy.ndarray): Normalized [x1, y1, x2, y2] boxes relative to orig_shape.
        xywhn (torch.Tensor | numpy.ndarray): Normalized [x, y, width, height] boxes relative to orig_shape.

    Methods:
        cpu(): Returns a copy of the object with all tensors on CPU memory.
        numpy(): Returns a copy of the object with all tensors as numpy arrays.
        cuda(): Returns a copy of the object with all tensors on GPU memory.
        to(*args, **kwargs): Returns a copy of the object with tensors on specified device and dtype.

    Examples:
        >>> import torch
        >>> boxes_data = torch.tensor([[100, 50, 150, 100, 0.9, 0], [200, 150, 300, 250, 0.8, 1]])
        >>> orig_shape = (480, 640)  # height, width
        >>> boxes = Boxes(boxes_data, orig_shape)
        >>> print(boxes.xyxy)
        >>> print(boxes.conf)
        >>> print(boxes.cls)
        >>> print(boxes.xywhn)
    """

    def __init__(self, boxes, orig_shape) -> None:
        """
        Initialize the Boxes class with detection box data and the original image shape.

        This class manages detection boxes, providing easy access and manipulation of box coordinates,
        confidence scores, class identifiers, and optional tracking IDs. It supports multiple formats
        for box coordinates, including both absolute and normalized forms.

        Args:
            boxes (torch.Tensor | np.ndarray): A tensor or numpy array with detection boxes of shape
                (num_boxes, 6) or (num_boxes, 7). Columns should contain
                [x1, y1, x2, y2, confidence, class, (optional) track_id].
            orig_shape (Tuple[int, int]): The original image shape as (height, width). Used for normalization.

        Attributes:
            data (torch.Tensor): The raw tensor containing detection boxes and their associated data.
            orig_shape (Tuple[int, int]): The original image size, used for normalization.
            is_track (bool): Indicates whether tracking IDs are included in the box data.

        Examples:
            >>> import torch
            >>> boxes = torch.tensor([[100, 50, 150, 100, 0.9, 0]])
            >>> orig_shape = (480, 640)
            >>> detection_boxes = Boxes(boxes, orig_shape)
            >>> print(detection_boxes.xyxy)
            tensor([[100.,  50., 150., 100.]])
        """
        if boxes.ndim == 1:
            boxes = boxes[None, :]
        n = boxes.shape[-1]
        assert n in {6, 7}, f"expected 6 or 7 values but got {n}"  # xyxy, track_id, conf, cls
        super().__init__(boxes, orig_shape)
        self.is_track = n == 7
        self.orig_shape = orig_shape

    @property
    def xyxy(self):
        """
        Returns bounding boxes in [x1, y1, x2, y2] format.

        Returns:
            (torch.Tensor | numpy.ndarray): A tensor or numpy array of shape (n, 4) containing bounding box
                coordinates in [x1, y1, x2, y2] format, where n is the number of boxes.

        Examples:
            >>> results = model('image.jpg')
            >>> boxes = results[0].boxes
            >>> xyxy = boxes.xyxy
            >>> print(xyxy)
        """
        return self.data[:, :4]

    @property
    def conf(self):
        """
        Returns the confidence scores for each detection box.

        Returns:
            (torch.Tensor | numpy.ndarray): A 1D tensor or array containing confidence scores for each detection,
                with shape (N,) where N is the number of detections.

        Examples:
            >>> boxes = Boxes(torch.tensor([[10, 20, 30, 40, 0.9, 0]]), orig_shape=(100, 100))
            >>> conf_scores = boxes.conf
            >>> print(conf_scores)
            tensor([0.9000])
        """
        return self.data[:, -2]

    @property
    def cls(self):
        """
        Returns the class ID tensor representing category predictions for each bounding box.

        Returns:
            (torch.Tensor | numpy.ndarray): A tensor or numpy array containing the class IDs for each detection box.
                The shape is (N,), where N is the number of boxes.

        Examples:
            >>> results = model('image.jpg')
            >>> boxes = results[0].boxes
            >>> class_ids = boxes.cls
            >>> print(class_ids)  # tensor([0., 2., 1.])
        """
        return self.data[:, -1]

    @property
    def id(self):
        """
        Returns the tracking IDs for each detection box if available.

        Returns:
            (torch.Tensor | None): A tensor containing tracking IDs for each box if tracking is enabled,
                otherwise None. Shape is (N,) where N is the number of boxes.

        Examples:
            >>> results = model.track('path/to/video.mp4')
            >>> for result in results:
            ...     boxes = result.boxes
            ...     if boxes.is_track:
            ...         track_ids = boxes.id
            ...         print(f"Tracking IDs: {track_ids}")
            ...     else:
            ...         print("Tracking is not enabled for these boxes.")

        Notes:
            - This property is only available when tracking is enabled (i.e., when `is_track` is True).
            - The tracking IDs are typically used to associate detections across multiple frames in video analysis.
        """
        return self.data[:, -3] if self.is_track else None

    @property
    @lru_cache(maxsize=2)  # maxsize 1 should suffice
    def xywh(self):
        """
        Convert bounding boxes from [x1, y1, x2, y2] format to [x, y, width, height] format.

        Returns:
            (torch.Tensor | numpy.ndarray): Boxes in [x, y, width, height] format, where x, y are the coordinates of
                the top-left corner of the bounding box, width, height are the dimensions of the bounding box and the
                shape of the returned tensor is (N, 4), where N is the number of boxes.

        Examples:
            >>> boxes = Boxes(torch.tensor([[100, 50, 150, 100], [200, 150, 300, 250]]), orig_shape=(480, 640))
            >>> xywh = boxes.xywh
            >>> print(xywh)
            tensor([[100.0000,  50.0000,  50.0000,  50.0000],
                    [200.0000, 150.0000, 100.0000, 100.0000]])
        """
        return ops.xyxy2xywh(self.xyxy)

    @property
    @lru_cache(maxsize=2)
    def xyxyn(self):
        """
        Returns normalized bounding box coordinates relative to the original image size.

        This property calculates and returns the bounding box coordinates in [x1, y1, x2, y2] format,
        normalized to the range [0, 1] based on the original image dimensions.

        Returns:
            (torch.Tensor | numpy.ndarray): Normalized bounding box coordinates with shape (N, 4), where N is
                the number of boxes. Each row contains [x1, y1, x2, y2] values normalized to [0, 1].

        Examples:
            >>> boxes = Boxes(torch.tensor([[100, 50, 300, 400, 0.9, 0]]), orig_shape=(480, 640))
            >>> normalized = boxes.xyxyn
            >>> print(normalized)
            tensor([[0.1562, 0.1042, 0.4688, 0.8333]])
        """
        xyxy = self.xyxy.clone() if isinstance(self.xyxy, torch.Tensor) else np.copy(self.xyxy)
        xyxy[..., [0, 2]] /= self.orig_shape[1]
        xyxy[..., [1, 3]] /= self.orig_shape[0]
        return xyxy

    @property
    @lru_cache(maxsize=2)
    def xywhn(self):
        """
        Returns normalized bounding boxes in [x, y, width, height] format.

        This property calculates and returns the normalized bounding box coordinates in the format
        [x_center, y_center, width, height], where all values are relative to the original image dimensions.

        Returns:
            (torch.Tensor | numpy.ndarray): Normalized bounding boxes with shape (N, 4), where N is the
                number of boxes. Each row contains [x_center, y_center, width, height] values normalized
                to [0, 1] based on the original image dimensions.

        Examples:
            >>> boxes = Boxes(torch.tensor([[100, 50, 150, 100, 0.9, 0]]), orig_shape=(480, 640))
            >>> normalized = boxes.xywhn
            >>> print(normalized)
            tensor([[0.1953, 0.1562, 0.0781, 0.1042]])
        """
        xywh = ops.xyxy2xywh(self.xyxy)
        xywh[..., [0, 2]] /= self.orig_shape[1]
        xywh[..., [1, 3]] /= self.orig_shape[0]
        return xywh


class Masks(BaseTensor):
    """
    A class for storing and manipulating detection masks.

    This class extends BaseTensor and provides functionality for handling segmentation masks,
    including methods for converting between pixel and normalized coordinates.

    Attributes:
        data (torch.Tensor | numpy.ndarray): The raw tensor or array containing mask data.
        orig_shape (tuple): Original image shape in (height, width) format.
        xy (List[numpy.ndarray]): A list of segments in pixel coordinates.
        xyn (List[numpy.ndarray]): A list of normalized segments.

    Methods:
        cpu(): Returns a copy of the Masks object with the mask tensor on CPU memory.
        numpy(): Returns a copy of the Masks object with the mask tensor as a numpy array.
        cuda(): Returns a copy of the Masks object with the mask tensor on GPU memory.
        to(*args, **kwargs): Returns a copy of the Masks object with the mask tensor on specified device and dtype.

    Examples:
        >>> masks_data = torch.rand(1, 160, 160)
        >>> orig_shape = (720, 1280)
        >>> masks = Masks(masks_data, orig_shape)
        >>> pixel_coords = masks.xy
        >>> normalized_coords = masks.xyn
    """

    def __init__(self, masks, orig_shape) -> None:
        """
        Initialize the Masks class with detection mask data and the original image shape.

        Args:
            masks (torch.Tensor | np.ndarray): Detection masks with shape (num_masks, height, width).
            orig_shape (tuple): The original image shape as (height, width). Used for normalization.

        Examples:
            >>> import torch
            >>> from ultralytics.engine.results import Masks
            >>> masks = torch.rand(10, 160, 160)  # 10 masks of 160x160 resolution
            >>> orig_shape = (720, 1280)  # Original image shape
            >>> mask_obj = Masks(masks, orig_shape)
        """
        if masks.ndim == 2:
            masks = masks[None, :]
        super().__init__(masks, orig_shape)

    @property
    @lru_cache(maxsize=1)
    def xyn(self):
        """
        Returns normalized xy-coordinates of the segmentation masks.

        This property calculates and caches the normalized xy-coordinates of the segmentation masks. The coordinates
        are normalized relative to the original image shape.

        Returns:
            (List[numpy.ndarray]): A list of numpy arrays, where each array contains the normalized xy-coordinates
                of a single segmentation mask. Each array has shape (N, 2), where N is the number of points in the
                mask contour.

        Examples:
            >>> results = model('image.jpg')
            >>> masks = results[0].masks
            >>> normalized_coords = masks.xyn
            >>> print(normalized_coords[0])  # Normalized coordinates of the first mask
        """
        return [
            ops.scale_coords(self.data.shape[1:], x, self.orig_shape, normalize=True)
            for x in ops.masks2segments(self.data)
        ]

    @property
    @lru_cache(maxsize=1)
    def xy(self):
        """
        Returns the [x, y] pixel coordinates for each segment in the mask tensor.

        This property calculates and returns a list of pixel coordinates for each segmentation mask in the
        Masks object. The coordinates are scaled to match the original image dimensions.

        Returns:
            (List[numpy.ndarray]): A list of numpy arrays, where each array contains the [x, y] pixel
                coordinates for a single segmentation mask. Each array has shape (N, 2), where N is the
                number of points in the segment.

        Examples:
            >>> results = model('image.jpg')
            >>> masks = results[0].masks
            >>> xy_coords = masks.xy
            >>> print(len(xy_coords))  # Number of masks
            >>> print(xy_coords[0].shape)  # Shape of first mask's coordinates
        """
        return [
            ops.scale_coords(self.data.shape[1:], x, self.orig_shape, normalize=False)
            for x in ops.masks2segments(self.data)
        ]


class Keypoints(BaseTensor):
    """
    A class for storing and manipulating detection keypoints.

    This class encapsulates functionality for handling keypoint data, including coordinate manipulation,
    normalization, and confidence values.

    Attributes:
        data (torch.Tensor): The raw tensor containing keypoint data.
        orig_shape (Tuple[int, int]): The original image dimensions (height, width).
        has_visible (bool): Indicates whether visibility information is available for keypoints.
        xy (torch.Tensor): Keypoint coordinates in [x, y] format.
        xyn (torch.Tensor): Normalized keypoint coordinates in [x, y] format, relative to orig_shape.
        conf (torch.Tensor): Confidence values for each keypoint, if available.

    Methods:
        cpu(): Returns a copy of the keypoints tensor on CPU memory.
        numpy(): Returns a copy of the keypoints tensor as a numpy array.
        cuda(): Returns a copy of the keypoints tensor on GPU memory.
        to(*args, **kwargs): Returns a copy of the keypoints tensor with specified device and dtype.

    Examples:
        >>> import torch
        >>> from ultralytics.engine.results import Keypoints
        >>> keypoints_data = torch.rand(1, 17, 3)  # 1 detection, 17 keypoints, (x, y, conf)
        >>> orig_shape = (480, 640)  # Original image shape (height, width)
        >>> keypoints = Keypoints(keypoints_data, orig_shape)
        >>> print(keypoints.xy.shape)  # Access xy coordinates
        >>> print(keypoints.conf)  # Access confidence values
        >>> keypoints_cpu = keypoints.cpu()  # Move keypoints to CPU
    """

    @smart_inference_mode()  # avoid keypoints < conf in-place error
    def __init__(self, keypoints, orig_shape) -> None:
        """
        Initializes the Keypoints object with detection keypoints and original image dimensions.

        This method processes the input keypoints tensor, handling both 2D and 3D formats. For 3D tensors
        (x, y, confidence), it masks out low-confidence keypoints by setting their coordinates to zero.

        Args:
            keypoints (torch.Tensor): A tensor containing keypoint data. Shape can be either:
                - (num_objects, num_keypoints, 2) for x, y coordinates only
                - (num_objects, num_keypoints, 3) for x, y coordinates and confidence scores
            orig_shape (Tuple[int, int]): The original image dimensions (height, width).

        Examples:
            >>> kpts = torch.rand(1, 17, 3)  # 1 object, 17 keypoints (COCO format), x,y,conf
            >>> orig_shape = (720, 1280)  # Original image height, width
            >>> keypoints = Keypoints(kpts, orig_shape)
        """
        if keypoints.ndim == 2:
            keypoints = keypoints[None, :]
        if keypoints.shape[2] == 3:  # x, y, conf
            mask = keypoints[..., 2] < 0.5  # points with conf < 0.5 (not visible)
            keypoints[..., :2][mask] = 0
        super().__init__(keypoints, orig_shape)
        self.has_visible = self.data.shape[-1] == 3

    @property
    @lru_cache(maxsize=1)
    def xy(self):
        """
        Returns x, y coordinates of keypoints.

        Returns:
            (torch.Tensor): A tensor containing the x, y coordinates of keypoints with shape (N, K, 2), where N is
                the number of detections and K is the number of keypoints per detection.

        Examples:
            >>> results = model('image.jpg')
            >>> keypoints = results[0].keypoints
            >>> xy = keypoints.xy
            >>> print(xy.shape)  # (N, K, 2)
            >>> print(xy[0])  # x, y coordinates of keypoints for first detection

        Notes:
            - The returned coordinates are in pixel units relative to the original image dimensions.
            - If keypoints were initialized with confidence values, only keypoints with confidence >= 0.5 are returned.
            - This property uses LRU caching to improve performance on repeated access.
        """
        return self.data[..., :2]

    @property
    @lru_cache(maxsize=1)
    def xyn(self):
        """
        Returns normalized coordinates (x, y) of keypoints relative to the original image size.

        Returns:
            (torch.Tensor | numpy.ndarray): A tensor or array of shape (N, K, 2) containing normalized keypoint
                coordinates, where N is the number of instances, K is the number of keypoints, and the last
                dimension contains [x, y] values in the range [0, 1].

        Examples:
            >>> keypoints = Keypoints(torch.rand(1, 17, 2), orig_shape=(480, 640))
            >>> normalized_kpts = keypoints.xyn
            >>> print(normalized_kpts.shape)
            torch.Size([1, 17, 2])
        """
        xy = self.xy.clone() if isinstance(self.xy, torch.Tensor) else np.copy(self.xy)
        xy[..., 0] /= self.orig_shape[1]
        xy[..., 1] /= self.orig_shape[0]
        return xy

    @property
    @lru_cache(maxsize=1)
    def conf(self):
        """
        Returns confidence values for each keypoint.

        Returns:
            (torch.Tensor | None): A tensor containing confidence scores for each keypoint if available,
                otherwise None. Shape is (num_detections, num_keypoints) for batched data or (num_keypoints,)
                for single detection.

        Examples:
            >>> keypoints = Keypoints(torch.rand(1, 17, 3), orig_shape=(640, 640))  # 1 detection, 17 keypoints
            >>> conf = keypoints.conf
            >>> print(conf.shape)  # torch.Size([1, 17])
        """
        return self.data[..., 2] if self.has_visible else None


class Probs(BaseTensor):
    """
    A class for storing and manipulating classification probabilities.

    This class extends BaseTensor and provides methods for accessing and manipulating
    classification probabilities, including top-1 and top-5 predictions.

    Attributes:
        data (torch.Tensor | numpy.ndarray): The raw tensor or array containing classification probabilities.
        orig_shape (tuple | None): The original image shape as (height, width). Not used in this class.
        top1 (int): Index of the class with the highest probability.
        top5 (List[int]): Indices of the top 5 classes by probability.
        top1conf (torch.Tensor | numpy.ndarray): Confidence score of the top 1 class.
        top5conf (torch.Tensor | numpy.ndarray): Confidence scores of the top 5 classes.

    Methods:
        cpu(): Returns a copy of the probabilities tensor on CPU memory.
        numpy(): Returns a copy of the probabilities tensor as a numpy array.
        cuda(): Returns a copy of the probabilities tensor on GPU memory.
        to(*args, **kwargs): Returns a copy of the probabilities tensor with specified device and dtype.

    Examples:
        >>> probs = torch.tensor([0.1, 0.3, 0.6])
        >>> p = Probs(probs)
        >>> print(p.top1)
        2
        >>> print(p.top5)
        [2, 1, 0]
        >>> print(p.top1conf)
        tensor(0.6000)
        >>> print(p.top5conf)
        tensor([0.6000, 0.3000, 0.1000])
    """

    def __init__(self, probs, orig_shape=None) -> None:
        """
        Initialize the Probs class with classification probabilities.

        This class stores and manages classification probabilities, providing easy access to top predictions and their
        confidences.

        Args:
            probs (torch.Tensor | np.ndarray): A 1D tensor or array of classification probabilities.
            orig_shape (tuple | None): The original image shape as (height, width). Not used in this class but kept for
                consistency with other result classes.

        Attributes:
            data (torch.Tensor | np.ndarray): The raw tensor or array containing classification probabilities.
            top1 (int): Index of the top 1 class.
            top5 (List[int]): Indices of the top 5 classes.
            top1conf (torch.Tensor | np.ndarray): Confidence of the top 1 class.
            top5conf (torch.Tensor | np.ndarray): Confidences of the top 5 classes.

        Examples:
            >>> import torch
            >>> probs = torch.tensor([0.1, 0.3, 0.2, 0.4])
            >>> p = Probs(probs)
            >>> print(p.top1)
            3
            >>> print(p.top1conf)
            tensor(0.4000)
            >>> print(p.top5)
            [3, 1, 2, 0]
        """
        super().__init__(probs, orig_shape)

    @property
    @lru_cache(maxsize=1)
    def top1(self):
        """
        Returns the index of the class with the highest probability.

        Returns:
            (int): Index of the class with the highest probability.

        Examples:
            >>> probs = Probs(torch.tensor([0.1, 0.3, 0.6]))
            >>> probs.top1
            2
        """
        return int(self.data.argmax())

    @property
    @lru_cache(maxsize=1)
    def top5(self):
        """
        Returns the indices of the top 5 class probabilities.

        Returns:
            (List[int]): A list containing the indices of the top 5 class probabilities, sorted in descending order.

        Examples:
            >>> probs = Probs(torch.tensor([0.1, 0.2, 0.3, 0.4, 0.5]))
            >>> print(probs.top5)
            [4, 3, 2, 1, 0]
        """
        return (-self.data).argsort(0)[:5].tolist()  # this way works with both torch and numpy.

    @property
    @lru_cache(maxsize=1)
    def top1conf(self):
        """
        Returns the confidence score of the highest probability class.

        This property retrieves the confidence score (probability) of the class with the highest predicted probability
        from the classification results.

        Returns:
            (torch.Tensor | numpy.ndarray): A tensor containing the confidence score of the top 1 class.

        Examples:
            >>> results = model('image.jpg')  # classify an image
            >>> probs = results[0].probs  # get classification probabilities
            >>> top1_confidence = probs.top1conf  # get confidence of top 1 class
            >>> print(f"Top 1 class confidence: {top1_confidence.item():.4f}")
        """
        return self.data[self.top1]

    @property
    @lru_cache(maxsize=1)
    def top5conf(self):
        """
        Returns confidence scores for the top 5 classification predictions.

        This property retrieves the confidence scores corresponding to the top 5 class probabilities
        predicted by the model. It provides a quick way to access the most likely class predictions
        along with their associated confidence levels.

        Returns:
            (torch.Tensor | numpy.ndarray): A tensor or array containing the confidence scores for the
                top 5 predicted classes, sorted in descending order of probability.

        Examples:
            >>> results = model('image.jpg')
            >>> probs = results[0].probs
            >>> top5_conf = probs.top5conf
            >>> print(top5_conf)  # Prints confidence scores for top 5 classes
        """
        return self.data[self.top5]


class OBB(BaseTensor):
    """
    A class for storing and manipulating Oriented Bounding Boxes (OBB).

    This class provides functionality to handle oriented bounding boxes, including conversion between
    different formats, normalization, and access to various properties of the boxes.

    Attributes:
        data (torch.Tensor): The raw OBB tensor containing box coordinates and associated data.
        orig_shape (tuple): Original image size as (height, width).
        is_track (bool): Indicates whether tracking IDs are included in the box data.
        xywhr (torch.Tensor | numpy.ndarray): Boxes in [x_center, y_center, width, height, rotation] format.
        conf (torch.Tensor | numpy.ndarray): Confidence scores for each box.
        cls (torch.Tensor | numpy.ndarray): Class labels for each box.
        id (torch.Tensor | numpy.ndarray): Tracking IDs for each box, if available.
        xyxyxyxy (torch.Tensor | numpy.ndarray): Boxes in 8-point [x1, y1, x2, y2, x3, y3, x4, y4] format.
        xyxyxyxyn (torch.Tensor | numpy.ndarray): Normalized 8-point coordinates relative to orig_shape.
        xyxy (torch.Tensor | numpy.ndarray): Axis-aligned bounding boxes in [x1, y1, x2, y2] format.

    Methods:
        cpu(): Returns a copy of the OBB object with all tensors on CPU memory.
        numpy(): Returns a copy of the OBB object with all tensors as numpy arrays.
        cuda(): Returns a copy of the OBB object with all tensors on GPU memory.
        to(*args, **kwargs): Returns a copy of the OBB object with tensors on specified device and dtype.

    Examples:
        >>> boxes = torch.tensor([[100, 50, 150, 100, 30, 0.9, 0]])  # xywhr, conf, cls
        >>> obb = OBB(boxes, orig_shape=(480, 640))
        >>> print(obb.xyxyxyxy)
        >>> print(obb.conf)
        >>> print(obb.cls)
    """

    def __init__(self, boxes, orig_shape) -> None:
        """
        Initialize an OBB (Oriented Bounding Box) instance with oriented bounding box data and original image shape.

        This class stores and manipulates Oriented Bounding Boxes (OBB) for object detection tasks. It provides
        various properties and methods to access and transform the OBB data.

        Args:
            boxes (torch.Tensor | numpy.ndarray): A tensor or numpy array containing the detection boxes,
                with shape (num_boxes, 7) or (num_boxes, 8). The last two columns contain confidence and class values.
                If present, the third last column contains track IDs, and the fifth column contains rotation.
            orig_shape (Tuple[int, int]): Original image size, in the format (height, width).

        Attributes:
            data (torch.Tensor | numpy.ndarray): The raw OBB tensor.
            orig_shape (Tuple[int, int]): The original image shape.
            is_track (bool): Whether the boxes include tracking IDs.

        Raises:
            AssertionError: If the number of values per box is not 7 or 8.

        Examples:
            >>> import torch
            >>> boxes = torch.rand(3, 7)  # 3 boxes with 7 values each
            >>> orig_shape = (640, 480)
            >>> obb = OBB(boxes, orig_shape)
            >>> print(obb.xywhr)  # Access the boxes in xywhr format
        """
        if boxes.ndim == 1:
            boxes = boxes[None, :]
        n = boxes.shape[-1]
        assert n in {7, 8}, f"expected 7 or 8 values but got {n}"  # xywh, rotation, track_id, conf, cls
        super().__init__(boxes, orig_shape)
        self.is_track = n == 8
        self.orig_shape = orig_shape

    @property
    def xywhr(self):
        """
        Returns boxes in [x_center, y_center, width, height, rotation] format.

        Returns:
            (torch.Tensor | numpy.ndarray): A tensor or numpy array containing the oriented bounding boxes with format
                [x_center, y_center, width, height, rotation]. The shape is (N, 5) where N is the number of boxes.

        Examples:
            >>> results = model('image.jpg')
            >>> obb = results[0].obb
            >>> xywhr = obb.xywhr
            >>> print(xywhr.shape)
            torch.Size([3, 5])
        """
        return self.data[:, :5]

    @property
    def conf(self):
        """
        Returns the confidence scores for Oriented Bounding Boxes (OBBs).

        This property retrieves the confidence values associated with each OBB detection. The confidence score
        represents the model's certainty in the detection.

        Returns:
            (torch.Tensor | numpy.ndarray): A tensor or numpy array of shape (N,) containing confidence scores
                for N detections, where each score is in the range [0, 1].

        Examples:
            >>> results = model('image.jpg')
            >>> obb_result = results[0].obb
            >>> confidence_scores = obb_result.conf
            >>> print(confidence_scores)
        """
        return self.data[:, -2]

    @property
    def cls(self):
        """
        Returns the class values of the oriented bounding boxes.

        Returns:
            (torch.Tensor | numpy.ndarray): A tensor or numpy array containing the class values for each oriented
                bounding box. The shape is (N,), where N is the number of boxes.

        Examples:
            >>> results = model('image.jpg')
            >>> result = results[0]
            >>> obb = result.obb
            >>> class_values = obb.cls
            >>> print(class_values)
        """
        return self.data[:, -1]

    @property
    def id(self):
        """
        Returns the tracking IDs of the oriented bounding boxes (if available).

        Returns:
            (torch.Tensor | numpy.ndarray | None): A tensor or numpy array containing the tracking IDs for each
                oriented bounding box. Returns None if tracking IDs are not available.

        Examples:
            >>> results = model('image.jpg', tracker=True)  # Run inference with tracking
            >>> for result in results:
            ...     if result.obb is not None:
            ...         track_ids = result.obb.id
            ...         if track_ids is not None:
            ...             print(f"Tracking IDs: {track_ids}")
        """
        return self.data[:, -3] if self.is_track else None

    @property
    @lru_cache(maxsize=2)
    def xyxyxyxy(self):
        """
        Converts OBB format to 8-point (xyxyxyxy) coordinate format for rotated bounding boxes.

        Returns:
            (torch.Tensor | numpy.ndarray): Rotated bounding boxes in xyxyxyxy format with shape (N, 4, 2), where N is
                the number of boxes. Each box is represented by 4 points (x, y), starting from the top-left corner and
                moving clockwise.

        Examples:
            >>> obb = OBB(torch.tensor([[100, 100, 50, 30, 0.5, 0.9, 0]]), orig_shape=(640, 640))
            >>> xyxyxyxy = obb.xyxyxyxy
            >>> print(xyxyxyxy.shape)
            torch.Size([1, 4, 2])
        """
        return ops.xywhr2xyxyxyxy(self.xywhr)

    @property
    @lru_cache(maxsize=2)
    def xyxyxyxyn(self):
        """
        Converts rotated bounding boxes to normalized xyxyxyxy format.

        Returns:
            (torch.Tensor | numpy.ndarray): Normalized rotated bounding boxes in xyxyxyxy format with shape (N, 4, 2),
                where N is the number of boxes. Each box is represented by 4 points (x, y), normalized relative to
                the original image dimensions.

        Examples:
            >>> obb = OBB(torch.rand(10, 7), orig_shape=(640, 480))  # 10 random OBBs
            >>> normalized_boxes = obb.xyxyxyxyn
            >>> print(normalized_boxes.shape)
            torch.Size([10, 4, 2])
        """
        xyxyxyxyn = self.xyxyxyxy.clone() if isinstance(self.xyxyxyxy, torch.Tensor) else np.copy(self.xyxyxyxy)
        xyxyxyxyn[..., 0] /= self.orig_shape[1]
        xyxyxyxyn[..., 1] /= self.orig_shape[0]
        return xyxyxyxyn

    @property
    @lru_cache(maxsize=2)
    def xyxy(self):
        """
        Converts oriented bounding boxes (OBB) to axis-aligned bounding boxes in xyxy format.

        This property calculates the minimal enclosing rectangle for each oriented bounding box and returns it in
        xyxy format (x1, y1, x2, y2). This is useful for operations that require axis-aligned bounding boxes, such
        as IoU calculation with non-rotated boxes.

        Returns:
            (torch.Tensor | numpy.ndarray): Axis-aligned bounding boxes in xyxy format with shape (N, 4), where N
                is the number of boxes. Each row contains [x1, y1, x2, y2] coordinates.

        Examples:
            >>> import torch
            >>> from ultralytics import YOLO
            >>> model = YOLO('yolov8n-obb.pt')
            >>> results = model('path/to/image.jpg')
            >>> for result in results:
            ...     obb = result.obb
            ...     if obb is not None:
            ...         xyxy_boxes = obb.xyxy
            ...         print(xyxy_boxes.shape)  # (N, 4)

        Notes:
            - This method approximates the OBB by its minimal enclosing rectangle.
            - The returned format is compatible with standard object detection metrics and visualization tools.
            - The property uses caching to improve performance for repeated access.
        """
        x = self.xyxyxyxy[..., 0]
        y = self.xyxyxyxy[..., 1]
        return (
            torch.stack([x.amin(1), y.amin(1), x.amax(1), y.amax(1)], -1)
            if isinstance(x, torch.Tensor)
            else np.stack([x.min(1), y.min(1), x.max(1), y.max(1)], -1)
        )<|MERGE_RESOLUTION|>--- conflicted
+++ resolved
@@ -724,16 +724,6 @@
                 BGR=True,
             )
 
-<<<<<<< HEAD
-    def summary(self, use_wh=False, normalize=False, decimals=5):
-        """
-        Convert inference results to a summarized dictionary with optional normalization for box coordinates.
-        
-        Args:
-            use_wh (bool): Whether to use [x, y, width, height] format for boxes. If OBBs, rotation is also included.
-            normalize (bool): Whether to normalize box coordinates to [0, 1].
-            decimals (int): Number of decimal places to round to.
-=======
     def summary(self, normalize=False, decimals=5):
         """
         Converts inference results to a summarized dictionary with optional normalization for box coordinates.
@@ -744,9 +734,10 @@
         optionally mask segments and keypoints.
 
         Args:
+            use_wh (bool): Whether to use [x, y, width, height] format for boxes. If OBBs, rotation is also included.
             normalize (bool): Whether to normalize bounding box coordinates by image dimensions. Defaults to False.
             decimals (int): Number of decimal places to round the output values to. Defaults to 5.
-
+        
         Returns:
             (List[Dict]): A list of dictionaries, each containing summarized information for a single
                 detection or classification result. The structure of each dictionary varies based on the
@@ -756,7 +747,6 @@
             >>> results = model('image.jpg')
             >>> summary = results[0].summary()
             >>> print(summary)
->>>>>>> bea4c932
         """
         # Create list of detection dictionaries
         results = []
@@ -844,11 +834,6 @@
     """
     A class for managing and manipulating detection boxes.
 
-<<<<<<< HEAD
-    Attributes:
-        data (torch.Tensor): The raw tensor containing detection boxes and their associated data.
-        orig_shape (tuple): The original image size as a tuple (height, width), used for normalization.
-=======
     This class provides functionality for handling detection boxes, including their coordinates, confidence scores,
     class labels, and optional tracking IDs. It supports various box formats and offers methods for easy manipulation
     and conversion between different coordinate systems.
@@ -856,7 +841,6 @@
     Attributes:
         data (torch.Tensor | numpy.ndarray): The raw tensor containing detection boxes and associated data.
         orig_shape (Tuple[int, int]): The original image dimensions (height, width).
->>>>>>> bea4c932
         is_track (bool): Indicates whether tracking IDs are included in the box data.
         xyxy (torch.Tensor | numpy.ndarray): Boxes in [x1, y1, x2, y2] format.
         conf (torch.Tensor | numpy.ndarray): Confidence scores for each box.
