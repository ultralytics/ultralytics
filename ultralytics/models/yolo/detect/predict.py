--- conflicted
+++ resolved
@@ -22,7 +22,6 @@
 
     def postprocess(self, preds, img, orig_imgs):
         """Post-processes predictions and returns a list of Results objects."""
-<<<<<<< HEAD
         if self.separate_outputs:  # Quant friendly export with separated outputs
             preds = decode_bbox(preds, img.shape, self.device)
             preds = ops.non_max_suppression(
@@ -33,22 +32,21 @@
                 max_det=self.args.max_det,
                 classes=self.args.classes
             )
-=======
-        if isinstance(preds, (list, tuple)):
-            preds = preds[0]
+        else:
+            if isinstance(preds, (list, tuple)):
+                preds = preds[0]
 
-        if self.args.end2end:
-            preds = [pred[pred[:, 4] > self.args.conf] for pred in preds]
->>>>>>> 769db63f
-        else:
-            preds = ops.non_max_suppression(
-                preds,
-                self.args.conf,
-                self.args.iou,
-                agnostic=self.args.agnostic_nms,
-                max_det=self.args.max_det,
-                classes=self.args.classes,
-            )
+            if self.args.end2end:
+                preds = [pred[pred[:, 4] > self.args.conf] for pred in preds]
+            else:
+                preds = ops.non_max_suppression(
+                    preds,
+                    self.args.conf,
+                    self.args.iou,
+                    agnostic=self.args.agnostic_nms,
+                    max_det=self.args.max_det,
+                    classes=self.args.classes,
+                )
 
         if not isinstance(orig_imgs, list):  # input images are a torch.Tensor, not a list
             orig_imgs = ops.convert_torch2numpy_batch(orig_imgs)
