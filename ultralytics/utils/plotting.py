--- conflicted
+++ resolved
@@ -30,14 +30,9 @@
         pose_palette (np.ndarray): A specific color palette array with dtype np.uint8.
 
     Examples:
-<<<<<<< HEAD
-        >>> from ultralytics.utils.plotting import colors
-        >>> color = colors(5, True)  # ff6fdd or (255, 111, 221)
-=======
         >>> from ultralytics.utils.plotting import Colors
         >>> colors = Colors()
         >>> colors(5, True)  # ff6fdd or (255, 111, 221)
->>>>>>> 1278e9ae
 
     ## Ultralytics Color Palette
 
