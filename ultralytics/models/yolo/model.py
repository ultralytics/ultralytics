# Ultralytics 🚀 AGPL-3.0 License - https://ultralytics.com/license

from __future__ import annotations

import re
from pathlib import Path
from typing import Any

import numpy as np
import torch

from ultralytics.data.build import load_inference_source
from ultralytics.engine.model import Model
from ultralytics.models import yolo
from ultralytics.nn.tasks import (
    ClassificationModel,
    DetectionModel,
    OBBModel,
    PoseModel,
    SegmentationModel,
    WorldModel,
    YOLOEModel,
    YOLOESegModel,
)
from ultralytics.utils import ROOT, YAML


def _is_object_label(label: str) -> bool:
    return isinstance(label, str) and bool(re.match(r"^object\d+$", label))


class YOLO(Model):
    """YOLO (You Only Look Once) object detection model.

    This class provides a unified interface for YOLO models, automatically switching to specialized model types
    (YOLOWorld or YOLOE) based on the model filename. It supports various computer vision tasks including object
    detection, segmentation, classification, pose estimation, and oriented bounding box detection.

    Attributes:
        model: The loaded YOLO model instance.
        task: The task type (detect, segment, classify, pose, obb).
        overrides: Configuration overrides for the model.

    Methods:
        __init__: Initialize a YOLO model with automatic type detection.
        task_map: Map tasks to their corresponding model, trainer, validator, and predictor classes.

    Examples:
        Load a pretrained YOLOv11n detection model
        >>> model = YOLO("yolo11n.pt")

        Load a pretrained YOLO11n segmentation model
        >>> model = YOLO("yolo11n-seg.pt")

        Initialize from a YAML configuration
        >>> model = YOLO("yolo11n.yaml")
    """

    def __init__(self, model: str | Path = "yolo11n.pt", task: str | None = None, verbose: bool = False):
        """Initialize a YOLO model.

        This constructor initializes a YOLO model, automatically switching to specialized model types (YOLOWorld or
        YOLOE) based on the model filename.

        Args:
            model (str | Path): Model name or path to model file, i.e. 'yolo11n.pt', 'yolo11n.yaml'.
            task (str, optional): YOLO task specification, i.e. 'detect', 'segment', 'classify', 'pose', 'obb'. Defaults
                to auto-detection based on model.
            verbose (bool): Display model info on load.

        Examples:
            >>> from ultralytics import YOLO
            >>> model = YOLO("yolo11n.pt")  # load a pretrained YOLOv11n detection model
            >>> model = YOLO("yolo11n-seg.pt")  # load a pretrained YOLO11n segmentation model
        """
        path = Path(model if isinstance(model, (str, Path)) else "")
        if "-world" in path.stem and path.suffix in {".pt", ".yaml", ".yml"}:  # if YOLOWorld PyTorch model
            new_instance = YOLOWorld(path, verbose=verbose)
            self.__class__ = type(new_instance)
            self.__dict__ = new_instance.__dict__
        elif "yoloe" in path.stem and path.suffix in {".pt", ".yaml", ".yml"}:  # if YOLOE PyTorch model
            new_instance = YOLOE(path, task=task, verbose=verbose)
            self.__class__ = type(new_instance)
            self.__dict__ = new_instance.__dict__
        else:
            # Continue with default YOLO initialization
            super().__init__(model=model, task=task, verbose=verbose)
            if hasattr(self.model, "model") and "RTDETR" in self.model.model[-1]._get_name():  # if RTDETR head
                from ultralytics import RTDETR

                new_instance = RTDETR(self)
                self.__class__ = type(new_instance)
                self.__dict__ = new_instance.__dict__

    @property
    def task_map(self) -> dict[str, dict[str, Any]]:
        """Map head to model, trainer, validator, and predictor classes."""
        return {
            "classify": {
                "model": ClassificationModel,
                "trainer": yolo.classify.ClassificationTrainer,
                "validator": yolo.classify.ClassificationValidator,
                "predictor": yolo.classify.ClassificationPredictor,
            },
            "detect": {
                "model": DetectionModel,
                "trainer": yolo.detect.DetectionTrainer,
                "validator": yolo.detect.DetectionValidator,
                "predictor": yolo.detect.DetectionPredictor,
            },
            "segment": {
                "model": SegmentationModel,
                "trainer": yolo.segment.SegmentationTrainer,
                "validator": yolo.segment.SegmentationValidator,
                "predictor": yolo.segment.SegmentationPredictor,
            },
            "pose": {
                "model": PoseModel,
                "trainer": yolo.pose.PoseTrainer,
                "validator": yolo.pose.PoseValidator,
                "predictor": yolo.pose.PosePredictor,
            },
            "obb": {
                "model": OBBModel,
                "trainer": yolo.obb.OBBTrainer,
                "validator": yolo.obb.OBBValidator,
                "predictor": yolo.obb.OBBPredictor,
            },
        }


class YOLOWorld(Model):
    """YOLO-World object detection model.

    YOLO-World is an open-vocabulary object detection model that can detect objects based on text descriptions without
    requiring training on specific classes. It extends the YOLO architecture to support real-time open-vocabulary
    detection.

    Attributes:
        model: The loaded YOLO-World model instance.
        task: Always set to 'detect' for object detection.
        overrides: Configuration overrides for the model.

    Methods:
        __init__: Initialize YOLOv8-World model with a pre-trained model file.
        task_map: Map tasks to their corresponding model, trainer, validator, and predictor classes.
        set_classes: Set the model's class names for detection.

    Examples:
        Load a YOLOv8-World model
        >>> model = YOLOWorld("yolov8s-world.pt")

        Set custom classes for detection
        >>> model.set_classes(["person", "car", "bicycle"])
    """

    def __init__(self, model: str | Path = "yolov8s-world.pt", verbose: bool = False) -> None:
        """Initialize YOLOv8-World model with a pre-trained model file.

        Loads a YOLOv8-World model for object detection. If no custom class names are provided, it assigns default COCO
        class names.

        Args:
            model (str | Path): Path to the pre-trained model file. Supports *.pt and *.yaml formats.
            verbose (bool): If True, prints additional information during initialization.
        """
        super().__init__(model=model, task="detect", verbose=verbose)

        # Assign default COCO class names when there are no custom names
        if not hasattr(self.model, "names"):
            self.model.names = YAML.load(ROOT / "cfg/datasets/coco8.yaml").get("names")

    @property
    def task_map(self) -> dict[str, dict[str, Any]]:
        """Map head to model, validator, and predictor classes."""
        return {
            "detect": {
                "model": WorldModel,
                "validator": yolo.detect.DetectionValidator,
                "predictor": yolo.detect.DetectionPredictor,
                "trainer": yolo.world.WorldTrainer,
            }
        }

    def set_classes(self, classes: list[str]) -> None:
        """Set the model's class names for detection.

        Args:
            classes (list[str]): A list of categories i.e. ["person"].
        """
        self.model.set_classes(classes)
        # Remove background if it's given
        background = " "
        if background in classes:
            classes.remove(background)
        self.model.names = classes

        # Reset method class names
        if self.predictor:
            self.predictor.model.names = classes


class YOLOE(Model):
    """YOLOE object detection and segmentation model.

    YOLOE is an enhanced YOLO model that supports both object detection and instance segmentation tasks with improved
    performance and additional features like visual and text positional embeddings.

    Attributes:
        model: The loaded YOLOE model instance.
        task: The task type (detect or segment).
        overrides: Configuration overrides for the model.
        class_mode: Method to aggregate embeddings in the memory bank ('prototype' or 'retrieval') for predict_memory.

    Methods:
        __init__: Initialize YOLOE model with a pre-trained model file.
        task_map: Map tasks to their corresponding model, trainer, validator, and predictor classes.
        get_text_pe: Get text positional embeddings for the given texts.
        get_visual_pe: Get visual positional embeddings for the given image and visual features.
        set_vocab: Set vocabulary and class names for the YOLOE model.
        get_vocab: Get vocabulary for the given class names.
        set_classes: Set the model's class names and embeddings for detection.
        val: Validate the model using text or visual prompts.
        predict: Run prediction on images, videos, directories, streams, etc.
        predict_memory: Run prediction with memory bank for multi-model prompts.

    Examples:
        Load a YOLOE detection model
        >>> model = YOLOE("yoloe-11s-seg.pt")

        Set vocabulary and class names
        >>> model.set_vocab(["person", "car", "dog"], ["person", "car", "dog"])

        Predict with visual prompts
        >>> prompts = {"bboxes": [[10, 20, 100, 200]], "cls": ["person"]}
        >>> results = model.predict("image.jpg", visual_prompts=prompts)
    """

<<<<<<< HEAD
    def __init__(
        self,
        model: str | Path = "yoloe-11s-seg.pt",
        task: str | None = None,
        verbose: bool = False,
        class_mode: str = "prototype",
    ) -> None:
        """
        Initialize YOLOE model with a pre-trained model file.
=======
    def __init__(self, model: str | Path = "yoloe-11s-seg.pt", task: str | None = None, verbose: bool = False) -> None:
        """Initialize YOLOE model with a pre-trained model file.
>>>>>>> d34c8413

        Args:
            model (str | Path): Path to the pre-trained model file. Supports *.pt and *.yaml formats.
            task (str, optional): Task type for the model. Auto-detected if None.
            verbose (bool): If True, prints additional information during initialization.
            class_mode (str): Method to aggregate embeddings in the memory bank for predict_memory function. Options are: "prototype" mode: each class has a unique prototype embedding, which is the mean of all visual prompt embeddings for that class. If the class is not an object-only prompt (i.e., it has a text label), the prototype embedding is a weighted combination of the visual prototype and the text embedding, controlled by the `vp_weight` parameter during prediction. This mode is efficient and works well when each class can be represented by a single prototype. "retrieval" mode: each class can have multiple embeddings (single text embedding and multiple visual prompt embeddings). During inference, the similarity between each detected box and all embeddings for each class is computed, and the maximum similarity is used as the final similarity score for that class. Note that the computation cost is higher as the number of embeddings increases. Under this setting, vp_weight is not used since the text and visual prompt embeddings are not combined.
        """
        super().__init__(model=model, task=task, verbose=verbose)
        self.class_mode = class_mode

    @property
    def task_map(self) -> dict[str, dict[str, Any]]:
        """Map head to model, validator, and predictor classes."""
        return {
            "detect": {
                "model": YOLOEModel,
                "validator": yolo.yoloe.YOLOEDetectValidator,
                "predictor": yolo.detect.DetectionPredictor,
                "trainer": yolo.yoloe.YOLOETrainer,
            },
            "segment": {
                "model": YOLOESegModel,
                "validator": yolo.yoloe.YOLOESegValidator,
                "predictor": yolo.segment.SegmentationPredictor,
                "trainer": yolo.yoloe.YOLOESegTrainer,
            },
        }

    def get_text_pe(self, texts, cache_clip_model=False):
        """Get text positional embeddings for the given texts."""
        assert isinstance(self.model, YOLOEModel)
        return self.model.get_text_pe(texts, cache_clip_model=cache_clip_model)

    def get_visual_pe(self, img, visual):
        """Get visual positional embeddings for the given image and visual features.

        This method extracts positional embeddings from visual features based on the input image. It requires that the
        model is an instance of YOLOEModel.

        Args:
            img (torch.Tensor): Input image tensor.
            visual (torch.Tensor): Visual features extracted from the image.

        Returns:
            (torch.Tensor): Visual positional embeddings.

        Examples:
            >>> model = YOLOE("yoloe-11s-seg.pt")
            >>> img = torch.rand(1, 3, 640, 640)
            >>> visual_features = torch.rand(1, 1, 80, 80)
            >>> pe = model.get_visual_pe(img, visual_features)
        """
        assert isinstance(self.model, YOLOEModel)
        return self.model.get_visual_pe(img, visual)

    def set_vocab(self, vocab: list[str], names: list[str]) -> None:
        """Set vocabulary and class names for the YOLOE model.

        This method configures the vocabulary and class names used by the model for text processing and classification
        tasks. The model must be an instance of YOLOEModel.

        Args:
            vocab (list[str]): Vocabulary list containing tokens or words used by the model for text processing.
            names (list[str]): List of class names that the model can detect or classify.

        Raises:
            AssertionError: If the model is not an instance of YOLOEModel.

        Examples:
            >>> model = YOLOE("yoloe-11s-seg.pt")
            >>> model.set_vocab(["person", "car", "dog"], ["person", "car", "dog"])
        """
        assert isinstance(self.model, YOLOEModel)
        self.model.set_vocab(vocab, names=names)

    def get_vocab(self, names):
        """Get vocabulary for the given class names."""
        assert isinstance(self.model, YOLOEModel)
        return self.model.get_vocab(names)

    def set_classes(self, classes: list[str], embeddings: torch.Tensor | None = None) -> None:
        """Set the model's class names and embeddings for detection.

        Args:
            classes (list[str]): A list of categories i.e. ["person"].
            embeddings (torch.Tensor): Embeddings corresponding to the classes.
        """
        assert isinstance(self.model, YOLOEModel)
        if embeddings is None:
            embeddings = self.get_text_pe(classes)  # generate text embeddings if not provided
        self.model.set_classes(classes, embeddings)
        # Verify no background class is present
        assert " " not in classes
        self.model.names = classes

        # Reset method class names
        if self.predictor:
            self.predictor.model.names = classes

    def val(
        self,
        validator=None,
        load_vp: bool = False,
        refer_data: str | None = None,
        **kwargs,
    ):
        """Validate the model using text or visual prompts.

        Args:
            validator (callable, optional): A callable validator function. If None, a default validator is loaded.
            load_vp (bool): Whether to load visual prompts. If False, text prompts are used.
            refer_data (str, optional): Path to the reference data for visual prompts.
            **kwargs (Any): Additional keyword arguments to override default settings.

        Returns:
            (dict): Validation statistics containing metrics computed during validation.
        """
        custom = {"rect": not load_vp}  # method defaults
        args = {**self.overrides, **custom, **kwargs, "mode": "val"}  # highest priority args on the right

        validator = (validator or self._smart_load("validator"))(args=args, _callbacks=self.callbacks)
        validator(model=self.model, load_vp=load_vp, refer_data=refer_data)
        self.metrics = validator.metrics
        return validator.metrics

    def predict(
        self,
        source=None,
        stream: bool = False,
        visual_prompts: dict[str, list] = {},
        refer_image=None,
        predictor=yolo.yoloe.YOLOEVPDetectPredictor,
        **kwargs,
    ):
        """Run prediction on images, videos, directories, streams, etc.

        Args:
            source (str | int | PIL.Image | np.ndarray, optional): Source for prediction. Accepts image paths, directory
                paths, URL/YouTube streams, PIL images, numpy arrays, or webcam indices.
            stream (bool): Whether to stream the prediction results. If True, results are yielded as a generator as they
                are computed.
            visual_prompts (dict[str, list]): Dictionary containing visual prompts for the model. Must include 'bboxes'
                and 'cls' keys when non-empty.
            refer_image (str | PIL.Image | np.ndarray, optional): Reference image for visual prompts.
            predictor (callable, optional): Custom predictor function. If None, a predictor is automatically loaded
                based on the task.
            **kwargs (Any): Additional keyword arguments passed to the predictor.

        Returns:
            (list | generator): List of Results objects or generator of Results objects if stream=True.

        Examples:
            >>> model = YOLOE("yoloe-11s-seg.pt")
            >>> results = model.predict("path/to/image.jpg")
            >>> # With visual prompts
            >>> prompts = {"bboxes": [[10, 20, 100, 200]], "cls": ["person"]}
            >>> results = model.predict("path/to/image.jpg", visual_prompts=prompts)
        """
        if len(visual_prompts):
            assert "bboxes" in visual_prompts and "cls" in visual_prompts, (
                f"Expected 'bboxes' and 'cls' in visual prompts, but got {visual_prompts.keys()}"
            )
            assert len(visual_prompts["bboxes"]) == len(visual_prompts["cls"]), (
                f"Expected equal number of bounding boxes and classes, but got {len(visual_prompts['bboxes'])} and "
                f"{len(visual_prompts['cls'])} respectively"
            )
            if type(self.predictor) is not predictor:
                self.predictor = predictor(
                    overrides={
                        "task": self.model.task,
                        "mode": "predict",
                        "save": False,
                        "verbose": refer_image is None,
                        "batch": 1,
                        "device": kwargs.get("device", None),
                        "half": kwargs.get("half", False),
                        "imgsz": kwargs.get("imgsz", self.overrides["imgsz"]),
                    },
                    _callbacks=self.callbacks,
                )

            num_cls = (
                max(len(set(c)) for c in visual_prompts["cls"])
                if isinstance(source, list) and refer_image is None  # means multiple images
                else len(set(visual_prompts["cls"]))
            )
            self.model.model[-1].nc = num_cls
            self.model.names = [f"object{i}" for i in range(num_cls)]
            self.predictor.set_prompts(visual_prompts.copy())
            self.predictor.setup_model(model=self.model)

            if refer_image is None and source is not None:
                dataset = load_inference_source(source)
                if dataset.mode in {"video", "stream"}:
                    # NOTE: set the first frame as refer image for videos/streams inference
                    refer_image = next(iter(dataset))[1][0]
            if refer_image is not None:
                vpe = self.predictor.get_vpe(refer_image)
                self.model.set_classes(self.model.names, vpe)
                self.task = "segment" if isinstance(self.predictor, yolo.segment.SegmentationPredictor) else "detect"
                self.predictor = None  # reset predictor
        elif isinstance(self.predictor, yolo.yoloe.YOLOEVPDetectPredictor):
            self.predictor = None  # reset predictor if no visual prompts

        return super().predict(source, stream, **kwargs)

    def predict_memory(
        self,
        source=None,
        stream: bool = False,
        visual_prompts: dict[str, list] = {},
        predictor=yolo.yoloe.YOLOEVPDetectPredictor,
        vp_weight: float = 0.5,
        **kwargs,
    ):
        """
        Run prediction on images, videos, directories, streams, etc. when visual prompts are given, the prompt
        embeddings are extracted and stored in a memory bank, which is then used to update the model's class embeddings.
        when no visual prompts are given, the model do prediction based on the memory bank if exists.

        Args:
            source (str | int | PIL.Image | np.ndarray, optional): Source for prediction. Accepts image paths,
                directory paths, URL/YouTube streams, PIL images, numpy arrays, or webcam indices.
            stream (bool): Whether to stream the prediction results. If True, results are yielded as a
                generator as they are computed.
            visual_prompts (dict[str, list]): Dictionary containing visual prompts for the model. Must include
                'bboxes' and 'cls' keys when non-empty.
            predictor (callable, optional): Custom predictor function. If None, a predictor is automatically
                loaded based on the task.
            vp_weight (float): Weight for visual prompt embeddings when merging with text embeddings. Default is 0.5. It is only used when class_mode is 'prototype' and the class is not an object-only prompt.
            **kwargs (Any): Additional keyword arguments passed to the predictor.

        Returns:
            (list | generator): List of Results objects or generator of Results objects if stream=True.

        Examples:
            >>> model = YOLOE("yoloe-11s-seg.pt")
            >>> results = model.predict("path/to/image.jpg")
            >>> # With visual prompts
            >>> prompts = {"bboxes": [[10, 20, 100, 200]], "cls": ["person"]}
            >>> results = model.predict("path/to/image.jpg", visual_prompts=prompts)
        """
        if len(visual_prompts):
            assert "bboxes" in visual_prompts and "cls" in visual_prompts, (
                f"Expected 'bboxes' and 'cls' in visual prompts, but got {visual_prompts.keys()}"
            )
            assert len(visual_prompts["bboxes"]) == len(visual_prompts["cls"]), (
                f"Expected equal number of bounding boxes and classes, but got {len(visual_prompts['bboxes'])} and "
                f"{len(visual_prompts['cls'])} respectively"
            )
            if type(self.predictor) is not predictor:
                self.predictor = predictor(
                    overrides={
                        "task": self.model.task,
                        "mode": "predict",
                        "save": False,
                        "verbose": True,
                        "batch": 1,
                        "device": kwargs.get("device", None),
                        "half": kwargs.get("half", False),
                        "imgsz": kwargs.get("imgsz", self.overrides["imgsz"]),
                    },
                    _callbacks=self.callbacks,
                )
            self.task = "segment" if isinstance(self.predictor, yolo.segment.SegmentationPredictor) else "detect"
            # get the vpe from current image and visual prompts
            prompts = {"bboxes": visual_prompts["bboxes"], "cls": list(range(len(visual_prompts["cls"])))}
            num_cls = len(set(prompts["cls"]))
            self.model.model[-1].nc = num_cls
            self.model.model[-1].no = num_cls + self.model.model[-1].reg_max * 4
            self.model.names = [f"object{i}" for i in range(num_cls)]
            self.predictor.set_prompts(prompts.copy())
            self.predictor.setup_model(model=self.model)
            vpe = self.predictor.get_vpe(source).squeeze(0)
            assert vpe.ndim == 2, vpe.shape

            if visual_prompts is None and not hasattr(self, "memory_bank"):
                raise ValueError("No visual prompts provided for the first prediction, and memory bank is empty.")

            # init the memory bank if not exists
            if not hasattr(self, "memory_bank"):
                self.memory_bank = dict()

            # update the memory bank with new visual prompt embeddings
            assert len(visual_prompts["cls"]) == vpe.shape[0]
            for cls, cls_vpe in zip(visual_prompts["cls"], vpe):
                cls_vpe = cls_vpe.clone()
                only_visual = isinstance(cls, (np.int64, np.int32, int))
                if only_visual:
                    cls = f"object{cls}"
                if cls not in self.memory_bank.keys():
                    self.memory_bank[cls] = []
                self.memory_bank[cls].append(cls_vpe)

            # set classes based on the memory bank
            names, memory_pe_list = [], []
            if self.class_mode == "prototype":  # each class only has unique prototype embedding
                names = list(self.memory_bank.keys())
                for cls in names:
                    # Calculate the mean visual prototype embedding
                    vpe_prototype = torch.mean(torch.stack(self.memory_bank[cls]), dim=0)

                    # If it's a text-based class, blend with text embedding
                    if not _is_object_label(cls) and vp_weight < 1.0:
                        text_embedding = self.get_text_pe([cls], cache_clip_model=True).squeeze()
                        final_pe = vp_weight * vpe_prototype + (1 - vp_weight) * text_embedding
                    else:  # For object-only prompts, use the visual prototype directly
                        final_pe = vpe_prototype
                    memory_pe_list.append(final_pe)

            elif self.class_mode == "retrieval":  # each class can have multiple embeddings for retrieval
                # add text embeddings first
                cls_set = [cls for cls in set(self.memory_bank.keys()) if not _is_object_label(cls)]
                if len(cls_set):
                    text_pe = self.get_text_pe(list(cls_set), cache_clip_model=True).squeeze(0)
                    for i, cls in enumerate(cls_set):
                        memory_pe_list.append(text_pe[i])
                        names.append(cls)
                # Add each individual visual embedding
                for cls, vpe_list in self.memory_bank.items():
                    for vpe in vpe_list:
                        memory_pe_list.append(vpe)
                        names.append(cls)  # Name is duplicated for each visual instance
            else:
                raise ValueError(
                    f"Invalid class_mode: {self.class_mode}. Supported types are 'prototype' and 'retrieval'."
                )

            if not memory_pe_list:
                # Handle case where memory bank is empty or no embeddings were generated
                # You might want to return or raise an error here
                return super().predict(source, stream, **kwargs)

            memory_pe = torch.stack(memory_pe_list)
            if memory_pe.ndim == 2:
                memory_pe = memory_pe.unsqueeze(0)

            self.model.set_classes(names, memory_pe)

            # Manually update predictor's names to sync with the memory bank
            self.predictor.names = names  #
            self.predictor.model.names = names
            kwargs["prompts"] = None  # avoid updating the classes again

        elif isinstance(self.predictor, yolo.yoloe.YOLOEVPDetectPredictor):
            pass  # keep the predictor if no visual prompts, so that it can do prediction based on the memory bank

        return super().predict(source, stream, **kwargs)<|MERGE_RESOLUTION|>--- conflicted
+++ resolved
@@ -236,7 +236,6 @@
         >>> results = model.predict("image.jpg", visual_prompts=prompts)
     """
 
-<<<<<<< HEAD
     def __init__(
         self,
         model: str | Path = "yoloe-11s-seg.pt",
@@ -246,10 +245,6 @@
     ) -> None:
         """
         Initialize YOLOE model with a pre-trained model file.
-=======
-    def __init__(self, model: str | Path = "yoloe-11s-seg.pt", task: str | None = None, verbose: bool = False) -> None:
-        """Initialize YOLOE model with a pre-trained model file.
->>>>>>> d34c8413
 
         Args:
             model (str | Path): Path to the pre-trained model file. Supports *.pt and *.yaml formats.
