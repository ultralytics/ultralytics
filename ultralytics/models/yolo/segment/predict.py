# Ultralytics YOLO 🚀, AGPL-3.0 license

import torch

from ultralytics.engine.results import Results
from ultralytics.models.yolo.detect.predict import DetectionPredictor
from ultralytics.utils import DEFAULT_CFG, ops
from ultralytics.utils.postprocess_utils import decode_bbox, separate_outputs_decode


class SegmentationPredictor(DetectionPredictor):
    """
    A class extending the DetectionPredictor class for prediction based on a segmentation model.

    Example:
        ```python
        from ultralytics.utils import ASSETS
        from ultralytics.models.yolo.segment import SegmentationPredictor

        args = dict(model='yolov8n-seg.pt', source=ASSETS)
        predictor = SegmentationPredictor(overrides=args)
        predictor.predict_cli()
        ```
    """

    def __init__(self, cfg=DEFAULT_CFG, overrides=None, _callbacks=None):
        """Initializes the SegmentationPredictor with the provided configuration, overrides, and callbacks."""
        super().__init__(cfg, overrides, _callbacks)
        self.args.task = "segment"

    def postprocess(self, preds, img, orig_imgs):
        """Applies non-max suppression and processes detections for each image in an input batch."""
        if self.separate_outputs:  # Quant friendly export with separated outputs
            pred_order, mask, proto = separate_outputs_decode(preds, self.args.task)
            preds_decoded = decode_bbox(pred_order, img.shape, self.device)
            nc = preds_decoded.shape[1] - 4
            preds_decoded = torch.cat([preds_decoded, mask.permute(0, 2, 1)], 1)
            p = ops.non_max_suppression(
                preds_decoded,
                self.args.conf,
                self.args.iou,
                agnostic=self.args.agnostic_nms,
                max_det=self.args.max_det,
                nc=nc,
                classes=self.args.classes
            )
        else:
            p = ops.non_max_suppression(
                preds[0],
                self.args.conf,
                self.args.iou,
                agnostic=self.args.agnostic_nms,
                max_det=self.args.max_det,
                nc=len(self.model.names),
                classes=self.args.classes,
            )
            proto = preds[1][-1] if len(preds[1]) == 3 else preds[1]  # second output is len 3 if pt, but only 1 if exported

        if not isinstance(orig_imgs, list):  # input images are a torch.Tensor, not a list
            orig_imgs = ops.convert_torch2numpy_batch(orig_imgs)

        results = []
<<<<<<< HEAD
=======
        proto = preds[1][-1] if isinstance(preds[1], tuple) else preds[1]  # tuple if PyTorch model or array if exported
>>>>>>> aa592efd
        for i, pred in enumerate(p):
            orig_img = orig_imgs[i]
            img_path = self.batch[0][i]
            if not len(pred):  # save empty boxes
                masks = None
            elif self.args.retina_masks:
                pred[:, :4] = ops.scale_boxes(img.shape[2:], pred[:, :4], orig_img.shape)
                masks = ops.process_mask_native(proto[i], pred[:, 6:], pred[:, :4], orig_img.shape[:2])  # HWC
            else:
                masks = ops.process_mask(proto[i], pred[:, 6:], pred[:, :4], img.shape[2:], upsample=True)  # HWC
                pred[:, :4] = ops.scale_boxes(img.shape[2:], pred[:, :4], orig_img.shape)
            results.append(Results(orig_img, path=img_path, names=self.model.names, boxes=pred[:, :6], masks=masks))
        return results<|MERGE_RESOLUTION|>--- conflicted
+++ resolved
@@ -54,16 +54,12 @@
                 nc=len(self.model.names),
                 classes=self.args.classes,
             )
-            proto = preds[1][-1] if len(preds[1]) == 3 else preds[1]  # second output is len 3 if pt, but only 1 if exported
+            proto = preds[1][-1] if isinstance(preds[1], tuple) else preds[1]  # tuple if PyTorch model or array if exported
 
         if not isinstance(orig_imgs, list):  # input images are a torch.Tensor, not a list
             orig_imgs = ops.convert_torch2numpy_batch(orig_imgs)
 
         results = []
-<<<<<<< HEAD
-=======
-        proto = preds[1][-1] if isinstance(preds[1], tuple) else preds[1]  # tuple if PyTorch model or array if exported
->>>>>>> aa592efd
         for i, pred in enumerate(p):
             orig_img = orig_imgs[i]
             img_path = self.batch[0][i]
