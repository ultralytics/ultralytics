--- conflicted
+++ resolved
@@ -40,10 +40,6 @@
     "SPPELAN",
     "CBFuse",
     "CBLinear",
-<<<<<<< HEAD
-    "Silence",
-=======
->>>>>>> 3bb0c5af
     "RepVGGDW",
     "CIB",
     "C2fCIB",
@@ -822,20 +818,13 @@
     """
 
     def __init__(self, c1, c2, shortcut=True, e=0.5, lk=False):
-<<<<<<< HEAD
-=======
         """Initializes the custom model with optional shortcut, scaling factor, and RepVGGDW layer."""
->>>>>>> 3bb0c5af
         super().__init__()
         c_ = int(c2 * e)  # hidden channels
         self.cv1 = nn.Sequential(
             Conv(c1, c1, 3, g=c1),
             Conv(c1, 2 * c_, 1),
-<<<<<<< HEAD
-            Conv(2 * c_, 2 * c_, 3, g=2 * c_) if not lk else RepVGGDW(2 * c_),
-=======
             RepVGGDW(2 * c_) if lk else Conv(2 * c_, 2 * c_, 3, g=2 * c_),
->>>>>>> 3bb0c5af
             Conv(2 * c_, c2, 1),
             Conv(c2, c2, 3, g=c2),
         )
@@ -870,10 +859,7 @@
     """
 
     def __init__(self, c1, c2, n=1, shortcut=False, lk=False, g=1, e=0.5):
-<<<<<<< HEAD
-=======
         """Initializes the module with specified parameters for channel, shortcut, local key, groups, and expansion."""
->>>>>>> 3bb0c5af
         super().__init__(c1, c2, n, shortcut, g, e)
         self.m = nn.ModuleList(CIB(self.c, self.c, shortcut, e=1.0, lk=lk) for _ in range(n))
 
@@ -898,10 +884,7 @@
     """
 
     def __init__(self, dim, num_heads=8, attn_ratio=0.5):
-<<<<<<< HEAD
-=======
         """Initializes multi-head attention module with query, key, and value convolutions and positional encoding."""
->>>>>>> 3bb0c5af
         super().__init__()
         self.num_heads = num_heads
         self.head_dim = dim // num_heads
@@ -955,10 +938,7 @@
     """
 
     def __init__(self, c1, c2, e=0.5):
-<<<<<<< HEAD
-=======
         """Initializes convolution layers, attention module, and feed-forward network with channel reduction."""
->>>>>>> 3bb0c5af
         super().__init__()
         assert c1 == c2
         self.c = int(c1 * e)
@@ -1009,9 +989,4 @@
         Returns:
             (torch.Tensor): Output tensor after applying the SCDown module.
         """
-<<<<<<< HEAD
-        return self.cv2(self.cv1(x))
-        return torch.sum(torch.stack(res + xs[-1:]), dim=0)
-=======
-        return self.cv2(self.cv1(x))
->>>>>>> 3bb0c5af
+        return self.cv2(self.cv1(x))