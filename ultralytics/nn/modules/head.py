--- conflicted
+++ resolved
@@ -189,14 +189,9 @@
             dbox = self.decode_bboxes(self.dfl(box) * norm, self.anchors.unsqueeze(0) * norm[:, :2])
         else:
             dbox = self.decode_bboxes(self.dfl(box), self.anchors.unsqueeze(0)) * self.strides
-<<<<<<< HEAD
-
-        return torch.cat((dbox, cls.sigmoid(), obj.sigmoid()), 1)
-=======
         if self.export and self.format == "imx":
             return dbox.transpose(1, 2), cls.sigmoid().permute(0, 2, 1)
-        return torch.cat((dbox, cls.sigmoid()), 1)
->>>>>>> 18fee3e7
+        return torch.cat((dbox, cls.sigmoid(), obj.sigmoid()), 1)
 
     def bias_init(self):
         """Initialize Detect() biases, WARNING: requires stride availability."""
