--- conflicted
+++ resolved
@@ -72,8 +72,7 @@
 
 ## Arguments
 
-<<<<<<< HEAD
-Export settings for YOLO models refer to the various configurations and options used to save or export the model for use in other environments or platforms. These settings can affect the model's performance, size, and compatibility with different systems. Some common YOLO export settings include the format of the exported model file (e.g. ONNX, TensorFlow SavedModel), the device on which the model will be run (e.g. CPU, GPU), and the presence of additional features such as masks or multiple labels per box. Other factors that may affect the export process include the specific task the model is being used for and the requirements or constraints of the target environment or platform. It is important to carefully consider and configure these settings to ensure that the exported model is optimized for the intended use case and can be used effectively in the target environment.
+This table details the configurations and options available for exporting YOLO models to different formats. These settings are critical for optimizing the exported model's performance, size, and compatibility across various platforms and environments. Proper configuration ensures that the model is ready for deployment in the intended application with optimal efficiency.
 
 | Key                   | Value           | Description                                             |
 |-----------------------|-----------------|---------------------------------------------------------|
@@ -88,10 +87,6 @@
 | `opset`               | `None`          | ONNX: opset version (optional, defaults to latest)      |
 | `workspace`           | `4`             | TensorRT: workspace size (GB)                           |
 | `nms`                 | `False`         | CoreML: add NMS                                         |
-| `separate_outputs`    | `False`         | separate outputs for better quantization performance    |
-| `export_hw_optimized` | `False`         | optimize c2f block for faster inference on some hardware|
-=======
-This table details the configurations and options available for exporting YOLO models to different formats. These settings are critical for optimizing the exported model's performance, size, and compatibility across various platforms and environments. Proper configuration ensures that the model is ready for deployment in the intended application with optimal efficiency.
 
 | Argument    | Type             | Default         | Description                                                                                                                                                      |
 |-------------|------------------|-----------------|------------------------------------------------------------------------------------------------------------------------------------------------------------------|
@@ -106,9 +101,10 @@
 | `opset`     | `int`            | `None`          | Specifies the ONNX opset version for compatibility with different ONNX parsers and runtimes. If not set, uses the latest supported version.                      |
 | `workspace` | `float`          | `4.0`           | Sets the maximum workspace size in GB for TensorRT optimizations, balancing memory usage and performance.                                                        |
 | `nms`       | `bool`           | `False`         | Adds Non-Maximum Suppression (NMS) to the CoreML export, essential for accurate and efficient detection post-processing.                                         |
+| `separate_outputs`    | `bool` | `False`         | Separate outputs for better quantization performance.    |
+| `export_hw_optimized` | `bool` | `False`         | Optimize c2f block for faster inference on some hardware.|
 
 Adjusting these parameters allows for customization of the export process to fit specific requirements, such as deployment environment, hardware constraints, and performance targets. Selecting the appropriate format and settings is essential for achieving the best balance between model size, speed, and accuracy.
->>>>>>> aa592efd
 
 ## Export Formats
 
