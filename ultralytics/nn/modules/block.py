--- conflicted
+++ resolved
@@ -100,7 +100,6 @@
         self.act = nn.SiLU(inplace=True)  # Using SiLU like other YOLO components
         
     def forward(self, x):
-<<<<<<< HEAD
         # Split input into partial and remaining channels
         x_partial = x[:, :self.partial_channels, :, :]
         x_remaining = x[:, self.partial_channels:, :, :]
@@ -113,10 +112,6 @@
             return torch.cat([out_partial, x_remaining], dim=1)
         else:
             return out_partial
-=======
-        return self.conv(x[:, : self.cp, :, :])
-
->>>>>>> 0439ce9b
 
 class FasterBlock(nn.Module):
     """Enhanced block using partial convolutions for efficiency"""
@@ -125,7 +120,6 @@
         self.pconv = PartialConv(c1, c2, kernel_size=3)
         self.conv1x1_1 = nn.Conv2d(c2, c2, kernel_size=1, bias=False)
         self.bn = nn.BatchNorm2d(c2)
-<<<<<<< HEAD
         self.act = nn.SiLU(inplace=True)  # Changed from ReLU to SiLU for consistency
         self.conv1x1_2 = nn.Conv2d(c2, c2, kernel_size=1, bias=False)
         
@@ -143,11 +137,6 @@
             x = x + identity
             
         return x
-=======
-        self.act = nn.ReLU(inplace=True)
-        self.conv1x1_2 = nn.Conv2d(c2, c2, kernel_size=1)
-
->>>>>>> 0439ce9b
 
 class ECAAttention(nn.Module):
     """Efficient Channel Attention mechanism"""
@@ -172,10 +161,6 @@
         # Apply attention weights
         return x * y.expand_as(x)
 
-<<<<<<< HEAD
-=======
-
->>>>>>> 0439ce9b
 class C3K2_FE(nn.Module):
     """
     Enhanced C3K2 block with FasterBlock and ECA attention
@@ -231,7 +216,6 @@
         
         # Initial channel adjustment
         x = self.conv1(x)
-<<<<<<< HEAD
         
         # Apply FasterBlocks sequentially
         for faster_block in self.faster_blocks:
@@ -250,18 +234,6 @@
             x = x + shortcut
             
         return x
-    
-# Update Alissa GCB
-=======
-        x1, x2 = torch.split(
-            x, [int(x.size(1) * self.split_ratio), x.size(1) - int(x.size(1) * self.split_ratio)], dim=1
-        )
-        x1 = self.faster_block(x1)
-        x = torch.cat((x1, x2), dim=1)
-        x = self.concat_conv(x)
-        return self.eca(x)
->>>>>>> 0439ce9b
-
 
 class Proto(nn.Module):
     """Ultralytics YOLO models mask Proto module for segmentation models."""
