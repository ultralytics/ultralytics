<!-- Ultralytics 🚀 AGPL-3.0 License - https://ultralytics.com/license -->

<!--Site announcement bar-->
{% extends "base.html" %} {% block announce %}
<<<<<<< HEAD
<a class="banner-wrapper" href="https://www.ultralytics.com/events/yolovision" target="_blank">
=======
<a class="banner-wrapper" href="https://www.ultralytics.com/news/ultralytics-raises-30m-series-a" target="_blank">
>>>>>>> 050a26ee
  <div class="banner-content-wrapper">
    <img
      src="https://cdn.prod.website-files.com/680a070c3b99253410dd3dcf/691dac336b5de2ae8b398bca_writting.svg"
      alt="Ultralytics raises $30M Series A"
      height="40"
    />

    <div class="vc-wrapper">
      <img
        src="https://cdn.prod.website-files.com/680a070c3b99253410dd3dcf/691dac33c95408144846afc7_image%201.png"
        alt="Elephant"
        height="28"
      />
      <img
        src="https://cdn.prod.website-files.com/680a070c3b99253410dd3dcf/691dac3333068d9632cc6df8_image%202.png"
        alt="SquareOne"
        height="28"
      />
    </div>
  </div>
</a>
{% endblock %}

<!--Page titles-->
<<<<<<< HEAD
{% block htmltitle %} {% if page.toc|first is defined %} {% set page_specific_title = page.toc.items[0].title %} {% else
%} {% set page_specific_title = page.title | striptags %} {% endif %}
=======
{% block htmltitle %} {% if page and page.toc is defined and page.toc.items is defined and page.toc.items %} {% set
page_specific_title = page.toc.items[0].title %} {% elif page %} {% set page_specific_title = page.title | striptags %}
{% else %} {% set page_specific_title = "" %} {% endif %}
>>>>>>> 050a26ee
<title>
  {%- if page_specific_title -%} {{ page_specific_title }} - {{ config.site_name }} {%- else -%} {{ config.site_name }}
  {%- endif -%}
</title>
{% endblock %}<|MERGE_RESOLUTION|>--- conflicted
+++ resolved
@@ -2,11 +2,7 @@
 
 <!--Site announcement bar-->
 {% extends "base.html" %} {% block announce %}
-<<<<<<< HEAD
 <a class="banner-wrapper" href="https://www.ultralytics.com/events/yolovision" target="_blank">
-=======
-<a class="banner-wrapper" href="https://www.ultralytics.com/news/ultralytics-raises-30m-series-a" target="_blank">
->>>>>>> 050a26ee
   <div class="banner-content-wrapper">
     <img
       src="https://cdn.prod.website-files.com/680a070c3b99253410dd3dcf/691dac336b5de2ae8b398bca_writting.svg"
@@ -31,14 +27,8 @@
 {% endblock %}
 
 <!--Page titles-->
-<<<<<<< HEAD
 {% block htmltitle %} {% if page.toc|first is defined %} {% set page_specific_title = page.toc.items[0].title %} {% else
 %} {% set page_specific_title = page.title | striptags %} {% endif %}
-=======
-{% block htmltitle %} {% if page and page.toc is defined and page.toc.items is defined and page.toc.items %} {% set
-page_specific_title = page.toc.items[0].title %} {% elif page %} {% set page_specific_title = page.title | striptags %}
-{% else %} {% set page_specific_title = "" %} {% endif %}
->>>>>>> 050a26ee
 <title>
   {%- if page_specific_title -%} {{ page_specific_title }} - {{ config.site_name }} {%- else -%} {{ config.site_name }}
   {%- endif -%}
