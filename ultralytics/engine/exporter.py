# Ultralytics 🚀 AGPL-3.0 License - https://ultralytics.com/license
"""
Export a YOLO PyTorch model to other formats. TensorFlow exports authored by https://github.com/zldrobit.

Format                  | `format=argument`         | Model
---                     | ---                       | ---
PyTorch                 | -                         | yolo11n.pt
TorchScript             | `torchscript`             | yolo11n.torchscript
ONNX                    | `onnx`                    | yolo11n.onnx
OpenVINO                | `openvino`                | yolo11n_openvino_model/
TensorRT                | `engine`                  | yolo11n.engine
CoreML                  | `coreml`                  | yolo11n.mlpackage
TensorFlow SavedModel   | `saved_model`             | yolo11n_saved_model/
TensorFlow GraphDef     | `pb`                      | yolo11n.pb
TensorFlow Lite         | `tflite`                  | yolo11n.tflite
TensorFlow Edge TPU     | `edgetpu`                 | yolo11n_edgetpu.tflite
TensorFlow.js           | `tfjs`                    | yolo11n_web_model/
PaddlePaddle            | `paddle`                  | yolo11n_paddle_model/
MNN                     | `mnn`                     | yolo11n.mnn
NCNN                    | `ncnn`                    | yolo11n_ncnn_model/
IMX                     | `imx`                     | yolo11n_imx_model/
RKNN                    | `rknn`                    | yolo11n_rknn_model/
ExecuTorch              | `executorch`              | yolo11n_executorch_model/
SafeTensors             | `safetensors`             | yolo11n.safetensors

Requirements:
    $ pip install "ultralytics[export]"

Python:
    from ultralytics import YOLO
    model = YOLO('yolo11n.pt')
    results = model.export(format='onnx')

CLI:
    $ yolo mode=export model=yolo11n.pt format=onnx

Inference:
    $ yolo predict model=yolo11n.pt                 # PyTorch
                         yolo11n.torchscript        # TorchScript
                         yolo11n.onnx               # ONNX Runtime or OpenCV DNN with dnn=True
                         yolo11n_openvino_model     # OpenVINO
                         yolo11n.engine             # TensorRT
                         yolo11n.mlpackage          # CoreML (macOS-only)
                         yolo11n_saved_model        # TensorFlow SavedModel
                         yolo11n.pb                 # TensorFlow GraphDef
                         yolo11n.tflite             # TensorFlow Lite
                         yolo11n_edgetpu.tflite     # TensorFlow Edge TPU
                         yolo11n_paddle_model       # PaddlePaddle
                         yolo11n.mnn                # MNN
                         yolo11n_ncnn_model         # NCNN
                         yolo11n_imx_model          # IMX
                         yolo11n_rknn_model         # RKNN
                         yolo11n_executorch_model   # ExecuTorch

TensorFlow.js:
    $ cd .. && git clone https://github.com/zldrobit/tfjs-yolov5-example.git && cd tfjs-yolov5-example
    $ npm install
    $ ln -s ../../yolo11n_web_model public/yolo11n_web_model
    $ npm start
"""

import json
import os
import re
import shutil
import subprocess
import time
import warnings
from copy import deepcopy
from datetime import datetime
from pathlib import Path

import numpy as np
import torch

from ultralytics import __version__
from ultralytics.cfg import TASK2DATA, get_cfg
from ultralytics.data import build_dataloader
from ultralytics.data.dataset import YOLODataset
from ultralytics.data.utils import check_cls_dataset, check_det_dataset
from ultralytics.nn.autobackend import check_class_names, default_class_names
from ultralytics.nn.modules import C2f, Classify, Detect, RTDETRDecoder
from ultralytics.nn.tasks import ClassificationModel, DetectionModel, SegmentationModel, WorldModel
from ultralytics.utils import (
    ARM64,
    DEFAULT_CFG,
    IS_COLAB,
    IS_DEBIAN_BOOKWORM,
    IS_DEBIAN_TRIXIE,
    IS_JETSON,
    IS_RASPBERRYPI,
    IS_UBUNTU,
    LINUX,
    LOGGER,
    MACOS,
    MACOS_VERSION,
    RKNN_CHIPS,
    SETTINGS,
    TORCH_VERSION,
    WINDOWS,
    YAML,
    callbacks,
    colorstr,
    get_default_args,
)
from ultralytics.utils.checks import (
<<<<<<< HEAD
    IS_PYTHON_3_12,
=======
>>>>>>> bcb11c1e
    IS_PYTHON_MINIMUM_3_9,
    check_imgsz,
    check_requirements,
    check_version,
    is_intel,
    is_sudo_available,
)
from ultralytics.utils.export import (
    keras2pb,
    onnx2engine,
    onnx2saved_model,
    pb2tfjs,
    tflite2edgetpu,
    torch2imx,
    torch2onnx,
)
from ultralytics.utils.files import file_size
from ultralytics.utils.metrics import batch_probiou
from ultralytics.utils.nms import TorchNMS
from ultralytics.utils.ops import Profile
from ultralytics.utils.patches import arange_patch
from ultralytics.utils.torch_utils import TORCH_1_11, TORCH_1_13, TORCH_2_1, TORCH_2_4, TORCH_2_9, select_device


def export_formats():
    """Return a dictionary of Ultralytics YOLO export formats."""
    x = [
        ["PyTorch", "-", ".pt", True, True, []],
        ["TorchScript", "torchscript", ".torchscript", True, True, ["batch", "optimize", "half", "nms", "dynamic"]],
        ["ONNX", "onnx", ".onnx", True, True, ["batch", "dynamic", "half", "opset", "simplify", "nms"]],
        [
            "OpenVINO",
            "openvino",
            "_openvino_model",
            True,
            False,
            ["batch", "dynamic", "half", "int8", "nms", "fraction"],
        ],
        [
            "TensorRT",
            "engine",
            ".engine",
            False,
            True,
            ["batch", "dynamic", "half", "int8", "simplify", "nms", "fraction"],
        ],
        ["CoreML", "coreml", ".mlpackage", True, False, ["batch", "dynamic", "half", "int8", "nms"]],
        ["TensorFlow SavedModel", "saved_model", "_saved_model", True, True, ["batch", "int8", "keras", "nms"]],
        ["TensorFlow GraphDef", "pb", ".pb", True, True, ["batch"]],
        ["TensorFlow Lite", "tflite", ".tflite", True, False, ["batch", "half", "int8", "nms", "fraction"]],
        ["TensorFlow Edge TPU", "edgetpu", "_edgetpu.tflite", True, False, []],
        ["TensorFlow.js", "tfjs", "_web_model", True, False, ["batch", "half", "int8", "nms"]],
        ["PaddlePaddle", "paddle", "_paddle_model", True, True, ["batch"]],
        ["MNN", "mnn", ".mnn", True, True, ["batch", "half", "int8"]],
        ["NCNN", "ncnn", "_ncnn_model", True, True, ["batch", "half"]],
        ["IMX", "imx", "_imx_model", True, True, ["int8", "fraction", "nms"]],
        ["RKNN", "rknn", "_rknn_model", False, False, ["batch", "name"]],
        ["ExecuTorch", "executorch", "_executorch_model", True, False, ["batch"]],
        ["SafeTensors", "safetensors", ".safetensors", True, True, ["half", "int8", "batch"]],
    ]
    return dict(zip(["Format", "Argument", "Suffix", "CPU", "GPU", "Arguments"], zip(*x)))


def best_onnx_opset(onnx, cuda=False) -> int:
    """Return max ONNX opset for this torch version with ONNX fallback."""
    if TORCH_2_4:  # _constants.ONNX_MAX_OPSET first defined in torch 1.13
        opset = torch.onnx.utils._constants.ONNX_MAX_OPSET - 1  # use second-latest version for safety
        if cuda:
            opset -= 2  # fix CUDA ONNXRuntime NMS squeeze op errors
    else:
        version = ".".join(TORCH_VERSION.split(".")[:2])
        opset = {
            "1.8": 12,
            "1.9": 12,
            "1.10": 13,
            "1.11": 14,
            "1.12": 15,
            "1.13": 17,
            "2.0": 17,  # reduced from 18 to fix ONNX errors
            "2.1": 17,  # reduced from 19
            "2.2": 17,  # reduced from 19
            "2.3": 17,  # reduced from 19
            "2.4": 20,
            "2.5": 20,
            "2.6": 20,
            "2.7": 20,
            "2.8": 23,
        }.get(version, 12)
    return min(opset, onnx.defs.onnx_opset_version())


def validate_args(format, passed_args, valid_args):
    """Validate arguments based on the export format.

    Args:
        format (str): The export format.
        passed_args (Namespace): The arguments used during export.
        valid_args (list): List of valid arguments for the format.

    Raises:
        AssertionError: If an unsupported argument is used, or if the format lacks supported argument listings.
    """
    export_args = ["half", "int8", "dynamic", "keras", "nms", "batch", "fraction"]

    assert valid_args is not None, f"ERROR ❌️ valid arguments for '{format}' not listed."
    custom = {"batch": 1, "data": None, "device": None}  # exporter defaults
    default_args = get_cfg(DEFAULT_CFG, custom)
    for arg in export_args:
        not_default = getattr(passed_args, arg, None) != getattr(default_args, arg, None)
        if not_default:
            assert arg in valid_args, f"ERROR ❌️ argument '{arg}' is not supported for format='{format}'"


def try_export(inner_func):
    """YOLO export decorator, i.e. @try_export."""
    inner_args = get_default_args(inner_func)

    def outer_func(*args, **kwargs):
        """Export a model."""
        prefix = inner_args["prefix"]
        dt = 0.0
        try:
            with Profile() as dt:
                f = inner_func(*args, **kwargs)  # exported file/dir or tuple of (file/dir, *)
            path = f if isinstance(f, (str, Path)) else f[0]
            mb = file_size(path)
            assert mb > 0.0, "0.0 MB output model size"
            LOGGER.info(f"{prefix} export success ✅ {dt.t:.1f}s, saved as '{path}' ({mb:.1f} MB)")
            return f
        except Exception as e:
            LOGGER.error(f"{prefix} export failure {dt.t:.1f}s: {e}")
            raise e

    return outer_func


class Exporter:
    """A class for exporting YOLO models to various formats.

    This class provides functionality to export YOLO models to different formats including ONNX, TensorRT, CoreML,
    TensorFlow, and others. It handles format validation, device selection, model preparation, and the actual export
    process for each supported format.

    Attributes:
        args (SimpleNamespace): Configuration arguments for the exporter.
        callbacks (dict): Dictionary of callback functions for different export events.
        im (torch.Tensor): Input tensor for model inference during export.
        model (torch.nn.Module): The YOLO model to be exported.
        file (Path): Path to the model file being exported.
        output_shape (tuple): Shape of the model output tensor(s).
        pretty_name (str): Formatted model name for display purposes.
        metadata (dict): Model metadata including description, author, version, etc.
        device (torch.device): Device on which the model is loaded.
        imgsz (tuple): Input image size for the model.

    Methods:
        __call__: Main export method that handles the export process.
        get_int8_calibration_dataloader: Build dataloader for INT8 calibration.
        export_torchscript: Export model to TorchScript format.
        export_onnx: Export model to ONNX format.
        export_openvino: Export model to OpenVINO format.
        export_paddle: Export model to PaddlePaddle format.
        export_mnn: Export model to MNN format.
        export_ncnn: Export model to NCNN format.
        export_coreml: Export model to CoreML format.
        export_engine: Export model to TensorRT format.
        export_saved_model: Export model to TensorFlow SavedModel format.
        export_pb: Export model to TensorFlow GraphDef format.
        export_tflite: Export model to TensorFlow Lite format.
        export_edgetpu: Export model to Edge TPU format.
        export_tfjs: Export model to TensorFlow.js format.
        export_rknn: Export model to RKNN format.
        export_imx: Export model to IMX format.

    Examples:
        Export a YOLOv8 model to ONNX format
        >>> from ultralytics.engine.exporter import Exporter
        >>> exporter = Exporter()
        >>> exporter(model="yolov8n.pt")  # exports to yolov8n.onnx

        Export with specific arguments
        >>> args = {"format": "onnx", "dynamic": True, "half": True}
        >>> exporter = Exporter(overrides=args)
        >>> exporter(model="yolov8n.pt")
    """

    def __init__(self, cfg=DEFAULT_CFG, overrides=None, _callbacks=None):
        """Initialize the Exporter class.

        Args:
            cfg (str, optional): Path to a configuration file.
            overrides (dict, optional): Configuration overrides.
            _callbacks (dict, optional): Dictionary of callback functions.
        """
        self.args = get_cfg(cfg, overrides)
        self.callbacks = _callbacks or callbacks.get_default_callbacks()
        callbacks.add_integration_callbacks(self)

    def __call__(self, model=None) -> str:
        """Return list of exported files/dirs after running callbacks."""
        t = time.time()
        fmt = self.args.format.lower()  # to lowercase
        if fmt in {"tensorrt", "trt"}:  # 'engine' aliases
            fmt = "engine"
        if fmt in {"mlmodel", "mlpackage", "mlprogram", "apple", "ios", "coreml"}:  # 'coreml' aliases
            fmt = "coreml"
        fmts_dict = export_formats()
        fmts = tuple(fmts_dict["Argument"][1:])  # available export formats
        if fmt not in fmts:
            import difflib

            # Get the closest match if format is invalid
            matches = difflib.get_close_matches(fmt, fmts, n=1, cutoff=0.6)  # 60% similarity required to match
            if not matches:
                msg = "Model is already in PyTorch format." if fmt == "pt" else f"Invalid export format='{fmt}'."
                raise ValueError(f"{msg} Valid formats are {fmts}")
            LOGGER.warning(f"Invalid export format='{fmt}', updating to format='{matches[0]}'")
            fmt = matches[0]
        flags = [x == fmt for x in fmts]
        if sum(flags) != 1:
            raise ValueError(f"Invalid export format='{fmt}'. Valid formats are {fmts}")
        (
            jit,
            onnx,
            xml,
            engine,
            coreml,
            saved_model,
            pb,
            tflite,
            edgetpu,
            tfjs,
            paddle,
            mnn,
            ncnn,
            imx,
            rknn,
            executorch,
            safetensors,
        ) = flags  # export booleans

        is_tf_format = any((saved_model, pb, tflite, edgetpu, tfjs))

        # Device
        dla = None
        if engine and self.args.device is None:
            LOGGER.warning("TensorRT requires GPU export, automatically assigning device=0")
            self.args.device = "0"
        if engine and "dla" in str(self.args.device):  # convert int/list to str first
            dla = self.args.device.rsplit(":", 1)[-1]
            self.args.device = "0"  # update device to "0"
            assert dla in {"0", "1"}, f"Expected self.args.device='dla:0' or 'dla:1, but got {self.args.device}."
        if imx and self.args.device is None and torch.cuda.is_available():
            LOGGER.warning("Exporting on CPU while CUDA is available, setting device=0 for faster export on GPU.")
            self.args.device = "0"  # update device to "0"
        self.device = select_device("cpu" if self.args.device is None else self.args.device)

        # Argument compatibility checks
        fmt_keys = fmts_dict["Arguments"][flags.index(True) + 1]
        validate_args(fmt, self.args, fmt_keys)
        if imx:
            if not self.args.int8:
                LOGGER.warning("IMX export requires int8=True, setting int8=True.")
                self.args.int8 = True
            if not self.args.nms and model.task in {"detect", "pose", "segment"}:
                LOGGER.warning("IMX export requires nms=True, setting nms=True.")
                self.args.nms = True
            if model.task not in {"detect", "pose", "classify", "segment"}:
                raise ValueError(
                    "IMX export only supported for detection, pose estimation, classification, and segmentation models."
                )
        if not hasattr(model, "names"):
            model.names = default_class_names()
        model.names = check_class_names(model.names)
        if self.args.half and self.args.int8:
            LOGGER.warning("half=True and int8=True are mutually exclusive, setting half=False.")
            self.args.half = False
        if self.args.half and (onnx or jit) and self.device.type == "cpu":
            LOGGER.warning("half=True only compatible with GPU export, i.e. use device=0, setting half=False.")
            self.args.half = False
        self.imgsz = check_imgsz(self.args.imgsz, stride=model.stride, min_dim=2)  # check image size
        if self.args.optimize:
            assert not ncnn, "optimize=True not compatible with format='ncnn', i.e. use optimize=False"
            assert self.device.type == "cpu", "optimize=True not compatible with cuda devices, i.e. use device='cpu'"
        if rknn:
            if not self.args.name:
                LOGGER.warning(
                    "Rockchip RKNN export requires a missing 'name' arg for processor type. "
                    "Using default name='rk3588'."
                )
                self.args.name = "rk3588"
            self.args.name = self.args.name.lower()
            assert self.args.name in RKNN_CHIPS, (
                f"Invalid processor name '{self.args.name}' for Rockchip RKNN export. Valid names are {RKNN_CHIPS}."
            )
        if self.args.nms:
            assert not isinstance(model, ClassificationModel), "'nms=True' is not valid for classification models."
            assert not tflite or not ARM64 or not LINUX, "TFLite export with NMS unsupported on ARM64 Linux"
            assert not is_tf_format or TORCH_1_13, "TensorFlow exports with NMS require torch>=1.13"
            assert not onnx or TORCH_1_13, "ONNX export with NMS requires torch>=1.13"
            if getattr(model, "end2end", False) or isinstance(model.model[-1], RTDETRDecoder):
                LOGGER.warning("'nms=True' is not available for end2end models. Forcing 'nms=False'.")
                self.args.nms = False
            self.args.conf = self.args.conf or 0.25  # set conf default value for nms export
        if (engine or coreml or self.args.nms) and self.args.dynamic and self.args.batch == 1:
            LOGGER.warning(
                f"'dynamic=True' model with '{'nms=True' if self.args.nms else f'format={self.args.format}'}' requires max batch size, i.e. 'batch=16'"
            )
        if edgetpu:
            if not LINUX or ARM64:
                raise SystemError(
                    "Edge TPU export only supported on non-aarch64 Linux. See https://coral.ai/docs/edgetpu/compiler"
                )
            elif self.args.batch != 1:  # see github.com/ultralytics/ultralytics/pull/13420
                LOGGER.warning("Edge TPU export requires batch size 1, setting batch=1.")
                self.args.batch = 1
        if isinstance(model, WorldModel):
            LOGGER.warning(
                "YOLOWorld (original version) export is not supported to any format. "
                "YOLOWorldv2 models (i.e. 'yolov8s-worldv2.pt') only support export to "
                "(torchscript, onnx, openvino, engine, coreml) formats. "
                "See https://docs.ultralytics.com/models/yolo-world for details."
            )
            model.clip_model = None  # openvino int8 export error: https://github.com/ultralytics/ultralytics/pull/18445
        if self.args.int8 and not self.args.data:
            self.args.data = DEFAULT_CFG.data or TASK2DATA[getattr(model, "task", "detect")]  # assign default data
            LOGGER.warning(
                f"INT8 export requires a missing 'data' arg for calibration. Using default 'data={self.args.data}'."
            )
        if tfjs and (ARM64 and LINUX):
            raise SystemError("TF.js exports are not currently supported on ARM64 Linux")
        # Recommend OpenVINO if export and Intel CPU
        if SETTINGS.get("openvino_msg"):
            if is_intel():
                LOGGER.info(
                    "💡 ProTip: Export to OpenVINO format for best performance on Intel hardware."
                    " Learn more at https://docs.ultralytics.com/integrations/openvino/"
                )
            SETTINGS["openvino_msg"] = False

        # Input
        im = torch.zeros(self.args.batch, model.yaml.get("channels", 3), *self.imgsz).to(self.device)
        file = Path(
            getattr(model, "pt_path", None) or getattr(model, "yaml_file", None) or model.yaml.get("yaml_file", "")
        )
        if file.suffix in {".yaml", ".yml"}:
            file = Path(file.name)

        # Update model
        model = deepcopy(model).to(self.device)
        for p in model.parameters():
            p.requires_grad = False
        model.eval()
        model.float()
        model = model.fuse()

        if imx:
            from ultralytics.utils.export.imx import FXModel

            model = FXModel(model, self.imgsz)
        if tflite or edgetpu:
            from ultralytics.utils.export.tensorflow import tf_wrapper

            model = tf_wrapper(model)
        for m in model.modules():
            if isinstance(m, Classify):
                m.export = True
            if isinstance(m, (Detect, RTDETRDecoder)):  # includes all Detect subclasses like Segment, Pose, OBB
                m.dynamic = self.args.dynamic
                m.export = True
                m.format = self.args.format
                m.max_det = self.args.max_det
                m.xyxy = self.args.nms and not coreml
                if hasattr(model, "pe") and hasattr(m, "fuse"):  # for YOLOE models
                    m.fuse(model.pe.to(self.device))
            elif isinstance(m, C2f) and not is_tf_format:
                # EdgeTPU does not support FlexSplitV while split provides cleaner ONNX graph
                m.forward = m.forward_split

        y = None
        for _ in range(2):  # dry runs
            y = NMSModel(model, self.args)(im) if self.args.nms and not coreml and not imx else model(im)
        if self.args.half and (onnx or jit) and self.device.type != "cpu":
            im, model = im.half(), model.half()  # to FP16

        # Filter warnings
        warnings.filterwarnings("ignore", category=torch.jit.TracerWarning)  # suppress TracerWarning
        warnings.filterwarnings("ignore", category=UserWarning)  # suppress shape prim::Constant missing ONNX warning
        warnings.filterwarnings("ignore", category=DeprecationWarning)  # suppress CoreML np.bool deprecation warning

        # Assign
        self.im = im
        self.model = model
        self.file = file
        self.output_shape = (
            tuple(y.shape)
            if isinstance(y, torch.Tensor)
            else tuple(tuple(x.shape if isinstance(x, torch.Tensor) else []) for x in y)
        )
        self.pretty_name = Path(self.model.yaml.get("yaml_file", self.file)).stem.replace("yolo", "YOLO")
        data = model.args["data"] if hasattr(model, "args") and isinstance(model.args, dict) else ""
        description = f"Ultralytics {self.pretty_name} model {f'trained on {data}' if data else ''}"
        self.metadata = {
            "description": description,
            "author": "Ultralytics",
            "date": datetime.now().isoformat(),
            "version": __version__,
            "license": "AGPL-3.0 License (https://ultralytics.com/license)",
            "docs": "https://docs.ultralytics.com",
            "stride": int(max(model.stride)),
            "task": model.task,
            "batch": self.args.batch,
            "imgsz": self.imgsz,
            "names": model.names,
            "args": {k: v for k, v in self.args if k in fmt_keys},
            "channels": model.yaml.get("channels", 3),
        }  # model metadata
        if dla is not None:
            self.metadata["dla"] = dla  # make sure `AutoBackend` uses correct dla device if it has one
        if model.task == "pose":
            self.metadata["kpt_shape"] = model.model[-1].kpt_shape
            if hasattr(model, "kpt_names"):
                self.metadata["kpt_names"] = model.kpt_names

        LOGGER.info(
            f"\n{colorstr('PyTorch:')} starting from '{file}' with input shape {tuple(im.shape)} BCHW and "
            f"output shape(s) {self.output_shape} ({file_size(file):.1f} MB)"
        )
        self.run_callbacks("on_export_start")
        # Exports
        f = [""] * len(fmts)  # exported filenames
        if jit:  # TorchScript
            f[0] = self.export_torchscript()
        if engine:  # TensorRT required before ONNX
            f[1] = self.export_engine(dla=dla)
        if onnx:  # ONNX
            f[2] = self.export_onnx()
        if xml:  # OpenVINO
            f[3] = self.export_openvino()
        if coreml:  # CoreML
            f[4] = self.export_coreml()
        if is_tf_format:  # TensorFlow formats
            self.args.int8 |= edgetpu
            f[5], keras_model = self.export_saved_model()
            if pb or tfjs:  # pb prerequisite to tfjs
                f[6] = self.export_pb(keras_model=keras_model)
            if tflite:
                f[7] = self.export_tflite()
            if edgetpu:
                f[8] = self.export_edgetpu(tflite_model=Path(f[5]) / f"{self.file.stem}_full_integer_quant.tflite")
            if tfjs:
                f[9] = self.export_tfjs()
        if paddle:  # PaddlePaddle
            f[10] = self.export_paddle()
        if mnn:  # MNN
            f[11] = self.export_mnn()
        if ncnn:  # NCNN
            f[12] = self.export_ncnn()
        if imx:
            f[13] = self.export_imx()
        if rknn:
            f[14] = self.export_rknn()
        if executorch:
            f[15] = self.export_executorch()
        if safetensors:
            f[16] = self.export_safetensors()

        # Finish
        f = [str(x) for x in f if x]  # filter out '' and None
        if any(f):
            f = str(Path(f[-1]))
            square = self.imgsz[0] == self.imgsz[1]
            s = (
                ""
                if square
                else f"WARNING ⚠️ non-PyTorch val requires square images, 'imgsz={self.imgsz}' will not "
                f"work. Use export 'imgsz={max(self.imgsz)}' if val is required."
            )
            imgsz = self.imgsz[0] if square else str(self.imgsz)[1:-1].replace(" ", "")
            predict_data = f"data={data}" if model.task == "segment" and pb else ""
            q = "int8" if self.args.int8 else "half" if self.args.half else ""  # quantization
            LOGGER.info(
                f"\nExport complete ({time.time() - t:.1f}s)"
                f"\nResults saved to {colorstr('bold', file.parent.resolve())}"
                f"\nPredict:         yolo predict task={model.task} model={f} imgsz={imgsz} {q} {predict_data}"
                f"\nValidate:        yolo val task={model.task} model={f} imgsz={imgsz} data={data} {q} {s}"
                f"\nVisualize:       https://netron.app"
            )

        self.run_callbacks("on_export_end")
        return f  # return list of exported files/dirs

    def get_int8_calibration_dataloader(self, prefix=""):
        """Build and return a dataloader for calibration of INT8 models."""
        LOGGER.info(f"{prefix} collecting INT8 calibration images from 'data={self.args.data}'")
        data = (check_cls_dataset if self.model.task == "classify" else check_det_dataset)(self.args.data)
        dataset = YOLODataset(
            data[self.args.split or "val"],
            data=data,
            fraction=self.args.fraction,
            task=self.model.task,
            imgsz=self.imgsz[0],
            augment=False,
            batch_size=self.args.batch,
        )
        n = len(dataset)
        if n < self.args.batch:
            raise ValueError(
                f"The calibration dataset ({n} images) must have at least as many images as the batch size "
                f"('batch={self.args.batch}')."
            )
        elif n < 300:
            LOGGER.warning(f"{prefix} >300 images recommended for INT8 calibration, found {n} images.")
        return build_dataloader(dataset, batch=self.args.batch, workers=0, drop_last=True)  # required for batch loading

    @try_export
    def export_torchscript(self, prefix=colorstr("TorchScript:")):
        """Export YOLO model to TorchScript format."""
        LOGGER.info(f"\n{prefix} starting export with torch {TORCH_VERSION}...")
        f = self.file.with_suffix(".torchscript")

        ts = torch.jit.trace(NMSModel(self.model, self.args) if self.args.nms else self.model, self.im, strict=False)
        extra_files = {"config.txt": json.dumps(self.metadata)}  # torch._C.ExtraFilesMap()
        if self.args.optimize:  # https://pytorch.org/tutorials/recipes/mobile_interpreter.html
            LOGGER.info(f"{prefix} optimizing for mobile...")
            from torch.utils.mobile_optimizer import optimize_for_mobile

            optimize_for_mobile(ts)._save_for_lite_interpreter(str(f), _extra_files=extra_files)
        else:
            ts.save(str(f), _extra_files=extra_files)
        return f

    @try_export
    def export_onnx(self, prefix=colorstr("ONNX:")):
        """Export YOLO model to ONNX format."""
        requirements = ["onnx>=1.12.0,<=1.19.1"]
        if self.args.simplify:
            requirements += ["onnxslim>=0.1.71", "onnxruntime" + ("-gpu" if torch.cuda.is_available() else "")]
        check_requirements(requirements)
        import onnx

        opset = self.args.opset or best_onnx_opset(onnx, cuda="cuda" in self.device.type)
        LOGGER.info(f"\n{prefix} starting export with onnx {onnx.__version__} opset {opset}...")
        if self.args.nms:
            assert TORCH_1_13, f"'nms=True' ONNX export requires torch>=1.13 (found torch=={TORCH_VERSION})"

        f = str(self.file.with_suffix(".onnx"))
        output_names = ["output0", "output1"] if self.model.task == "segment" else ["output0"]
        dynamic = self.args.dynamic
        if dynamic:
            dynamic = {"images": {0: "batch", 2: "height", 3: "width"}}  # shape(1,3,640,640)
            if isinstance(self.model, SegmentationModel):
                dynamic["output0"] = {0: "batch", 2: "anchors"}  # shape(1, 116, 8400)
                dynamic["output1"] = {0: "batch", 2: "mask_height", 3: "mask_width"}  # shape(1,32,160,160)
            elif isinstance(self.model, DetectionModel):
                dynamic["output0"] = {0: "batch", 2: "anchors"}  # shape(1, 84, 8400)
            if self.args.nms:  # only batch size is dynamic with NMS
                dynamic["output0"].pop(2)
        if self.args.nms and self.model.task == "obb":
            self.args.opset = opset  # for NMSModel

        with arange_patch(self.args):
            torch2onnx(
                NMSModel(self.model, self.args) if self.args.nms else self.model,
                self.im,
                f,
                opset=opset,
                input_names=["images"],
                output_names=output_names,
                dynamic=dynamic or None,
            )

        # Checks
        model_onnx = onnx.load(f)  # load onnx model

        # Simplify
        if self.args.simplify:
            try:
                import onnxslim

                LOGGER.info(f"{prefix} slimming with onnxslim {onnxslim.__version__}...")
                model_onnx = onnxslim.slim(model_onnx)

            except Exception as e:
                LOGGER.warning(f"{prefix} simplifier failure: {e}")

        # Metadata
        for k, v in self.metadata.items():
            meta = model_onnx.metadata_props.add()
            meta.key, meta.value = k, str(v)

        # IR version
        if getattr(model_onnx, "ir_version", 0) > 10:
            LOGGER.info(f"{prefix} limiting IR version {model_onnx.ir_version} to 10 for ONNXRuntime compatibility...")
            model_onnx.ir_version = 10

        onnx.save(model_onnx, f)
        return f

    @try_export
    def export_openvino(self, prefix=colorstr("OpenVINO:")):
        """Export YOLO model to OpenVINO format."""
        # OpenVINO <= 2025.1.0 error on macOS 15.4+: https://github.com/openvinotoolkit/openvino/issues/30023"
        check_requirements("openvino>=2025.2.0" if MACOS and MACOS_VERSION >= "15.4" else "openvino>=2024.0.0")
        import openvino as ov

        LOGGER.info(f"\n{prefix} starting export with openvino {ov.__version__}...")
        assert TORCH_2_1, f"OpenVINO export requires torch>=2.1 but torch=={TORCH_VERSION} is installed"
        ov_model = ov.convert_model(
            NMSModel(self.model, self.args) if self.args.nms else self.model,
            input=None if self.args.dynamic else [self.im.shape],
            example_input=self.im,
        )

        def serialize(ov_model, file):
            """Set RT info, serialize, and save metadata YAML."""
            ov_model.set_rt_info("YOLO", ["model_info", "model_type"])
            ov_model.set_rt_info(True, ["model_info", "reverse_input_channels"])
            ov_model.set_rt_info(114, ["model_info", "pad_value"])
            ov_model.set_rt_info([255.0], ["model_info", "scale_values"])
            ov_model.set_rt_info(self.args.iou, ["model_info", "iou_threshold"])
            ov_model.set_rt_info([v.replace(" ", "_") for v in self.model.names.values()], ["model_info", "labels"])
            if self.model.task != "classify":
                ov_model.set_rt_info("fit_to_window_letterbox", ["model_info", "resize_type"])

            ov.save_model(ov_model, file, compress_to_fp16=self.args.half)
            YAML.save(Path(file).parent / "metadata.yaml", self.metadata)  # add metadata.yaml

        if self.args.int8:
            fq = str(self.file).replace(self.file.suffix, f"_int8_openvino_model{os.sep}")
            fq_ov = str(Path(fq) / self.file.with_suffix(".xml").name)
            # INT8 requires nncf, nncf requires packaging>=23.2 https://github.com/openvinotoolkit/nncf/issues/3463
            check_requirements("packaging>=23.2")  # must be installed first to build nncf wheel
            check_requirements("nncf>=2.14.0")
            import nncf

            def transform_fn(data_item) -> np.ndarray:
                """Quantization transform function."""
                data_item: torch.Tensor = data_item["img"] if isinstance(data_item, dict) else data_item
                assert data_item.dtype == torch.uint8, "Input image must be uint8 for the quantization preprocessing"
                im = data_item.numpy().astype(np.float32) / 255.0  # uint8 to fp16/32 and 0-255 to 0.0-1.0
                return np.expand_dims(im, 0) if im.ndim == 3 else im

            # Generate calibration data for integer quantization
            ignored_scope = None
            if isinstance(self.model.model[-1], Detect):
                # Includes all Detect subclasses like Segment, Pose, OBB, WorldDetect, YOLOEDetect
                head_module_name = ".".join(list(self.model.named_modules())[-1][0].split(".")[:2])
                ignored_scope = nncf.IgnoredScope(  # ignore operations
                    patterns=[
                        f".*{head_module_name}/.*/Add",
                        f".*{head_module_name}/.*/Sub*",
                        f".*{head_module_name}/.*/Mul*",
                        f".*{head_module_name}/.*/Div*",
                        f".*{head_module_name}\\.dfl.*",
                    ],
                    types=["Sigmoid"],
                )

            quantized_ov_model = nncf.quantize(
                model=ov_model,
                calibration_dataset=nncf.Dataset(self.get_int8_calibration_dataloader(prefix), transform_fn),
                preset=nncf.QuantizationPreset.MIXED,
                ignored_scope=ignored_scope,
            )
            serialize(quantized_ov_model, fq_ov)
            return fq

        f = str(self.file).replace(self.file.suffix, f"_openvino_model{os.sep}")
        f_ov = str(Path(f) / self.file.with_suffix(".xml").name)

        serialize(ov_model, f_ov)
        return f

    @try_export
    def export_paddle(self, prefix=colorstr("PaddlePaddle:")):
        """Export YOLO model to PaddlePaddle format."""
        assert not IS_JETSON, "Jetson Paddle exports not supported yet"
        check_requirements(
            (
                "paddlepaddle-gpu"
                if torch.cuda.is_available()
                else "paddlepaddle==3.0.0"  # pin 3.0.0 for ARM64
                if ARM64
                else "paddlepaddle>=3.0.0",
                "x2paddle",
            )
        )
        import x2paddle
        from x2paddle.convert import pytorch2paddle

        LOGGER.info(f"\n{prefix} starting export with X2Paddle {x2paddle.__version__}...")
        f = str(self.file).replace(self.file.suffix, f"_paddle_model{os.sep}")

        pytorch2paddle(module=self.model, save_dir=f, jit_type="trace", input_examples=[self.im])  # export
        YAML.save(Path(f) / "metadata.yaml", self.metadata)  # add metadata.yaml
        return f

    @try_export
    def export_mnn(self, prefix=colorstr("MNN:")):
        """Export YOLO model to MNN format using MNN https://github.com/alibaba/MNN."""
        f_onnx = self.export_onnx()  # get onnx model first

        check_requirements("MNN>=2.9.6")
        import MNN
        from MNN.tools import mnnconvert

        # Setup and checks
        LOGGER.info(f"\n{prefix} starting export with MNN {MNN.version()}...")
        assert Path(f_onnx).exists(), f"failed to export ONNX file: {f_onnx}"
        f = str(self.file.with_suffix(".mnn"))  # MNN model file
        args = ["", "-f", "ONNX", "--modelFile", f_onnx, "--MNNModel", f, "--bizCode", json.dumps(self.metadata)]
        if self.args.int8:
            args.extend(("--weightQuantBits", "8"))
        if self.args.half:
            args.append("--fp16")
        mnnconvert.convert(args)
        # remove scratch file for model convert optimize
        convert_scratch = Path(self.file.parent / ".__convert_external_data.bin")
        if convert_scratch.exists():
            convert_scratch.unlink()
        return f

    @try_export
    def export_ncnn(self, prefix=colorstr("NCNN:")):
        """Export YOLO model to NCNN format using PNNX https://github.com/pnnx/pnnx."""
        check_requirements("ncnn", cmds="--no-deps")  # no deps to avoid installing opencv-python
        check_requirements("pnnx")
        import ncnn
        import pnnx

        LOGGER.info(f"\n{prefix} starting export with NCNN {ncnn.__version__} and PNNX {pnnx.__version__}...")
        f = Path(str(self.file).replace(self.file.suffix, f"_ncnn_model{os.sep}"))

        ncnn_args = dict(
            ncnnparam=(f / "model.ncnn.param").as_posix(),
            ncnnbin=(f / "model.ncnn.bin").as_posix(),
            ncnnpy=(f / "model_ncnn.py").as_posix(),
        )

        pnnx_args = dict(
            ptpath=(f / "model.pt").as_posix(),
            pnnxparam=(f / "model.pnnx.param").as_posix(),
            pnnxbin=(f / "model.pnnx.bin").as_posix(),
            pnnxpy=(f / "model_pnnx.py").as_posix(),
            pnnxonnx=(f / "model.pnnx.onnx").as_posix(),
        )

        f.mkdir(exist_ok=True)  # make ncnn_model directory
        pnnx.export(self.model, inputs=self.im, **ncnn_args, **pnnx_args, fp16=self.args.half, device=self.device.type)

        for f_debug in ("debug.bin", "debug.param", "debug2.bin", "debug2.param", *pnnx_args.values()):
            Path(f_debug).unlink(missing_ok=True)

        YAML.save(f / "metadata.yaml", self.metadata)  # add metadata.yaml
        return str(f)

    @try_export
    def export_coreml(self, prefix=colorstr("CoreML:")):
        """Export YOLO model to CoreML format."""
        mlmodel = self.args.format.lower() == "mlmodel"  # legacy *.mlmodel export format requested
        check_requirements("coremltools>=8.0")
        import coremltools as ct

        LOGGER.info(f"\n{prefix} starting export with coremltools {ct.__version__}...")
        assert not WINDOWS, "CoreML export is not supported on Windows, please run on macOS or Linux."
        assert TORCH_1_11, "CoreML export requires torch>=1.11"
        if self.args.batch > 1:
            assert self.args.dynamic, (
                "batch sizes > 1 are not supported without 'dynamic=True' for CoreML export. Please retry at 'dynamic=True'."
            )
        if self.args.dynamic:
            assert not self.args.nms, (
                "'nms=True' cannot be used together with 'dynamic=True' for CoreML export. Please disable one of them."
            )
            assert self.model.task != "classify", "'dynamic=True' is not supported for CoreML classification models."
        f = self.file.with_suffix(".mlmodel" if mlmodel else ".mlpackage")
        if f.is_dir():
            shutil.rmtree(f)

        classifier_config = None
        if self.model.task == "classify":
            classifier_config = ct.ClassifierConfig(list(self.model.names.values()))
            model = self.model
        elif self.model.task == "detect":
            model = IOSDetectModel(self.model, self.im, mlprogram=not mlmodel) if self.args.nms else self.model
        else:
            if self.args.nms:
                LOGGER.warning(f"{prefix} 'nms=True' is only available for Detect models like 'yolo11n.pt'.")
                # TODO CoreML Segment and Pose model pipelining
            model = self.model
        ts = torch.jit.trace(model.eval(), self.im, strict=False)  # TorchScript model

        if self.args.dynamic:
            input_shape = ct.Shape(
                shape=(
                    ct.RangeDim(lower_bound=1, upper_bound=self.args.batch, default=1),
                    self.im.shape[1],
                    ct.RangeDim(lower_bound=32, upper_bound=self.imgsz[0] * 2, default=self.imgsz[0]),
                    ct.RangeDim(lower_bound=32, upper_bound=self.imgsz[1] * 2, default=self.imgsz[1]),
                )
            )
            inputs = [ct.TensorType("image", shape=input_shape)]
        else:
            inputs = [ct.ImageType("image", shape=self.im.shape, scale=1 / 255, bias=[0.0, 0.0, 0.0])]

        # Based on apple's documentation it is better to leave out the minimum_deployment target and let that get set
        # Internally based on the model conversion and output type.
        # Setting minimum_depoloyment_target >= iOS16 will require setting compute_precision=ct.precision.FLOAT32.
        # iOS16 adds in better support for FP16, but none of the CoreML NMS specifications handle FP16 as input.
        ct_model = ct.convert(
            ts,
            inputs=inputs,
            classifier_config=classifier_config,
            convert_to="neuralnetwork" if mlmodel else "mlprogram",
        )
        bits, mode = (8, "kmeans") if self.args.int8 else (16, "linear") if self.args.half else (32, None)
        if bits < 32:
            if "kmeans" in mode:
                check_requirements("scikit-learn")  # scikit-learn package required for k-means quantization
            if mlmodel:
                ct_model = ct.models.neural_network.quantization_utils.quantize_weights(ct_model, bits, mode)
            elif bits == 8:  # mlprogram already quantized to FP16
                import coremltools.optimize.coreml as cto

                op_config = cto.OpPalettizerConfig(mode="kmeans", nbits=bits, weight_threshold=512)
                config = cto.OptimizationConfig(global_config=op_config)
                ct_model = cto.palettize_weights(ct_model, config=config)
        if self.args.nms and self.model.task == "detect":
            ct_model = self._pipeline_coreml(ct_model, weights_dir=None if mlmodel else ct_model.weights_dir)

        m = self.metadata  # metadata dict
        ct_model.short_description = m.pop("description")
        ct_model.author = m.pop("author")
        ct_model.license = m.pop("license")
        ct_model.version = m.pop("version")
        ct_model.user_defined_metadata.update({k: str(v) for k, v in m.items()})
        if self.model.task == "classify":
            ct_model.user_defined_metadata.update({"com.apple.coreml.model.preview.type": "imageClassifier"})

        try:
            ct_model.save(str(f))  # save *.mlpackage
        except Exception as e:
            LOGGER.warning(
                f"{prefix} CoreML export to *.mlpackage failed ({e}), reverting to *.mlmodel export. "
                f"Known coremltools Python 3.11 and Windows bugs https://github.com/apple/coremltools/issues/1928."
            )
            f = f.with_suffix(".mlmodel")
            ct_model.save(str(f))
        return f

    @try_export
    def export_engine(self, dla=None, prefix=colorstr("TensorRT:")):
        """Export YOLO model to TensorRT format https://developer.nvidia.com/tensorrt."""
        assert self.im.device.type != "cpu", "export running on CPU but must be on GPU, i.e. use 'device=0'"
        f_onnx = self.export_onnx()  # run before TRT import https://github.com/ultralytics/ultralytics/issues/7016

        try:
            import tensorrt as trt
        except ImportError:
            if LINUX:
                cuda_version = torch.version.cuda.split(".")[0]
                check_requirements(f"tensorrt-cu{cuda_version}>7.0.0,!=10.1.0")
            import tensorrt as trt
        check_version(trt.__version__, ">=7.0.0", hard=True)
        check_version(trt.__version__, "!=10.1.0", msg="https://github.com/ultralytics/ultralytics/pull/14239")

        # Setup and checks
        LOGGER.info(f"\n{prefix} starting export with TensorRT {trt.__version__}...")
        assert Path(f_onnx).exists(), f"failed to export ONNX file: {f_onnx}"
        f = self.file.with_suffix(".engine")  # TensorRT engine file
        onnx2engine(
            f_onnx,
            f,
            self.args.workspace,
            self.args.half,
            self.args.int8,
            self.args.dynamic,
            self.im.shape,
            dla=dla,
            dataset=self.get_int8_calibration_dataloader(prefix) if self.args.int8 else None,
            metadata=self.metadata,
            verbose=self.args.verbose,
            prefix=prefix,
        )

        return f

    @try_export
    def export_saved_model(self, prefix=colorstr("TensorFlow SavedModel:")):
        """Export YOLO model to TensorFlow SavedModel format."""
        cuda = torch.cuda.is_available()
        try:
            import tensorflow as tf
        except ImportError:
            check_requirements("tensorflow>=2.0.0,<=2.19.0")
            import tensorflow as tf
        check_requirements(
            (
                "tf_keras<=2.19.0",  # required by 'onnx2tf' package
                "sng4onnx>=1.0.1",  # required by 'onnx2tf' package
                "onnx_graphsurgeon>=0.3.26",  # required by 'onnx2tf' package
                "ai-edge-litert>=1.2.0" + (",<1.4.0" if MACOS else ""),  # required by 'onnx2tf' package
                "onnx>=1.12.0,<=1.19.1",
                "onnx2tf>=1.26.3",
                "onnxslim>=0.1.71",
                "onnxruntime-gpu" if cuda else "onnxruntime",
                "protobuf>=5",
            ),
            cmds="--extra-index-url https://pypi.ngc.nvidia.com",  # onnx_graphsurgeon only on NVIDIA
        )

        LOGGER.info(f"\n{prefix} starting export with tensorflow {tf.__version__}...")
        check_version(
            tf.__version__,
            ">=2.0.0",
            name="tensorflow",
            verbose=True,
            msg="https://github.com/ultralytics/ultralytics/issues/5161",
        )
        f = Path(str(self.file).replace(self.file.suffix, "_saved_model"))
        if f.is_dir():
            shutil.rmtree(f)  # delete output folder

        # Export to TF
        images = None
        if self.args.int8 and self.args.data:
            images = [batch["img"] for batch in self.get_int8_calibration_dataloader(prefix)]
            images = (
                torch.nn.functional.interpolate(torch.cat(images, 0).float(), size=self.imgsz)
                .permute(0, 2, 3, 1)
                .numpy()
                .astype(np.float32)
            )

        # Export to ONNX
        if isinstance(self.model.model[-1], RTDETRDecoder):
            self.args.opset = self.args.opset or 19
            assert 16 <= self.args.opset <= 19, "RTDETR export requires opset>=16;<=19"
        self.args.simplify = True
        f_onnx = self.export_onnx()  # ensure ONNX is available
        keras_model = onnx2saved_model(
            f_onnx,
            f,
            int8=self.args.int8,
            images=images,
            disable_group_convolution=self.args.format in {"tfjs", "edgetpu"},
            prefix=prefix,
        )
        YAML.save(f / "metadata.yaml", self.metadata)  # add metadata.yaml
        # Add TFLite metadata
        for file in f.rglob("*.tflite"):
            file.unlink() if "quant_with_int16_act.tflite" in str(file) else self._add_tflite_metadata(file)

        return str(f), keras_model  # or keras_model = tf.saved_model.load(f, tags=None, options=None)

    @try_export
    def export_pb(self, keras_model, prefix=colorstr("TensorFlow GraphDef:")):
        """Export YOLO model to TensorFlow GraphDef *.pb format https://github.com/leimao/Frozen-Graph-TensorFlow."""
        f = self.file.with_suffix(".pb")
        keras2pb(keras_model, f, prefix)
        return f

    @try_export
    def export_tflite(self, prefix=colorstr("TensorFlow Lite:")):
        """Export YOLO model to TensorFlow Lite format."""
        # BUG https://github.com/ultralytics/ultralytics/issues/13436
        import tensorflow as tf

        LOGGER.info(f"\n{prefix} starting export with tensorflow {tf.__version__}...")
        saved_model = Path(str(self.file).replace(self.file.suffix, "_saved_model"))
        if self.args.int8:
            f = saved_model / f"{self.file.stem}_int8.tflite"  # fp32 in/out
        elif self.args.half:
            f = saved_model / f"{self.file.stem}_float16.tflite"  # fp32 in/out
        else:
            f = saved_model / f"{self.file.stem}_float32.tflite"
        return str(f)

    @try_export
    def export_executorch(self, prefix=colorstr("ExecuTorch:")):
        """Exports a model to ExecuTorch (.pte) format into a dedicated directory and saves the required metadata,
        following Ultralytics conventions.
        """
        LOGGER.info(f"\n{prefix} starting export with ExecuTorch...")
        assert TORCH_2_9, f"ExecuTorch export requires torch>=2.9.0 but torch=={TORCH_VERSION} is installed"
        # TorchAO release compatibility table bug https://github.com/pytorch/ao/issues/2919
        # Setuptools bug: https://github.com/pypa/setuptools/issues/4483
        check_requirements("setuptools<71.0.0")  # Setuptools bug: https://github.com/pypa/setuptools/issues/4483
        check_requirements(("executorch==1.0.0", "flatbuffers"))

        import torch
        from executorch.backends.xnnpack.partition.xnnpack_partitioner import XnnpackPartitioner
        from executorch.exir import to_edge_transform_and_lower

        file_directory = Path(str(self.file).replace(self.file.suffix, "_executorch_model"))
        file_directory.mkdir(parents=True, exist_ok=True)

        file_pte = file_directory / self.file.with_suffix(".pte").name
        sample_inputs = (self.im,)

        et_program = to_edge_transform_and_lower(
            torch.export.export(self.model, sample_inputs), partitioner=[XnnpackPartitioner()]
        ).to_executorch()

        with open(file_pte, "wb") as file:
            file.write(et_program.buffer)

        YAML.save(file_directory / "metadata.yaml", self.metadata)

        return str(file_directory)

    @try_export
    def export_edgetpu(self, tflite_model="", prefix=colorstr("Edge TPU:")):
        """Export YOLO model to Edge TPU format https://coral.ai/docs/edgetpu/models-intro/."""
        cmd = "edgetpu_compiler --version"
        help_url = "https://coral.ai/docs/edgetpu/compiler/"
        assert LINUX, f"export only supported on Linux. See {help_url}"
        if subprocess.run(cmd, stdout=subprocess.DEVNULL, stderr=subprocess.DEVNULL, shell=True).returncode != 0:
            LOGGER.info(f"\n{prefix} export requires Edge TPU compiler. Attempting install from {help_url}")
            sudo = "sudo " if is_sudo_available() else ""
            for c in (
                f"{sudo}mkdir -p /etc/apt/keyrings",
                f"curl -fsSL https://packages.cloud.google.com/apt/doc/apt-key.gpg | {sudo}gpg --dearmor -o /etc/apt/keyrings/google.gpg",
                f'echo "deb [signed-by=/etc/apt/keyrings/google.gpg] https://packages.cloud.google.com/apt coral-edgetpu-stable main" | {sudo}tee /etc/apt/sources.list.d/coral-edgetpu.list',
                f"{sudo}apt-get update",
                f"{sudo}apt-get install -y edgetpu-compiler",
            ):
                subprocess.run(c, shell=True, check=True)

        ver = subprocess.run(cmd, shell=True, capture_output=True, check=True).stdout.decode().rsplit(maxsplit=1)[-1]
        LOGGER.info(f"\n{prefix} starting export with Edge TPU compiler {ver}...")
        tflite2edgetpu(tflite_file=tflite_model, output_dir=tflite_model.parent, prefix=prefix)
        f = str(tflite_model).replace(".tflite", "_edgetpu.tflite")  # Edge TPU model
        self._add_tflite_metadata(f)
        return f

    @try_export
    def export_tfjs(self, prefix=colorstr("TensorFlow.js:")):
        """Export YOLO model to TensorFlow.js format."""
        check_requirements("tensorflowjs")

        f = str(self.file).replace(self.file.suffix, "_web_model")  # js dir
        f_pb = str(self.file.with_suffix(".pb"))  # *.pb path
        pb2tfjs(pb_file=f_pb, output_dir=f, half=self.args.half, int8=self.args.int8, prefix=prefix)
        # Add metadata
        YAML.save(Path(f) / "metadata.yaml", self.metadata)  # add metadata.yaml
        return f

    @try_export
    def export_rknn(self, prefix=colorstr("RKNN:")):
        """Export YOLO model to RKNN format."""
        LOGGER.info(f"\n{prefix} starting export with rknn-toolkit2...")

        check_requirements("rknn-toolkit2")
        if IS_COLAB:
            # Prevent 'exit' from closing the notebook https://github.com/airockchip/rknn-toolkit2/issues/259
            import builtins

            builtins.exit = lambda: None

        from rknn.api import RKNN

        f = self.export_onnx()
        export_path = Path(f"{Path(f).stem}_rknn_model")
        export_path.mkdir(exist_ok=True)

        rknn = RKNN(verbose=False)
        rknn.config(mean_values=[[0, 0, 0]], std_values=[[255, 255, 255]], target_platform=self.args.name)
        rknn.load_onnx(model=f)
        rknn.build(do_quantization=False)  # TODO: Add quantization support
        f = f.replace(".onnx", f"-{self.args.name}.rknn")
        rknn.export_rknn(f"{export_path / f}")
        YAML.save(export_path / "metadata.yaml", self.metadata)
        return export_path

    @try_export
    def export_imx(self, prefix=colorstr("IMX:")):
        """Export YOLO model to IMX format."""
        assert LINUX, (
            "Export only supported on Linux."
            "See https://developer.aitrios.sony-semicon.com/en/docs/raspberry-pi-ai-camera/imx500-converter?version=3.17.3&progLang="
        )
        assert not ARM64, "IMX export is not supported on ARM64 architectures."
        assert IS_PYTHON_MINIMUM_3_9, "IMX export is only supported on Python 3.9 or above."

        if getattr(self.model, "end2end", False):
            raise ValueError("IMX export is not supported for end2end models.")
        check_requirements(
            (
                "model-compression-toolkit>=2.4.1",
                "edge-mdt-cl<1.1.0",
                "edge-mdt-tpc>=1.2.0",
                "pydantic<=2.11.7",
            )
        )

        check_requirements("imx500-converter[pt]>=3.17.3")

        # Install Java>=17
        try:
            java_output = subprocess.run(["java", "--version"], check=True, capture_output=True).stdout.decode()
            version_match = re.search(r"(?:openjdk|java) (\d+)", java_output)
            java_version = int(version_match.group(1)) if version_match else 0
            assert java_version >= 17, "Java version too old"
        except (FileNotFoundError, subprocess.CalledProcessError, AssertionError):
            cmd = None
            if IS_UBUNTU or IS_DEBIAN_TRIXIE:
                LOGGER.info(f"\n{prefix} installing Java 21 for Ubuntu...")
                cmd = (["sudo"] if is_sudo_available() else []) + ["apt-get", "install", "-y", "openjdk-21-jre"]
            elif IS_RASPBERRYPI or IS_DEBIAN_BOOKWORM:
                LOGGER.info(f"\n{prefix} installing Java 17 for Raspberry Pi or Debian ...")
                cmd = (["sudo"] if is_sudo_available() else []) + ["apt-get", "install", "-y", "openjdk-17-jre"]

            if cmd:
                subprocess.run(cmd, check=True)

        return torch2imx(
            self.model,
            self.file,
            self.args.conf,
            self.args.iou,
            self.args.max_det,
            metadata=self.metadata,
            dataset=self.get_int8_calibration_dataloader(prefix),
            prefix=prefix,
        )

    @try_export
    def export_safetensors(self, prefix=colorstr("SafeTensors:")):
        """Export YOLO model to SafeTensors format.

        SafeTensors is a simple, safe, and fast file format for storing tensors. It is designed to be safe
        from arbitrary code execution and is faster to load than pickle-based formats.
        See https://github.com/huggingface/safetensors for more information.

        Note: This exports the FUSED model weights. The model architecture YAML is embedded in the
        SafeTensors metadata as a JSON string, eliminating the need for a separate YAML file.

        Returns:
            (str): Path to the exported SafeTensors file.
        """
        assert IS_PYTHON_MINIMUM_3_9, "Safetensor export requires Python>=3.9"
        check_requirements("safetensors>=0.7.0")

        from safetensors.torch import save_file

        LOGGER.info(f"\n{prefix} starting export with safetensors...")

        # Build filename with export parameters
        name_parts = [self.file.stem]
        if self.args.half:
            name_parts.append("fp16")
        if self.args.int8:
            name_parts.append("int8")
        if self.args.nms:
            name_parts.append("nms")

        # Single file export (no directory needed)
        model_name = "_".join(name_parts)
        safetensors_file = self.file.parent / f"{model_name}.safetensors"

        # Use the fused model (self.model is already fused in __call__)
        model = self.model.half() if self.args.half else self.model.float()
        state_dict = model.state_dict()

        # Convert metadata to string format for safetensors (only supports string values)
        metadata_str = {k: str(v) for k, v in self.metadata.items()}
        # Mark that this is a fused model export
        metadata_str["fused"] = "True"

        # Embed model architecture YAML in metadata as JSON string
        if hasattr(self.model, "yaml") and self.model.yaml:
            yaml_data = self.model.yaml.copy()
            # Override nc with actual model nc (important for pose/obb/cls which may have different nc than default)
            if hasattr(self.model, "nc"):
                yaml_data["nc"] = self.model.nc
            elif hasattr(self.model, "names"):
                # For classification models, derive nc from names dict
                yaml_data["nc"] = len(self.model.names)
            # Store YAML as JSON string in metadata (SafeTensors only allows string values)
            metadata_str["model_yaml"] = json.dumps(yaml_data)

        # Save the model weights and metadata
        save_file(state_dict, str(safetensors_file), metadata=metadata_str)

        return str(safetensors_file)

    def _add_tflite_metadata(self, file):
        """Add metadata to *.tflite models per https://ai.google.dev/edge/litert/models/metadata."""
        import zipfile

        with zipfile.ZipFile(file, "a", zipfile.ZIP_DEFLATED) as zf:
            zf.writestr("metadata.json", json.dumps(self.metadata, indent=2))

    def _pipeline_coreml(self, model, weights_dir=None, prefix=colorstr("CoreML Pipeline:")):
        """Create CoreML pipeline with NMS for YOLO detection models."""
        import coremltools as ct

        LOGGER.info(f"{prefix} starting pipeline with coremltools {ct.__version__}...")

        # Output shapes
        spec = model.get_spec()
        outs = list(iter(spec.description.output))
        if self.args.format == "mlmodel":  # mlmodel doesn't infer shapes automatically
            outs[0].type.multiArrayType.shape[:] = self.output_shape[2], self.output_shape[1] - 4
            outs[1].type.multiArrayType.shape[:] = self.output_shape[2], 4

        # Checks
        names = self.metadata["names"]
        nx, ny = spec.description.input[0].type.imageType.width, spec.description.input[0].type.imageType.height
        nc = outs[0].type.multiArrayType.shape[-1]
        if len(names) != nc:  # Hack fix for MLProgram NMS bug https://github.com/ultralytics/ultralytics/issues/22309
            names = {**names, **{i: str(i) for i in range(len(names), nc)}}

        # Model from spec
        model = ct.models.MLModel(spec, weights_dir=weights_dir)

        # Create NMS protobuf
        nms_spec = ct.proto.Model_pb2.Model()
        nms_spec.specificationVersion = spec.specificationVersion
        for i in range(len(outs)):
            decoder_output = model._spec.description.output[i].SerializeToString()
            nms_spec.description.input.add()
            nms_spec.description.input[i].ParseFromString(decoder_output)
            nms_spec.description.output.add()
            nms_spec.description.output[i].ParseFromString(decoder_output)

        output_names = ["confidence", "coordinates"]
        for i, name in enumerate(output_names):
            nms_spec.description.output[i].name = name

        for i, out in enumerate(outs):
            ma_type = nms_spec.description.output[i].type.multiArrayType
            ma_type.shapeRange.sizeRanges.add()
            ma_type.shapeRange.sizeRanges[0].lowerBound = 0
            ma_type.shapeRange.sizeRanges[0].upperBound = -1
            ma_type.shapeRange.sizeRanges.add()
            ma_type.shapeRange.sizeRanges[1].lowerBound = out.type.multiArrayType.shape[-1]
            ma_type.shapeRange.sizeRanges[1].upperBound = out.type.multiArrayType.shape[-1]
            del ma_type.shape[:]

        nms = nms_spec.nonMaximumSuppression
        nms.confidenceInputFeatureName = outs[0].name  # 1x507x80
        nms.coordinatesInputFeatureName = outs[1].name  # 1x507x4
        nms.confidenceOutputFeatureName = output_names[0]
        nms.coordinatesOutputFeatureName = output_names[1]
        nms.iouThresholdInputFeatureName = "iouThreshold"
        nms.confidenceThresholdInputFeatureName = "confidenceThreshold"
        nms.iouThreshold = self.args.iou
        nms.confidenceThreshold = self.args.conf
        nms.pickTop.perClass = True
        nms.stringClassLabels.vector.extend(names.values())
        nms_model = ct.models.MLModel(nms_spec)

        # Pipeline models together
        pipeline = ct.models.pipeline.Pipeline(
            input_features=[
                ("image", ct.models.datatypes.Array(3, ny, nx)),
                ("iouThreshold", ct.models.datatypes.Double()),
                ("confidenceThreshold", ct.models.datatypes.Double()),
            ],
            output_features=output_names,
        )
        pipeline.add_model(model)
        pipeline.add_model(nms_model)

        # Correct datatypes
        pipeline.spec.description.input[0].ParseFromString(model._spec.description.input[0].SerializeToString())
        pipeline.spec.description.output[0].ParseFromString(nms_model._spec.description.output[0].SerializeToString())
        pipeline.spec.description.output[1].ParseFromString(nms_model._spec.description.output[1].SerializeToString())

        # Update metadata
        pipeline.spec.specificationVersion = spec.specificationVersion
        pipeline.spec.description.metadata.userDefined.update(
            {"IoU threshold": str(nms.iouThreshold), "Confidence threshold": str(nms.confidenceThreshold)}
        )

        # Save the model
        model = ct.models.MLModel(pipeline.spec, weights_dir=weights_dir)
        model.input_description["image"] = "Input image"
        model.input_description["iouThreshold"] = f"(optional) IoU threshold override (default: {nms.iouThreshold})"
        model.input_description["confidenceThreshold"] = (
            f"(optional) Confidence threshold override (default: {nms.confidenceThreshold})"
        )
        model.output_description["confidence"] = 'Boxes × Class confidence (see user-defined metadata "classes")'
        model.output_description["coordinates"] = "Boxes × [x, y, width, height] (relative to image size)"
        LOGGER.info(f"{prefix} pipeline success")
        return model

    def add_callback(self, event: str, callback):
        """Append the given callback to the specified event."""
        self.callbacks[event].append(callback)

    def run_callbacks(self, event: str):
        """Execute all callbacks for a given event."""
        for callback in self.callbacks.get(event, []):
            callback(self)


class IOSDetectModel(torch.nn.Module):
    """Wrap an Ultralytics YOLO model for Apple iOS CoreML export."""

    def __init__(self, model, im, mlprogram=True):
        """Initialize the IOSDetectModel class with a YOLO model and example image.

        Args:
            model (torch.nn.Module): The YOLO model to wrap.
            im (torch.Tensor): Example input tensor with shape (B, C, H, W).
            mlprogram (bool): Whether exporting to MLProgram format to fix NMS bug.
        """
        super().__init__()
        _, _, h, w = im.shape  # batch, channel, height, width
        self.model = model
        self.nc = len(model.names)  # number of classes
        self.mlprogram = mlprogram
        if w == h:
            self.normalize = 1.0 / w  # scalar
        else:
            self.normalize = torch.tensor(
                [1.0 / w, 1.0 / h, 1.0 / w, 1.0 / h],  # broadcast (slower, smaller)
                device=next(model.parameters()).device,
            )

    def forward(self, x):
        """Normalize predictions of object detection model with input size-dependent factors."""
        xywh, cls = self.model(x)[0].transpose(0, 1).split((4, self.nc), 1)
        if self.mlprogram and self.nc % 80 != 0:  # NMS bug https://github.com/ultralytics/ultralytics/issues/22309
            pad_length = int(((self.nc + 79) // 80) * 80) - self.nc  # pad class length to multiple of 80
            cls = torch.nn.functional.pad(cls, (0, pad_length, 0, 0), "constant", 0)

        return cls, xywh * self.normalize


class NMSModel(torch.nn.Module):
    """Model wrapper with embedded NMS for Detect, Segment, Pose and OBB."""

    def __init__(self, model, args):
        """Initialize the NMSModel.

        Args:
            model (torch.nn.Module): The model to wrap with NMS postprocessing.
            args (Namespace): The export arguments.
        """
        super().__init__()
        self.model = model
        self.args = args
        self.obb = model.task == "obb"
        self.is_tf = self.args.format in frozenset({"saved_model", "tflite", "tfjs"})

    def forward(self, x):
        """Perform inference with NMS post-processing. Supports Detect, Segment, OBB and Pose.

        Args:
            x (torch.Tensor): The preprocessed tensor with shape (N, 3, H, W).

        Returns:
            (torch.Tensor): List of detections, each an (N, max_det, 4 + 2 + extra_shape) Tensor where N is the number
                of detections after NMS.
        """
        from functools import partial

        from torchvision.ops import nms

        from ultralytics.utils.ops import xywh2xyxy

        preds = self.model(x)
        pred = preds[0] if isinstance(preds, tuple) else preds
        kwargs = dict(device=pred.device, dtype=pred.dtype)
        bs = pred.shape[0]
        pred = pred.transpose(-1, -2)  # shape(1,84,6300) to shape(1,6300,84)
        extra_shape = pred.shape[-1] - (4 + len(self.model.names))  # extras from Segment, OBB, Pose
        if self.args.dynamic and self.args.batch > 1:  # batch size needs to always be same due to loop unroll
            pad = torch.zeros(torch.max(torch.tensor(self.args.batch - bs), torch.tensor(0)), *pred.shape[1:], **kwargs)
            pred = torch.cat((pred, pad))
        boxes, scores, extras = pred.split([4, len(self.model.names), extra_shape], dim=2)
        # Convert xywh to xyxy format for NMS
        if not self.obb:
            boxes = xywh2xyxy(boxes)
        scores, classes = scores.max(dim=-1)
        self.args.max_det = min(pred.shape[1], self.args.max_det)  # in case num_anchors < max_det
        # (N, max_det, 4 coords + 1 class score + 1 class label + extra_shape).
        out = torch.zeros(pred.shape[0], self.args.max_det, boxes.shape[-1] + 2 + extra_shape, **kwargs)
        for i in range(bs):
            box, cls, score, extra = boxes[i], classes[i], scores[i], extras[i]
            mask = score > self.args.conf
            if self.is_tf or (self.args.format == "onnx" and self.obb):
                # TFLite GatherND error if mask is empty
                score *= mask
                # Explicit length otherwise reshape error, hardcoded to `self.args.max_det * 5`
                mask = score.topk(min(self.args.max_det * 5, score.shape[0])).indices
            box, score, cls, extra = box[mask], score[mask], cls[mask], extra[mask]
            nmsbox = box.clone()
            # `8` is the minimum value experimented to get correct NMS results for obb
            multiplier = 8 if self.obb else 1 / max(len(self.model.names), 1)
            # Normalize boxes for NMS since large values for class offset causes issue with int8 quantization
            if self.args.format == "tflite":  # TFLite is already normalized
                nmsbox *= multiplier
            else:
                nmsbox = multiplier * (nmsbox / torch.tensor(x.shape[2:], **kwargs).max())
            if not self.args.agnostic_nms:  # class-wise NMS
                end = 2 if self.obb else 4
                # fully explicit expansion otherwise reshape error
                cls_offset = cls.view(cls.shape[0], 1).expand(cls.shape[0], end)
                offbox = nmsbox[:, :end] + cls_offset * multiplier
                nmsbox = torch.cat((offbox, nmsbox[:, end:]), dim=-1)
            nms_fn = (
                partial(
                    TorchNMS.fast_nms,
                    use_triu=not (
                        self.is_tf
                        or (self.args.opset or 14) < 14
                        or (self.args.format == "openvino" and self.args.int8)  # OpenVINO int8 error with triu
                    ),
                    iou_func=batch_probiou,
                    exit_early=False,
                )
                if self.obb
                else nms
            )
            keep = nms_fn(
                torch.cat([nmsbox, extra], dim=-1) if self.obb else nmsbox,
                score,
                self.args.iou,
            )[: self.args.max_det]
            dets = torch.cat(
                [box[keep], score[keep].view(-1, 1), cls[keep].view(-1, 1).to(out.dtype), extra[keep]], dim=-1
            )
            # Zero-pad to max_det size to avoid reshape error
            pad = (0, 0, 0, self.args.max_det - dets.shape[0])
            out[i] = torch.nn.functional.pad(dets, pad)
        return (out[:bs], preds[1]) if self.model.task == "segment" else out[:bs]<|MERGE_RESOLUTION|>--- conflicted
+++ resolved
@@ -104,10 +104,7 @@
     get_default_args,
 )
 from ultralytics.utils.checks import (
-<<<<<<< HEAD
     IS_PYTHON_3_12,
-=======
->>>>>>> bcb11c1e
     IS_PYTHON_MINIMUM_3_9,
     check_imgsz,
     check_requirements,
