--- conflicted
+++ resolved
@@ -132,11 +132,8 @@
         yolo settings
         yolo copy-cfg
         yolo cfg
-<<<<<<< HEAD
         yolo info
-=======
         yolo solutions help
->>>>>>> 005a0b60
 
     Docs: https://docs.ultralytics.com
     Solutions: https://docs.ultralytics.com/solutions/
@@ -617,7 +614,6 @@
         LOGGER.warning(f"WARNING ⚠️ settings error: '{e}'. Please see {url} for help.")
 
 
-<<<<<<< HEAD
 def handle_yolo_info(args: List[str]) -> None:
     """Handles YOLO info command-line interface (CLI) commands."""
     from ultralytics import NAS, RTDETR, SAM, YOLO, FastSAM
@@ -681,7 +677,8 @@
         )
     except Exception as e:
         LOGGER.error(f"WARNING ⚠️ info error: {e}")
-=======
+
+
 def handle_yolo_solutions(args: List[str]) -> None:
     """
     Processes YOLO solutions arguments and runs the specified computer vision solutions pipeline.
@@ -774,7 +771,6 @@
                 break
     finally:
         cap.release()
->>>>>>> 005a0b60
 
 
 def handle_streamlit_inference():
@@ -918,11 +914,8 @@
         "logout": lambda: handle_yolo_hub(args),
         "copy-cfg": copy_default_cfg,
         "streamlit-predict": lambda: handle_streamlit_inference(),
-<<<<<<< HEAD
         "info": lambda: handle_yolo_info(args[1:]),
-=======
         "solutions": lambda: handle_yolo_solutions(args[1:]),
->>>>>>> 005a0b60
     }
     full_args_dict = {**DEFAULT_CFG_DICT, **{k: None for k in TASKS}, **{k: None for k in MODES}, **special}
 
