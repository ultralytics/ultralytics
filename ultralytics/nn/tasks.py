# Ultralytics YOLO 🚀, AGPL-3.0 license

import contextlib
from copy import deepcopy
from pathlib import Path

import torch
import torch.nn as nn

from ultralytics.nn.modules import (
    AIFI,
    C1,
    C2,
    C3,
    C3TR,
    OBB,
    SPP,
    SPPF,
    Bottleneck,
    BottleneckCSP,
    C2f,
    C2fAttn,
    ImagePoolingAttn,
    C3Ghost,
    C3x,
    Classify,
    Concat,
    Conv,
    Conv2,
    ConvTranspose,
    Detect,
    DWConv,
    DWConvTranspose2d,
    Focus,
    GhostBottleneck,
    GhostConv,
    HGBlock,
    HGStem,
    Pose,
    Regress,
    Regress6,
    RepC3,
    RepConv,
    ResNetLayer,
    RTDETRDecoder,
    Segment,
    WorldDetect,
    RepNCSPELAN4,
    ADown,
    SPPELAN,
    CBFuse,
    CBLinear,
    Silence,
)
from ultralytics.utils import DEFAULT_CFG_DICT, DEFAULT_CFG_KEYS, LOGGER, colorstr, emojis, yaml_load
from ultralytics.utils.checks import check_requirements, check_suffix, check_yaml
from ultralytics.utils.loss import v8ClassificationLoss, v8DetectionLoss, v8OBBLoss, v8PoseLoss, v8SegmentationLoss, v8RegressionLoss
from ultralytics.utils.plotting import feature_visualization
from ultralytics.utils.torch_utils import (
    fuse_conv_and_bn,
    fuse_deconv_and_bn,
    initialize_weights,
    intersect_dicts,
    make_divisible,
    model_info,
    scale_img,
    time_sync,
)

try:
    import thop
except ImportError:
    thop = None


class BaseModel(nn.Module):
    """The BaseModel class serves as a base class for all the models in the Ultralytics YOLO family."""

    def forward(self, x, *args, **kwargs):
        """
        Forward pass of the model on a single scale. Wrapper for `_forward_once` method.

        Args:
            x (torch.Tensor | dict): The input image tensor or a dict including image tensor and gt labels.

        Returns:
            (torch.Tensor): The output of the network.
        """
        if isinstance(x, dict):  # for cases of training and validating while training.
            return self.loss(x, *args, **kwargs)
        return self.predict(x, *args, **kwargs)

    def predict(self, x, profile=False, visualize=False, augment=False, embed=None):
        """
        Perform a forward pass through the network.

        Args:
            x (torch.Tensor): The input tensor to the model.
            profile (bool):  Print the computation time of each layer if True, defaults to False.
            visualize (bool): Save the feature maps of the model if True, defaults to False.
            augment (bool): Augment image during prediction, defaults to False.
            embed (list, optional): A list of feature vectors/embeddings to return.

        Returns:
            (torch.Tensor): The last output of the model.
        """
        if augment:
            return self._predict_augment(x)
        return self._predict_once(x, profile, visualize, embed)

    def _predict_once(self, x, profile=False, visualize=False, embed=None):
        """
        Perform a forward pass through the network.

        Args:
            x (torch.Tensor): The input tensor to the model.
            profile (bool):  Print the computation time of each layer if True, defaults to False.
            visualize (bool): Save the feature maps of the model if True, defaults to False.
            embed (list, optional): A list of feature vectors/embeddings to return.

        Returns:
            (torch.Tensor): The last output of the model.
        """
        y, dt, embeddings = [], [], []  # outputs
        for m in self.model:
            if m.f != -1:  # if not from previous layer
                x = y[m.f] if isinstance(m.f, int) else [x if j == -1 else y[j] for j in m.f]  # from earlier layers
            if profile:
                self._profile_one_layer(m, x, dt)
            x = m(x)  # run
            y.append(x if m.i in self.save else None)  # save output
            if visualize:
                feature_visualization(x, m.type, m.i, save_dir=visualize)
            if embed and m.i in embed:
                embeddings.append(nn.functional.adaptive_avg_pool2d(x, (1, 1)).squeeze(-1).squeeze(-1))  # flatten
                if m.i == max(embed):
                    return torch.unbind(torch.cat(embeddings, 1), dim=0)
        return x

    def _predict_augment(self, x):
        """Perform augmentations on input image x and return augmented inference."""
        LOGGER.warning(
            f"WARNING ⚠️ {self.__class__.__name__} does not support augmented inference yet. "
            f"Reverting to single-scale inference instead."
        )
        return self._predict_once(x)

    def _profile_one_layer(self, m, x, dt):
        """
        Profile the computation time and FLOPs of a single layer of the model on a given input. Appends the results to
        the provided list.

        Args:
            m (nn.Module): The layer to be profiled.
            x (torch.Tensor): The input data to the layer.
            dt (list): A list to store the computation time of the layer.

        Returns:
            None
        """
        c = m == self.model[-1] and isinstance(x, list)  # is final layer list, copy input as inplace fix
        flops = thop.profile(m, inputs=[x.copy() if c else x], verbose=False)[0] / 1e9 * 2 if thop else 0  # FLOPs
        t = time_sync()
        for _ in range(10):
            m(x.copy() if c else x)
        dt.append((time_sync() - t) * 100)
        if m == self.model[0]:
            LOGGER.info(f"{'time (ms)':>10s} {'GFLOPs':>10s} {'params':>10s}  module")
        LOGGER.info(f"{dt[-1]:10.2f} {flops:10.2f} {m.np:10.0f}  {m.type}")
        if c:
            LOGGER.info(f"{sum(dt):10.2f} {'-':>10s} {'-':>10s}  Total")

    def fuse(self, verbose=True):
        """
        Fuse the `Conv2d()` and `BatchNorm2d()` layers of the model into a single layer, in order to improve the
        computation efficiency.

        Returns:
            (nn.Module): The fused model is returned.
        """
        if not self.is_fused():
            for m in self.model.modules():
                if isinstance(m, (Conv, Conv2, DWConv)) and hasattr(m, "bn"):
                    if isinstance(m, Conv2):
                        m.fuse_convs()
                    m.conv = fuse_conv_and_bn(m.conv, m.bn)  # update conv
                    delattr(m, "bn")  # remove batchnorm
                    m.forward = m.forward_fuse  # update forward
                if isinstance(m, ConvTranspose) and hasattr(m, "bn"):
                    m.conv_transpose = fuse_deconv_and_bn(m.conv_transpose, m.bn)
                    delattr(m, "bn")  # remove batchnorm
                    m.forward = m.forward_fuse  # update forward
                if isinstance(m, RepConv):
                    m.fuse_convs()
                    m.forward = m.forward_fuse  # update forward
            self.info(verbose=verbose)

        return self

    def is_fused(self, thresh=10):
        """
        Check if the model has less than a certain threshold of BatchNorm layers.

        Args:
            thresh (int, optional): The threshold number of BatchNorm layers. Default is 10.

        Returns:
            (bool): True if the number of BatchNorm layers in the model is less than the threshold, False otherwise.
        """
        bn = tuple(v for k, v in nn.__dict__.items() if "Norm" in k)  # normalization layers, i.e. BatchNorm2d()
        return sum(isinstance(v, bn) for v in self.modules()) < thresh  # True if < 'thresh' BatchNorm layers in model

    def info(self, detailed=False, verbose=True, imgsz=640):
        """
        Prints model information.

        Args:
            detailed (bool): if True, prints out detailed information about the model. Defaults to False
            verbose (bool): if True, prints out the model information. Defaults to False
            imgsz (int): the size of the image that the model will be trained on. Defaults to 640
        """
        return model_info(self, detailed=detailed, verbose=verbose, imgsz=imgsz)

    def _apply(self, fn):
        """
        Applies a function to all the tensors in the model that are not parameters or registered buffers.

        Args:
            fn (function): the function to apply to the model

        Returns:
            (BaseModel): An updated BaseModel object.
        """
        self = super()._apply(fn)
        m = self.model[-1]  # Detect()
        if isinstance(m, Detect):  # includes all Detect subclasses like Segment, Pose, OBB, WorldDetect
            m.stride = fn(m.stride)
            m.anchors = fn(m.anchors)
            m.strides = fn(m.strides)
        return self

    def load(self, weights, verbose=True):
        """
        Load the weights into the model.

        Args:
            weights (dict | torch.nn.Module): The pre-trained weights to be loaded.
            verbose (bool, optional): Whether to log the transfer progress. Defaults to True.
        """
        model = weights["model"] if isinstance(weights, dict) else weights  # torchvision models are not dicts
        csd = model.float().state_dict()  # checkpoint state_dict as FP32
        csd = intersect_dicts(csd, self.state_dict())  # intersect
        self.load_state_dict(csd, strict=False)  # load
        if verbose:
            LOGGER.info(f"Transferred {len(csd)}/{len(self.model.state_dict())} items from pretrained weights")

    def loss(self, batch, preds=None):
        """
        Compute loss.

        Args:
            batch (dict): Batch to compute loss on
            preds (torch.Tensor | List[torch.Tensor]): Predictions.
        """
        if not hasattr(self, "criterion"):
            self.criterion = self.init_criterion()

        preds = self.forward(batch["img"]) if preds is None else preds
        return self.criterion(preds, batch)

    def init_criterion(self):
        """Initialize the loss criterion for the BaseModel."""
        raise NotImplementedError("compute_loss() needs to be implemented by task heads")


class DetectionModel(BaseModel):
    """YOLOv8 detection model."""

    def __init__(self, cfg="yolov8n.yaml", ch=3, nc=None, verbose=True):  # model, input channels, number of classes
        """Initialize the YOLOv8 detection model with the given config and parameters."""
        super().__init__()
        self.yaml = cfg if isinstance(cfg, dict) else yaml_model_load(cfg)  # cfg dict

        # Define model
        ch = self.yaml["ch"] = self.yaml.get("ch", ch)  # input channels
        if nc and nc != self.yaml["nc"]:
            LOGGER.info(f"Overriding model.yaml nc={self.yaml['nc']} with nc={nc}")
            self.yaml["nc"] = nc  # override YAML value
        self.model, self.save = parse_model(deepcopy(self.yaml), ch=ch, verbose=verbose)  # model, savelist
        self.names = {i: f"{i}" for i in range(self.yaml["nc"])}  # default names dict
        self.inplace = self.yaml.get("inplace", True)

        # Build strides
        m = self.model[-1]  # Detect()
        if isinstance(m, Detect):  # includes all Detect subclasses like Segment, Pose, OBB, WorldDetect
            s = 256  # 2x min stride
            m.inplace = self.inplace
            forward = lambda x: self.forward(x)[0] if isinstance(m, (Segment, Pose, OBB)) else self.forward(x)
            m.stride = torch.tensor([s / x.shape[-2] for x in forward(torch.zeros(1, ch, s, s))])  # forward
            self.stride = m.stride
            m.bias_init()  # only run once
        else:
            self.stride = torch.Tensor([32])  # default stride for i.e. RTDETR

        # Init weights, biases
        initialize_weights(self)
        if verbose:
            self.info()
            LOGGER.info("")

    def _predict_augment(self, x):
        """Perform augmentations on input image x and return augmented inference and train outputs."""
        img_size = x.shape[-2:]  # height, width
        s = [1, 0.83, 0.67]  # scales
        f = [None, 3, None]  # flips (2-ud, 3-lr)
        y = []  # outputs
        for si, fi in zip(s, f):
            xi = scale_img(x.flip(fi) if fi else x, si, gs=int(self.stride.max()))
            yi = super().predict(xi)[0]  # forward
            yi = self._descale_pred(yi, fi, si, img_size)
            y.append(yi)
        y = self._clip_augmented(y)  # clip augmented tails
        return torch.cat(y, -1), None  # augmented inference, train

    @staticmethod
    def _descale_pred(p, flips, scale, img_size, dim=1):
        """De-scale predictions following augmented inference (inverse operation)."""
        p[:, :4] /= scale  # de-scale
        x, y, wh, cls = p.split((1, 1, 2, p.shape[dim] - 4), dim)
        if flips == 2:
            y = img_size[0] - y  # de-flip ud
        elif flips == 3:
            x = img_size[1] - x  # de-flip lr
        return torch.cat((x, y, wh, cls), dim)

    def _clip_augmented(self, y):
        """Clip YOLO augmented inference tails."""
        nl = self.model[-1].nl  # number of detection layers (P3-P5)
        g = sum(4**x for x in range(nl))  # grid points
        e = 1  # exclude layer count
        i = (y[0].shape[-1] // g) * sum(4**x for x in range(e))  # indices
        y[0] = y[0][..., :-i]  # large
        i = (y[-1].shape[-1] // g) * sum(4 ** (nl - 1 - x) for x in range(e))  # indices
        y[-1] = y[-1][..., i:]  # small
        return y

    def init_criterion(self):
        """Initialize the loss criterion for the DetectionModel."""
        return v8DetectionLoss(self)


class OBBModel(DetectionModel):
    """YOLOv8 Oriented Bounding Box (OBB) model."""

    def __init__(self, cfg="yolov8n-obb.yaml", ch=3, nc=None, verbose=True):
        """Initialize YOLOv8 OBB model with given config and parameters."""
        super().__init__(cfg=cfg, ch=ch, nc=nc, verbose=verbose)

    def init_criterion(self):
        """Initialize the loss criterion for the model."""
        return v8OBBLoss(self)


class SegmentationModel(DetectionModel):
    """YOLOv8 segmentation model."""

    def __init__(self, cfg="yolov8n-seg.yaml", ch=3, nc=None, verbose=True):
        """Initialize YOLOv8 segmentation model with given config and parameters."""
        super().__init__(cfg=cfg, ch=ch, nc=nc, verbose=verbose)

    def init_criterion(self):
        """Initialize the loss criterion for the SegmentationModel."""
        return v8SegmentationLoss(self)


class PoseModel(DetectionModel):
    """YOLOv8 pose model."""

    def __init__(self, cfg="yolov8n-pose.yaml", ch=3, nc=None, data_kpt_shape=(None, None), verbose=True):
        """Initialize YOLOv8 Pose model."""
        if not isinstance(cfg, dict):
            cfg = yaml_model_load(cfg)  # load model YAML
        if any(data_kpt_shape) and list(data_kpt_shape) != list(cfg["kpt_shape"]):
            LOGGER.info(f"Overriding model.yaml kpt_shape={cfg['kpt_shape']} with kpt_shape={data_kpt_shape}")
            cfg["kpt_shape"] = data_kpt_shape
        super().__init__(cfg=cfg, ch=ch, nc=nc, verbose=verbose)

    def init_criterion(self):
        """Initialize the loss criterion for the PoseModel."""
        return v8PoseLoss(self)


class ClassificationModel(BaseModel):
    """YOLOv8 classification model."""

    def __init__(self, cfg="yolov8n-cls.yaml", ch=3, nc=None, verbose=True):
        """Init ClassificationModel with YAML, channels, number of classes, verbose flag."""
        super().__init__()
        self._from_yaml(cfg, ch, nc, verbose)

    def _from_yaml(self, cfg, ch, nc, verbose):
        """Set YOLOv8 model configurations and define the model architecture."""
        self.yaml = cfg if isinstance(cfg, dict) else yaml_model_load(cfg)  # cfg dict

        # Define model
        ch = self.yaml["ch"] = self.yaml.get("ch", ch)  # input channels
        if nc and nc != self.yaml["nc"]:
            LOGGER.info(f"Overriding model.yaml nc={self.yaml['nc']} with nc={nc}")
            self.yaml["nc"] = nc  # override YAML value
        elif not nc and not self.yaml.get("nc", None):
            raise ValueError("nc not specified. Must specify nc in model.yaml or function arguments.")
        self.model, self.save = parse_model(deepcopy(self.yaml), ch=ch, verbose=verbose)  # model, savelist
        self.stride = torch.Tensor([1])  # no stride constraints
        self.names = {i: f"{i}" for i in range(self.yaml["nc"])}  # default names dict
        self.info()

    @staticmethod
    def reshape_outputs(model, nc):
        """Update a TorchVision classification model to class count 'n' if required."""
        name, m = list((model.model if hasattr(model, "model") else model).named_children())[-1]  # last module
        if isinstance(m, Classify):  # YOLO Classify() head
            if m.linear.out_features != nc:
                m.linear = nn.Linear(m.linear.in_features, nc)
        elif isinstance(m, nn.Linear):  # ResNet, EfficientNet
            if m.out_features != nc:
                setattr(model, name, nn.Linear(m.in_features, nc))
        elif isinstance(m, nn.Sequential):
            types = [type(x) for x in m]
            if nn.Linear in types:
                i = types.index(nn.Linear)  # nn.Linear index
                if m[i].out_features != nc:
                    m[i] = nn.Linear(m[i].in_features, nc)
            elif nn.Conv2d in types:
                i = types.index(nn.Conv2d)  # nn.Conv2d index
                if m[i].out_channels != nc:
                    m[i] = nn.Conv2d(m[i].in_channels, nc, m[i].kernel_size, m[i].stride, bias=m[i].bias is not None)

    def init_criterion(self):
        """Initialize the loss criterion for the ClassificationModel."""
        return v8ClassificationLoss()

class RegressionModel(BaseModel):
    """YOLOv8 regression model."""

    def __init__(self, cfg="yolov8n-regress.yaml", ch=3, nc=None, verbose=True):
        """Init RegressionModel with YAML, channels, number of classes, verbose flag."""
        super().__init__()
        self._from_yaml(cfg, ch, nc, verbose)

    def _from_yaml(self, cfg, ch, nc, verbose):
        """Set YOLOv8 model configurations and define the model architecture."""
        self.yaml = cfg if isinstance(cfg, dict) else yaml_model_load(cfg)  # cfg dict

        # Define model
        ch = self.yaml["ch"] = self.yaml.get("ch", ch)  # input channels
        self.model, self.save = parse_model(deepcopy(self.yaml), ch=ch, verbose=verbose)  # model, savelist
        self.names = {i: f"{i}" for i in range(self.yaml["nc"])}  # default names dict
        self.stride = torch.Tensor([1])  # no stride constraints
        self.info()

    def init_criterion(self):
        """Initialize the loss criterion for the RegressionModel."""
        return v8RegressionLoss()

class RTDETRDetectionModel(DetectionModel):
    """
    RTDETR (Real-time DEtection and Tracking using Transformers) Detection Model class.

    This class is responsible for constructing the RTDETR architecture, defining loss functions, and facilitating both
    the training and inference processes. RTDETR is an object detection and tracking model that extends from the
    DetectionModel base class.

    Attributes:
        cfg (str): The configuration file path or preset string. Default is 'rtdetr-l.yaml'.
        ch (int): Number of input channels. Default is 3 (RGB).
        nc (int, optional): Number of classes for object detection. Default is None.
        verbose (bool): Specifies if summary statistics are shown during initialization. Default is True.

    Methods:
        init_criterion: Initializes the criterion used for loss calculation.
        loss: Computes and returns the loss during training.
        predict: Performs a forward pass through the network and returns the output.
    """

    def __init__(self, cfg="rtdetr-l.yaml", ch=3, nc=None, verbose=True):
        """
        Initialize the RTDETRDetectionModel.

        Args:
            cfg (str): Configuration file name or path.
            ch (int): Number of input channels.
            nc (int, optional): Number of classes. Defaults to None.
            verbose (bool, optional): Print additional information during initialization. Defaults to True.
        """
        super().__init__(cfg=cfg, ch=ch, nc=nc, verbose=verbose)

    def init_criterion(self):
        """Initialize the loss criterion for the RTDETRDetectionModel."""
        from ultralytics.models.utils.loss import RTDETRDetectionLoss

        return RTDETRDetectionLoss(nc=self.nc, use_vfl=True)

    def loss(self, batch, preds=None):
        """
        Compute the loss for the given batch of data.

        Args:
            batch (dict): Dictionary containing image and label data.
            preds (torch.Tensor, optional): Precomputed model predictions. Defaults to None.

        Returns:
            (tuple): A tuple containing the total loss and main three losses in a tensor.
        """
        if not hasattr(self, "criterion"):
            self.criterion = self.init_criterion()

        img = batch["img"]
        # NOTE: preprocess gt_bbox and gt_labels to list.
        bs = len(img)
        batch_idx = batch["batch_idx"]
        gt_groups = [(batch_idx == i).sum().item() for i in range(bs)]
        targets = {
            "cls": batch["cls"].to(img.device, dtype=torch.long).view(-1),
            "bboxes": batch["bboxes"].to(device=img.device),
            "batch_idx": batch_idx.to(img.device, dtype=torch.long).view(-1),
            "gt_groups": gt_groups,
        }

        preds = self.predict(img, batch=targets) if preds is None else preds
        dec_bboxes, dec_scores, enc_bboxes, enc_scores, dn_meta = preds if self.training else preds[1]
        if dn_meta is None:
            dn_bboxes, dn_scores = None, None
        else:
            dn_bboxes, dec_bboxes = torch.split(dec_bboxes, dn_meta["dn_num_split"], dim=2)
            dn_scores, dec_scores = torch.split(dec_scores, dn_meta["dn_num_split"], dim=2)

        dec_bboxes = torch.cat([enc_bboxes.unsqueeze(0), dec_bboxes])  # (7, bs, 300, 4)
        dec_scores = torch.cat([enc_scores.unsqueeze(0), dec_scores])

        loss = self.criterion(
            (dec_bboxes, dec_scores), targets, dn_bboxes=dn_bboxes, dn_scores=dn_scores, dn_meta=dn_meta
        )
        # NOTE: There are like 12 losses in RTDETR, backward with all losses but only show the main three losses.
        return sum(loss.values()), torch.as_tensor(
            [loss[k].detach() for k in ["loss_giou", "loss_class", "loss_bbox"]], device=img.device
        )

    def predict(self, x, profile=False, visualize=False, batch=None, augment=False, embed=None):
        """
        Perform a forward pass through the model.

        Args:
            x (torch.Tensor): The input tensor.
            profile (bool, optional): If True, profile the computation time for each layer. Defaults to False.
            visualize (bool, optional): If True, save feature maps for visualization. Defaults to False.
            batch (dict, optional): Ground truth data for evaluation. Defaults to None.
            augment (bool, optional): If True, perform data augmentation during inference. Defaults to False.
            embed (list, optional): A list of feature vectors/embeddings to return.

        Returns:
            (torch.Tensor): Model's output tensor.
        """
        y, dt, embeddings = [], [], []  # outputs
        for m in self.model[:-1]:  # except the head part
            if m.f != -1:  # if not from previous layer
                x = y[m.f] if isinstance(m.f, int) else [x if j == -1 else y[j] for j in m.f]  # from earlier layers
            if profile:
                self._profile_one_layer(m, x, dt)
            x = m(x)  # run
            y.append(x if m.i in self.save else None)  # save output
            if visualize:
                feature_visualization(x, m.type, m.i, save_dir=visualize)
            if embed and m.i in embed:
                embeddings.append(nn.functional.adaptive_avg_pool2d(x, (1, 1)).squeeze(-1).squeeze(-1))  # flatten
                if m.i == max(embed):
                    return torch.unbind(torch.cat(embeddings, 1), dim=0)
        head = self.model[-1]
        x = head([y[j] for j in head.f], batch)  # head inference
        return x


class WorldModel(DetectionModel):
    """YOLOv8 World Model."""

    def __init__(self, cfg="yolov8s-world.yaml", ch=3, nc=None, verbose=True):
        """Initialize YOLOv8 world model with given config and parameters."""
        self.txt_feats = torch.randn(1, nc or 80, 512)  # features placeholder
        self.clip_model = None  # CLIP model placeholder
        super().__init__(cfg=cfg, ch=ch, nc=nc, verbose=verbose)

    def set_classes(self, text):
        """Perform a forward pass with optional profiling, visualization, and embedding extraction."""
        try:
            import clip
        except ImportError:
            check_requirements("git+https://github.com/openai/CLIP.git")
            import clip

        if not getattr(self, "clip_model", None):  # for backwards compatibility of models lacking clip_model attribute
            self.clip_model = clip.load("ViT-B/32")[0]
        device = next(self.clip_model.parameters()).device
        text_token = clip.tokenize(text).to(device)
        txt_feats = self.clip_model.encode_text(text_token).to(dtype=torch.float32)
        txt_feats = txt_feats / txt_feats.norm(p=2, dim=-1, keepdim=True)
        self.txt_feats = txt_feats.reshape(-1, len(text), txt_feats.shape[-1]).detach()
        self.model[-1].nc = len(text)

    def init_criterion(self):
        """Initialize the loss criterion for the model."""
        raise NotImplementedError

    def predict(self, x, profile=False, visualize=False, augment=False, embed=None):
        """
        Perform a forward pass through the model.

        Args:
            x (torch.Tensor): The input tensor.
            profile (bool, optional): If True, profile the computation time for each layer. Defaults to False.
            visualize (bool, optional): If True, save feature maps for visualization. Defaults to False.
            augment (bool, optional): If True, perform data augmentation during inference. Defaults to False.
            embed (list, optional): A list of feature vectors/embeddings to return.

        Returns:
            (torch.Tensor): Model's output tensor.
        """
        txt_feats = self.txt_feats.to(device=x.device, dtype=x.dtype)
        if len(txt_feats) != len(x):
            txt_feats = txt_feats.repeat(len(x), 1, 1)
        ori_txt_feats = txt_feats.clone()
        y, dt, embeddings = [], [], []  # outputs
        for m in self.model:  # except the head part
            if m.f != -1:  # if not from previous layer
                x = y[m.f] if isinstance(m.f, int) else [x if j == -1 else y[j] for j in m.f]  # from earlier layers
            if profile:
                self._profile_one_layer(m, x, dt)
            if isinstance(m, C2fAttn):
                x = m(x, txt_feats)
            elif isinstance(m, WorldDetect):
                x = m(x, ori_txt_feats)
            elif isinstance(m, ImagePoolingAttn):
                txt_feats = m(x, txt_feats)
            else:
                x = m(x)  # run

            y.append(x if m.i in self.save else None)  # save output
            if visualize:
                feature_visualization(x, m.type, m.i, save_dir=visualize)
            if embed and m.i in embed:
                embeddings.append(nn.functional.adaptive_avg_pool2d(x, (1, 1)).squeeze(-1).squeeze(-1))  # flatten
                if m.i == max(embed):
                    return torch.unbind(torch.cat(embeddings, 1), dim=0)
        return x


class Ensemble(nn.ModuleList):
    """Ensemble of models."""

    def __init__(self):
        """Initialize an ensemble of models."""
        super().__init__()

    def forward(self, x, augment=False, profile=False, visualize=False):
        """Function generates the YOLO network's final layer."""
        y = [module(x, augment, profile, visualize)[0] for module in self]
        # y = torch.stack(y).max(0)[0]  # max ensemble
        # y = torch.stack(y).mean(0)  # mean ensemble
        y = torch.cat(y, 2)  # nms ensemble, y shape(B, HW, C)
        return y, None  # inference, train output


# Functions ------------------------------------------------------------------------------------------------------------


@contextlib.contextmanager
def temporary_modules(modules=None):
    """
    Context manager for temporarily adding or modifying modules in Python's module cache (`sys.modules`).

    This function can be used to change the module paths during runtime. It's useful when refactoring code,
    where you've moved a module from one location to another, but you still want to support the old import
    paths for backwards compatibility.

    Args:
        modules (dict, optional): A dictionary mapping old module paths to new module paths.

    Example:
        ```python
        with temporary_modules({'old.module.path': 'new.module.path'}):
            import old.module.path  # this will now import new.module.path
        ```

    Note:
        The changes are only in effect inside the context manager and are undone once the context manager exits.
        Be aware that directly manipulating `sys.modules` can lead to unpredictable results, especially in larger
        applications or libraries. Use this function with caution.
    """
    if not modules:
        modules = {}

    import importlib
    import sys

    try:
        # Set modules in sys.modules under their old name
        for old, new in modules.items():
            sys.modules[old] = importlib.import_module(new)

        yield
    finally:
        # Remove the temporary module paths
        for old in modules:
            if old in sys.modules:
                del sys.modules[old]


def torch_safe_load(weight):
    """
    This function attempts to load a PyTorch model with the torch.load() function. If a ModuleNotFoundError is raised,
    it catches the error, logs a warning message, and attempts to install the missing module via the
    check_requirements() function. After installation, the function again attempts to load the model using torch.load().

    Args:
        weight (str): The file path of the PyTorch model.

    Returns:
        (dict): The loaded PyTorch model.
    """
    from ultralytics.utils.downloads import attempt_download_asset

    check_suffix(file=weight, suffix=".pt")
    file = attempt_download_asset(weight)  # search online if missing locally
    try:
        with temporary_modules(
            {
                "ultralytics.yolo.utils": "ultralytics.utils",
                "ultralytics.yolo.v8": "ultralytics.models.yolo",
                "ultralytics.yolo.data": "ultralytics.data",
            }
        ):  # for legacy 8.0 Classify and Pose models
            ckpt = torch.load(file, map_location="cpu")

    except ModuleNotFoundError as e:  # e.name is missing module name
        if e.name == "models":
            raise TypeError(
                emojis(
                    f"ERROR ❌️ {weight} appears to be an Ultralytics YOLOv5 model originally trained "
                    f"with https://github.com/ultralytics/yolov5.\nThis model is NOT forwards compatible with "
                    f"YOLOv8 at https://github.com/ultralytics/ultralytics."
                    f"\nRecommend fixes are to train a new model using the latest 'ultralytics' package or to "
                    f"run a command with an official YOLOv8 model, i.e. 'yolo predict model=yolov8n.pt'"
                )
            ) from e
        LOGGER.warning(
            f"WARNING ⚠️ {weight} appears to require '{e.name}', which is not in ultralytics requirements."
            f"\nAutoInstall will run now for '{e.name}' but this feature will be removed in the future."
            f"\nRecommend fixes are to train a new model using the latest 'ultralytics' package or to "
            f"run a command with an official YOLOv8 model, i.e. 'yolo predict model=yolov8n.pt'"
        )
        check_requirements(e.name)  # install missing module
        ckpt = torch.load(file, map_location="cpu")

    if not isinstance(ckpt, dict):
        # File is likely a YOLO instance saved with i.e. torch.save(model, "saved_model.pt")
        LOGGER.warning(
            f"WARNING ⚠️ The file '{weight}' appears to be improperly saved or formatted. "
            f"For optimal results, use model.save('filename.pt') to correctly save YOLO models."
        )
        ckpt = {"model": ckpt.model}

    return ckpt, file  # load


def attempt_load_weights(weights, device=None, inplace=True, fuse=False):
    """Loads an ensemble of models weights=[a,b,c] or a single model weights=[a] or weights=a."""

    ensemble = Ensemble()
    for w in weights if isinstance(weights, list) else [weights]:
        ckpt, w = torch_safe_load(w)  # load ckpt
        args = {**DEFAULT_CFG_DICT, **ckpt["train_args"]} if "train_args" in ckpt else None  # combined args
        model = (ckpt.get("ema") or ckpt["model"]).to(device).float()  # FP32 model

        # Model compatibility updates
        model.args = args  # attach args to model
        model.pt_path = w  # attach *.pt file path to model
        model.task = guess_model_task(model)
        if not hasattr(model, "stride"):
            model.stride = torch.tensor([32.0])

        # Append
        ensemble.append(model.fuse().eval() if fuse and hasattr(model, "fuse") else model.eval())  # model in eval mode

    # Module updates
    for m in ensemble.modules():
        if hasattr(m, "inplace"):
            m.inplace = inplace
        elif isinstance(m, nn.Upsample) and not hasattr(m, "recompute_scale_factor"):
            m.recompute_scale_factor = None  # torch 1.11.0 compatibility

    # Return model
    if len(ensemble) == 1:
        return ensemble[-1]

    # Return ensemble
    LOGGER.info(f"Ensemble created with {weights}\n")
    for k in "names", "nc", "yaml":
        setattr(ensemble, k, getattr(ensemble[0], k))
    ensemble.stride = ensemble[int(torch.argmax(torch.tensor([m.stride.max() for m in ensemble])))].stride
    assert all(ensemble[0].nc == m.nc for m in ensemble), f"Models differ in class counts {[m.nc for m in ensemble]}"
    return ensemble


def attempt_load_one_weight(weight, device=None, inplace=True, fuse=False):
    """Loads a single model weights."""
    ckpt, weight = torch_safe_load(weight)  # load ckpt
    args = {**DEFAULT_CFG_DICT, **(ckpt.get("train_args", {}))}  # combine model and default args, preferring model args
    model = (ckpt.get("ema") or ckpt["model"]).to(device).float()  # FP32 model

    # Model compatibility updates
    model.args = {k: v for k, v in args.items() if k in DEFAULT_CFG_KEYS}  # attach args to model
    model.pt_path = weight  # attach *.pt file path to model
    model.task = guess_model_task(model)
    if not hasattr(model, "stride"):
        model.stride = torch.tensor([32.0])

    model = model.fuse().eval() if fuse and hasattr(model, "fuse") else model.eval()  # model in eval mode

    # Module updates
    for m in model.modules():
        if hasattr(m, "inplace"):
            m.inplace = inplace
        elif isinstance(m, nn.Upsample) and not hasattr(m, "recompute_scale_factor"):
            m.recompute_scale_factor = None  # torch 1.11.0 compatibility

    # Return model and ckpt
    return model, ckpt


def parse_model(d, ch, verbose=True):  # model_dict, input_channels(3)
    """Parse a YOLO model.yaml dictionary into a PyTorch model."""
    import ast

    # Args
    max_channels = float("inf")
    nc, act, scales = (d.get(x) for x in ("nc", "activation", "scales"))
    depth, width, kpt_shape = (d.get(x, 1.0) for x in ("depth_multiple", "width_multiple", "kpt_shape"))
    if scales:
        scale = d.get("scale")
        if not scale:
            scale = tuple(scales.keys())[0]
            LOGGER.warning(f"WARNING ⚠️ no model scale passed. Assuming scale='{scale}'.")
        depth, width, max_channels = scales[scale]

    if act:
        Conv.default_act = eval(act)  # redefine default activation, i.e. Conv.default_act = nn.SiLU()
        if verbose:
            LOGGER.info(f"{colorstr('activation:')} {act}")  # print

    if verbose:
        LOGGER.info(f"\n{'':>3}{'from':>20}{'n':>3}{'params':>10}  {'module':<45}{'arguments':<30}")
    ch = [ch]
    layers, save, c2 = [], [], ch[-1]  # layers, savelist, ch out
    for i, (f, n, m, args) in enumerate(d["backbone"] + d["head"]):  # from, number, module, args
        m = getattr(torch.nn, m[3:]) if "nn." in m else globals()[m]  # get module
        for j, a in enumerate(args):
            if isinstance(a, str):
                with contextlib.suppress(ValueError):
                    args[j] = locals()[a] if a in locals() else ast.literal_eval(a)

        n = n_ = max(round(n * depth), 1) if n > 1 else n  # depth gain
        if m in {
            Classify,
            Conv,
            ConvTranspose,
            GhostConv,
            Bottleneck,
            GhostBottleneck,
            SPP,
            SPPF,
            DWConv,
            Focus,
            BottleneckCSP,
            C1,
            C2,
            C2f,
            RepNCSPELAN4,
            ADown,
            SPPELAN,
            C2fAttn,
            C3,
            C3TR,
            C3Ghost,
            nn.ConvTranspose2d,
            DWConvTranspose2d,
            C3x,
            RepC3,
        }:
            c1, c2 = ch[f], args[0]
            if c2 != nc:  # if c2 not equal to number of classes (i.e. for Classify() output)
                c2 = make_divisible(min(c2, max_channels) * width, 8)
            if m is C2fAttn:
                args[1] = make_divisible(min(args[1], max_channels // 2) * width, 8)  # embed channels
                args[2] = int(
                    max(round(min(args[2], max_channels // 2 // 32)) * width, 1) if args[2] > 1 else args[2]
                )  # num heads

            args = [c1, c2, *args[1:]]
            if m in (BottleneckCSP, C1, C2, C2f, C2fAttn, C3, C3TR, C3Ghost, C3x, RepC3):
                args.insert(2, n)  # number of repeats
                n = 1
        elif m is AIFI:
            args = [ch[f], *args]
        elif m in {HGStem, HGBlock}:
            c1, cm, c2 = ch[f], args[0], args[1]
            args = [c1, cm, c2, *args[2:]]
            if m is HGBlock:
                args.insert(4, n)  # number of repeats
                n = 1
        elif m is ResNetLayer:
            c2 = args[1] if args[3] else args[1] * 4
        elif m is nn.BatchNorm2d:
            args = [ch[f]]
        elif m is Concat:
            c2 = sum(ch[x] for x in f)
        elif m in {Detect, WorldDetect, Segment, Pose, OBB, ImagePoolingAttn}:
            args.append([ch[x] for x in f])
            if m is Segment:
                args[2] = make_divisible(min(args[2], max_channels) * width, 8)
        elif m is RTDETRDecoder:  # special case, channels arg must be passed in index 1
            args.insert(1, [ch[x] for x in f])
<<<<<<< HEAD
        elif m in (Regress, Regress6):
            c1, c2 = ch[f], args[0]
            args = [c1, c2]
            if m is Regress6:
                args += [d.get("min_value"), d.get("max_value")]
=======
        elif m is CBLinear:
            c2 = args[0]
            c1 = ch[f]
            args = [c1, c2, *args[1:]]
        elif m is CBFuse:
            c2 = ch[f[-1]]
>>>>>>> 03d0ffd9
        else:
            c2 = ch[f]

        m_ = nn.Sequential(*(m(*args) for _ in range(n))) if n > 1 else m(*args)  # module
        t = str(m)[8:-2].replace("__main__.", "")  # module type
        m.np = sum(x.numel() for x in m_.parameters())  # number params
        m_.i, m_.f, m_.type = i, f, t  # attach index, 'from' index, type
        if verbose:
            LOGGER.info(f"{i:>3}{str(f):>20}{n_:>3}{m.np:10.0f}  {t:<45}{str(args):<30}")  # print
        save.extend(x % i for x in ([f] if isinstance(f, int) else f) if x != -1)  # append to savelist
        layers.append(m_)
        if i == 0:
            ch = []
        ch.append(c2)
    return nn.Sequential(*layers), sorted(save)


def yaml_model_load(path):
    """Load a YOLOv8 model from a YAML file."""
    import re

    path = Path(path)
    if path.stem in (f"yolov{d}{x}6" for x in "nsmlx" for d in (5, 8)):
        new_stem = re.sub(r"(\d+)([nslmx])6(.+)?$", r"\1\2-p6\3", path.stem)
        LOGGER.warning(f"WARNING ⚠️ Ultralytics YOLO P6 models now use -p6 suffix. Renaming {path.stem} to {new_stem}.")
        path = path.with_name(new_stem + path.suffix)

    unified_path = re.sub(r"(\d+)([nslmx])(.+)?$", r"\1\3", str(path))  # i.e. yolov8x.yaml -> yolov8.yaml
    yaml_file = check_yaml(unified_path, hard=False) or check_yaml(path)
    d = yaml_load(yaml_file)  # model dict
    d["scale"] = guess_model_scale(path)
    d["yaml_file"] = str(path)
    return d


def guess_model_scale(model_path):
    """
    Takes a path to a YOLO model's YAML file as input and extracts the size character of the model's scale. The function
    uses regular expression matching to find the pattern of the model scale in the YAML file name, which is denoted by
    n, s, m, l, or x. The function returns the size character of the model scale as a string.

    Args:
        model_path (str | Path): The path to the YOLO model's YAML file.

    Returns:
        (str): The size character of the model's scale, which can be n, s, m, l, or x.
    """
    with contextlib.suppress(AttributeError):
        import re

        return re.search(r"yolov\d+([nslmx])", Path(model_path).stem).group(1)  # n, s, m, l, or x
    return ""


def guess_model_task(model):
    """
    Guess the task of a PyTorch model from its architecture or configuration.

    Args:
        model (nn.Module | dict): PyTorch model or model configuration in YAML format.

    Returns:
        (str): Task of the model ('detect', 'segment', 'classify', 'pose', 'regress').

    Raises:
        SyntaxError: If the task of the model could not be determined.
    """

    def cfg2task(cfg):
        """Guess from YAML dictionary."""
        m = cfg["head"][-1][-2].lower()  # output module name
        if m in {"classify", "classifier", "cls", "fc"}:
            return "classify"
        if m == "detect":
            return "detect"
        if m == "segment":
            return "segment"
        if m == "pose":
            return "pose"
        if m == "obb":
            return "obb"
        if "regress" in m:
            return "regress"

    # Guess from model cfg
    if isinstance(model, dict):
        with contextlib.suppress(Exception):
            return cfg2task(model)

    # Guess from PyTorch model
    if isinstance(model, nn.Module):  # PyTorch model
        for x in "model.args", "model.model.args", "model.model.model.args":
            with contextlib.suppress(Exception):
                return eval(x)["task"]
        for x in "model.yaml", "model.model.yaml", "model.model.model.yaml":
            with contextlib.suppress(Exception):
                return cfg2task(eval(x))

        for m in model.modules():
            if isinstance(m, Segment):
                return "segment"
            elif isinstance(m, Classify):
                return "classify"
            elif isinstance(m, Pose):
                return "pose"
            elif isinstance(m, OBB):
                return "obb"
            elif isinstance(m, (Regress, Regress6)):
                return "regress"
            elif isinstance(m, (Detect, WorldDetect)):
                return "detect"

    # Guess from model filename
    if isinstance(model, (str, Path)):
        model = Path(model)
        if "-seg" in model.stem or "segment" in model.parts:
            return "segment"
        elif "-cls" in model.stem or "classify" in model.parts:
            return "classify"
        elif "-pose" in model.stem or "pose" in model.parts:
            return "pose"
        elif "-obb" in model.stem or "obb" in model.parts:
            return "obb"
        elif "detect" in model.parts:
            return "detect"
        elif "-regress" in model.stem or "regress" in model.parts:
            return "regress"

    # Unable to determine task from model
    LOGGER.warning(
        "WARNING ⚠️ Unable to automatically guess model task, assuming 'task=detect'. "
        "Explicitly define task for your model, i.e. 'task=detect', 'segment', 'classify', 'pose', 'obb', or 'regress'."
    )
    return "detect"  # assume detect<|MERGE_RESOLUTION|>--- conflicted
+++ resolved
@@ -927,20 +927,17 @@
                 args[2] = make_divisible(min(args[2], max_channels) * width, 8)
         elif m is RTDETRDecoder:  # special case, channels arg must be passed in index 1
             args.insert(1, [ch[x] for x in f])
-<<<<<<< HEAD
         elif m in (Regress, Regress6):
             c1, c2 = ch[f], args[0]
             args = [c1, c2]
             if m is Regress6:
                 args += [d.get("min_value"), d.get("max_value")]
-=======
         elif m is CBLinear:
             c2 = args[0]
             c1 = ch[f]
             args = [c1, c2, *args[1:]]
         elif m is CBFuse:
             c2 = ch[f[-1]]
->>>>>>> 03d0ffd9
         else:
             c2 = ch[f]
 
