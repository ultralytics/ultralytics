# Ultralytics YOLO 🚀, AGPL-3.0 license

from ultralytics.solutions.solutions import BaseSolution
from ultralytics.utils.plotting import Annotator, colors


class QueueManager(BaseSolution):
    """
    Manages queue counting in real-time video streams based on object tracks.

    This class extends BaseSolution to provide functionality for tracking and counting objects within a specified
    region in video frames.

    Attributes:
        counts (int): The current count of objects in the queue.
        rect_color (Tuple[int, int, int]): RGB color tuple for drawing the queue region rectangle.
        region_length (int): The number of points defining the queue region.
        annotator (Annotator): An instance of the Annotator class for drawing on frames.
        track_line (List[Tuple[int, int]]): List of track line coordinates.
        track_history (Dict[int, List[Tuple[int, int]]]): Dictionary storing tracking history for each object.

    Methods:
        initialize_region: Initializes the queue region.
        process_queue: Processes a single frame for queue management.
        extract_tracks: Extracts object tracks from the current frame.
        store_tracking_history: Stores the tracking history for an object.
        display_output: Displays the processed output.

    Examples:
        >>> cap = cv2.VideoCapture("Path/to/video/file.mp4")
        >>> queue_manager = QueueManager(region=[100, 100, 200, 200, 300, 300])
        >>> while cap.isOpened():
        >>>     success, im0 = cap.read()
        >>>     if not success:
        >>>         break
        >>>     out = queue.process_queue(im0)
    """

    def __init__(self, **kwargs):
        """Initializes the QueueManager with parameters for tracking and counting objects in a video stream."""
        super().__init__(**kwargs)
        self.initialize_region()
        self.counts = 0  # Queue counts Information
        self.rect_color = (255, 255, 255)  # Rectangle color
        self.region_length = len(self.region)  # Store region length for further usage

    def process_queue(self, im0):
        """
        Processes the queue management for a single frame of video.

        Args:
            im0 (numpy.ndarray): Input image for processing, typically a frame from a video stream.

        Returns:
            (numpy.ndarray): Processed image with annotations, bounding boxes, and queue counts.

        This method performs the following steps:
        1. Resets the queue count for the current frame.
        2. Initializes an Annotator object for drawing on the image.
        3. Extracts tracks from the image.
        4. Draws the counting region on the image.
        5. For each detected object:
           - Draws bounding boxes and labels.
           - Stores tracking history.
           - Draws centroids and tracks.
           - Checks if the object is inside the counting region and updates the count.
        6. Displays the queue count on the image.
        7. Displays the processed output.

        Examples:
            >>> queue_manager = QueueManager()
            >>> frame = cv2.imread("frame.jpg")
            >>> processed_frame = queue_manager.process_queue(frame)
        """
<<<<<<< HEAD
        # Mouse events state
        self.is_drawing = False
        self.selected_point = None

        # Region & Line Information
        self.reg_pts = reg_pts if reg_pts is not None else [(20, 60), (20, 680), (1120, 680), (1120, 60)]
        self.counting_region = (
            Polygon(self.reg_pts) if len(self.reg_pts) >= 3 else Polygon([(20, 60), (20, 680), (1120, 680), (1120, 60)])
        )
        self.region_color = region_color
        self.region_thickness = region_thickness

        # Image and annotation Information
        self.im0 = None
        self.tf = line_thickness
        self.view_img = view_img
        self.view_queue_counts = view_queue_counts
        self.fontsize = fontsize

        self.names = classes_names  # Class names
        self.annotator = None  # Annotator
        self.window_name = "Ultralytics YOLOv8 Queue Manager"

        # Object counting Information
        self.counts = 0
        self.count_txt_color = count_txt_color

        # Tracks info
        self.track_history = defaultdict(list)
        self.track_thickness = track_thickness
        self.draw_tracks = draw_tracks
        self.track_color = track_color

        # Check if environment supports imshow
        self.env_check = check_imshow(warn=True)

    def extract_and_process_tracks(self, tracks):
        """Extracts and processes tracks for queue management in a video stream."""
        # Initialize annotator and draw the queue region
        self.annotator = Annotator(self.im0, self.tf, self.names)

        if tracks[0].boxes.id is not None:
            boxes = tracks[0].boxes.xyxy.cpu()
            clss = tracks[0].boxes.cls.cpu().tolist()
            track_ids = tracks[0].boxes.id.int().cpu().tolist()

            # Extract tracks
            for box, track_id, cls in zip(boxes, track_ids, clss):
                # Draw bounding box
                self.annotator.box_label(box, label=f"{self.names[cls]}#{track_id}", color=colors(int(track_id), True))

                # Update track history
                track_line = self.track_history[track_id]
                track_line.append((float((box[0] + box[2]) / 2), float((box[1] + box[3]) / 2)))
                if len(track_line) > 30:
                    track_line.pop(0)

                # Draw track trails if enabled
                if self.draw_tracks:
                    self.annotator.draw_centroid_and_tracks(
                        track_line,
                        color=self.track_color or colors(int(track_id), True),
                        track_thickness=self.track_thickness,
                    )

                prev_position = self.track_history[track_id][-2] if len(self.track_history[track_id]) > 1 else None

                # Check if the object is inside the counting region
                if len(self.reg_pts) >= 3:
                    is_inside = self.counting_region.contains(Point(track_line[-1]))
                    if prev_position is not None and is_inside:
                        self.counts += 1

        # Display queue counts
        label = f"Queue Counts : {str(self.counts)}"
        if label is not None:
            self.annotator.queue_counts_display(
                label,
                points=self.reg_pts,
                region_color=self.region_color,
                txt_color=self.count_txt_color,
=======
        self.counts = 0  # Reset counts every frame
        self.annotator = Annotator(im0, line_width=self.line_width)  # Initialize annotator
        self.extract_tracks(im0)  # Extract tracks

        self.annotator.draw_region(
            reg_pts=self.region, color=self.rect_color, thickness=self.line_width * 2
        )  # Draw region

        for box, track_id, cls in zip(self.boxes, self.track_ids, self.clss):
            # Draw bounding box and counting region
            self.annotator.box_label(box, label=self.names[cls], color=colors(track_id, True))
            self.store_tracking_history(track_id, box)  # Store track history

            # Draw tracks of objects
            self.annotator.draw_centroid_and_tracks(
                self.track_line, color=colors(int(track_id), True), track_thickness=self.line_width
>>>>>>> 1cfe60e1
            )

            # Cache frequently accessed attributes
            track_history = self.track_history.get(track_id, [])

            # store previous position of track and check if the object is inside the counting region
            prev_position = None
            if len(track_history) > 1:
                prev_position = track_history[-2]
            if self.region_length >= 3 and prev_position and self.r_s.contains(self.Point(self.track_line[-1])):
                self.counts += 1

        # Display queue counts
        self.annotator.queue_counts_display(
            f"Queue Counts : {str(self.counts)}",
            points=self.region,
            region_color=self.rect_color,
            txt_color=(104, 31, 17),
        )
        self.display_output(im0)  # display output with base class function

        return im0  # return output image for more usage<|MERGE_RESOLUTION|>--- conflicted
+++ resolved
@@ -72,89 +72,6 @@
             >>> frame = cv2.imread("frame.jpg")
             >>> processed_frame = queue_manager.process_queue(frame)
         """
-<<<<<<< HEAD
-        # Mouse events state
-        self.is_drawing = False
-        self.selected_point = None
-
-        # Region & Line Information
-        self.reg_pts = reg_pts if reg_pts is not None else [(20, 60), (20, 680), (1120, 680), (1120, 60)]
-        self.counting_region = (
-            Polygon(self.reg_pts) if len(self.reg_pts) >= 3 else Polygon([(20, 60), (20, 680), (1120, 680), (1120, 60)])
-        )
-        self.region_color = region_color
-        self.region_thickness = region_thickness
-
-        # Image and annotation Information
-        self.im0 = None
-        self.tf = line_thickness
-        self.view_img = view_img
-        self.view_queue_counts = view_queue_counts
-        self.fontsize = fontsize
-
-        self.names = classes_names  # Class names
-        self.annotator = None  # Annotator
-        self.window_name = "Ultralytics YOLOv8 Queue Manager"
-
-        # Object counting Information
-        self.counts = 0
-        self.count_txt_color = count_txt_color
-
-        # Tracks info
-        self.track_history = defaultdict(list)
-        self.track_thickness = track_thickness
-        self.draw_tracks = draw_tracks
-        self.track_color = track_color
-
-        # Check if environment supports imshow
-        self.env_check = check_imshow(warn=True)
-
-    def extract_and_process_tracks(self, tracks):
-        """Extracts and processes tracks for queue management in a video stream."""
-        # Initialize annotator and draw the queue region
-        self.annotator = Annotator(self.im0, self.tf, self.names)
-
-        if tracks[0].boxes.id is not None:
-            boxes = tracks[0].boxes.xyxy.cpu()
-            clss = tracks[0].boxes.cls.cpu().tolist()
-            track_ids = tracks[0].boxes.id.int().cpu().tolist()
-
-            # Extract tracks
-            for box, track_id, cls in zip(boxes, track_ids, clss):
-                # Draw bounding box
-                self.annotator.box_label(box, label=f"{self.names[cls]}#{track_id}", color=colors(int(track_id), True))
-
-                # Update track history
-                track_line = self.track_history[track_id]
-                track_line.append((float((box[0] + box[2]) / 2), float((box[1] + box[3]) / 2)))
-                if len(track_line) > 30:
-                    track_line.pop(0)
-
-                # Draw track trails if enabled
-                if self.draw_tracks:
-                    self.annotator.draw_centroid_and_tracks(
-                        track_line,
-                        color=self.track_color or colors(int(track_id), True),
-                        track_thickness=self.track_thickness,
-                    )
-
-                prev_position = self.track_history[track_id][-2] if len(self.track_history[track_id]) > 1 else None
-
-                # Check if the object is inside the counting region
-                if len(self.reg_pts) >= 3:
-                    is_inside = self.counting_region.contains(Point(track_line[-1]))
-                    if prev_position is not None and is_inside:
-                        self.counts += 1
-
-        # Display queue counts
-        label = f"Queue Counts : {str(self.counts)}"
-        if label is not None:
-            self.annotator.queue_counts_display(
-                label,
-                points=self.reg_pts,
-                region_color=self.region_color,
-                txt_color=self.count_txt_color,
-=======
         self.counts = 0  # Reset counts every frame
         self.annotator = Annotator(im0, line_width=self.line_width)  # Initialize annotator
         self.extract_tracks(im0)  # Extract tracks
@@ -171,7 +88,6 @@
             # Draw tracks of objects
             self.annotator.draw_centroid_and_tracks(
                 self.track_line, color=colors(int(track_id), True), track_thickness=self.line_width
->>>>>>> 1cfe60e1
             )
 
             # Cache frequently accessed attributes
