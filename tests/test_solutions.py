--- conflicted
+++ resolved
@@ -21,13 +21,11 @@
 PARKING_MODEL = "solutions_ci_parking_model.pt"  # only for parking management solution
 MODEL_FILE = "yolo11n.pt"  # model file used for solutions, except parking management and instance segmentation
 REGION = [(10, 200), (540, 200), (540, 180), (10, 180)]  # for object counting, speed estimation and queue management
-<<<<<<< HEAD
 
 # Download required files
 for resource in [DEMO_VIDEO, CROP_VIDEO, POSE_VIDEO, PARKING_VIDEO, PARKING_AREAS_JSON, PARKING_MODEL]:
     safe_download(url=f"{ASSETS_URL}/{resource}", dir=TMP)
-=======
->>>>>>> c9d8d5e1
+
 
 # Test configs for each solution : (name, class, needs_frame_count, video, kwargs)
 SOLUTIONS = [
