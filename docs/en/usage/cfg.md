---
comments: true
description: Optimize your YOLO model's performance with the right settings and hyperparameters. Learn about training, validation, and prediction configurations.
keywords: YOLO, hyperparameters, configuration, training, validation, prediction, model settings, Ultralytics, performance optimization, machine learning
---

YOLO settings and hyperparameters play a critical role in the model's performance, speed, and [accuracy](https://www.ultralytics.com/glossary/accuracy). These settings and hyperparameters can affect the model's behavior at various stages of the model development process, including training, validation, and prediction.

<p align="center">
  <br>
  <iframe loading="lazy" width="720" height="405" src="https://www.youtube.com/embed/GsXGnb-A4Kc?start=87"
    title="YouTube video player" frameborder="0"
    allow="accelerometer; autoplay; clipboard-write; encrypted-media; gyroscope; picture-in-picture; web-share"
    allowfullscreen>
  </iframe>
  <br>
  <strong>Watch:</strong> Mastering Ultralytics YOLO: Configuration
</p>

Ultralytics commands use the following syntax:

!!! example

    === "CLI"

        ```bash
        yolo TASK MODE ARGS
        ```

    === "Python"

        ```python
        from ultralytics import YOLO

        # Load a YOLO11 model from a pre-trained weights file
        model = YOLO("yolo11n.pt")

        # Run MODE mode using the custom arguments ARGS (guess TASK)
        model.MODE(ARGS)
        ```

Where:

- `TASK` (optional) is one of ([detect](../tasks/detect.md), [segment](../tasks/segment.md), [classify](../tasks/classify.md), [pose](../tasks/pose.md), [obb](../tasks/obb.md))
- `MODE` (required) is one of ([train](../modes/train.md), [val](../modes/val.md), [predict](../modes/predict.md), [export](../modes/export.md), [track](../modes/track.md), [benchmark](../modes/benchmark.md))
- `ARGS` (optional) are `arg=value` pairs like `imgsz=640` that override defaults.

Default `ARG` values are defined on this page from the `cfg/defaults.yaml` [file](https://github.com/ultralytics/ultralytics/blob/main/ultralytics/cfg/default.yaml).

#### Tasks

YOLO models can be used for a variety of tasks, including detection, segmentation, classification and pose. These tasks differ in the type of output they produce and the specific problem they are designed to solve.

- **Detect**: For identifying and localizing objects or regions of interest in an image or video.
- **Segment**: For dividing an image or video into regions or pixels that correspond to different objects or classes.
- **Classify**: For predicting the class label of an input image.
- **Pose**: For identifying objects and estimating their keypoints in an image or video.
- **OBB**: Oriented (i.e. rotated) bounding boxes suitable for satellite or medical imagery.

| Argument | Default    | Description                                                                                                                                                                                                                                                                                                                                                                  |
| -------- | ---------- | ---------------------------------------------------------------------------------------------------------------------------------------------------------------------------------------------------------------------------------------------------------------------------------------------------------------------------------------------------------------------------- |
| `task`   | `'detect'` | Specifies the YOLO task to be executed. Options include `detect` for [object detection](https://www.ultralytics.com/glossary/object-detection), `segment` for segmentation, `classify` for classification, `pose` for pose estimation and `obb` for oriented bounding boxes. Each task is tailored to specific types of output and problems within image and video analysis. |

[Tasks Guide](../tasks/index.md){ .md-button }

#### Modes

YOLO models can be used in different modes depending on the specific problem you are trying to solve. These modes include:

- **Train**: For training a YOLO11 model on a custom dataset.
- **Val**: For validating a YOLO11 model after it has been trained.
- **Predict**: For making predictions using a trained YOLO11 model on new images or videos.
- **Export**: For exporting a YOLO11 model to a format that can be used for deployment.
- **Track**: For tracking objects in real-time using a YOLO11 model.
- **Benchmark**: For benchmarking YOLO11 exports (ONNX, TensorRT, etc.) speed and accuracy.

| Argument | Default   | Description                                                                                                                                                                                                                                                                                                                                                                                   |
| -------- | --------- | --------------------------------------------------------------------------------------------------------------------------------------------------------------------------------------------------------------------------------------------------------------------------------------------------------------------------------------------------------------------------------------------- |
| `mode`   | `'train'` | Specifies the mode in which the YOLO model operates. Options are `train` for model training, `val` for validation, `predict` for inference on new data, `export` for model conversion to deployment formats, `track` for object tracking, and `benchmark` for performance evaluation. Each mode is designed for different stages of the model lifecycle, from development through deployment. |

[Modes Guide](../modes/index.md){ .md-button }

## Train Settings

The training settings for YOLO models encompass various hyperparameters and configurations used during the training process. These settings influence the model's performance, speed, and accuracy. Key training settings include batch size, [learning rate](https://www.ultralytics.com/glossary/learning-rate), momentum, and weight decay. Additionally, the choice of optimizer, [loss function](https://www.ultralytics.com/glossary/loss-function), and training dataset composition can impact the training process. Careful tuning and experimentation with these settings are crucial for optimizing performance.

{% include "macros/train-args.md" %}

!!! info "Note on Batch-size Settings"

    The `batch` argument can be configured in three ways:

    - **Fixed [Batch Size](https://www.ultralytics.com/glossary/batch-size)**: Set an integer value (e.g., `batch=16`), specifying the number of images per batch directly.
    - **Auto Mode (60% GPU Memory)**: Use `batch=-1` to automatically adjust batch size for approximately 60% CUDA memory utilization.
    - **Auto Mode with Utilization Fraction**: Set a fraction value (e.g., `batch=0.70`) to adjust batch size based on the specified fraction of GPU memory usage.

[Train Guide](../modes/train.md){ .md-button }

## Predict Settings

The prediction settings for YOLO models encompass a range of hyperparameters and configurations that influence the model's performance, speed, and accuracy during inference on new data. Careful tuning and experimentation with these settings are essential to achieve optimal performance for a specific task. Key settings include the confidence threshold, Non-Maximum Suppression (NMS) threshold, and the number of classes considered. Additional factors affecting the prediction process are input data size and format, the presence of supplementary features such as masks or multiple labels per box, and the particular task the model is employed for.

Inference arguments:

{% include "macros/predict-args.md" %}

Visualization arguments:

{% include "macros/visualization-args.md" %}

[Predict Guide](../modes/predict.md){ .md-button }

## Validation Settings

The val (validation) settings for YOLO models involve various hyperparameters and configurations used to evaluate the model's performance on a validation dataset. These settings influence the model's performance, speed, and accuracy. Common YOLO validation settings include batch size, validation frequency during training, and performance evaluation metrics. Other factors affecting the validation process include the validation dataset's size and composition, as well as the specific task the model is employed for.

{% include "macros/validation-args.md" %}

Careful tuning and experimentation with these settings are crucial to ensure optimal performance on the validation dataset and detect and prevent [overfitting](https://www.ultralytics.com/glossary/overfitting).

[Val Guide](../modes/val.md){ .md-button }

## Export Settings

Export settings for YOLO models encompass configurations and options related to saving or exporting the model for use in different environments or platforms. These settings can impact the model's performance, size, and compatibility with various systems. Key export settings include the exported model file format (e.g., ONNX, TensorFlow SavedModel), the target device (e.g., CPU, GPU), and additional features such as masks or multiple labels per box. The export process may also be affected by the model's specific task and the requirements or constraints of the destination environment or platform.

{% include "macros/export-args.md" %}

It is crucial to thoughtfully configure these settings to ensure the exported model is optimized for the intended use case and functions effectively in the target environment.

[Export Guide](../modes/export.md){ .md-button }

## Augmentation Settings

Augmentation techniques are essential for improving the robustness and performance of YOLO models by introducing variability into the [training data](https://www.ultralytics.com/glossary/training-data), helping the model generalize better to unseen data. The following table outlines the purpose and effect of each augmentation argument:

{% include "macros/augmentation-args.md" %}

These settings can be adjusted to meet the specific requirements of the dataset and task at hand. Experimenting with different values can help find the optimal augmentation strategy that leads to the best model performance.

## Logging, Checkpoints and Plotting Settings

Logging, checkpoints, plotting, and file management are important considerations when training a YOLO model.

- Logging: It is often helpful to log various metrics and statistics during training to track the model's progress and diagnose any issues that may arise. This can be done using a logging library such as TensorBoard or by writing log messages to a file.
- Checkpoints: It is a good practice to save checkpoints of the model at regular intervals during training. This allows you to resume training from a previous point if the training process is interrupted or if you want to experiment with different training configurations.
- Plotting: Visualizing the model's performance and training progress can be helpful for understanding how the model is behaving and identifying potential issues. This can be done using a plotting library such as matplotlib or by generating plots using a logging library such as TensorBoard.
- File management: Managing the various files generated during the training process, such as model checkpoints, log files, and plots, can be challenging. It is important to have a clear and organized file structure to keep track of these files and make it easy to access and analyze them as needed.

Effective logging, checkpointing, plotting, and file management can help you keep track of the model's progress and make it easier to debug and optimize the training process.

| Argument   | Default  | Description                                                                                                                                                                                                                                                                                                                         |
| ---------- | -------- | ----------------------------------------------------------------------------------------------------------------------------------------------------------------------------------------------------------------------------------------------------------------------------------------------------------------------------------- |
| `project`  | `'runs'` | Specifies the root directory for saving training runs. Each run will be saved in a separate subdirectory within this directory.                                                                                                                                                                                                     |
| `name`     | `'exp'`  | Defines the name of the experiment. If not specified, YOLO automatically increments this name for each run, e.g., `exp`, `exp2`, etc., to avoid overwriting previous experiments.                                                                                                                                                   |
| `exist_ok` | `False`  | Determines whether to overwrite an existing experiment directory if one with the same name already exists. Setting this to `True` allows overwriting, while `False` prevents it.                                                                                                                                                    |
| `plots`    | `False`  | Controls the generation and saving of training and validation plots. Set to `True` to create plots such as loss curves, [precision](https://www.ultralytics.com/glossary/precision)-[recall](https://www.ultralytics.com/glossary/recall) curves, and sample predictions. Useful for visually tracking model performance over time. |
| `save`     | `False`  | Enables the saving of training checkpoints and final model weights. Set to `True` to periodically save model states, allowing training to be resumed from these checkpoints or models to be deployed.                                                                                                                               |

## FAQ

### How do I improve the performance of my YOLO model during training?

Improving YOLO model performance involves tuning hyperparameters like batch size, learning rate, momentum, and weight decay. Adjusting augmentation settings, selecting the right optimizer, and employing techniques like early stopping or [mixed precision](https://www.ultralytics.com/glossary/mixed-precision) can also help. For detailed guidance on training settings, refer to the [Train Guide](../modes/train.md).

### What are the key hyperparameters to consider for YOLO model accuracy?

Key hyperparameters affecting YOLO model accuracy include:

- **Batch Size (`batch`)**: Larger batch sizes can stabilize training but may require more memory.
- **Learning Rate (`lr0`)**: Controls the step size for weight updates; smaller rates offer fine adjustments but slow convergence.
- **Momentum (`momentum`)**: Helps accelerate gradient vectors in the right directions, dampening oscillations.
- **Image Size (`imgsz`)**: Larger image sizes can improve accuracy but increase computational load.

Adjust these values based on your dataset and hardware capabilities. Explore more in the [Train Settings](#train-settings) section.

### How do I set the learning rate for training a YOLO model?

The learning rate (`lr0`) is crucial for optimization. A common starting point is `0.01` for SGD or `0.001` for Adam. It's essential to monitor training metrics and adjust if necessary. Use cosine learning rate schedulers (`cos_lr`) or warmup techniques (`warmup_epochs`, `warmup_momentum`) to dynamically modify the rate during training. Find more details in the [Train Guide](../modes/train.md).

### What are the default inference settings for YOLO models?

Default inference settings include:

- **Confidence Threshold (`conf=0.25`)**: Minimum confidence for detections.
- **IoU Threshold (`iou=0.7`)**: For Non-Maximum Suppression (NMS).
- **Image Size (`imgsz=640`)**: Resizes input images prior to inference.
- **Device (`device=None`)**: Selects CPU or GPU for inference.
<<<<<<< HEAD
  For a comprehensive overview, visit the [Predict Settings](#predict-settings) section and the [Predict Guide](../modes/predict.md).
=======

For a comprehensive overview, visit the [Predict Settings](#predict-settings) section and the [Predict Guide](../modes/predict.md).
>>>>>>> de896162

### Why should I use mixed precision training with YOLO models?

Mixed precision training, enabled with `amp=True`, helps reduce memory usage and can speed up training by utilizing the advantages of both FP16 and FP32. This is beneficial for modern GPUs, which support mixed precision natively, allowing more models to fit in memory and enable faster computations without significant loss in accuracy. Learn more about this in the [Train Guide](../modes/train.md).<|MERGE_RESOLUTION|>--- conflicted
+++ resolved
@@ -186,12 +186,8 @@
 - **IoU Threshold (`iou=0.7`)**: For Non-Maximum Suppression (NMS).
 - **Image Size (`imgsz=640`)**: Resizes input images prior to inference.
 - **Device (`device=None`)**: Selects CPU or GPU for inference.
-<<<<<<< HEAD
-  For a comprehensive overview, visit the [Predict Settings](#predict-settings) section and the [Predict Guide](../modes/predict.md).
-=======
 
 For a comprehensive overview, visit the [Predict Settings](#predict-settings) section and the [Predict Guide](../modes/predict.md).
->>>>>>> de896162
 
 ### Why should I use mixed precision training with YOLO models?
 
