# Ultralytics YOLO 🚀, AGPL-3.0 license

from ultralytics.solutions.solutions import BaseSolution
from ultralytics.utils.plotting import Annotator, colors


class ObjectCounter(BaseSolution):
    """
    A class to manage the counting of objects in a real-time video stream based on their tracks.

    This class extends the BaseSolution class and provides functionality for counting objects moving in and out of a
    specified region in a video stream. It supports both polygonal and linear regions for counting.

    Attributes:
        in_count (int): Counter for objects moving inward.
        out_count (int): Counter for objects moving outward.
        counted_ids (List[int]): List of IDs of objects that have been counted.
        classwise_counts (Dict[str, Dict[str, int]]): Dictionary for counts, categorized by object class.
        region_initialized (bool): Flag indicating whether the counting region has been initialized.
        show_in (bool): Flag to control display of inward count.
        show_out (bool): Flag to control display of outward count.

    Methods:
        count_objects: Counts objects within a polygonal or linear region.
        store_classwise_counts: Initializes class-wise counts if not already present.
        display_counts: Displays object counts on the frame.
        count: Processes input data (frames or object tracks) and updates counts.

    Examples:
        >>> counter = ObjectCounter()
        >>> frame = cv2.imread("frame.jpg")
        >>> processed_frame = counter.count(frame)
        >>> print(f"Inward count: {counter.in_count}, Outward count: {counter.out_count}")
    """

    def __init__(self, **kwargs):
        """Initializes the ObjectCounter class for real-time object counting in video streams."""
        super().__init__(**kwargs)

        self.in_count = 0  # Counter for objects moving inward
        self.out_count = 0  # Counter for objects moving outward
        self.counted_ids = []  # List of IDs of objects that have been counted
        self.classwise_counts = {}  # Dictionary for counts, categorized by object class
        self.region_initialized = False  # Bool variable for region initialization

        self.show_in = self.CFG["show_in"]
        self.show_out = self.CFG["show_out"]

    def count_objects(self, current_centroid, track_id, prev_position, cls):
        """
        Counts objects within a polygonal or linear region based on their tracks.

        Args:
            current_centroid (Tuple[float, float]): Current centroid values in the current frame.
            track_id (int): Unique identifier for the tracked object.
            prev_position (Tuple[float, float]): Last frame position coordinates (x, y) of the track.
            cls (int): Class index for classwise count updates.

        Examples:
            >>> counter = ObjectCounter()
            >>> track_line = {1: [100, 200], 2: [110, 210], 3: [120, 220]}
            >>> box = [130, 230, 150, 250]
            >>> track_id = 1
            >>> prev_position = (120, 220)
            >>> cls = 0
            >>> counter.count_objects(current_centroid, track_id, prev_position, cls)
        """
<<<<<<< HEAD
        # Mouse events
        self.is_drawing = False
        self.selected_point = None

        # Region & Line Information
        self.reg_pts = [(20, 400), (1260, 400)] if reg_pts is None else reg_pts
        self.line_dist_thresh = line_dist_thresh
        self.counting_region = None
        self.region_color = count_reg_color
        self.region_thickness = region_thickness

        # Image and annotation Information
        self.im0 = None
        self.tf = line_thickness
        self.view_img = view_img
        self.view_in_counts = view_in_counts
        self.view_out_counts = view_out_counts

        self.names = classes_names  # Classes names
        self.annotator = None  # Annotator
        self.window_name = "Ultralytics YOLOv8 Object Counter"

        # Object counting Information
        self.in_counts = 0
        self.out_counts = 0
        self.count_ids = []
        self.class_wise_count = {}
        self.count_txt_thickness = 0
        self.count_txt_color = count_txt_color
        self.count_bg_color = count_bg_color
        self.cls_txtdisplay_gap = cls_txtdisplay_gap
        self.fontsize = 0.6

        # Tracks info
        self.track_history = defaultdict(list)
        self.track_thickness = track_thickness
        self.draw_tracks = draw_tracks
        self.track_color = track_color

        # Check if environment supports imshow
        self.env_check = check_imshow(warn=True)

        # Initialize counting region
        if len(self.reg_pts) == 2:
            print("Line Counter Initiated.")
            self.counting_region = LineString(self.reg_pts)
        elif len(self.reg_pts) >= 3:
            print("Polygon Counter Initiated.")
            self.counting_region = Polygon(self.reg_pts)
        else:
            print("Invalid Region points provided, region_points must be 2 for lines or >= 3 for polygons.")
            print("Using Line Counter Now")
            self.counting_region = LineString(self.reg_pts)

    def mouse_event_for_region(self, event, x, y, flags, params):
=======
        if prev_position is None or track_id in self.counted_ids:
            return

        if len(self.region) == 2:  # Linear region (defined as a line segment)
            line = self.LineString(self.region)  # Check if the line intersects the trajectory of the object
            if line.intersects(self.LineString([prev_position, current_centroid])):
                # Determine orientation of the region (vertical or horizontal)
                if abs(self.region[0][0] - self.region[1][0]) < abs(self.region[0][1] - self.region[1][1]):
                    # Vertical region: Compare x-coordinates to determine direction
                    if current_centroid[0] > prev_position[0]:  # Moving right
                        self.in_count += 1
                        self.classwise_counts[self.names[cls]]["IN"] += 1
                    else:  # Moving left
                        self.out_count += 1
                        self.classwise_counts[self.names[cls]]["OUT"] += 1
                # Horizontal region: Compare y-coordinates to determine direction
                elif current_centroid[1] > prev_position[1]:  # Moving downward
                    self.in_count += 1
                    self.classwise_counts[self.names[cls]]["IN"] += 1
                else:  # Moving upward
                    self.out_count += 1
                    self.classwise_counts[self.names[cls]]["OUT"] += 1
                self.counted_ids.append(track_id)

        elif len(self.region) > 2:  # Polygonal region
            polygon = self.Polygon(self.region)
            if polygon.contains(self.Point(current_centroid)):
                # Determine motion direction for vertical or horizontal polygons
                region_width = max(p[0] for p in self.region) - min(p[0] for p in self.region)
                region_height = max(p[1] for p in self.region) - min(p[1] for p in self.region)

                if (
                    region_width < region_height
                    and current_centroid[0] > prev_position[0]
                    or region_width >= region_height
                    and current_centroid[1] > prev_position[1]
                ):  # Moving right
                    self.in_count += 1
                    self.classwise_counts[self.names[cls]]["IN"] += 1
                else:  # Moving left
                    self.out_count += 1
                    self.classwise_counts[self.names[cls]]["OUT"] += 1
                self.counted_ids.append(track_id)

    def store_classwise_counts(self, cls):
>>>>>>> 1cfe60e1
        """
        Initialize class-wise counts for a specific object class if not already present.

        Args:
            cls (int): Class index for classwise count updates.

        This method ensures that the 'classwise_counts' dictionary contains an entry for the specified class,
        initializing 'IN' and 'OUT' counts to zero if the class is not already present.

        Examples:
            >>> counter = ObjectCounter()
            >>> counter.store_classwise_counts(0)  # Initialize counts for class index 0
            >>> print(counter.classwise_counts)
            {'person': {'IN': 0, 'OUT': 0}}
        """
<<<<<<< HEAD
        if event == cv2.EVENT_LBUTTONDOWN:
            for i, point in enumerate(self.reg_pts):
                if (
                    isinstance(point, (tuple, list))
                    and len(point) >= 2
                    and (abs(x - point[0]) < 10 and abs(y - point[1]) < 10)
                ):
                    self.selected_point = i
                    self.is_drawing = True
                    break

        elif event == cv2.EVENT_MOUSEMOVE:
            if self.is_drawing and self.selected_point is not None:
                self.reg_pts[self.selected_point] = (x, y)
                self.counting_region = Polygon(self.reg_pts)

        elif event == cv2.EVENT_LBUTTONUP:
            self.is_drawing = False
            self.selected_point = None

    def extract_and_process_tracks(self, tracks):
        """Extracts and processes tracks for object counting in a video stream."""
        # Annotator Init and region drawing
        self.annotator = Annotator(self.im0, self.tf, self.names)

        # Draw region or line
        self.annotator.draw_region(reg_pts=self.reg_pts, color=self.region_color, thickness=self.region_thickness)

        if tracks[0].boxes.id is not None:
            boxes = tracks[0].boxes.xyxy.cpu()
            clss = tracks[0].boxes.cls.cpu().tolist()
            track_ids = tracks[0].boxes.id.int().cpu().tolist()

            # Extract tracks
            for box, track_id, cls in zip(boxes, track_ids, clss):
                # Draw bounding box
                self.annotator.box_label(box, label=f"{self.names[cls]}#{track_id}", color=colors(int(track_id), True))

                # Store class info
                if self.names[cls] not in self.class_wise_count:
                    self.class_wise_count[self.names[cls]] = {"IN": 0, "OUT": 0}

                # Draw Tracks
                track_line = self.track_history[track_id]
                track_line.append((float((box[0] + box[2]) / 2), float((box[1] + box[3]) / 2)))
                if len(track_line) > 30:
                    track_line.pop(0)

                # Draw track trails
                if self.draw_tracks:
                    self.annotator.draw_centroid_and_tracks(
                        track_line,
                        color=self.track_color or colors(int(track_id), True),
                        track_thickness=self.track_thickness,
                    )

                prev_position = self.track_history[track_id][-2] if len(self.track_history[track_id]) > 1 else None

                # Count objects in any polygon
                if len(self.reg_pts) >= 3:
                    is_inside = self.counting_region.contains(Point(track_line[-1]))

                    if prev_position is not None and is_inside and track_id not in self.count_ids:
                        self.count_ids.append(track_id)

                        if (box[0] - prev_position[0]) * (self.counting_region.centroid.x - prev_position[0]) > 0:
                            self.in_counts += 1
                            self.class_wise_count[self.names[cls]]["IN"] += 1
                        else:
                            self.out_counts += 1
                            self.class_wise_count[self.names[cls]]["OUT"] += 1

                # Count objects using line
                elif len(self.reg_pts) == 2:
                    if prev_position is not None and track_id not in self.count_ids:
                        distance = Point(track_line[-1]).distance(self.counting_region)
                        if distance < self.line_dist_thresh and track_id not in self.count_ids:
                            self.count_ids.append(track_id)

                            if (box[0] - prev_position[0]) * (self.counting_region.centroid.x - prev_position[0]) > 0:
                                self.in_counts += 1
                                self.class_wise_count[self.names[cls]]["IN"] += 1
                            else:
                                self.out_counts += 1
                                self.class_wise_count[self.names[cls]]["OUT"] += 1

        labels_dict = {}

        for key, value in self.class_wise_count.items():
            if value["IN"] != 0 or value["OUT"] != 0:
                if not self.view_in_counts and not self.view_out_counts:
                    continue
                elif not self.view_in_counts:
                    labels_dict[str.capitalize(key)] = f"OUT {value['OUT']}"
                elif not self.view_out_counts:
                    labels_dict[str.capitalize(key)] = f"IN {value['IN']}"
                else:
                    labels_dict[str.capitalize(key)] = f"IN {value['IN']} OUT {value['OUT']}"
=======
        if self.names[cls] not in self.classwise_counts:
            self.classwise_counts[self.names[cls]] = {"IN": 0, "OUT": 0}
>>>>>>> 1cfe60e1

    def display_counts(self, im0):
        """
        Displays object counts on the input image or frame.

        Args:
            im0 (numpy.ndarray): The input image or frame to display counts on.

        Examples:
            >>> counter = ObjectCounter()
            >>> frame = cv2.imread("image.jpg")
            >>> counter.display_counts(frame)
        """
        labels_dict = {
            str.capitalize(key): f"{'IN ' + str(value['IN']) if self.show_in else ''} "
            f"{'OUT ' + str(value['OUT']) if self.show_out else ''}".strip()
            for key, value in self.classwise_counts.items()
            if value["IN"] != 0 or value["OUT"] != 0
        }

        if labels_dict:
            self.annotator.display_analytics(im0, labels_dict, (104, 31, 17), (255, 255, 255), 10)

    def count(self, im0):
        """
        Processes input data (frames or object tracks) and updates object counts.

        This method initializes the counting region, extracts tracks, draws bounding boxes and regions, updates
        object counts, and displays the results on the input image.

        Args:
            im0 (numpy.ndarray): The input image or frame to be processed.

        Returns:
            (numpy.ndarray): The processed image with annotations and count information.

        Examples:
            >>> counter = ObjectCounter()
            >>> frame = cv2.imread("path/to/image.jpg")
            >>> processed_frame = counter.count(frame)
        """
        if not self.region_initialized:
            self.initialize_region()
            self.region_initialized = True

        self.annotator = Annotator(im0, line_width=self.line_width)  # Initialize annotator
        self.extract_tracks(im0)  # Extract tracks

        self.annotator.draw_region(
            reg_pts=self.region, color=(104, 0, 123), thickness=self.line_width * 2
        )  # Draw region

        # Iterate over bounding boxes, track ids and classes index
        for box, track_id, cls in zip(self.boxes, self.track_ids, self.clss):
            # Draw bounding box and counting region
            self.annotator.box_label(box, label=self.names[cls], color=colors(cls, True))
            self.store_tracking_history(track_id, box)  # Store track history
            self.store_classwise_counts(cls)  # store classwise counts in dict

            # Draw tracks of objects
            self.annotator.draw_centroid_and_tracks(
                self.track_line, color=colors(int(cls), True), track_thickness=self.line_width
            )
            current_centroid = ((box[0] + box[2]) / 2, (box[1] + box[3]) / 2)
            # store previous position of track for object counting
            prev_position = None
            if len(self.track_history[track_id]) > 1:
                prev_position = self.track_history[track_id][-2]
            self.count_objects(current_centroid, track_id, prev_position, cls)  # Perform object counting

        self.display_counts(im0)  # Display the counts on the frame
        self.display_output(im0)  # display output with base class function

        return im0  # return output image for more usage<|MERGE_RESOLUTION|>--- conflicted
+++ resolved
@@ -65,63 +65,6 @@
             >>> cls = 0
             >>> counter.count_objects(current_centroid, track_id, prev_position, cls)
         """
-<<<<<<< HEAD
-        # Mouse events
-        self.is_drawing = False
-        self.selected_point = None
-
-        # Region & Line Information
-        self.reg_pts = [(20, 400), (1260, 400)] if reg_pts is None else reg_pts
-        self.line_dist_thresh = line_dist_thresh
-        self.counting_region = None
-        self.region_color = count_reg_color
-        self.region_thickness = region_thickness
-
-        # Image and annotation Information
-        self.im0 = None
-        self.tf = line_thickness
-        self.view_img = view_img
-        self.view_in_counts = view_in_counts
-        self.view_out_counts = view_out_counts
-
-        self.names = classes_names  # Classes names
-        self.annotator = None  # Annotator
-        self.window_name = "Ultralytics YOLOv8 Object Counter"
-
-        # Object counting Information
-        self.in_counts = 0
-        self.out_counts = 0
-        self.count_ids = []
-        self.class_wise_count = {}
-        self.count_txt_thickness = 0
-        self.count_txt_color = count_txt_color
-        self.count_bg_color = count_bg_color
-        self.cls_txtdisplay_gap = cls_txtdisplay_gap
-        self.fontsize = 0.6
-
-        # Tracks info
-        self.track_history = defaultdict(list)
-        self.track_thickness = track_thickness
-        self.draw_tracks = draw_tracks
-        self.track_color = track_color
-
-        # Check if environment supports imshow
-        self.env_check = check_imshow(warn=True)
-
-        # Initialize counting region
-        if len(self.reg_pts) == 2:
-            print("Line Counter Initiated.")
-            self.counting_region = LineString(self.reg_pts)
-        elif len(self.reg_pts) >= 3:
-            print("Polygon Counter Initiated.")
-            self.counting_region = Polygon(self.reg_pts)
-        else:
-            print("Invalid Region points provided, region_points must be 2 for lines or >= 3 for polygons.")
-            print("Using Line Counter Now")
-            self.counting_region = LineString(self.reg_pts)
-
-    def mouse_event_for_region(self, event, x, y, flags, params):
-=======
         if prev_position is None or track_id in self.counted_ids:
             return
 
@@ -167,7 +110,6 @@
                 self.counted_ids.append(track_id)
 
     def store_classwise_counts(self, cls):
->>>>>>> 1cfe60e1
         """
         Initialize class-wise counts for a specific object class if not already present.
 
@@ -183,109 +125,8 @@
             >>> print(counter.classwise_counts)
             {'person': {'IN': 0, 'OUT': 0}}
         """
-<<<<<<< HEAD
-        if event == cv2.EVENT_LBUTTONDOWN:
-            for i, point in enumerate(self.reg_pts):
-                if (
-                    isinstance(point, (tuple, list))
-                    and len(point) >= 2
-                    and (abs(x - point[0]) < 10 and abs(y - point[1]) < 10)
-                ):
-                    self.selected_point = i
-                    self.is_drawing = True
-                    break
-
-        elif event == cv2.EVENT_MOUSEMOVE:
-            if self.is_drawing and self.selected_point is not None:
-                self.reg_pts[self.selected_point] = (x, y)
-                self.counting_region = Polygon(self.reg_pts)
-
-        elif event == cv2.EVENT_LBUTTONUP:
-            self.is_drawing = False
-            self.selected_point = None
-
-    def extract_and_process_tracks(self, tracks):
-        """Extracts and processes tracks for object counting in a video stream."""
-        # Annotator Init and region drawing
-        self.annotator = Annotator(self.im0, self.tf, self.names)
-
-        # Draw region or line
-        self.annotator.draw_region(reg_pts=self.reg_pts, color=self.region_color, thickness=self.region_thickness)
-
-        if tracks[0].boxes.id is not None:
-            boxes = tracks[0].boxes.xyxy.cpu()
-            clss = tracks[0].boxes.cls.cpu().tolist()
-            track_ids = tracks[0].boxes.id.int().cpu().tolist()
-
-            # Extract tracks
-            for box, track_id, cls in zip(boxes, track_ids, clss):
-                # Draw bounding box
-                self.annotator.box_label(box, label=f"{self.names[cls]}#{track_id}", color=colors(int(track_id), True))
-
-                # Store class info
-                if self.names[cls] not in self.class_wise_count:
-                    self.class_wise_count[self.names[cls]] = {"IN": 0, "OUT": 0}
-
-                # Draw Tracks
-                track_line = self.track_history[track_id]
-                track_line.append((float((box[0] + box[2]) / 2), float((box[1] + box[3]) / 2)))
-                if len(track_line) > 30:
-                    track_line.pop(0)
-
-                # Draw track trails
-                if self.draw_tracks:
-                    self.annotator.draw_centroid_and_tracks(
-                        track_line,
-                        color=self.track_color or colors(int(track_id), True),
-                        track_thickness=self.track_thickness,
-                    )
-
-                prev_position = self.track_history[track_id][-2] if len(self.track_history[track_id]) > 1 else None
-
-                # Count objects in any polygon
-                if len(self.reg_pts) >= 3:
-                    is_inside = self.counting_region.contains(Point(track_line[-1]))
-
-                    if prev_position is not None and is_inside and track_id not in self.count_ids:
-                        self.count_ids.append(track_id)
-
-                        if (box[0] - prev_position[0]) * (self.counting_region.centroid.x - prev_position[0]) > 0:
-                            self.in_counts += 1
-                            self.class_wise_count[self.names[cls]]["IN"] += 1
-                        else:
-                            self.out_counts += 1
-                            self.class_wise_count[self.names[cls]]["OUT"] += 1
-
-                # Count objects using line
-                elif len(self.reg_pts) == 2:
-                    if prev_position is not None and track_id not in self.count_ids:
-                        distance = Point(track_line[-1]).distance(self.counting_region)
-                        if distance < self.line_dist_thresh and track_id not in self.count_ids:
-                            self.count_ids.append(track_id)
-
-                            if (box[0] - prev_position[0]) * (self.counting_region.centroid.x - prev_position[0]) > 0:
-                                self.in_counts += 1
-                                self.class_wise_count[self.names[cls]]["IN"] += 1
-                            else:
-                                self.out_counts += 1
-                                self.class_wise_count[self.names[cls]]["OUT"] += 1
-
-        labels_dict = {}
-
-        for key, value in self.class_wise_count.items():
-            if value["IN"] != 0 or value["OUT"] != 0:
-                if not self.view_in_counts and not self.view_out_counts:
-                    continue
-                elif not self.view_in_counts:
-                    labels_dict[str.capitalize(key)] = f"OUT {value['OUT']}"
-                elif not self.view_out_counts:
-                    labels_dict[str.capitalize(key)] = f"IN {value['IN']}"
-                else:
-                    labels_dict[str.capitalize(key)] = f"IN {value['IN']} OUT {value['OUT']}"
-=======
         if self.names[cls] not in self.classwise_counts:
             self.classwise_counts[self.names[cls]] = {"IN": 0, "OUT": 0}
->>>>>>> 1cfe60e1
 
     def display_counts(self, im0):
         """
