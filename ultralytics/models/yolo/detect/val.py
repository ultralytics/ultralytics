--- conflicted
+++ resolved
@@ -6,22 +6,14 @@
 import numpy as np
 import torch
 
-<<<<<<< HEAD
+from ultralytics.data import build_dataloader, build_yolo_dataset, converter
 from ultralytics.data import build_dataloader, build_yolo_dataset
 from ultralytics.engine.results import Results
-=======
-from ultralytics.data import build_dataloader, build_yolo_dataset, converter
->>>>>>> d021524e
 from ultralytics.engine.validator import BaseValidator
 from ultralytics.utils import LOGGER, ops
 from ultralytics.utils.checks import check_requirements
 from ultralytics.utils.metrics import ConfusionMatrix, DetMetrics, box_iou
-<<<<<<< HEAD
 from ultralytics.utils.plotting import Colors, output_to_target, plot_images
-from ultralytics.utils.torch_utils import de_parallel
-=======
-from ultralytics.utils.plotting import output_to_target, plot_images
->>>>>>> d021524e
 
 colors = Colors()
 
@@ -142,10 +134,11 @@
             stat["target_cls"] = cls
             if npr == 0:
                 if nl:
-<<<<<<< HEAD
-                    self.stats.append((correct_bboxes, *torch.zeros((2, 0), device=self.device), cls.squeeze(-1)))
-                    if self.args.plots:
-                        self.confusion_matrix.process_batch(detections=None, labels=cls.squeeze(-1))
+                    for k in self.stats.keys():
+                        self.stats[k].append(stat[k])
+                    # TODO: obb has not supported confusion_matrix yet.
+                    if self.args.plots and self.args.task != "obb":
+                        self.confusion_matrix.process_batch(detections=None, gt_bboxes=bbox, gt_cls=cls)
 
                         # Have duplicate with code in following lines. Can create the labelsn as beginning
                         height, width = batch['img'].shape[2:]
@@ -155,13 +148,6 @@
                                         ratio_pad=batch['ratio_pad'][si])  # native-space labels
                         labelsn = torch.cat((cls, tbox), 1)  # native-space labels
                         self.output_bad_cases(None, labelsn, batch, si)
-=======
-                    for k in self.stats.keys():
-                        self.stats[k].append(stat[k])
-                    # TODO: obb has not supported confusion_matrix yet.
-                    if self.args.plots and self.args.task != "obb":
-                        self.confusion_matrix.process_batch(detections=None, gt_bboxes=bbox, gt_cls=cls)
->>>>>>> d021524e
                 continue
 
             # Predictions
@@ -173,27 +159,12 @@
 
             # Evaluate
             if nl:
-<<<<<<< HEAD
-                height, width = batch['img'].shape[2:]
-                tbox = ops.xywh2xyxy(bbox) * torch.tensor(
-                    (width, height, width, height), device=self.device)  # target boxes
-                ops.scale_boxes(batch['img'][si].shape[1:], tbox, shape,
-                                ratio_pad=batch['ratio_pad'][si])  # native-space labels
-                labelsn = torch.cat((cls, tbox), 1)  # native-space labels
-                correct_bboxes = self._process_batch(predn, labelsn)
-                # TODO: maybe remove these `self.` arguments as they already are member variable
-                if self.args.plots:
-                    self.confusion_matrix.process_batch(predn, labelsn)
-                    self.output_bad_cases(predn, labelsn, batch, si)
-            self.stats.append((correct_bboxes, pred[:, 4], pred[:, 5], cls.squeeze(-1)))  # (conf, pcls, tcls)
-=======
                 stat["tp"] = self._process_batch(predn, bbox, cls)
                 # TODO: obb has not supported confusion_matrix yet.
                 if self.args.plots and self.args.task != "obb":
                     self.confusion_matrix.process_batch(predn, bbox, cls)
             for k in self.stats.keys():
                 self.stats[k].append(stat[k])
->>>>>>> d021524e
 
             # Save
             if self.args.save_json:
@@ -235,7 +206,6 @@
                     save_dir=self.save_dir, names=self.names.values(), normalize=normalize, on_plot=self.on_plot
                 )
 
-<<<<<<< HEAD
     def output_bad_cases(self, detections, labels, batch, si):
         """Out the images with overkill and underkill result
         Args:
@@ -366,10 +336,7 @@
         combined_img = np.concatenate([label_plotted_img, detection_plotted_img], axis=1)
         return combined_img
 
-    def _process_batch(self, detections, labels):
-=======
     def _process_batch(self, detections, gt_bboxes, gt_cls):
->>>>>>> d021524e
         """
         Return correct prediction matrix.
 
