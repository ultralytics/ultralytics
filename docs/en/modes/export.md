--- conflicted
+++ resolved
@@ -101,36 +101,14 @@
 | `opset`     | `int`            | `None`          | Specifies the ONNX opset version for compatibility with different ONNX parsers and runtimes. If not set, uses the latest supported version.                      |
 | `workspace` | `float`          | `4.0`           | Sets the maximum workspace size in GiB for TensorRT optimizations, balancing memory usage and performance.                                                       |
 | `nms`       | `bool`           | `False`         | Adds Non-Maximum Suppression (NMS) to the CoreML export, essential for accurate and efficient detection post-processing.                                         |
-<<<<<<< HEAD
 | `separate_outputs`    | `bool` | `False`         | Separate outputs for better quantization performance.    |
 | `export_hw_optimized` | `bool` | `False`         | Optimize c2f block for faster inference on some hardware.|
-=======
 | `batch`     | `int`            | `1`             | Specifies export model batch inference size  or the max number of images the exported model will process concurrently in `predict` mode.                         |
->>>>>>> 22327932
 
 Adjusting these parameters allows for customization of the export process to fit specific requirements, such as deployment environment, hardware constraints, and performance targets. Selecting the appropriate format and settings is essential for achieving the best balance between model size, speed, and accuracy.
 
 ## Export Formats
 
-<<<<<<< HEAD
-Available YOLOv8 export formats are in the table below. You can export to any format using the `format` argument, i.e. `format='onnx'` or `format='engine'`.
-
-| Format                                                             | `format` Argument | Model                     | Metadata | Arguments                                                                                     |
-|--------------------------------------------------------------------|-------------------|---------------------------|----------|-----------------------------------------------------------------------------------------------|
-| [PyTorch](https://pytorch.org/)                                    | -                 | `yolov8n.pt`              | ✅        | -                                                                                            |
-| [TorchScript](https://pytorch.org/docs/stable/jit.html)            | `torchscript`     | `yolov8n.torchscript`     | ✅        | `imgsz`, `optimize`, `export_hw_optimized`                                                   |
-| [ONNX](https://onnx.ai/)                                           | `onnx`            | `yolov8n.onnx`            | ✅        | `imgsz`, `half`, `dynamic`, `simplify`, `opset`, `separate_outputs`,`export_hw_optimized`    |
-| [OpenVINO](../integrations/openvino.md)                            | `openvino`        | `yolov8n_openvino_model/` | ✅        | `imgsz`, `half`, `int8`, `separate_outputs`,`export_hw_optimized`                            |
-| [TensorRT](https://developer.nvidia.com/tensorrt)                  | `engine`          | `yolov8n.engine`          | ✅        | `imgsz`, `half`, `dynamic`, `simplify`, `workspace`, `separate_outputs`,`export_hw_optimized`|
-| [CoreML](https://github.com/apple/coremltools)                     | `coreml`          | `yolov8n.mlpackage`       | ✅        | `imgsz`, `half`, `int8`, `nms`, `separate_outputs`                                           |
-| [TF SavedModel](https://www.tensorflow.org/guide/saved_model)      | `saved_model`     | `yolov8n_saved_model/`    | ✅        | `imgsz`, `keras`, `int8`, `export_hw_optimized`                                              |
-| [TF GraphDef](https://www.tensorflow.org/api_docs/python/tf/Graph) | `pb`              | `yolov8n.pb`              | ❌        | `imgsz`, `export_hw_optimized`                                                               |
-| [TF Lite](https://www.tensorflow.org/lite)                         | `tflite`          | `yolov8n.tflite`          | ✅        | `imgsz`, `half`, `int8`, `separate_outputs`,`export_hw_optimized`                            |
-| [TF Edge TPU](https://coral.ai/docs/edgetpu/models-intro/)         | `edgetpu`         | `yolov8n_edgetpu.tflite`  | ✅        | `imgsz`, `separate_outputs`,`export_hw_optimized`                                            |
-| [TF.js](https://www.tensorflow.org/js)                             | `tfjs`            | `yolov8n_web_model/`      | ✅        | `imgsz`, `half`, `int8`, `separate_outputs`,`export_hw_optimized`                            |
-| [PaddlePaddle](https://github.com/PaddlePaddle)                    | `paddle`          | `yolov8n_paddle_model/`   | ✅        | `imgsz`, `separate_outputs`                                                                  |
-| [NCNN](https://github.com/Tencent/ncnn)                            | `ncnn`            | `yolov8n_ncnn_model/`     | ✅        | `imgsz`, `half`                                                                               |
-=======
 Available YOLOv8 export formats are in the table below. You can export to any format using the `format` argument, i.e. `format='onnx'` or `format='engine'`. You can predict or validate directly on exported models, i.e. `yolo predict model=yolov8n.onnx`. Usage examples are shown for your model after export completes.
 
 | Format                                            | `format` Argument | Model                     | Metadata | Arguments                                                            |
@@ -147,5 +125,4 @@
 | [TF Edge TPU](../integrations/edge-tpu.md)        | `edgetpu`         | `yolov8n_edgetpu.tflite`  | ✅        | `imgsz`, `batch`                                                     |
 | [TF.js](../integrations/tfjs.md)                  | `tfjs`            | `yolov8n_web_model/`      | ✅        | `imgsz`, `half`, `int8`, `batch`                                     |
 | [PaddlePaddle](../integrations/paddlepaddle.md)   | `paddle`          | `yolov8n_paddle_model/`   | ✅        | `imgsz`, `batch`                                                     |
-| [NCNN](../integrations/ncnn.md)                   | `ncnn`            | `yolov8n_ncnn_model/`     | ✅        | `imgsz`, `half`, `batch`                                             |
->>>>>>> 22327932
+| [NCNN](../integrations/ncnn.md)                   | `ncnn`            | `yolov8n_ncnn_model/`     | ✅        | `imgsz`, `half`, `batch`                                             |