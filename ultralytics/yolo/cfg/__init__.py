--- conflicted
+++ resolved
@@ -3,26 +3,8 @@
 
 from ultralytics.utils import LOGGER
 
-<<<<<<< HEAD
-# Define valid tasks and modes
-MODES = 'train', 'val', 'predict', 'export', 'track', 'benchmark'
-TASKS = 'detect', 'segment', 'classify', 'pose', 'obb'
-TASK2DATA = {
-    'detect': 'coco128.yaml',
-    'segment': 'coco128-seg.yaml',
-    'classify': 'imagenet100',
-    'pose': 'coco8-pose.yaml',
-    'obb': 'coco8-obb.yaml'}
-TASK2MODEL = {
-    'detect': 'yolov8n.pt',
-    'segment': 'yolov8n-seg.pt',
-    'classify': 'yolov8n-cls.pt',
-    'pose': 'yolov8n-pose.pt',
-    'obb': 'yolov8n-obb.pt'}
-=======
 # Set modules in sys.modules under their old name
 sys.modules['ultralytics.yolo.cfg'] = importlib.import_module('ultralytics.cfg')
->>>>>>> e6f02eea
 
 LOGGER.warning("WARNING ⚠️ 'ultralytics.yolo.cfg' is deprecated since '8.0.136' and will be removed in '8.1.0'. "
                "Please use 'ultralytics.cfg' instead.")