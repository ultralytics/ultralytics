# Ultralytics 🚀 AGPL-3.0 License - https://ultralytics.com/license

from multiprocessing.pool import ThreadPool
from pathlib import Path
from typing import Any, Dict, List, Tuple

import numpy as np
import torch
import torch.nn.functional as F

from ultralytics.models.yolo.detect import DetectionValidator
from ultralytics.utils import LOGGER, NUM_THREADS, ops
from ultralytics.utils.checks import check_requirements
from ultralytics.utils.metrics import SegmentMetrics, mask_iou


class SegmentationValidator(DetectionValidator):
    """
    A class extending the DetectionValidator class for validation based on a segmentation model.

    This validator handles the evaluation of segmentation models, processing both bounding box and mask predictions
    to compute metrics such as mAP for both detection and segmentation tasks.

    Attributes:
        plot_masks (list): List to store masks for plotting.
        process (callable): Function to process masks based on save_json and save_txt flags.
        args (namespace): Arguments for the validator.
        metrics (SegmentMetrics): Metrics calculator for segmentation tasks.
        stats (dict): Dictionary to store statistics during validation.

    Examples:
        >>> from ultralytics.models.yolo.segment import SegmentationValidator
        >>> args = dict(model="yolo11n-seg.pt", data="coco8-seg.yaml")
        >>> validator = SegmentationValidator(args=args)
        >>> validator()
    """

    def __init__(self, dataloader=None, save_dir=None, args=None, _callbacks=None) -> None:
        """
        Initialize SegmentationValidator and set task to 'segment', metrics to SegmentMetrics.

        Args:
            dataloader (torch.utils.data.DataLoader, optional): Dataloader to use for validation.
            save_dir (Path, optional): Directory to save results.
            args (namespace, optional): Arguments for the validator.
            _callbacks (list, optional): List of callback functions.
        """
        super().__init__(dataloader, save_dir, args, _callbacks)
        self.process = None
        self.args.task = "segment"
        self.metrics = SegmentMetrics()

    def preprocess(self, batch: Dict[str, Any]) -> Dict[str, Any]:
        """
        Preprocess batch of images for YOLO segmentation validation.

        Args:
            batch (Dict[str, Any]): Batch containing images and annotations.

        Returns:
            (Dict[str, Any]): Preprocessed batch.
        """
        batch = super().preprocess(batch)
        batch["masks"] = batch["masks"].to(self.device).float()
        return batch

    def init_metrics(self, model: torch.nn.Module) -> None:
        """
        Initialize metrics and select mask processing function based on save_json flag.

        Args:
            model (torch.nn.Module): Model to validate.
        """
        super().init_metrics(model)
        if self.args.save_json:
            check_requirements("faster-coco-eval>=1.6.7")
        # More accurate vs faster
        self.process = ops.process_mask_native if self.args.save_json or self.args.save_txt else ops.process_mask

    def get_desc(self) -> str:
        """Return a formatted description of evaluation metrics."""
        return ("%22s" + "%11s" * 10) % (
            "Class",
            "Images",
            "Instances",
            "Box(P",
            "R",
            "mAP50",
            "mAP50-95)",
            "Mask(P",
            "R",
            "mAP50",
            "mAP50-95)",
        )

    def postprocess(self, preds: List[torch.Tensor]) -> List[Dict[str, torch.Tensor]]:
        """
        Post-process YOLO predictions and return output detections with proto.

        Args:
            preds (List[torch.Tensor]): Raw predictions from the model.

        Returns:
            List[Dict[str, torch.Tensor]]: Processed detection predictions with masks.
        """
        proto = preds[1][-1] if len(preds[1]) == 3 else preds[1]  # second output is len 3 if pt, but only 1 if exported
        preds = super().postprocess(preds[0])
        imgsz = [4 * x for x in proto.shape[2:]]  # get image size from proto
        for i, pred in enumerate(preds):
            coefficient = pred.pop("extra")
            pred["masks"] = (
                self.process(proto[i], coefficient, pred["bboxes"], shape=imgsz)
                if len(coefficient)
                else torch.zeros(
                    (0, *(imgsz if self.process is ops.process_mask_native else proto.shape[2:])),
                    dtype=torch.uint8,
                    device=pred["bboxes"].device,
                )
            )
        return preds

    def _prepare_batch(self, si: int, batch: Dict[str, Any]) -> Dict[str, Any]:
        """
        Prepare a batch for training or inference by processing images and targets.

        Args:
            si (int): Batch index.
            batch (Dict[str, Any]): Batch data containing images and annotations.

        Returns:
            (Dict[str, Any]): Prepared batch with processed annotations.
        """
        prepared_batch = super()._prepare_batch(si, batch)
        midx = [si] if self.args.overlap_mask else batch["batch_idx"] == si
        prepared_batch["masks"] = batch["masks"][midx]
        return prepared_batch

    def _prepare_pred(self, pred: Dict[str, torch.Tensor], pbatch: Dict[str, Any]) -> Dict[str, torch.Tensor]:
        """
        Prepare predictions for evaluation by processing bounding boxes and masks.

        Args:
            pred (Dict[str, torch.Tensor]): Post-processed predictions from the model.
            pbatch (Dict[str, Any]): Prepared batch information.

        Returns:
            Dict[str, torch.Tensor]: Processed bounding box predictions.
        """
        predn = super()._prepare_pred(pred, pbatch)
        predn["masks"] = pred["masks"]
        if self.args.save_json and len(predn["masks"]):
            coco_masks = torch.as_tensor(pred["masks"], dtype=torch.uint8)
            coco_masks = ops.scale_image(
                coco_masks.permute(1, 2, 0).contiguous().cpu().numpy(),
                pbatch["ori_shape"],
                ratio_pad=pbatch["ratio_pad"],
            )
<<<<<<< HEAD
            pbatch = self._prepare_batch(si, batch)
            cls, bbox = pbatch.pop("cls"), pbatch.pop("bbox")
            nl = len(cls)
            stat["target_cls"] = cls
            stat["target_img"] = cls.unique()
            idx = batch["batch_idx"] == si
            labelsn = torch.cat((batch["cls"][idx], bbox), 1)  # native-space labels
            if npr == 0:
                if nl:
                    for k in self.stats.keys():
                        self.stats[k].append(stat[k])
                    if self.args.plots:
                        self.confusion_matrix.process_batch(detections=None, gt_bboxes=bbox, gt_cls=cls)
                        self.output_bad_cases(None, labelsn, batch, si)
                continue

            # Masks
            gt_masks = pbatch.pop("masks")
            # Predictions
            if self.args.single_cls:
                pred[:, 5] = 0
            predn, pred_masks = self._prepare_pred(pred, pbatch, proto)
            stat["conf"] = predn[:, 4]
            stat["pred_cls"] = predn[:, 5]

            # Evaluate
            if nl:
                stat["tp"] = self._process_batch(predn, bbox, cls)
                stat["tp_m"] = self._process_batch(
                    predn, bbox, cls, pred_masks, gt_masks, self.args.overlap_mask, masks=True
                )
            if self.args.plots:
                self.confusion_matrix.process_batch(predn, bbox, cls)
                self.output_bad_cases(predn, labelsn, batch, si)

            for k in self.stats.keys():
                self.stats[k].append(stat[k])

            pred_masks = torch.as_tensor(pred_masks, dtype=torch.uint8)
            if self.args.plots and self.batch_i < 3:
                self.plot_masks.append(pred_masks[:50].cpu())  # Limit plotted items for speed
                if pred_masks.shape[0] > 50:
                    LOGGER.warning("WARNING ⚠️ Limiting validation plots to first 50 items per image for speed...")

            # Save
            if self.args.save_json:
                self.pred_to_json(
                    predn,
                    batch["im_file"][si],
                    ops.scale_image(
                        pred_masks.permute(1, 2, 0).contiguous().cpu().numpy(),
                        pbatch["ori_shape"],
                        ratio_pad=batch["ratio_pad"][si],
                    ),
                )
            if self.args.save_txt:
                self.save_one_txt(
                    predn,
                    pred_masks,
                    self.args.save_conf,
                    pbatch["ori_shape"],
                    self.save_dir / "labels" / f"{Path(batch['im_file'][si]).stem}.txt",
                )
=======
            predn["coco_masks"] = coco_masks
        return predn
>>>>>>> 72804697

    def _process_batch(self, preds: Dict[str, torch.Tensor], batch: Dict[str, Any]) -> Dict[str, np.ndarray]:
        """
        Compute correct prediction matrix for a batch based on bounding boxes and optional masks.

        Args:
            preds (Dict[str, torch.Tensor]): Dictionary containing predictions with keys like 'cls' and 'masks'.
            batch (Dict[str, Any]): Dictionary containing batch data with keys like 'cls' and 'masks'.

        Returns:
            (Dict[str, np.ndarray]): A dictionary containing correct prediction matrices including 'tp_m' for mask IoU.

        Notes:
            - If `masks` is True, the function computes IoU between predicted and ground truth masks.
            - If `overlap` is True and `masks` is True, overlapping masks are taken into account when computing IoU.

        Examples:
            >>> preds = {"cls": torch.tensor([1, 0]), "masks": torch.rand(2, 640, 640), "bboxes": torch.rand(2, 4)}
            >>> batch = {"cls": torch.tensor([1, 0]), "masks": torch.rand(2, 640, 640), "bboxes": torch.rand(2, 4)}
            >>> correct_preds = validator._process_batch(preds, batch)
        """
        tp = super()._process_batch(preds, batch)
        gt_cls, gt_masks = batch["cls"], batch["masks"]
        if len(gt_cls) == 0 or len(preds["cls"]) == 0:
            tp_m = np.zeros((len(preds["cls"]), self.niou), dtype=bool)
        else:
            pred_masks = preds["masks"]
            if self.args.overlap_mask:
                nl = len(gt_cls)
                index = torch.arange(nl, device=gt_masks.device).view(nl, 1, 1) + 1
                gt_masks = gt_masks.repeat(nl, 1, 1)  # shape(1,640,640) -> (n,640,640)
                gt_masks = torch.where(gt_masks == index, 1.0, 0.0)
            if gt_masks.shape[1:] != pred_masks.shape[1:]:
                gt_masks = F.interpolate(gt_masks[None], pred_masks.shape[1:], mode="bilinear", align_corners=False)[0]
                gt_masks = gt_masks.gt_(0.5)
            iou = mask_iou(gt_masks.view(gt_masks.shape[0], -1), pred_masks.view(pred_masks.shape[0], -1))
            tp_m = self.match_predictions(preds["cls"], gt_cls, iou).cpu().numpy()
        tp.update({"tp_m": tp_m})  # update tp with mask IoU
        return tp

    def plot_predictions(self, batch: Dict[str, Any], preds: List[Dict[str, torch.Tensor]], ni: int) -> None:
        """
        Plot batch predictions with masks and bounding boxes.

        Args:
            batch (Dict[str, Any]): Batch containing images and annotations.
            preds (List[Dict[str, torch.Tensor]]): List of predictions from the model.
            ni (int): Batch index.
        """
        for p in preds:
            masks = p["masks"]
            if masks.shape[0] > 50:
                LOGGER.warning("Limiting validation plots to first 50 items per image for speed...")
            p["masks"] = torch.as_tensor(masks[:50], dtype=torch.uint8).cpu()
        super().plot_predictions(batch, preds, ni, max_det=50)  # plot bboxes

    def save_one_txt(self, predn: torch.Tensor, save_conf: bool, shape: Tuple[int, int], file: Path) -> None:
        """
        Save YOLO detections to a txt file in normalized coordinates in a specific format.

        Args:
            predn (torch.Tensor): Predictions in the format (x1, y1, x2, y2, conf, class).
            save_conf (bool): Whether to save confidence scores.
            shape (Tuple[int, int]): Shape of the original image.
            file (Path): File path to save the detections.
        """
        from ultralytics.engine.results import Results

        Results(
            np.zeros((shape[0], shape[1]), dtype=np.uint8),
            path=None,
            names=self.names,
            boxes=torch.cat([predn["bboxes"], predn["conf"].unsqueeze(-1), predn["cls"].unsqueeze(-1)], dim=1),
            masks=torch.as_tensor(predn["masks"], dtype=torch.uint8),
        ).save_txt(file, save_conf=save_conf)

    def pred_to_json(self, predn: torch.Tensor, filename: str) -> None:
        """
        Save one JSON result for COCO evaluation.

        Args:
            predn (Dict[str, torch.Tensor]): Predictions containing bboxes, masks, confidence scores, and classes.
            filename (str): Image filename.

        Examples:
             >>> result = {"image_id": 42, "category_id": 18, "bbox": [258.15, 41.29, 348.26, 243.78], "score": 0.236}
        """
        from faster_coco_eval.core.mask import encode  # noqa

        def single_encode(x):
            """Encode predicted masks as RLE and append results to jdict."""
            rle = encode(np.asarray(x[:, :, None], order="F", dtype="uint8"))[0]
            rle["counts"] = rle["counts"].decode("utf-8")
            return rle

        stem = Path(filename).stem
        image_id = int(stem) if stem.isnumeric() else stem
        box = ops.xyxy2xywh(predn["bboxes"])  # xywh
        box[:, :2] -= box[:, 2:] / 2  # xy center to top-left corner
        pred_masks = np.transpose(predn["coco_masks"], (2, 0, 1))
        with ThreadPool(NUM_THREADS) as pool:
            rles = pool.map(single_encode, pred_masks)
        for i, (b, s, c) in enumerate(zip(box.tolist(), predn["conf"].tolist(), predn["cls"].tolist())):
            self.jdict.append(
                {
                    "image_id": image_id,
                    "category_id": self.class_map[int(c)],
                    "bbox": [round(x, 3) for x in b],
                    "score": round(s, 5),
                    "segmentation": rles[i],
                }
            )

    def eval_json(self, stats: Dict[str, Any]) -> Dict[str, Any]:
        """Return COCO-style instance segmentation evaluation metrics."""
        pred_json = self.save_dir / "predictions.json"  # predictions
        anno_json = (
            self.data["path"]
            / "annotations"
            / ("instances_val2017.json" if self.is_coco else f"lvis_v1_{self.args.split}.json")
        )  # annotations
        return super().coco_evaluate(stats, pred_json, anno_json, ["bbox", "segm"], suffix=["Box", "Mask"])<|MERGE_RESOLUTION|>--- conflicted
+++ resolved
@@ -155,74 +155,8 @@
                 pbatch["ori_shape"],
                 ratio_pad=pbatch["ratio_pad"],
             )
-<<<<<<< HEAD
-            pbatch = self._prepare_batch(si, batch)
-            cls, bbox = pbatch.pop("cls"), pbatch.pop("bbox")
-            nl = len(cls)
-            stat["target_cls"] = cls
-            stat["target_img"] = cls.unique()
-            idx = batch["batch_idx"] == si
-            labelsn = torch.cat((batch["cls"][idx], bbox), 1)  # native-space labels
-            if npr == 0:
-                if nl:
-                    for k in self.stats.keys():
-                        self.stats[k].append(stat[k])
-                    if self.args.plots:
-                        self.confusion_matrix.process_batch(detections=None, gt_bboxes=bbox, gt_cls=cls)
-                        self.output_bad_cases(None, labelsn, batch, si)
-                continue
-
-            # Masks
-            gt_masks = pbatch.pop("masks")
-            # Predictions
-            if self.args.single_cls:
-                pred[:, 5] = 0
-            predn, pred_masks = self._prepare_pred(pred, pbatch, proto)
-            stat["conf"] = predn[:, 4]
-            stat["pred_cls"] = predn[:, 5]
-
-            # Evaluate
-            if nl:
-                stat["tp"] = self._process_batch(predn, bbox, cls)
-                stat["tp_m"] = self._process_batch(
-                    predn, bbox, cls, pred_masks, gt_masks, self.args.overlap_mask, masks=True
-                )
-            if self.args.plots:
-                self.confusion_matrix.process_batch(predn, bbox, cls)
-                self.output_bad_cases(predn, labelsn, batch, si)
-
-            for k in self.stats.keys():
-                self.stats[k].append(stat[k])
-
-            pred_masks = torch.as_tensor(pred_masks, dtype=torch.uint8)
-            if self.args.plots and self.batch_i < 3:
-                self.plot_masks.append(pred_masks[:50].cpu())  # Limit plotted items for speed
-                if pred_masks.shape[0] > 50:
-                    LOGGER.warning("WARNING ⚠️ Limiting validation plots to first 50 items per image for speed...")
-
-            # Save
-            if self.args.save_json:
-                self.pred_to_json(
-                    predn,
-                    batch["im_file"][si],
-                    ops.scale_image(
-                        pred_masks.permute(1, 2, 0).contiguous().cpu().numpy(),
-                        pbatch["ori_shape"],
-                        ratio_pad=batch["ratio_pad"][si],
-                    ),
-                )
-            if self.args.save_txt:
-                self.save_one_txt(
-                    predn,
-                    pred_masks,
-                    self.args.save_conf,
-                    pbatch["ori_shape"],
-                    self.save_dir / "labels" / f"{Path(batch['im_file'][si]).stem}.txt",
-                )
-=======
             predn["coco_masks"] = coco_masks
         return predn
->>>>>>> 72804697
 
     def _process_batch(self, preds: Dict[str, torch.Tensor], batch: Dict[str, Any]) -> Dict[str, np.ndarray]:
         """
