# Ultralytics YOLO 🚀, GPL-3.0 license
# Builds ultralytics/ultralytics:latest image on DockerHub https://hub.docker.com/r/ultralytics/ultralytics
# Image is CUDA-optimized for YOLOv8 single/multi-GPU training and inference

# Start FROM PyTorch image https://hub.docker.com/r/pytorch/pytorch or nvcr.io/nvidia/pytorch:23.03-py3
FROM pytorch/pytorch:2.0.0-cuda11.7-cudnn8-runtime

# Downloads to user config dir
ADD https://ultralytics.com/assets/Arial.ttf https://ultralytics.com/assets/Arial.Unicode.ttf /root/.config/Ultralytics/

# Install linux packages
ENV DEBIAN_FRONTEND noninteractive
RUN apt update
RUN TZ=Etc/UTC apt install -y tzdata
RUN apt install --no-install-recommends -y gcc git zip curl htop libgl1-mesa-glx libglib2.0-0 libpython3-dev gnupg g++
# RUN alias python=python3

# Security updates
# https://security.snyk.io/vuln/SNYK-UBUNTU1804-OPENSSL-3314796
RUN apt upgrade --no-install-recommends -y openssl tar

# Create working directory
RUN mkdir -p /usr/src/ultralytics
WORKDIR /usr/src/ultralytics

# Copy contents
# COPY . /usr/src/app  (issues as not a .git directory)
RUN git clone https://github.com/ultralytics/ultralytics /usr/src/ultralytics
ADD https://github.com/ultralytics/assets/releases/download/v0.0.0/yolov8n.pt /usr/src/ultralytics/

# Install pip packages
RUN python3 -m pip install --upgrade pip wheel
<<<<<<< HEAD
RUN pip install --no-cache '.[export]' albumentations comet gsutil notebook tensorboard
=======
RUN pip install --no-cache . albumentations comet gsutil notebook
>>>>>>> 4916014a

# Set environment variables
ENV OMP_NUM_THREADS=1

# Cleanup
ENV DEBIAN_FRONTEND teletype


# Usage Examples -------------------------------------------------------------------------------------------------------

# Build and Push
# t=ultralytics/ultralytics:latest && sudo docker build -f docker/Dockerfile -t $t . && sudo docker push $t

# Pull and Run
# t=ultralytics/ultralytics:latest && sudo docker pull $t && sudo docker run -it --ipc=host --gpus all $t

# Pull and Run with local directory access
# t=ultralytics/ultralytics:latest && sudo docker pull $t && sudo docker run -it --ipc=host --gpus all -v "$(pwd)"/datasets:/usr/src/datasets $t

# Kill all
# sudo docker kill $(sudo docker ps -q)

# Kill all image-based
# sudo docker kill $(sudo docker ps -qa --filter ancestor=ultralytics/ultralytics:latest)

# DockerHub tag update
# t=ultralytics/ultralytics:latest tnew=ultralytics/ultralytics:v6.2 && sudo docker pull $t && sudo docker tag $t $tnew && sudo docker push $tnew

# Clean up
# sudo docker system prune -a --volumes

# Update Ubuntu drivers
# https://www.maketecheasier.com/install-nvidia-drivers-ubuntu/

# DDP test
# python -m torch.distributed.run --nproc_per_node 2 --master_port 1 train.py --epochs 3

# GCP VM from Image
# docker.io/ultralytics/ultralytics:latest<|MERGE_RESOLUTION|>--- conflicted
+++ resolved
@@ -30,11 +30,7 @@
 
 # Install pip packages
 RUN python3 -m pip install --upgrade pip wheel
-<<<<<<< HEAD
-RUN pip install --no-cache '.[export]' albumentations comet gsutil notebook tensorboard
-=======
-RUN pip install --no-cache . albumentations comet gsutil notebook
->>>>>>> 4916014a
+RUN pip install --no-cache . albumentations comet gsutil notebook tensorboard
 
 # Set environment variables
 ENV OMP_NUM_THREADS=1
