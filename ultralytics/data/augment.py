# Ultralytics 🚀 AGPL-3.0 License - https://ultralytics.com/license

import math
import random
from copy import deepcopy
from typing import List, Tuple, Union

import cv2
import numpy as np
import torch
from PIL import Image
from torch.nn import functional as F

from ultralytics.data.utils import polygons2masks, polygons2masks_overlap
from ultralytics.utils import LOGGER, colorstr
from ultralytics.utils.checks import check_version
from ultralytics.utils.instance import Instances
from ultralytics.utils.metrics import bbox_ioa
from ultralytics.utils.ops import segment2box, xywh2xyxy, xyxyxyxy2xywhr
from ultralytics.utils.torch_utils import TORCHVISION_0_10, TORCHVISION_0_11, TORCHVISION_0_13

DEFAULT_MEAN = (0.0, 0.0, 0.0)
DEFAULT_STD = (1.0, 1.0, 1.0)


class BaseTransform:
    """
    Base class for image transformations in the Ultralytics library.

    This class serves as a foundation for implementing various image processing operations, designed to be
    compatible with both classification and semantic segmentation tasks.

    Methods:
        apply_image: Applies image transformations to labels.
        apply_instances: Applies transformations to object instances in labels.
        apply_semantic: Applies semantic segmentation to an image.
        __call__: Applies all label transformations to an image, instances, and semantic masks.

    Examples:
        >>> transform = BaseTransform()
        >>> labels = {"image": np.array(...), "instances": [...], "semantic": np.array(...)}
        >>> transformed_labels = transform(labels)
    """

    def __init__(self) -> None:
        """
        Initializes the BaseTransform object.

        This constructor sets up the base transformation object, which can be extended for specific image
        processing tasks. It is designed to be compatible with both classification and semantic segmentation.

        Examples:
            >>> transform = BaseTransform()
        """
        pass

    def apply_image(self, labels):
        """
        Applies image transformations to labels.

        This method is intended to be overridden by subclasses to implement specific image transformation
        logic. In its base form, it returns the input labels unchanged.

        Args:
            labels (Any): The input labels to be transformed. The exact type and structure of labels may
                vary depending on the specific implementation.

        Returns:
            (Any): The transformed labels. In the base implementation, this is identical to the input.

        Examples:
            >>> transform = BaseTransform()
            >>> original_labels = [1, 2, 3]
            >>> transformed_labels = transform.apply_image(original_labels)
            >>> print(transformed_labels)
            [1, 2, 3]
        """
        pass

    def apply_instances(self, labels):
        """
        Applies transformations to object instances in labels.

        This method is responsible for applying various transformations to object instances within the given
        labels. It is designed to be overridden by subclasses to implement specific instance transformation
        logic.

        Args:
            labels (dict): A dictionary containing label information, including object instances.

        Returns:
            (dict): The modified labels dictionary with transformed object instances.

        Examples:
            >>> transform = BaseTransform()
            >>> labels = {"instances": Instances(xyxy=torch.rand(5, 4), cls=torch.randint(0, 80, (5,)))}
            >>> transformed_labels = transform.apply_instances(labels)
        """
        pass

    def apply_semantic(self, labels):
        """
        Applies semantic segmentation transformations to an image.

        This method is intended to be overridden by subclasses to implement specific semantic segmentation
        transformations. In its base form, it does not perform any operations.

        Args:
            labels (Any): The input labels or semantic segmentation mask to be transformed.

        Returns:
            (Any): The transformed semantic segmentation mask or labels.

        Examples:
            >>> transform = BaseTransform()
            >>> semantic_mask = np.zeros((100, 100), dtype=np.uint8)
            >>> transformed_mask = transform.apply_semantic(semantic_mask)
        """
        pass

    def __call__(self, labels):
        """
        Applies all label transformations to an image, instances, and semantic masks.

        This method orchestrates the application of various transformations defined in the BaseTransform class
        to the input labels. It sequentially calls the apply_image and apply_instances methods to process the
        image and object instances, respectively.

        Args:
            labels (dict): A dictionary containing image data and annotations. Expected keys include 'img' for
                the image data, and 'instances' for object instances.

        Returns:
            (dict): The input labels dictionary with transformed image and instances.

        Examples:
            >>> transform = BaseTransform()
            >>> labels = {"img": np.random.rand(640, 640, 3), "instances": []}
            >>> transformed_labels = transform(labels)
        """
        self.apply_image(labels)
        self.apply_instances(labels)
        self.apply_semantic(labels)


class Compose:
    """
    A class for composing multiple image transformations.

    Attributes:
        transforms (List[Callable]): A list of transformation functions to be applied sequentially.

    Methods:
        __call__: Applies a series of transformations to input data.
        append: Appends a new transform to the existing list of transforms.
        insert: Inserts a new transform at a specified index in the list of transforms.
        __getitem__: Retrieves a specific transform or a set of transforms using indexing.
        __setitem__: Sets a specific transform or a set of transforms using indexing.
        tolist: Converts the list of transforms to a standard Python list.

    Examples:
        >>> transforms = [RandomFlip(), RandomPerspective(30)]
        >>> compose = Compose(transforms)
        >>> transformed_data = compose(data)
        >>> compose.append(CenterCrop((224, 224)))
        >>> compose.insert(0, RandomFlip())
    """

    def __init__(self, transforms):
        """
        Initializes the Compose object with a list of transforms.

        Args:
            transforms (List[Callable]): A list of callable transform objects to be applied sequentially.

        Examples:
            >>> from ultralytics.data.augment import Compose, RandomHSV, RandomFlip
            >>> transforms = [RandomHSV(), RandomFlip()]
            >>> compose = Compose(transforms)
        """
        self.transforms = transforms if isinstance(transforms, list) else [transforms]

    def __call__(self, data):
        """
        Applies a series of transformations to input data. This method sequentially applies each transformation in the
        Compose object's list of transforms to the input data.

        Args:
            data (Any): The input data to be transformed. This can be of any type, depending on the
                transformations in the list.

        Returns:
            (Any): The transformed data after applying all transformations in sequence.

        Examples:
            >>> transforms = [Transform1(), Transform2(), Transform3()]
            >>> compose = Compose(transforms)
            >>> transformed_data = compose(input_data)
        """
        for t in self.transforms:
            data = t(data)
        return data

    def append(self, transform):
        """
        Appends a new transform to the existing list of transforms.

        Args:
            transform (BaseTransform): The transformation to be added to the composition.

        Examples:
            >>> compose = Compose([RandomFlip(), RandomPerspective()])
            >>> compose.append(RandomHSV())
        """
        self.transforms.append(transform)

    def insert(self, index, transform):
        """
        Inserts a new transform at a specified index in the existing list of transforms.

        Args:
            index (int): The index at which to insert the new transform.
            transform (BaseTransform): The transform object to be inserted.

        Examples:
            >>> compose = Compose([Transform1(), Transform2()])
            >>> compose.insert(1, Transform3())
            >>> len(compose.transforms)
            3
        """
        self.transforms.insert(index, transform)

    def __getitem__(self, index: Union[list, int]) -> "Compose":
        """
        Retrieves a specific transform or a set of transforms using indexing.

        Args:
            index (int | List[int]): Index or list of indices of the transforms to retrieve.

        Returns:
            (Compose): A new Compose object containing the selected transform(s).

        Raises:
            AssertionError: If the index is not of type int or list.

        Examples:
            >>> transforms = [RandomFlip(), RandomPerspective(10), RandomHSV(0.5, 0.5, 0.5)]
            >>> compose = Compose(transforms)
            >>> single_transform = compose[1]  # Returns a Compose object with only RandomPerspective
            >>> multiple_transforms = compose[0:2]  # Returns a Compose object with RandomFlip and RandomPerspective
        """
        assert isinstance(index, (int, list)), f"The indices should be either list or int type but got {type(index)}"
        index = [index] if isinstance(index, int) else index
        return Compose([self.transforms[i] for i in index])

    def __setitem__(self, index: Union[list, int], value: Union[list, int]) -> None:
        """
        Sets one or more transforms in the composition using indexing.

        Args:
            index (int | List[int]): Index or list of indices to set transforms at.
            value (Any | List[Any]): Transform or list of transforms to set at the specified index(es).

        Raises:
            AssertionError: If index type is invalid, value type doesn't match index type, or index is out of range.

        Examples:
            >>> compose = Compose([Transform1(), Transform2(), Transform3()])
            >>> compose[1] = NewTransform()  # Replace second transform
            >>> compose[0:2] = [NewTransform1(), NewTransform2()]  # Replace first two transforms
        """
        assert isinstance(index, (int, list)), f"The indices should be either list or int type but got {type(index)}"
        if isinstance(index, list):
            assert isinstance(value, list), (
                f"The indices should be the same type as values, but got {type(index)} and {type(value)}"
            )
        if isinstance(index, int):
            index, value = [index], [value]
        for i, v in zip(index, value):
            assert i < len(self.transforms), f"list index {i} out of range {len(self.transforms)}."
            self.transforms[i] = v

    def tolist(self):
        """
        Converts the list of transforms to a standard Python list.

        Returns:
            (list): A list containing all the transform objects in the Compose instance.

        Examples:
            >>> transforms = [RandomFlip(), RandomPerspective(10), CenterCrop()]
            >>> compose = Compose(transforms)
            >>> transform_list = compose.tolist()
            >>> print(len(transform_list))
            3
        """
        return self.transforms

    def __repr__(self):
        """
        Returns a string representation of the Compose object.

        Returns:
            (str): A string representation of the Compose object, including the list of transforms.

        Examples:
            >>> transforms = [RandomFlip(), RandomPerspective(degrees=10, translate=0.1, scale=0.1)]
            >>> compose = Compose(transforms)
            >>> print(compose)
            Compose([
                RandomFlip(),
                RandomPerspective(degrees=10, translate=0.1, scale=0.1)
            ])
        """
        return f"{self.__class__.__name__}({', '.join([f'{t}' for t in self.transforms])})"


class BaseMixTransform:
    """
    Base class for mix transformations like Cutmix, MixUp and Mosaic.

    This class provides a foundation for implementing mix transformations on datasets. It handles the
    probability-based application of transforms and manages the mixing of multiple images and labels.

    Attributes:
        dataset (Any): The dataset object containing images and labels.
        pre_transform (Callable | None): Optional transform to apply before mixing.
        p (float): Probability of applying the mix transformation.

    Methods:
        __call__: Applies the mix transformation to the input labels.
        _mix_transform: Abstract method to be implemented by subclasses for specific mix operations.
        get_indexes: Abstract method to get indexes of images to be mixed.
        _update_label_text: Updates label text for mixed images.

    Examples:
        >>> class CustomMixTransform(BaseMixTransform):
        ...     def _mix_transform(self, labels):
        ...         # Implement custom mix logic here
        ...         return labels
        ...
        ...     def get_indexes(self):
        ...         return [random.randint(0, len(self.dataset) - 1) for _ in range(3)]
        >>> dataset = YourDataset()
        >>> transform = CustomMixTransform(dataset, p=0.5)
        >>> mixed_labels = transform(original_labels)
    """

    def __init__(self, dataset, pre_transform=None, p=0.0) -> None:
        """
        Initializes the BaseMixTransform object for mix transformations like CutMix, MixUp and Mosaic.

        This class serves as a base for implementing mix transformations in image processing pipelines.

        Args:
            dataset (Any): The dataset object containing images and labels for mixing.
            pre_transform (Callable | None): Optional transform to apply before mixing.
            p (float): Probability of applying the mix transformation. Should be in the range [0.0, 1.0].

        Examples:
            >>> dataset = YOLODataset("path/to/data")
            >>> pre_transform = Compose([RandomFlip(), RandomPerspective()])
            >>> mix_transform = BaseMixTransform(dataset, pre_transform, p=0.5)
        """
        self.dataset = dataset
        self.pre_transform = pre_transform
        self.p = p

    def __call__(self, labels):
        """
        Applies pre-processing transforms and cutmix/mixup/mosaic transforms to labels data.

        This method determines whether to apply the mix transform based on a probability factor. If applied, it
        selects additional images, applies pre-transforms if specified, and then performs the mix transform.

        Args:
            labels (dict): A dictionary containing label data for an image.

        Returns:
            (dict): The transformed labels dictionary, which may include mixed data from other images.

        Examples:
            >>> transform = BaseMixTransform(dataset, pre_transform=None, p=0.5)
            >>> result = transform({"image": img, "bboxes": boxes, "cls": classes})
        """
        if random.uniform(0, 1) > self.p:
            return labels

        # Get index of one or three other images
        indexes = self.get_indexes()
        if isinstance(indexes, int):
            indexes = [indexes]

        # Get images information will be used for Mosaic, CutMix or MixUp
        mix_labels = [self.dataset.get_image_and_label(i) for i in indexes]

        if self.pre_transform is not None:
            for i, data in enumerate(mix_labels):
                mix_labels[i] = self.pre_transform(data)
        labels["mix_labels"] = mix_labels

        # Update cls and texts
        labels = self._update_label_text(labels)
        # Mosaic, CutMix or MixUp
        labels = self._mix_transform(labels)
        labels.pop("mix_labels", None)
        return labels

    def _mix_transform(self, labels):
        """
        Applies CutMix, MixUp or Mosaic augmentation to the label dictionary.

        This method should be implemented by subclasses to perform specific mix transformations like CutMix, MixUp or
        Mosaic. It modifies the input label dictionary in-place with the augmented data.

        Args:
            labels (dict): A dictionary containing image and label data. Expected to have a 'mix_labels' key
                with a list of additional image and label data for mixing.

        Returns:
            (dict): The modified labels dictionary with augmented data after applying the mix transform.

        Examples:
            >>> transform = BaseMixTransform(dataset)
            >>> labels = {"image": img, "bboxes": boxes, "mix_labels": [{"image": img2, "bboxes": boxes2}]}
            >>> augmented_labels = transform._mix_transform(labels)
        """
        raise NotImplementedError

    def get_indexes(self):
        """
        Gets a list of shuffled indexes for mosaic augmentation.

        Returns:
            (List[int]): A list of shuffled indexes from the dataset.

        Examples:
            >>> transform = BaseMixTransform(dataset)
            >>> indexes = transform.get_indexes()
            >>> print(indexes)  # [3, 18, 7, 2]
        """
        return random.randint(0, len(self.dataset) - 1)

    @staticmethod
    def _update_label_text(labels):
        """
        Updates label text and class IDs for mixed labels in image augmentation.

        This method processes the 'texts' and 'cls' fields of the input labels dictionary and any mixed labels,
        creating a unified set of text labels and updating class IDs accordingly.

        Args:
            labels (dict): A dictionary containing label information, including 'texts' and 'cls' fields,
                and optionally a 'mix_labels' field with additional label dictionaries.

        Returns:
            (dict): The updated labels dictionary with unified text labels and updated class IDs.

        Examples:
            >>> labels = {
            ...     "texts": [["cat"], ["dog"]],
            ...     "cls": torch.tensor([[0], [1]]),
            ...     "mix_labels": [{"texts": [["bird"], ["fish"]], "cls": torch.tensor([[0], [1]])}],
            ... }
            >>> updated_labels = self._update_label_text(labels)
            >>> print(updated_labels["texts"])
            [['cat'], ['dog'], ['bird'], ['fish']]
            >>> print(updated_labels["cls"])
            tensor([[0],
                    [1]])
            >>> print(updated_labels["mix_labels"][0]["cls"])
            tensor([[2],
                    [3]])
        """
        if "texts" not in labels:
            return labels

        mix_texts = sum([labels["texts"]] + [x["texts"] for x in labels["mix_labels"]], [])
        mix_texts = list({tuple(x) for x in mix_texts})
        text2id = {text: i for i, text in enumerate(mix_texts)}

        for label in [labels] + labels["mix_labels"]:
            for i, cls in enumerate(label["cls"].squeeze(-1).tolist()):
                text = label["texts"][int(cls)]
                label["cls"][i] = text2id[tuple(text)]
            label["texts"] = mix_texts
        return labels


class Mosaic(BaseMixTransform):
    """
    Mosaic augmentation for image datasets.

    This class performs mosaic augmentation by combining multiple (4 or 9) images into a single mosaic image.
    The augmentation is applied to a dataset with a given probability.

    Attributes:
        dataset: The dataset on which the mosaic augmentation is applied.
        imgsz (int): Image size (height and width) after mosaic pipeline of a single image.
        p (float): Probability of applying the mosaic augmentation. Must be in the range 0-1.
        n (int): The grid size, either 4 (for 2x2) or 9 (for 3x3).
        border (Tuple[int, int]): Border size for width and height.

    Methods:
        get_indexes: Returns a list of random indexes from the dataset.
        _mix_transform: Applies mixup transformation to the input image and labels.
        _mosaic3: Creates a 1x3 image mosaic.
        _mosaic4: Creates a 2x2 image mosaic.
        _mosaic9: Creates a 3x3 image mosaic.
        _update_labels: Updates labels with padding.
        _cat_labels: Concatenates labels and clips mosaic border instances.

    Examples:
        >>> from ultralytics.data.augment import Mosaic
        >>> dataset = YourDataset(...)  # Your image dataset
        >>> mosaic_aug = Mosaic(dataset, imgsz=640, p=0.5, n=4)
        >>> augmented_labels = mosaic_aug(original_labels)
    """

    def __init__(self, dataset, imgsz=640, p=1.0, n=4):
        """
        Initializes the Mosaic augmentation object.

        This class performs mosaic augmentation by combining multiple (4 or 9) images into a single mosaic image.
        The augmentation is applied to a dataset with a given probability.

        Args:
            dataset (Any): The dataset on which the mosaic augmentation is applied.
            imgsz (int): Image size (height and width) after mosaic pipeline of a single image.
            p (float): Probability of applying the mosaic augmentation. Must be in the range 0-1.
            n (int): The grid size, either 4 (for 2x2) or 9 (for 3x3).

        Examples:
            >>> from ultralytics.data.augment import Mosaic
            >>> dataset = YourDataset(...)
            >>> mosaic_aug = Mosaic(dataset, imgsz=640, p=0.5, n=4)
        """
        assert 0 <= p <= 1.0, f"The probability should be in range [0, 1], but got {p}."
        assert n in {4, 9}, "grid must be equal to 4 or 9."
        super().__init__(dataset=dataset, p=p)
        self.imgsz = imgsz
        self.border = (-imgsz // 2, -imgsz // 2)  # width, height
        self.n = n
        self.buffer_enabled = self.dataset.cache != "ram"

    def get_indexes(self):
        """
        Returns a list of random indexes from the dataset for mosaic augmentation.

        This method selects random image indexes either from a buffer or from the entire dataset, depending on
        the 'buffer' parameter. It is used to choose images for creating mosaic augmentations.

        Returns:
            (List[int]): A list of random image indexes. The length of the list is n-1, where n is the number
                of images used in the mosaic (either 3 or 8, depending on whether n is 4 or 9).

        Examples:
            >>> mosaic = Mosaic(dataset, imgsz=640, p=1.0, n=4)
            >>> indexes = mosaic.get_indexes()
            >>> print(len(indexes))  # Output: 3
        """
        if self.buffer_enabled:  # select images from buffer
            return random.choices(list(self.dataset.buffer), k=self.n - 1)
        else:  # select any images
            return [random.randint(0, len(self.dataset) - 1) for _ in range(self.n - 1)]

    def _mix_transform(self, labels):
        """
        Applies mosaic augmentation to the input image and labels.

        This method combines multiple images (3, 4, or 9) into a single mosaic image based on the 'n' attribute.
        It ensures that rectangular annotations are not present and that there are other images available for
        mosaic augmentation.

        Args:
            labels (dict): A dictionary containing image data and annotations. Expected keys include:
                - 'rect_shape': Should be None as rect and mosaic are mutually exclusive.
                - 'mix_labels': A list of dictionaries containing data for other images to be used in the mosaic.

        Returns:
            (dict): A dictionary containing the mosaic-augmented image and updated annotations.

        Raises:
            AssertionError: If 'rect_shape' is not None or if 'mix_labels' is empty.

        Examples:
            >>> mosaic = Mosaic(dataset, imgsz=640, p=1.0, n=4)
            >>> augmented_data = mosaic._mix_transform(labels)
        """
        assert labels.get("rect_shape", None) is None, "rect and mosaic are mutually exclusive."
        assert len(labels.get("mix_labels", [])), "There are no other images for mosaic augment."
        return (
            self._mosaic3(labels) if self.n == 3 else self._mosaic4(labels) if self.n == 4 else self._mosaic9(labels)
        )  # This code is modified for mosaic3 method.

    def _mosaic3(self, labels):
        """
        Creates a 1x3 image mosaic by combining three images.

        This method arranges three images in a horizontal layout, with the main image in the center and two
        additional images on either side. It's part of the Mosaic augmentation technique used in object detection.

        Args:
            labels (dict): A dictionary containing image and label information for the main (center) image.
                Must include 'img' key with the image array, and 'mix_labels' key with a list of two
                dictionaries containing information for the side images.

        Returns:
            (dict): A dictionary with the mosaic image and updated labels. Keys include:
                - 'img' (np.ndarray): The mosaic image array with shape (H, W, C).
                - Other keys from the input labels, updated to reflect the new image dimensions.

        Examples:
            >>> mosaic = Mosaic(dataset, imgsz=640, p=1.0, n=3)
            >>> labels = {
            ...     "img": np.random.rand(480, 640, 3),
            ...     "mix_labels": [{"img": np.random.rand(480, 640, 3)} for _ in range(2)],
            ... }
            >>> result = mosaic._mosaic3(labels)
            >>> print(result["img"].shape)
            (640, 640, 3)
        """
        mosaic_labels = []
        s = self.imgsz
        for i in range(3):
            labels_patch = labels if i == 0 else labels["mix_labels"][i - 1]
            # Load image
            img = labels_patch["img"]
            h, w = labels_patch.pop("resized_shape")

            # Place img in img3
            if i == 0:  # center
                img3 = np.full((s * 3, s * 3, img.shape[2]), 114, dtype=np.uint8)  # base image with 3 tiles
                h0, w0 = h, w
                c = s, s, s + w, s + h  # xmin, ymin, xmax, ymax (base) coordinates
            elif i == 1:  # right
                c = s + w0, s, s + w0 + w, s + h
            elif i == 2:  # left
                c = s - w, s + h0 - h, s, s + h0

            padw, padh = c[:2]
            x1, y1, x2, y2 = (max(x, 0) for x in c)  # allocate coordinates

            img3[y1:y2, x1:x2] = img[y1 - padh :, x1 - padw :]  # img3[ymin:ymax, xmin:xmax]
            # hp, wp = h, w  # height, width previous for next iteration

            # Labels assuming imgsz*2 mosaic size
            labels_patch = self._update_labels(labels_patch, padw + self.border[0], padh + self.border[1])
            mosaic_labels.append(labels_patch)
        final_labels = self._cat_labels(mosaic_labels)

        final_labels["img"] = img3[-self.border[0] : self.border[0], -self.border[1] : self.border[1]]
        return final_labels

    def _mosaic4(self, labels):
        """
        Creates a 2x2 image mosaic from four input images.

        This method combines four images into a single mosaic image by placing them in a 2x2 grid. It also
        updates the corresponding labels for each image in the mosaic.

        Args:
            labels (dict): A dictionary containing image data and labels for the base image (index 0) and three
                additional images (indices 1-3) in the 'mix_labels' key.

        Returns:
            (dict): A dictionary containing the mosaic image and updated labels. The 'img' key contains the mosaic
                image as a numpy array, and other keys contain the combined and adjusted labels for all four images.

        Examples:
            >>> mosaic = Mosaic(dataset, imgsz=640, p=1.0, n=4)
            >>> labels = {
            ...     "img": np.random.rand(480, 640, 3),
            ...     "mix_labels": [{"img": np.random.rand(480, 640, 3)} for _ in range(3)],
            ... }
            >>> result = mosaic._mosaic4(labels)
            >>> assert result["img"].shape == (1280, 1280, 3)
        """
        mosaic_labels = []
        s = self.imgsz
        yc, xc = (int(random.uniform(-x, 2 * s + x)) for x in self.border)  # mosaic center x, y
        for i in range(4):
            labels_patch = labels if i == 0 else labels["mix_labels"][i - 1]
            # Load image
            img = labels_patch["img"]
            h, w = labels_patch.pop("resized_shape")

            # Place img in img4
            if i == 0:  # top left
                img4 = np.full((s * 2, s * 2, img.shape[2]), 114, dtype=np.uint8)  # base image with 4 tiles
                x1a, y1a, x2a, y2a = max(xc - w, 0), max(yc - h, 0), xc, yc  # xmin, ymin, xmax, ymax (large image)
                x1b, y1b, x2b, y2b = w - (x2a - x1a), h - (y2a - y1a), w, h  # xmin, ymin, xmax, ymax (small image)
            elif i == 1:  # top right
                x1a, y1a, x2a, y2a = xc, max(yc - h, 0), min(xc + w, s * 2), yc
                x1b, y1b, x2b, y2b = 0, h - (y2a - y1a), min(w, x2a - x1a), h
            elif i == 2:  # bottom left
                x1a, y1a, x2a, y2a = max(xc - w, 0), yc, xc, min(s * 2, yc + h)
                x1b, y1b, x2b, y2b = w - (x2a - x1a), 0, w, min(y2a - y1a, h)
            elif i == 3:  # bottom right
                x1a, y1a, x2a, y2a = xc, yc, min(xc + w, s * 2), min(s * 2, yc + h)
                x1b, y1b, x2b, y2b = 0, 0, min(w, x2a - x1a), min(y2a - y1a, h)

            img4[y1a:y2a, x1a:x2a] = img[y1b:y2b, x1b:x2b]  # img4[ymin:ymax, xmin:xmax]
            padw = x1a - x1b
            padh = y1a - y1b

            labels_patch = self._update_labels(labels_patch, padw, padh)
            mosaic_labels.append(labels_patch)
        final_labels = self._cat_labels(mosaic_labels)
        final_labels["img"] = img4
        return final_labels

    def _mosaic9(self, labels):
        """
        Creates a 3x3 image mosaic from the input image and eight additional images.

        This method combines nine images into a single mosaic image. The input image is placed at the center,
        and eight additional images from the dataset are placed around it in a 3x3 grid pattern.

        Args:
            labels (dict): A dictionary containing the input image and its associated labels. It should have
                the following keys:
                - 'img' (numpy.ndarray): The input image.
                - 'resized_shape' (Tuple[int, int]): The shape of the resized image (height, width).
                - 'mix_labels' (List[Dict]): A list of dictionaries containing information for the additional
                  eight images, each with the same structure as the input labels.

        Returns:
            (dict): A dictionary containing the mosaic image and updated labels. It includes the following keys:
                - 'img' (numpy.ndarray): The final mosaic image.
                - Other keys from the input labels, updated to reflect the new mosaic arrangement.

        Examples:
            >>> mosaic = Mosaic(dataset, imgsz=640, p=1.0, n=9)
            >>> input_labels = dataset[0]
            >>> mosaic_result = mosaic._mosaic9(input_labels)
            >>> mosaic_image = mosaic_result["img"]
        """
        mosaic_labels = []
        s = self.imgsz
        hp, wp = -1, -1  # height, width previous
        for i in range(9):
            labels_patch = labels if i == 0 else labels["mix_labels"][i - 1]
            # Load image
            img = labels_patch["img"]
            h, w = labels_patch.pop("resized_shape")

            # Place img in img9
            if i == 0:  # center
                img9 = np.full((s * 3, s * 3, img.shape[2]), 114, dtype=np.uint8)  # base image with 4 tiles
                h0, w0 = h, w
                c = s, s, s + w, s + h  # xmin, ymin, xmax, ymax (base) coordinates
            elif i == 1:  # top
                c = s, s - h, s + w, s
            elif i == 2:  # top right
                c = s + wp, s - h, s + wp + w, s
            elif i == 3:  # right
                c = s + w0, s, s + w0 + w, s + h
            elif i == 4:  # bottom right
                c = s + w0, s + hp, s + w0 + w, s + hp + h
            elif i == 5:  # bottom
                c = s + w0 - w, s + h0, s + w0, s + h0 + h
            elif i == 6:  # bottom left
                c = s + w0 - wp - w, s + h0, s + w0 - wp, s + h0 + h
            elif i == 7:  # left
                c = s - w, s + h0 - h, s, s + h0
            elif i == 8:  # top left
                c = s - w, s + h0 - hp - h, s, s + h0 - hp

            padw, padh = c[:2]
            x1, y1, x2, y2 = (max(x, 0) for x in c)  # allocate coordinates

            # Image
            img9[y1:y2, x1:x2] = img[y1 - padh :, x1 - padw :]  # img9[ymin:ymax, xmin:xmax]
            hp, wp = h, w  # height, width previous for next iteration

            # Labels assuming imgsz*2 mosaic size
            labels_patch = self._update_labels(labels_patch, padw + self.border[0], padh + self.border[1])
            mosaic_labels.append(labels_patch)
        final_labels = self._cat_labels(mosaic_labels)

        final_labels["img"] = img9[-self.border[0] : self.border[0], -self.border[1] : self.border[1]]
        return final_labels

    @staticmethod
    def _update_labels(labels, padw, padh):
        """
        Updates label coordinates with padding values.

        This method adjusts the bounding box coordinates of object instances in the labels by adding padding
        values. It also denormalizes the coordinates if they were previously normalized.

        Args:
            labels (dict): A dictionary containing image and instance information.
            padw (int): Padding width to be added to the x-coordinates.
            padh (int): Padding height to be added to the y-coordinates.

        Returns:
            (dict): Updated labels dictionary with adjusted instance coordinates.

        Examples:
            >>> labels = {"img": np.zeros((100, 100, 3)), "instances": Instances(...)}
            >>> padw, padh = 50, 50
            >>> updated_labels = Mosaic._update_labels(labels, padw, padh)
        """
        nh, nw = labels["img"].shape[:2]
        labels["instances"].convert_bbox(format="xyxy")
        labels["instances"].denormalize(nw, nh)
        labels["instances"].add_padding(padw, padh)
        labels["instances"].add_padding_obb(padw, padh)
        return labels

    def _cat_labels(self, mosaic_labels):
        """
        Concatenates and processes labels for mosaic augmentation.

        This method combines labels from multiple images used in mosaic augmentation, clips instances to the
        mosaic border, and removes zero-area boxes.

        Args:
            mosaic_labels (List[Dict]): A list of label dictionaries for each image in the mosaic.

        Returns:
            (dict): A dictionary containing concatenated and processed labels for the mosaic image, including:
                - im_file (str): File path of the first image in the mosaic.
                - ori_shape (Tuple[int, int]): Original shape of the first image.
                - resized_shape (Tuple[int, int]): Shape of the mosaic image (imgsz * 2, imgsz * 2).
                - cls (np.ndarray): Concatenated class labels.
                - instances (Instances): Concatenated instance annotations.
                - mosaic_border (Tuple[int, int]): Mosaic border size.
                - texts (List[str], optional): Text labels if present in the original labels.

        Examples:
            >>> mosaic = Mosaic(dataset, imgsz=640)
            >>> mosaic_labels = [{"cls": np.array([0, 1]), "instances": Instances(...)} for _ in range(4)]
            >>> result = mosaic._cat_labels(mosaic_labels)
            >>> print(result.keys())
            dict_keys(['im_file', 'ori_shape', 'resized_shape', 'cls', 'instances', 'mosaic_border'])
        """
        if len(mosaic_labels) == 0:
            return {}
        cls = []
        instances = []
        imgsz = self.imgsz * 2  # mosaic imgsz
        for labels in mosaic_labels:
            cls.append(labels["cls"])
            instances.append(labels["instances"])
        # Final labels
        final_labels = {
            "im_file": mosaic_labels[0]["im_file"],
            "ori_shape": mosaic_labels[0]["ori_shape"],
            "resized_shape": (imgsz, imgsz),
            "cls": np.concatenate(cls, 0),
            "instances": Instances.concatenate(instances, axis=0),
            "mosaic_border": self.border,
        }
        final_labels["instances"].clip(imgsz, imgsz)
        good = final_labels["instances"].remove_zero_area_boxes()
        final_labels["cls"] = final_labels["cls"][good]
        if "texts" in mosaic_labels[0]:
            final_labels["texts"] = mosaic_labels[0]["texts"]
        return final_labels


class MixUp(BaseMixTransform):
    """
    Applies MixUp augmentation to image datasets.

    This class implements the MixUp augmentation technique as described in the paper [mixup: Beyond Empirical Risk
    Minimization](https://arxiv.org/abs/1710.09412). MixUp combines two images and their labels using a random weight.

    Attributes:
        dataset (Any): The dataset to which MixUp augmentation will be applied.
        pre_transform (Callable | None): Optional transform to apply before MixUp.
        p (float): Probability of applying MixUp augmentation.

    Methods:
        _mix_transform: Applies MixUp augmentation to the input labels.

    Examples:
        >>> from ultralytics.data.augment import MixUp
        >>> dataset = YourDataset(...)  # Your image dataset
        >>> mixup = MixUp(dataset, p=0.5)
        >>> augmented_labels = mixup(original_labels)
    """

    def __init__(self, dataset, pre_transform=None, p=0.0) -> None:
        """
        Initializes the MixUp augmentation object.

        MixUp is an image augmentation technique that combines two images by taking a weighted sum of their pixel
        values and labels. This implementation is designed for use with the Ultralytics YOLO framework.

        Args:
            dataset (Any): The dataset to which MixUp augmentation will be applied.
            pre_transform (Callable | None): Optional transform to apply to images before MixUp.
            p (float): Probability of applying MixUp augmentation to an image. Must be in the range [0, 1].

        Examples:
            >>> from ultralytics.data.dataset import YOLODataset
            >>> dataset = YOLODataset("path/to/data.yaml")
            >>> mixup = MixUp(dataset, pre_transform=None, p=0.5)
        """
        super().__init__(dataset=dataset, pre_transform=pre_transform, p=p)

    def _mix_transform(self, labels):
        """
        Applies MixUp augmentation to the input labels.

        This method implements the MixUp augmentation technique as described in the paper
        "mixup: Beyond Empirical Risk Minimization" (https://arxiv.org/abs/1710.09412).

        Args:
            labels (dict): A dictionary containing the original image and label information.

        Returns:
            (dict): A dictionary containing the mixed-up image and combined label information.

        Examples:
            >>> mixer = MixUp(dataset)
            >>> mixed_labels = mixer._mix_transform(labels)
        """
        r = np.random.beta(32.0, 32.0)  # mixup ratio, alpha=beta=32.0
        labels2 = labels["mix_labels"][0]
        labels["img"] = (labels["img"] * r + labels2["img"] * (1 - r)).astype(np.uint8)
        labels["instances"] = Instances.concatenate([labels["instances"], labels2["instances"]], axis=0)
        labels["cls"] = np.concatenate([labels["cls"], labels2["cls"]], 0)
        return labels


class CutMix(BaseMixTransform):
    """
    Applies CutMix augmentation to image datasets as described in the paper https://arxiv.org/abs/1905.04899.

    CutMix combines two images by replacing a random rectangular region of one image with the corresponding region from another image,
    and adjusts the labels proportionally to the area of the mixed region.

    Attributes:
        dataset (Any): The dataset to which CutMix augmentation will be applied.
        pre_transform (Callable | None): Optional transform to apply before CutMix.
        p (float): Probability of applying CutMix augmentation.
        beta (float): Beta distribution parameter for sampling the mixing ratio (default=1.0).
        num_areas (int): Number of areas to try to cut and mix (default=3).

    Methods:
        _mix_transform: Applies CutMix augmentation to the input labels.
        _rand_bbox: Generates random bounding box coordinates for the cut region.

    Examples:
        >>> from ultralytics.data.augment import CutMix
        >>> dataset = YourDataset(...)  # Your image dataset
        >>> cutmix = CutMix(dataset, p=0.5)
        >>> augmented_labels = cutmix(original_labels)
    """

    def __init__(self, dataset, pre_transform=None, p=0.0, beta=1.0, num_areas=3) -> None:
        """
        Initializes the CutMix augmentation object.

        Args:
            dataset (Any): The dataset to which CutMix augmentation will be applied.
            pre_transform (Callable | None): Optional transform to apply before CutMix.
            p (float): Probability of applying CutMix augmentation.
            beta (float): Beta distribution parameter for sampling the mixing ratio (default=1.0).
            num_areas (int): Number of areas to try to cut and mix (default=3).
        """
        super().__init__(dataset=dataset, pre_transform=pre_transform, p=p)
        self.beta = beta
        self.num_areas = num_areas

    def _rand_bbox(self, width, height):
        """
        Generates random bounding box coordinates for the cut region.

        Args:
            width (int): Width of the image.
            height (int): Height of the image.

        Returns:
            (tuple): (x1, y1, x2, y2) coordinates of the bounding box.
        """
        # Sample mixing ratio from Beta distribution
        lam = np.random.beta(self.beta, self.beta)

        cut_ratio = np.sqrt(1.0 - lam)
        cut_w = int(width * cut_ratio)
        cut_h = int(height * cut_ratio)

        # Random center
        cx = np.random.randint(width)
        cy = np.random.randint(height)

        # Bounding box coordinates
        x1 = np.clip(cx - cut_w // 2, 0, width)
        y1 = np.clip(cy - cut_h // 2, 0, height)
        x2 = np.clip(cx + cut_w // 2, 0, width)
        y2 = np.clip(cy + cut_h // 2, 0, height)

        return x1, y1, x2, y2

    def _mix_transform(self, labels):
        """
        Applies CutMix augmentation to the input labels.

        Args:
            labels (dict): A dictionary containing the original image and label information.

        Returns:
            (dict): A dictionary containing the mixed image and adjusted labels.

        Examples:
            >>> cutter = CutMix(dataset)
            >>> mixed_labels = cutter._mix_transform(labels)
        """
        # Get a random second image
        h, w = labels["img"].shape[:2]

        cut_areas = np.asarray([self._rand_bbox(w, h) for _ in range(self.num_areas)], dtype=np.float32)
        ioa1 = bbox_ioa(cut_areas, labels["instances"].bboxes)  # (self.num_areas, num_boxes)
        idx = np.nonzero(ioa1.sum(axis=1) <= 0)[0]
        if len(idx) == 0:
            return labels

        labels2 = labels.pop("mix_labels")[0]
        area = cut_areas[np.random.choice(idx)]  # randomle select one
        ioa2 = bbox_ioa(area[None], labels2["instances"].bboxes).squeeze(0)
        indexes2 = np.nonzero(ioa2 >= (0.01 if len(labels["instances"].segments) else 0.1))[0]
        if len(indexes2) == 0:
            return labels

        instances2 = labels2["instances"][indexes2]
        instances2.convert_bbox("xyxy")
        instances2.denormalize(w, h)

        # Apply CutMix
        x1, y1, x2, y2 = area.astype(np.int32)
        labels["img"][y1:y2, x1:x2] = labels2["img"][y1:y2, x1:x2]

        # Restrain instances2 to the random bounding border
        instances2.add_padding(-x1, -y1)
        instances2.clip(x2 - x1, y2 - y1)
        instances2.add_padding(x1, y1)

        labels["cls"] = np.concatenate([labels["cls"], labels2["cls"][indexes2]], axis=0)
        labels["instances"] = Instances.concatenate([labels["instances"], instances2], axis=0)
        return labels


class RandomPerspective:
    """
    Implements random perspective and affine transformations on images and corresponding annotations.

    This class applies random rotations, translations, scaling, shearing, and perspective transformations
    to images and their associated bounding boxes, segments, and keypoints. It can be used as part of an
    augmentation pipeline for object detection and instance segmentation tasks.

    Attributes:
        degrees (float): Maximum absolute degree range for random rotations.
        translate (float): Maximum translation as a fraction of the image size.
        scale (float): Scaling factor range, e.g., scale=0.1 means 0.9-1.1.
        shear (float): Maximum shear angle in degrees.
        perspective (float): Perspective distortion factor.
        border (Tuple[int, int]): Mosaic border size as (x, y).
        pre_transform (Callable | None): Optional transform to apply before the random perspective.

    Methods:
        affine_transform: Applies affine transformations to the input image.
        apply_bboxes: Transforms bounding boxes using the affine matrix.
        apply_segments: Transforms segments and generates new bounding boxes.
        apply_keypoints: Transforms keypoints using the affine matrix.
        __call__: Applies the random perspective transformation to images and annotations.
        box_candidates: Filters transformed bounding boxes based on size and aspect ratio.

    Examples:
        >>> transform = RandomPerspective(degrees=10, translate=0.1, scale=0.1, shear=10)
        >>> image = np.random.randint(0, 255, (640, 640, 3), dtype=np.uint8)
        >>> labels = {"img": image, "cls": np.array([0, 1]), "instances": Instances(...)}
        >>> result = transform(labels)
        >>> transformed_image = result["img"]
        >>> transformed_instances = result["instances"]
    """

    def __init__(
        self, degrees=0.0, translate=0.1, scale=0.5, shear=0.0, perspective=0.0, border=(0, 0), pre_transform=None
    ):
        """
        Initializes RandomPerspective object with transformation parameters.

        This class implements random perspective and affine transformations on images and corresponding bounding boxes,
        segments, and keypoints. Transformations include rotation, translation, scaling, and shearing.

        Args:
            degrees (float): Degree range for random rotations.
            translate (float): Fraction of total width and height for random translation.
            scale (float): Scaling factor interval, e.g., a scale factor of 0.5 allows a resize between 50%-150%.
            shear (float): Shear intensity (angle in degrees).
            perspective (float): Perspective distortion factor.
            border (Tuple[int, int]): Tuple specifying mosaic border (top/bottom, left/right).
            pre_transform (Callable | None): Function/transform to apply to the image before starting the random
                transformation.

        Examples:
            >>> transform = RandomPerspective(degrees=10.0, translate=0.1, scale=0.5, shear=5.0)
            >>> result = transform(labels)  # Apply random perspective to labels
        """
        self.degrees = degrees
        self.translate = translate
        self.scale = scale
        self.shear = shear
        self.perspective = perspective
        self.border = border  # mosaic border
        self.pre_transform = pre_transform

    def affine_transform(self, img, border):
        """
        Applies a sequence of affine transformations centered around the image center.

        This function performs a series of geometric transformations on the input image, including
        translation, perspective change, rotation, scaling, and shearing. The transformations are
        applied in a specific order to maintain consistency.

        Args:
            img (np.ndarray): Input image to be transformed.
            border (Tuple[int, int]): Border dimensions for the transformed image.

        Returns:
            img (np.ndarray): Transformed image.
            M (np.ndarray): 3x3 transformation matrix.
            s (float): Scale factor applied during the transformation.

        Examples:
            >>> import numpy as np
            >>> img = np.random.rand(100, 100, 3)
            >>> border = (10, 10)
            >>> transformed_img, matrix, scale = affine_transform(img, border)
        """
        # Center
        C = np.eye(3, dtype=np.float32)

        C[0, 2] = -img.shape[1] / 2  # x translation (pixels)
        C[1, 2] = -img.shape[0] / 2  # y translation (pixels)

        # Perspective
        P = np.eye(3, dtype=np.float32)
        P[2, 0] = random.uniform(-self.perspective, self.perspective)  # x perspective (about y)
        P[2, 1] = random.uniform(-self.perspective, self.perspective)  # y perspective (about x)

        # Rotation and Scale
        R = np.eye(3, dtype=np.float32)
        a = random.uniform(-self.degrees, self.degrees)
        # a += random.choice([-180, -90, 0, 90])  # add 90deg rotations to small rotations
        s = random.uniform(1 - self.scale, 1 + self.scale)
        # s = 2 ** random.uniform(-scale, scale)
        R[:2] = cv2.getRotationMatrix2D(angle=a, center=(0, 0), scale=s)

        # Shear
        S = np.eye(3, dtype=np.float32)
        S[0, 1] = math.tan(random.uniform(-self.shear, self.shear) * math.pi / 180)  # x shear (deg)
        S[1, 0] = math.tan(random.uniform(-self.shear, self.shear) * math.pi / 180)  # y shear (deg)

        # Translation
        T = np.eye(3, dtype=np.float32)
        T[0, 2] = random.uniform(0.5 - self.translate, 0.5 + self.translate) * self.size[0]  # x translation (pixels)
        T[1, 2] = random.uniform(0.5 - self.translate, 0.5 + self.translate) * self.size[1]  # y translation (pixels)

        # Combined rotation matrix
        M = T @ S @ R @ P @ C  # order of operations (right to left) is IMPORTANT
        # Affine image
        if (border[0] != 0) or (border[1] != 0) or (M != np.eye(3)).any():  # image changed
            if self.perspective:
                img = cv2.warpPerspective(img, M, dsize=self.size, borderValue=(114, 114, 114))
            else:  # affine
                img = cv2.warpAffine(img, M[:2], dsize=self.size, borderValue=(114, 114, 114))
<<<<<<< HEAD
        return img, M, s, a
=======
            if img.ndim == 2:
                img = img[..., None]
        return img, M, s
>>>>>>> dd798f85

    def apply_bboxes(self, bboxes, M):
        """
        Apply affine transformation to bounding boxes.

        This function applies an affine transformation to a set of bounding boxes using the provided
        transformation matrix.

        Args:
            bboxes (torch.Tensor): Bounding boxes in xyxy format with shape (N, 4), where N is the number
                of bounding boxes.
            M (torch.Tensor): Affine transformation matrix with shape (3, 3).

        Returns:
            (torch.Tensor): Transformed bounding boxes in xyxy format with shape (N, 4).

        Examples:
            >>> bboxes = torch.tensor([[10, 10, 20, 20], [30, 30, 40, 40]])
            >>> M = torch.eye(3)
            >>> transformed_bboxes = apply_bboxes(bboxes, M)
        """
        n = len(bboxes)
        if n == 0:
            return bboxes

        xy = np.ones((n * 4, 3), dtype=bboxes.dtype)
        xy[:, :2] = bboxes[:, [0, 1, 2, 3, 0, 3, 2, 1]].reshape(n * 4, 2)  # x1y1, x2y2, x1y2, x2y1
        xy = xy @ M.T  # transform
        xy = (xy[:, :2] / xy[:, 2:3] if self.perspective else xy[:, :2]).reshape(n, 8)  # perspective rescale or affine

        # Create new boxes
        x = xy[:, [0, 2, 4, 6]]
        y = xy[:, [1, 3, 5, 7]]
        return np.concatenate((x.min(1), y.min(1), x.max(1), y.max(1)), dtype=bboxes.dtype).reshape(4, n).T

    def apply_segments(self, segments, M):
        """
        Apply affine transformations to segments and generate new bounding boxes.

        This function applies affine transformations to input segments and generates new bounding boxes based on
        the transformed segments. It clips the transformed segments to fit within the new bounding boxes.

        Args:
            segments (np.ndarray): Input segments with shape (N, M, 2), where N is the number of segments and M is the
                number of points in each segment.
            M (np.ndarray): Affine transformation matrix with shape (3, 3).

        Returns:
            bboxes (np.ndarray): New bounding boxes with shape (N, 4) in xyxy format.
            segments (np.ndarray): Transformed and clipped segments with shape (N, M, 2).

        Examples:
            >>> segments = np.random.rand(10, 500, 2)  # 10 segments with 500 points each
            >>> M = np.eye(3)  # Identity transformation matrix
            >>> new_bboxes, new_segments = apply_segments(segments, M)
        """
        n, num = segments.shape[:2]
        if n == 0:
            return [], segments

        xy = np.ones((n * num, 3), dtype=segments.dtype)
        segments = segments.reshape(-1, 2)
        xy[:, :2] = segments
        xy = xy @ M.T  # transform
        xy = xy[:, :2] / xy[:, 2:3]
        segments = xy.reshape(n, -1, 2)
        bboxes = np.stack([segment2box(xy, self.size[0], self.size[1]) for xy in segments], 0)
        segments[..., 0] = segments[..., 0].clip(bboxes[:, 0:1], bboxes[:, 2:3])
        segments[..., 1] = segments[..., 1].clip(bboxes[:, 1:2], bboxes[:, 3:4])
        return bboxes, segments

    def apply_keypoints(self, keypoints, M):
        """
        Applies affine transformation to keypoints.

        This method transforms the input keypoints using the provided affine transformation matrix. It handles
        perspective rescaling if necessary and updates the visibility of keypoints that fall outside the image
        boundaries after transformation.

        Args:
            keypoints (np.ndarray): Array of keypoints with shape (N, 17, 3), where N is the number of instances,
                17 is the number of keypoints per instance, and 3 represents (x, y, visibility).
            M (np.ndarray): 3x3 affine transformation matrix.

        Returns:
            (np.ndarray): Transformed keypoints array with the same shape as input (N, 17, 3).

        Examples:
            >>> random_perspective = RandomPerspective()
            >>> keypoints = np.random.rand(5, 17, 3)  # 5 instances, 17 keypoints each
            >>> M = np.eye(3)  # Identity transformation
            >>> transformed_keypoints = random_perspective.apply_keypoints(keypoints, M)
        """
        n, nkpt = keypoints.shape[:2]
        if n == 0:
            return keypoints
        xy = np.ones((n * nkpt, 3), dtype=keypoints.dtype)
        visible = keypoints[..., 2].reshape(n * nkpt, 1)
        xy[:, :2] = keypoints[..., :2].reshape(n * nkpt, 2)
        xy = xy @ M.T  # transform
        xy = xy[:, :2] / xy[:, 2:3]  # perspective rescale or affine
        out_mask = (xy[:, 0] < 0) | (xy[:, 1] < 0) | (xy[:, 0] > self.size[0]) | (xy[:, 1] > self.size[1])
        visible[out_mask] = 0
        return np.concatenate([xy, visible], axis=-1).reshape(n, nkpt, 3)

    def __call__(self, labels):
        """
        Applies random perspective and affine transformations to an image and its associated labels.

        This method performs a series of transformations including rotation, translation, scaling, shearing,
        and perspective distortion on the input image and adjusts the corresponding bounding boxes, segments,
        and keypoints accordingly.

        Args:
            labels (dict): A dictionary containing image data and annotations.
                Must include:
                    'img' (np.ndarray): The input image.
                    'cls' (np.ndarray): Class labels.
                    'instances' (Instances): Object instances with bounding boxes, segments, and keypoints.
                May include:
                    'mosaic_border' (Tuple[int, int]): Border size for mosaic augmentation.

        Returns:
            (dict): Transformed labels dictionary containing:
                - 'img' (np.ndarray): The transformed image.
                - 'cls' (np.ndarray): Updated class labels.
                - 'instances' (Instances): Updated object instances.
                - 'resized_shape' (Tuple[int, int]): New image shape after transformation.

        Examples:
            >>> transform = RandomPerspective()
            >>> image = np.random.randint(0, 255, (640, 640, 3), dtype=np.uint8)
            >>> labels = {
            ...     "img": image,
            ...     "cls": np.array([0, 1, 2]),
            ...     "instances": Instances(bboxes=np.array([[10, 10, 50, 50], [100, 100, 150, 150]])),
            ... }
            >>> result = transform(labels)
            >>> assert result["img"].shape[:2] == result["resized_shape"]
        """
        if self.pre_transform and "mosaic_border" not in labels:
            labels = self.pre_transform(labels)
        labels.pop("ratio_pad", None)  # do not need ratio pad

        img = labels["img"]
        cls = labels["cls"]
        instances = labels.pop("instances")
        # Make sure the coord formats are right
        instances.convert_bbox(format="xyxy")
        instances.denormalize(*img.shape[:2][::-1])

        border = labels.pop("mosaic_border", self.border)
        self.size = img.shape[1] + border[1] * 2, img.shape[0] + border[0] * 2  # w, h
        # M is affine matrix
        # Scale for func:`box_candidates`
        img, M, scale, rotation = self.affine_transform(img, border)

        bboxes = self.apply_bboxes(instances.bboxes, M)
        instances.apply_affine_obb(M, scale, rotation)

        segments = instances.segments
        keypoints = instances.keypoints
        # Update bboxes if there are segments.
        if len(segments):
            bboxes, segments = self.apply_segments(segments, M)

        if keypoints is not None:
            keypoints = self.apply_keypoints(keypoints, M)
        new_instances = Instances(bboxes, segments, keypoints, bbox_format="xyxy", normalized=False, obbData=instances.obbData)
        # Clip
        new_instances.clip(*self.size)

        # Filter instances
        instances.scale(scale_w=scale, scale_h=scale, bbox_only=True)
        # Make the bboxes have the same scale with new_bboxes
        i = self.box_candidates(
            box1=instances.bboxes.T, box2=new_instances.bboxes.T, area_thr=0.01 if len(segments) else 0.10
        )
        labels["instances"] = new_instances[i]
        labels["cls"] = cls[i]
        labels["img"] = img
        labels["resized_shape"] = img.shape[:2]
        return labels

    @staticmethod
    def box_candidates(box1, box2, wh_thr=2, ar_thr=100, area_thr=0.1, eps=1e-16):
        """
        Compute candidate boxes for further processing based on size and aspect ratio criteria.

        This method compares boxes before and after augmentation to determine if they meet specified
        thresholds for width, height, aspect ratio, and area. It's used to filter out boxes that have
        been overly distorted or reduced by the augmentation process.

        Args:
            box1 (numpy.ndarray): Original boxes before augmentation, shape (4, N) where n is the
                number of boxes. Format is [x1, y1, x2, y2] in absolute coordinates.
            box2 (numpy.ndarray): Augmented boxes after transformation, shape (4, N). Format is
                [x1, y1, x2, y2] in absolute coordinates.
            wh_thr (float): Width and height threshold in pixels. Boxes smaller than this in either
                dimension are rejected.
            ar_thr (float): Aspect ratio threshold. Boxes with an aspect ratio greater than this
                value are rejected.
            area_thr (float): Area ratio threshold. Boxes with an area ratio (new/old) less than
                this value are rejected.
            eps (float): Small epsilon value to prevent division by zero.

        Returns:
            (numpy.ndarray): Boolean array of shape (n) indicating which boxes are candidates.
                True values correspond to boxes that meet all criteria.

        Examples:
            >>> random_perspective = RandomPerspective()
            >>> box1 = np.array([[0, 0, 100, 100], [0, 0, 50, 50]]).T
            >>> box2 = np.array([[10, 10, 90, 90], [5, 5, 45, 45]]).T
            >>> candidates = random_perspective.box_candidates(box1, box2)
            >>> print(candidates)
            [True True]
        """
        w1, h1 = box1[2] - box1[0], box1[3] - box1[1]
        w2, h2 = box2[2] - box2[0], box2[3] - box2[1]
        ar = np.maximum(w2 / (h2 + eps), h2 / (w2 + eps))  # aspect ratio
        return (w2 > wh_thr) & (h2 > wh_thr) & (w2 * h2 / (w1 * h1 + eps) > area_thr) & (ar < ar_thr)  # candidates


class RandomHSV:
    """
    Randomly adjusts the Hue, Saturation, and Value (HSV) channels of an image.

    This class applies random HSV augmentation to images within predefined limits set by hgain, sgain, and vgain.

    Attributes:
        hgain (float): Maximum variation for hue. Range is typically [0, 1].
        sgain (float): Maximum variation for saturation. Range is typically [0, 1].
        vgain (float): Maximum variation for value. Range is typically [0, 1].

    Methods:
        __call__: Applies random HSV augmentation to an image.

    Examples:
        >>> import numpy as np
        >>> from ultralytics.data.augment import RandomHSV
        >>> augmenter = RandomHSV(hgain=0.5, sgain=0.5, vgain=0.5)
        >>> image = np.random.randint(0, 255, (100, 100, 3), dtype=np.uint8)
        >>> labels = {"img": image}
        >>> augmenter(labels)
        >>> augmented_image = augmented_labels["img"]
    """

    def __init__(self, hgain=0.5, sgain=0.5, vgain=0.5) -> None:
        """
        Initializes the RandomHSV object for random HSV (Hue, Saturation, Value) augmentation.

        This class applies random adjustments to the HSV channels of an image within specified limits.

        Args:
            hgain (float): Maximum variation for hue. Should be in the range [0, 1].
            sgain (float): Maximum variation for saturation. Should be in the range [0, 1].
            vgain (float): Maximum variation for value. Should be in the range [0, 1].

        Examples:
            >>> hsv_aug = RandomHSV(hgain=0.5, sgain=0.5, vgain=0.5)
            >>> hsv_aug(image)
        """
        self.hgain = hgain
        self.sgain = sgain
        self.vgain = vgain

    def __call__(self, labels):
        """
        Applies random HSV augmentation to an image within predefined limits.

        This method modifies the input image by randomly adjusting its Hue, Saturation, and Value (HSV) channels.
        The adjustments are made within the limits set by hgain, sgain, and vgain during initialization.

        Args:
            labels (dict): A dictionary containing image data and metadata. Must include an 'img' key with
                the image as a numpy array.

        Returns:
            (None): The function modifies the input 'labels' dictionary in-place, updating the 'img' key
                with the HSV-augmented image.

        Examples:
            >>> hsv_augmenter = RandomHSV(hgain=0.5, sgain=0.5, vgain=0.5)
            >>> labels = {"img": np.random.randint(0, 255, (100, 100, 3), dtype=np.uint8)}
            >>> hsv_augmenter(labels)
            >>> augmented_img = labels["img"]
        """
        img = labels["img"]
        if img.shape[-1] != 3:  # only apply to RGB images
            return labels
        if self.hgain or self.sgain or self.vgain:
            dtype = img.dtype  # uint8

            r = np.random.uniform(-1, 1, 3) * [self.hgain, self.sgain, self.vgain]  # random gains
            x = np.arange(0, 256, dtype=r.dtype)
            # lut_hue = ((x * (r[0] + 1)) % 180).astype(dtype)   # original hue implementation from ultralytics<=8.3.78
            lut_hue = ((x + r[0] * 180) % 180).astype(dtype)
            lut_sat = np.clip(x * (r[1] + 1), 0, 255).astype(dtype)
            lut_val = np.clip(x * (r[2] + 1), 0, 255).astype(dtype)
            lut_sat[0] = 0  # prevent pure white changing color, introduced in 8.3.79

            hue, sat, val = cv2.split(cv2.cvtColor(img, cv2.COLOR_BGR2HSV))
            im_hsv = cv2.merge((cv2.LUT(hue, lut_hue), cv2.LUT(sat, lut_sat), cv2.LUT(val, lut_val)))
            cv2.cvtColor(im_hsv, cv2.COLOR_HSV2BGR, dst=img)  # no return needed
        return labels


class RandomFlip:
    """
    Applies a random horizontal or vertical flip to an image with a given probability.

    This class performs random image flipping and updates corresponding instance annotations such as
    bounding boxes and keypoints.

    Attributes:
        p (float): Probability of applying the flip. Must be between 0 and 1.
        direction (str): Direction of flip, either 'horizontal' or 'vertical'.
        flip_idx (array-like): Index mapping for flipping keypoints, if applicable.

    Methods:
        __call__: Applies the random flip transformation to an image and its annotations.

    Examples:
        >>> transform = RandomFlip(p=0.5, direction="horizontal")
        >>> result = transform({"img": image, "instances": instances})
        >>> flipped_image = result["img"]
        >>> flipped_instances = result["instances"]
    """

    def __init__(self, p=0.5, direction="horizontal", flip_idx=None) -> None:
        """
        Initializes the RandomFlip class with probability and direction.

        This class applies a random horizontal or vertical flip to an image with a given probability.
        It also updates any instances (bounding boxes, keypoints, etc.) accordingly.

        Args:
            p (float): The probability of applying the flip. Must be between 0 and 1.
            direction (str): The direction to apply the flip. Must be 'horizontal' or 'vertical'.
            flip_idx (List[int] | None): Index mapping for flipping keypoints, if any.

        Raises:
            AssertionError: If direction is not 'horizontal' or 'vertical', or if p is not between 0 and 1.

        Examples:
            >>> flip = RandomFlip(p=0.5, direction="horizontal")
            >>> flip_with_idx = RandomFlip(p=0.7, direction="vertical", flip_idx=[1, 0, 3, 2, 5, 4])
        """
        assert direction in {"horizontal", "vertical"}, f"Support direction `horizontal` or `vertical`, got {direction}"
        assert 0 <= p <= 1.0, f"The probability should be in range [0, 1], but got {p}."

        self.p = p
        self.direction = direction
        self.flip_idx = flip_idx

    def __call__(self, labels):
        """
        Applies random flip to an image and updates any instances like bounding boxes or keypoints accordingly.

        This method randomly flips the input image either horizontally or vertically based on the initialized
        probability and direction. It also updates the corresponding instances (bounding boxes, keypoints) to
        match the flipped image.

        Args:
            labels (dict): A dictionary containing the following keys:
                'img' (numpy.ndarray): The image to be flipped.
                'instances' (ultralytics.utils.instance.Instances): An object containing bounding boxes and
                    optionally keypoints.

        Returns:
            (dict): The same dictionary with the flipped image and updated instances:
                'img' (numpy.ndarray): The flipped image.
                'instances' (ultralytics.utils.instance.Instances): Updated instances matching the flipped image.

        Examples:
            >>> labels = {"img": np.random.rand(640, 640, 3), "instances": Instances(...)}
            >>> random_flip = RandomFlip(p=0.5, direction="horizontal")
            >>> flipped_labels = random_flip(labels)
        """
        img = labels["img"]
        instances = labels.pop("instances")
        instances.convert_bbox(format="xywh")
        h, w = img.shape[:2]
        imageW = w
        imageH = h
        h = 1 if instances.normalized else h
        w = 1 if instances.normalized else w

        # Flip up-down
        if self.direction == "vertical" and random.random() < self.p:
            img = np.flipud(img)
            instances.flipud(h)
            instances.flipud_obb(imageH)
        if self.direction == "horizontal" and random.random() < self.p:
            img = np.fliplr(img)
            instances.fliplr(w)
            instances.fliplr_obb(imageW)
            # For keypoints
            if self.flip_idx is not None and instances.keypoints is not None:
                instances.keypoints = np.ascontiguousarray(instances.keypoints[:, self.flip_idx, :])
        labels["img"] = np.ascontiguousarray(img)
        labels["instances"] = instances
        return labels


class LetterBox:
    """
    Resize image and padding for detection, instance segmentation, pose.

    This class resizes and pads images to a specified shape while preserving aspect ratio. It also updates
    corresponding labels and bounding boxes.

    Attributes:
        new_shape (tuple): Target shape (height, width) for resizing.
        auto (bool): Whether to use minimum rectangle.
        scale_fill (bool): Whether to stretch the image to new_shape.
        scaleup (bool): Whether to allow scaling up. If False, only scale down.
        stride (int): Stride for rounding padding.
        center (bool): Whether to center the image or align to top-left.

    Methods:
        __call__: Resize and pad image, update labels and bounding boxes.

    Examples:
        >>> transform = LetterBox(new_shape=(640, 640))
        >>> result = transform(labels)
        >>> resized_img = result["img"]
        >>> updated_instances = result["instances"]
    """

    def __init__(self, new_shape=(640, 640), auto=False, scale_fill=False, scaleup=True, center=True, stride=32):
        """
        Initialize LetterBox object for resizing and padding images.

        This class is designed to resize and pad images for object detection, instance segmentation, and pose estimation
        tasks. It supports various resizing modes including auto-sizing, scale-fill, and letterboxing.

        Args:
            new_shape (Tuple[int, int]): Target size (height, width) for the resized image.
            auto (bool): If True, use minimum rectangle to resize. If False, use new_shape directly.
            scale_fill (bool): If True, stretch the image to new_shape without padding.
            scaleup (bool): If True, allow scaling up. If False, only scale down.
            center (bool): If True, center the placed image. If False, place image in top-left corner.
            stride (int): Stride of the model (e.g., 32 for YOLOv5).

        Attributes:
            new_shape (Tuple[int, int]): Target size for the resized image.
            auto (bool): Flag for using minimum rectangle resizing.
            scale_fill (bool): Flag for stretching image without padding.
            scaleup (bool): Flag for allowing upscaling.
            stride (int): Stride value for ensuring image size is divisible by stride.

        Examples:
            >>> letterbox = LetterBox(new_shape=(640, 640), auto=False, scale_fill=False, scaleup=True, stride=32)
            >>> resized_img = letterbox(original_img)
        """
        self.new_shape = new_shape
        self.auto = auto
        self.scale_fill = scale_fill
        self.scaleup = scaleup
        self.stride = stride
        self.center = center  # Put the image in the middle or top-left

    def __call__(self, labels=None, image=None):
        """
        Resizes and pads an image for object detection, instance segmentation, or pose estimation tasks.

        This method applies letterboxing to the input image, which involves resizing the image while maintaining its
        aspect ratio and adding padding to fit the new shape. It also updates any associated labels accordingly.

        Args:
            labels (Dict | None): A dictionary containing image data and associated labels, or empty dict if None.
            image (np.ndarray | None): The input image as a numpy array. If None, the image is taken from 'labels'.

        Returns:
            (Dict | Tuple): If 'labels' is provided, returns an updated dictionary with the resized and padded image,
                updated labels, and additional metadata. If 'labels' is empty, returns a tuple containing the resized
                and padded image, and a tuple of (ratio, (left_pad, top_pad)).

        Examples:
            >>> letterbox = LetterBox(new_shape=(640, 640))
            >>> result = letterbox(labels={"img": np.zeros((480, 640, 3)), "instances": Instances(...)})
            >>> resized_img = result["img"]
            >>> updated_instances = result["instances"]
        """
        if labels is None:
            labels = {}
        img = labels.get("img") if image is None else image
        shape = img.shape[:2]  # current shape [height, width]
        new_shape = labels.pop("rect_shape", self.new_shape)
        if isinstance(new_shape, int):
            new_shape = (new_shape, new_shape)

        # Scale ratio (new / old)
        r = min(new_shape[0] / shape[0], new_shape[1] / shape[1])
        if not self.scaleup:  # only scale down, do not scale up (for better val mAP)
            r = min(r, 1.0)

        # Compute padding
        ratio = r, r  # width, height ratios
        new_unpad = int(round(shape[1] * r)), int(round(shape[0] * r))
        dw, dh = new_shape[1] - new_unpad[0], new_shape[0] - new_unpad[1]  # wh padding
        if self.auto:  # minimum rectangle
            dw, dh = np.mod(dw, self.stride), np.mod(dh, self.stride)  # wh padding
        elif self.scale_fill:  # stretch
            dw, dh = 0.0, 0.0
            new_unpad = (new_shape[1], new_shape[0])
            ratio = new_shape[1] / shape[1], new_shape[0] / shape[0]  # width, height ratios

        if self.center:
            dw /= 2  # divide padding into 2 sides
            dh /= 2

        if shape[::-1] != new_unpad:  # resize
            img = cv2.resize(img, new_unpad, interpolation=cv2.INTER_LINEAR)
            if img.ndim == 2:
                img = img[..., None]

        top, bottom = int(round(dh - 0.1)) if self.center else 0, int(round(dh + 0.1))
        left, right = int(round(dw - 0.1)) if self.center else 0, int(round(dw + 0.1))
        h, w, c = img.shape
        if c == 3:
            img = cv2.copyMakeBorder(img, top, bottom, left, right, cv2.BORDER_CONSTANT, value=(114, 114, 114))
        else:  # multispectral
            pad_img = np.full((h + top + bottom, w + left + right, c), fill_value=114, dtype=img.dtype)
            pad_img[top : top + h, left : left + w] = img
            img = pad_img

        if labels.get("ratio_pad"):
            labels["ratio_pad"] = (labels["ratio_pad"], (left, top))  # for evaluation

        if len(labels):
            labels = self._update_labels(labels, ratio, left, top)
            labels["img"] = img
            labels["resized_shape"] = new_shape
            return labels
        else:
            return img

    @staticmethod
    def _update_labels(labels, ratio, padw, padh):
        """
        Updates labels after applying letterboxing to an image.

        This method modifies the bounding box coordinates of instances in the labels
        to account for resizing and padding applied during letterboxing.

        Args:
            labels (dict): A dictionary containing image labels and instances.
            ratio (Tuple[float, float]): Scaling ratios (width, height) applied to the image.
            padw (float): Padding width added to the image.
            padh (float): Padding height added to the image.

        Returns:
            (dict): Updated labels dictionary with modified instance coordinates.

        Examples:
            >>> letterbox = LetterBox(new_shape=(640, 640))
            >>> labels = {"instances": Instances(...)}
            >>> ratio = (0.5, 0.5)
            >>> padw, padh = 10, 20
            >>> updated_labels = letterbox._update_labels(labels, ratio, padw, padh)
        """
        labels["instances"].convert_bbox(format="xyxy")
        labels["instances"].denormalize(*labels["img"].shape[:2][::-1])
        labels["instances"].scale(*ratio)
        labels["instances"].add_padding(padw, padh)
        labels["instances"].add_padding_obb(padw, padh)
        return labels


class CopyPaste(BaseMixTransform):
    """
    CopyPaste class for applying Copy-Paste augmentation to image datasets.

    This class implements the Copy-Paste augmentation technique as described in the paper "Simple Copy-Paste is a Strong
    Data Augmentation Method for Instance Segmentation" (https://arxiv.org/abs/2012.07177). It combines objects from
    different images to create new training samples.

    Attributes:
        dataset (Any): The dataset to which Copy-Paste augmentation will be applied.
        pre_transform (Callable | None): Optional transform to apply before Copy-Paste.
        p (float): Probability of applying Copy-Paste augmentation.

    Methods:
        _mix_transform: Applies Copy-Paste augmentation to the input labels.
        __call__: Applies the Copy-Paste transformation to images and annotations.

    Examples:
        >>> from ultralytics.data.augment import CopyPaste
        >>> dataset = YourDataset(...)  # Your image dataset
        >>> copypaste = CopyPaste(dataset, p=0.5)
        >>> augmented_labels = copypaste(original_labels)
    """

    def __init__(self, dataset=None, pre_transform=None, p=0.5, mode="flip") -> None:
        """Initializes CopyPaste object with dataset, pre_transform, and probability of applying MixUp."""
        super().__init__(dataset=dataset, pre_transform=pre_transform, p=p)
        assert mode in {"flip", "mixup"}, f"Expected `mode` to be `flip` or `mixup`, but got {mode}."
        self.mode = mode

    def _mix_transform(self, labels):
        """Applies Copy-Paste augmentation to combine objects from another image into the current image."""
        labels2 = labels["mix_labels"][0]
        return self._transform(labels, labels2)

    def __call__(self, labels):
        """Applies Copy-Paste augmentation to an image and its labels."""
        if len(labels["instances"].segments) == 0 or self.p == 0:
            return labels
        if self.mode == "flip":
            return self._transform(labels)

        # Get index of one or three other images
        indexes = self.get_indexes()
        if isinstance(indexes, int):
            indexes = [indexes]

        # Get images information will be used for Mosaic or MixUp
        mix_labels = [self.dataset.get_image_and_label(i) for i in indexes]

        if self.pre_transform is not None:
            for i, data in enumerate(mix_labels):
                mix_labels[i] = self.pre_transform(data)
        labels["mix_labels"] = mix_labels

        # Update cls and texts
        labels = self._update_label_text(labels)
        # Mosaic or MixUp
        labels = self._mix_transform(labels)
        labels.pop("mix_labels", None)
        return labels

    def _transform(self, labels1, labels2={}):
        """Applies Copy-Paste augmentation to combine objects from another image into the current image."""
        im = labels1["img"]
        cls = labels1["cls"]
        h, w = im.shape[:2]
        instances = labels1.pop("instances")
        instances.convert_bbox(format="xyxy")
        instances.denormalize(w, h)

        im_new = np.zeros(im.shape, np.uint8)
        instances2 = labels2.pop("instances", None)
        if instances2 is None:
            instances2 = deepcopy(instances)
            instances2.fliplr(w)
        ioa = bbox_ioa(instances2.bboxes, instances.bboxes)  # intersection over area, (N, M)
        indexes = np.nonzero((ioa < 0.30).all(1))[0]  # (N, )
        n = len(indexes)
        sorted_idx = np.argsort(ioa.max(1)[indexes])
        indexes = indexes[sorted_idx]
        for j in indexes[: round(self.p * n)]:
            cls = np.concatenate((cls, labels2.get("cls", cls)[[j]]), axis=0)
            instances = Instances.concatenate((instances, instances2[[j]]), axis=0)
            cv2.drawContours(im_new, instances2.segments[[j]].astype(np.int32), -1, (1, 1, 1), cv2.FILLED)

        result = labels2.get("img", cv2.flip(im, 1))  # augment segments
        if result.ndim == 2:  # cv2.flip would eliminate the last dimension for grayscale images
            result = result[..., None]
        i = im_new.astype(bool)
        im[i] = result[i]

        labels1["img"] = im
        labels1["cls"] = cls
        labels1["instances"] = instances
        return labels1


class Albumentations:
    """
    Albumentations transformations for image augmentation.

    This class applies various image transformations using the Albumentations library. It includes operations such as
    Blur, Median Blur, conversion to grayscale, Contrast Limited Adaptive Histogram Equalization (CLAHE), random changes
    in brightness and contrast, RandomGamma, and image quality reduction through compression.

    Attributes:
        p (float): Probability of applying the transformations.
        transform (albumentations.Compose): Composed Albumentations transforms.
        contains_spatial (bool): Indicates if the transforms include spatial operations.

    Methods:
        __call__: Applies the Albumentations transformations to the input labels.

    Examples:
        >>> transform = Albumentations(p=0.5)
        >>> augmented_labels = transform(labels)

    Notes:
        - The Albumentations package must be installed to use this class.
        - If the package is not installed or an error occurs during initialization, the transform will be set to None.
        - Spatial transforms are handled differently and require special processing for bounding boxes.
    """

    def __init__(self, p=1.0):
        """
        Initialize the Albumentations transform object for YOLO bbox formatted parameters.

        This class applies various image augmentations using the Albumentations library, including Blur, Median Blur,
        conversion to grayscale, Contrast Limited Adaptive Histogram Equalization, random changes of brightness and
        contrast, RandomGamma, and image quality reduction through compression.

        Args:
            p (float): Probability of applying the augmentations. Must be between 0 and 1.

        Attributes:
            p (float): Probability of applying the augmentations.
            transform (albumentations.Compose): Composed Albumentations transforms.
            contains_spatial (bool): Indicates if the transforms include spatial transformations.

        Raises:
            ImportError: If the Albumentations package is not installed.
            Exception: For any other errors during initialization.

        Examples:
            >>> transform = Albumentations(p=0.5)
            >>> augmented = transform(image=image, bboxes=bboxes, class_labels=classes)
            >>> augmented_image = augmented["image"]
            >>> augmented_bboxes = augmented["bboxes"]

        Notes:
            - Requires Albumentations version 1.0.3 or higher.
            - Spatial transforms are handled differently to ensure bbox compatibility.
            - Some transforms are applied with very low probability (0.01) by default.
        """
        self.p = p
        self.transform = None
        prefix = colorstr("albumentations: ")

        try:
            import os

            os.environ["NO_ALBUMENTATIONS_UPDATE"] = "1"  # suppress Albumentations upgrade message
            import albumentations as A

            check_version(A.__version__, "1.0.3", hard=True)  # version requirement

            # List of possible spatial transforms
            spatial_transforms = {
                "Affine",
                "BBoxSafeRandomCrop",
                "CenterCrop",
                "CoarseDropout",
                "Crop",
                "CropAndPad",
                "CropNonEmptyMaskIfExists",
                "D4",
                "ElasticTransform",
                "Flip",
                "GridDistortion",
                "GridDropout",
                "HorizontalFlip",
                "Lambda",
                "LongestMaxSize",
                "MaskDropout",
                "MixUp",
                "Morphological",
                "NoOp",
                "OpticalDistortion",
                "PadIfNeeded",
                "Perspective",
                "PiecewiseAffine",
                "PixelDropout",
                "RandomCrop",
                "RandomCropFromBorders",
                "RandomGridShuffle",
                "RandomResizedCrop",
                "RandomRotate90",
                "RandomScale",
                "RandomSizedBBoxSafeCrop",
                "RandomSizedCrop",
                "Resize",
                "Rotate",
                "SafeRotate",
                "ShiftScaleRotate",
                "SmallestMaxSize",
                "Transpose",
                "VerticalFlip",
                "XYMasking",
            }  # from https://albumentations.ai/docs/getting_started/transforms_and_targets/#spatial-level-transforms

            # Transforms
            T = [
                A.Blur(p=0.01),
                A.MedianBlur(p=0.01),
                A.ToGray(p=0.01),
                A.CLAHE(p=0.01),
                A.RandomBrightnessContrast(p=0.0),
                A.RandomGamma(p=0.0),
                A.ImageCompression(quality_range=(75, 100), p=0.0),
            ]

            # Compose transforms
            self.contains_spatial = any(transform.__class__.__name__ in spatial_transforms for transform in T)
            self.transform = (
                A.Compose(T, bbox_params=A.BboxParams(format="yolo", label_fields=["class_labels"]))
                if self.contains_spatial
                else A.Compose(T)
            )
            if hasattr(self.transform, "set_random_seed"):
                # Required for deterministic transforms in albumentations>=1.4.21
                self.transform.set_random_seed(torch.initial_seed())
            LOGGER.info(prefix + ", ".join(f"{x}".replace("always_apply=False, ", "") for x in T if x.p))
        except ImportError:  # package not installed, skip
            pass
        except Exception as e:
            LOGGER.info(f"{prefix}{e}")

    def __call__(self, labels):
        """
        Applies Albumentations transformations to input labels.

        This method applies a series of image augmentations using the Albumentations library. It can perform both
        spatial and non-spatial transformations on the input image and its corresponding labels.

        Args:
            labels (dict): A dictionary containing image data and annotations. Expected keys are:
                - 'img': numpy.ndarray representing the image
                - 'cls': numpy.ndarray of class labels
                - 'instances': object containing bounding boxes and other instance information

        Returns:
            (dict): The input dictionary with augmented image and updated annotations.

        Examples:
            >>> transform = Albumentations(p=0.5)
            >>> labels = {
            ...     "img": np.random.rand(640, 640, 3),
            ...     "cls": np.array([0, 1]),
            ...     "instances": Instances(bboxes=np.array([[0, 0, 1, 1], [0.5, 0.5, 0.8, 0.8]])),
            ... }
            >>> augmented = transform(labels)
            >>> assert augmented["img"].shape == (640, 640, 3)

        Notes:
            - The method applies transformations with probability self.p.
            - Spatial transforms update bounding boxes, while non-spatial transforms only modify the image.
            - Requires the Albumentations library to be installed.
        """
        if self.transform is None or random.random() > self.p:
            return labels

        im = labels["img"]
        if im.shape[2] != 3:  # Only apply Albumentation on 3-channel images
            return labels

        if self.contains_spatial:
            cls = labels["cls"]
            if len(cls):
                labels["instances"].convert_bbox("xywh")
                labels["instances"].normalize(*im.shape[:2][::-1])
                bboxes = labels["instances"].bboxes
                # TODO: add supports of segments and keypoints
                new = self.transform(image=im, bboxes=bboxes, class_labels=cls)  # transformed
                if len(new["class_labels"]) > 0:  # skip update if no bbox in new im
                    labels["img"] = new["image"]
                    labels["cls"] = np.array(new["class_labels"])
                    bboxes = np.array(new["bboxes"], dtype=np.float32)
                labels["instances"].update(bboxes=bboxes)
        else:
            labels["img"] = self.transform(image=labels["img"])["image"]  # transformed

        return labels


class Format:
    """
    A class for formatting image annotations for object detection, instance segmentation, and pose estimation tasks.

    This class standardizes image and instance annotations to be used by the `collate_fn` in PyTorch DataLoader.

    Attributes:
        bbox_format (str): Format for bounding boxes. Options are 'xywh' or 'xyxy'.
        normalize (bool): Whether to normalize bounding boxes.
        return_mask (bool): Whether to return instance masks for segmentation.
        return_keypoint (bool): Whether to return keypoints for pose estimation.
        return_obb (bool): Whether to return oriented bounding boxes.
        mask_ratio (int): Downsample ratio for masks.
        mask_overlap (bool): Whether to overlap masks.
        batch_idx (bool): Whether to keep batch indexes.
        bgr (float): The probability to return BGR images.

    Methods:
        __call__: Formats labels dictionary with image, classes, bounding boxes, and optionally masks and keypoints.
        _format_img: Converts image from Numpy array to PyTorch tensor.
        _format_segments: Converts polygon points to bitmap masks.

    Examples:
        >>> formatter = Format(bbox_format="xywh", normalize=True, return_mask=True)
        >>> formatted_labels = formatter(labels)
        >>> img = formatted_labels["img"]
        >>> bboxes = formatted_labels["bboxes"]
        >>> masks = formatted_labels["masks"]
    """

    def __init__(
        self,
        bbox_format="xywh",
        normalize=True,
        return_mask=False,
        return_keypoint=False,
        return_obb=False,
        mask_ratio=4,
        mask_overlap=True,
        batch_idx=True,
        bgr=0.0,
    ):
        """
        Initializes the Format class with given parameters for image and instance annotation formatting.

        This class standardizes image and instance annotations for object detection, instance segmentation, and pose
        estimation tasks, preparing them for use in PyTorch DataLoader's `collate_fn`.

        Args:
            bbox_format (str): Format for bounding boxes. Options are 'xywh', 'xyxy', etc.
            normalize (bool): Whether to normalize bounding boxes to [0,1].
            return_mask (bool): If True, returns instance masks for segmentation tasks.
            return_keypoint (bool): If True, returns keypoints for pose estimation tasks.
            return_obb (bool): If True, returns oriented bounding boxes.
            mask_ratio (int): Downsample ratio for masks.
            mask_overlap (bool): If True, allows mask overlap.
            batch_idx (bool): If True, keeps batch indexes.
            bgr (float): Probability of returning BGR images instead of RGB.

        Attributes:
            bbox_format (str): Format for bounding boxes.
            normalize (bool): Whether bounding boxes are normalized.
            return_mask (bool): Whether to return instance masks.
            return_keypoint (bool): Whether to return keypoints.
            return_obb (bool): Whether to return oriented bounding boxes.
            mask_ratio (int): Downsample ratio for masks.
            mask_overlap (bool): Whether masks can overlap.
            batch_idx (bool): Whether to keep batch indexes.
            bgr (float): The probability to return BGR images.

        Examples:
            >>> format = Format(bbox_format="xyxy", return_mask=True, return_keypoint=False)
            >>> print(format.bbox_format)
            xyxy
        """
        self.bbox_format = bbox_format
        self.normalize = normalize
        self.return_mask = return_mask  # set False when training detection only
        self.return_keypoint = return_keypoint
        self.return_obb = return_obb
        self.mask_ratio = mask_ratio
        self.mask_overlap = mask_overlap
        self.batch_idx = batch_idx  # keep the batch indexes
        self.bgr = bgr

    def __call__(self, labels):
        """
        Formats image annotations for object detection, instance segmentation, and pose estimation tasks.

        This method standardizes the image and instance annotations to be used by the `collate_fn` in PyTorch
        DataLoader. It processes the input labels dictionary, converting annotations to the specified format and
        applying normalization if required.

        Args:
            labels (dict): A dictionary containing image and annotation data with the following keys:
                - 'img': The input image as a numpy array.
                - 'cls': Class labels for instances.
                - 'instances': An Instances object containing bounding boxes, segments, and keypoints.

        Returns:
            (dict): A dictionary with formatted data, including:
                - 'img': Formatted image tensor.
                - 'cls': Class label's tensor.
                - 'bboxes': Bounding boxes tensor in the specified format.
                - 'masks': Instance masks tensor (if return_mask is True).
                - 'keypoints': Keypoints tensor (if return_keypoint is True).
                - 'batch_idx': Batch index tensor (if batch_idx is True).

        Examples:
            >>> formatter = Format(bbox_format="xywh", normalize=True, return_mask=True)
            >>> labels = {"img": np.random.rand(640, 640, 3), "cls": np.array([0, 1]), "instances": Instances(...)}
            >>> formatted_labels = formatter(labels)
            >>> print(formatted_labels.keys())
        """
        img = labels.pop("img")
        h, w = img.shape[:2]
        cls = labels.pop("cls")
        instances = labels.pop("instances")
        instances.convert_bbox(format=self.bbox_format)
        instances.denormalize(w, h)
        nl = len(instances)

        if self.return_mask:
            if nl:
                masks, instances, cls = self._format_segments(instances, cls, w, h)
                masks = torch.from_numpy(masks)
            else:
                masks = torch.zeros(
                    1 if self.mask_overlap else nl, img.shape[0] // self.mask_ratio, img.shape[1] // self.mask_ratio
                )
            labels["masks"] = masks
        labels["img"] = self._format_img(img)
        labels["cls"] = torch.from_numpy(cls) if nl else torch.zeros(nl)
        labels["bboxes"] = torch.from_numpy(instances.bboxes) if nl else torch.zeros((nl, 4))
        if self.return_keypoint:
            labels["keypoints"] = torch.from_numpy(instances.keypoints)
            if self.normalize:
                labels["keypoints"][..., 0] /= w
                labels["keypoints"][..., 1] /= h
        if self.return_obb:
            newboxes = instances.get_obb_boxes(w, h)
            labels["bboxes"] = torch.from_numpy(newboxes)
            #labels["bboxes"] = (
            #    xyxyxyxy2xywhr(torch.from_numpy(instances.segments)) if len(instances.segments) else torch.zeros((0, 5))
            #)
        # NOTE: need to normalize obb in xywhr format for width-height consistency
        if self.normalize:
            labels["bboxes"][:, [0, 2]] /= w
            labels["bboxes"][:, [1, 3]] /= h
        # Then we can use collate_fn
        if self.batch_idx:
            labels["batch_idx"] = torch.zeros(nl)
        return labels

    def _format_img(self, img):
        """
        Formats an image for YOLO from a Numpy array to a PyTorch tensor.

        This function performs the following operations:
        1. Ensures the image has 3 dimensions (adds a channel dimension if needed).
        2. Transposes the image from HWC to CHW format.
        3. Optionally flips the color channels from RGB to BGR.
        4. Converts the image to a contiguous array.
        5. Converts the Numpy array to a PyTorch tensor.

        Args:
            img (np.ndarray): Input image as a Numpy array with shape (H, W, C) or (H, W).

        Returns:
            (torch.Tensor): Formatted image as a PyTorch tensor with shape (C, H, W).

        Examples:
            >>> import numpy as np
            >>> img = np.random.rand(100, 100, 3)
            >>> formatted_img = self._format_img(img)
            >>> print(formatted_img.shape)
            torch.Size([3, 100, 100])
        """
        if len(img.shape) < 3:
            img = np.expand_dims(img, -1)
        img = img.transpose(2, 0, 1)
        img = np.ascontiguousarray(img[::-1] if random.uniform(0, 1) > self.bgr and img.shape[0] == 3 else img)
        img = torch.from_numpy(img)
        return img

    def _format_segments(self, instances, cls, w, h):
        """
        Converts polygon segments to bitmap masks.

        Args:
            instances (Instances): Object containing segment information.
            cls (numpy.ndarray): Class labels for each instance.
            w (int): Width of the image.
            h (int): Height of the image.

        Returns:
            masks (numpy.ndarray): Bitmap masks with shape (N, H, W) or (1, H, W) if mask_overlap is True.
            instances (Instances): Updated instances object with sorted segments if mask_overlap is True.
            cls (numpy.ndarray): Updated class labels, sorted if mask_overlap is True.

        Notes:
            - If self.mask_overlap is True, masks are overlapped and sorted by area.
            - If self.mask_overlap is False, each mask is represented separately.
            - Masks are downsampled according to self.mask_ratio.
        """
        segments = instances.segments
        if self.mask_overlap:
            masks, sorted_idx = polygons2masks_overlap((h, w), segments, downsample_ratio=self.mask_ratio)
            masks = masks[None]  # (640, 640) -> (1, 640, 640)
            instances = instances[sorted_idx]
            cls = cls[sorted_idx]
        else:
            masks = polygons2masks((h, w), segments, color=1, downsample_ratio=self.mask_ratio)

        return masks, instances, cls


class LoadVisualPrompt:
    """Creates visual prompts from bounding boxes or masks for model input."""

    def __init__(self, scale_factor=1 / 8):
        """
        Initialize the LoadVisualPrompt with a scale factor.

        Args:
            scale_factor (float): Factor to scale the input image dimensions.
        """
        self.scale_factor = scale_factor

    def make_mask(self, boxes, h, w):
        """
        Create binary masks from bounding boxes.

        Args:
            boxes (torch.Tensor): Bounding boxes in xyxy format, shape: (N, 4).
            h (int): Height of the mask.
            w (int): Width of the mask.

        Returns:
            (torch.Tensor): Binary masks with shape (N, h, w).
        """
        x1, y1, x2, y2 = torch.chunk(boxes[:, :, None], 4, 1)  # x1 shape(n,1,1)
        r = torch.arange(w)[None, None, :]  # rows shape(1,1,w)
        c = torch.arange(h)[None, :, None]  # cols shape(1,h,1)

        return (r >= x1) * (r < x2) * (c >= y1) * (c < y2)

    def __call__(self, labels):
        """
        Process labels to create visual prompts.

        Args:
            labels (dict): Dictionary containing image data and annotations.

        Returns:
            (dict): Updated labels with visual prompts added.
        """
        imgsz = labels["img"].shape[1:]
        bboxes, masks = None, None
        if "bboxes" in labels:
            bboxes = labels["bboxes"]
            bboxes = xywh2xyxy(bboxes) * torch.tensor(imgsz)[[1, 0, 1, 0]]  # denormalize boxes

        cls = labels["cls"].squeeze(-1).to(torch.int)
        visuals = self.get_visuals(cls, imgsz, bboxes=bboxes, masks=masks)
        labels["visuals"] = visuals
        return labels

    def get_visuals(self, category, shape, bboxes=None, masks=None):
        """
        Generate visual masks based on bounding boxes or masks.

        Args:
            category (int | np.ndarray | torch.Tensor): The category labels for the objects.
            shape (tuple): The shape of the image (height, width).
            bboxes (np.ndarray | torch.Tensor, optional): Bounding boxes for the objects, xyxy format. Defaults to None.
            masks (np.ndarray | torch.Tensor, optional): Masks for the objects. Defaults to None.

        Returns:
            (torch.Tensor): A tensor containing the visual masks for each category.

        Raises:
            ValueError: If neither bboxes nor masks are provided.
        """
        masksz = (int(shape[0] * self.scale_factor), int(shape[1] * self.scale_factor))
        if bboxes is not None:
            if isinstance(bboxes, np.ndarray):
                bboxes = torch.from_numpy(bboxes)
            bboxes *= self.scale_factor
            masks = self.make_mask(bboxes, *masksz).float()
        elif masks is not None:
            if isinstance(masks, np.ndarray):
                masks = torch.from_numpy(masks)  # (N, H, W)
            masks = F.interpolate(masks.unsqueeze(1), masksz, mode="nearest").squeeze(1).float()
        else:
            raise ValueError("LoadVisualPrompt must have bboxes or masks in the label")
        if not isinstance(category, torch.Tensor):
            category = torch.tensor(category, dtype=torch.int)
        cls_unique, inverse_indices = torch.unique(category, sorted=True, return_inverse=True)
        # NOTE: `cls` indices from RandomLoadText should be continuous.
        # if len(cls_unique):
        #     assert len(cls_unique) == cls_unique[-1] + 1, (
        #         f"Expected a continuous range of class indices, but got {cls_unique}"
        #     )
        visuals = torch.zeros(len(cls_unique), *masksz)
        for idx, mask in zip(inverse_indices, masks):
            visuals[idx] = torch.logical_or(visuals[idx], mask)
        return visuals


class RandomLoadText:
    """
    Randomly samples positive and negative texts and updates class indices accordingly.

    This class is responsible for sampling texts from a given set of class texts, including both positive
    (present in the image) and negative (not present in the image) samples. It updates the class indices
    to reflect the sampled texts and can optionally pad the text list to a fixed length.

    Attributes:
        prompt_format (str): Format string for text prompts.
        neg_samples (Tuple[int, int]): Range for randomly sampling negative texts.
        max_samples (int): Maximum number of different text samples in one image.
        padding (bool): Whether to pad texts to max_samples.
        padding_value (str): The text used for padding when padding is True.

    Methods:
        __call__: Processes the input labels and returns updated classes and texts.

    Examples:
        >>> loader = RandomLoadText(prompt_format="Object: {}", neg_samples=(5, 10), max_samples=20)
        >>> labels = {"cls": [0, 1, 2], "texts": [["cat"], ["dog"], ["bird"]], "instances": [...]}
        >>> updated_labels = loader(labels)
        >>> print(updated_labels["texts"])
        ['Object: cat', 'Object: dog', 'Object: bird', 'Object: elephant', 'Object: car']
    """

    def __init__(
        self,
        prompt_format: str = "{}",
        neg_samples: Tuple[int, int] = (80, 80),
        max_samples: int = 80,
        padding: bool = False,
        padding_value: List[str] = [""],
    ) -> None:
        """
        Initializes the RandomLoadText class for randomly sampling positive and negative texts.

        This class is designed to randomly sample positive texts and negative texts, and update the class
        indices accordingly to the number of samples. It can be used for text-based object detection tasks.

        Args:
            prompt_format (str): Format string for the prompt. Default is '{}'. The format string should
                contain a single pair of curly braces {} where the text will be inserted.
            neg_samples (Tuple[int, int]): A range to randomly sample negative texts. The first integer
                specifies the minimum number of negative samples, and the second integer specifies the
                maximum. Default is (80, 80).
            max_samples (int): The maximum number of different text samples in one image. Default is 80.
            padding (bool): Whether to pad texts to max_samples. If True, the number of texts will always
                be equal to max_samples. Default is False.
            padding_value (str): The padding text to use when padding is True. Default is an empty string.

        Attributes:
            prompt_format (str): The format string for the prompt.
            neg_samples (Tuple[int, int]): The range for sampling negative texts.
            max_samples (int): The maximum number of text samples.
            padding (bool): Whether padding is enabled.
            padding_value (str): The value used for padding.

        Examples:
            >>> random_load_text = RandomLoadText(prompt_format="Object: {}", neg_samples=(50, 100), max_samples=120)
            >>> random_load_text.prompt_format
            'Object: {}'
            >>> random_load_text.neg_samples
            (50, 100)
            >>> random_load_text.max_samples
            120
        """
        self.prompt_format = prompt_format
        self.neg_samples = neg_samples
        self.max_samples = max_samples
        self.padding = padding
        self.padding_value = padding_value

    def __call__(self, labels: dict) -> dict:
        """
        Randomly samples positive and negative texts and updates class indices accordingly.

        This method samples positive texts based on the existing class labels in the image, and randomly
        selects negative texts from the remaining classes. It then updates the class indices to match the
        new sampled text order.

        Args:
            labels (dict): A dictionary containing image labels and metadata. Must include 'texts' and 'cls' keys.

        Returns:
            (dict): Updated labels dictionary with new 'cls' and 'texts' entries.

        Examples:
            >>> loader = RandomLoadText(prompt_format="A photo of {}", neg_samples=(5, 10), max_samples=20)
            >>> labels = {"cls": np.array([[0], [1], [2]]), "texts": [["dog"], ["cat"], ["bird"]]}
            >>> updated_labels = loader(labels)
        """
        assert "texts" in labels, "No texts found in labels."
        class_texts = labels["texts"]
        num_classes = len(class_texts)
        cls = np.asarray(labels.pop("cls"), dtype=int)
        pos_labels = np.unique(cls).tolist()

        if len(pos_labels) > self.max_samples:
            pos_labels = random.sample(pos_labels, k=self.max_samples)

        neg_samples = min(min(num_classes, self.max_samples) - len(pos_labels), random.randint(*self.neg_samples))
        neg_labels = [i for i in range(num_classes) if i not in pos_labels]
        neg_labels = random.sample(neg_labels, k=neg_samples)

        sampled_labels = pos_labels + neg_labels
        # Randomness
        # random.shuffle(sampled_labels)

        label2ids = {label: i for i, label in enumerate(sampled_labels)}
        valid_idx = np.zeros(len(labels["instances"]), dtype=bool)
        new_cls = []
        for i, label in enumerate(cls.squeeze(-1).tolist()):
            if label not in label2ids:
                continue
            valid_idx[i] = True
            new_cls.append([label2ids[label]])
        labels["instances"] = labels["instances"][valid_idx]
        labels["cls"] = np.array(new_cls)

        # Randomly select one prompt when there's more than one prompts
        texts = []
        for label in sampled_labels:
            prompts = class_texts[label]
            assert len(prompts) > 0
            prompt = self.prompt_format.format(prompts[random.randrange(len(prompts))])
            texts.append(prompt)

        if self.padding:
            valid_labels = len(pos_labels) + len(neg_labels)
            num_padding = self.max_samples - valid_labels
            if num_padding > 0:
                texts += random.choices(self.padding_value, k=num_padding)

        assert len(texts) == self.max_samples
        labels["texts"] = texts
        return labels


def v8_transforms(dataset, imgsz, hyp, stretch=False):
    """
    Applies a series of image transformations for training.

    This function creates a composition of image augmentation techniques to prepare images for YOLO training.
    It includes operations such as mosaic, copy-paste, random perspective, mixup, and various color adjustments.

    Args:
        dataset (Dataset): The dataset object containing image data and annotations.
        imgsz (int): The target image size for resizing.
        hyp (Namespace): A dictionary of hyperparameters controlling various aspects of the transformations.
        stretch (bool): If True, applies stretching to the image. If False, uses LetterBox resizing.

    Returns:
        (Compose): A composition of image transformations to be applied to the dataset.

    Examples:
        >>> from ultralytics.data.dataset import YOLODataset
        >>> from ultralytics.utils import IterableSimpleNamespace
        >>> dataset = YOLODataset(img_path="path/to/images", imgsz=640)
        >>> hyp = IterableSimpleNamespace(mosaic=1.0, copy_paste=0.5, degrees=10.0, translate=0.2, scale=0.9)
        >>> transforms = v8_transforms(dataset, imgsz=640, hyp=hyp)
        >>> augmented_data = transforms(dataset[0])
    """
    mosaic = Mosaic(dataset, imgsz=imgsz, p=hyp.mosaic)
    affine = RandomPerspective(
        degrees=hyp.degrees,
        translate=hyp.translate,
        scale=hyp.scale,
        shear=hyp.shear,
        perspective=hyp.perspective,
        pre_transform=None if stretch else LetterBox(new_shape=(imgsz, imgsz)),
    )

    pre_transform = Compose([mosaic, affine])
    if hyp.copy_paste_mode == "flip":
        pre_transform.insert(1, CopyPaste(p=hyp.copy_paste, mode=hyp.copy_paste_mode))
    else:
        pre_transform.append(
            CopyPaste(
                dataset,
                pre_transform=Compose([Mosaic(dataset, imgsz=imgsz, p=hyp.mosaic), affine]),
                p=hyp.copy_paste,
                mode=hyp.copy_paste_mode,
            )
        )
    flip_idx = dataset.data.get("flip_idx", [])  # for keypoints augmentation
    if dataset.use_keypoints:
        kpt_shape = dataset.data.get("kpt_shape", None)
        if len(flip_idx) == 0 and hyp.fliplr > 0.0:
            hyp.fliplr = 0.0
            LOGGER.warning("No 'flip_idx' array defined in data.yaml, setting augmentation 'fliplr=0.0'")
        elif flip_idx and (len(flip_idx) != kpt_shape[0]):
            raise ValueError(f"data.yaml flip_idx={flip_idx} length must be equal to kpt_shape[0]={kpt_shape[0]}")

    return Compose(
        [
            pre_transform,
            MixUp(dataset, pre_transform=pre_transform, p=hyp.mixup),
            CutMix(dataset, pre_transform=pre_transform, p=hyp.cutmix),
            Albumentations(p=1.0),
            RandomHSV(hgain=hyp.hsv_h, sgain=hyp.hsv_s, vgain=hyp.hsv_v),
            RandomFlip(direction="vertical", p=hyp.flipud),
            RandomFlip(direction="horizontal", p=hyp.fliplr, flip_idx=flip_idx),
        ]
    )  # transforms


# Classification augmentations -----------------------------------------------------------------------------------------
def classify_transforms(
    size=224,
    mean=DEFAULT_MEAN,
    std=DEFAULT_STD,
    interpolation="BILINEAR",
    crop_fraction=None,
):
    """
    Creates a composition of image transforms for classification tasks.

    This function generates a sequence of torchvision transforms suitable for preprocessing images
    for classification models during evaluation or inference. The transforms include resizing,
    center cropping, conversion to tensor, and normalization.

    Args:
        size (int | tuple): The target size for the transformed image. If an int, it defines the shortest edge. If a
            tuple, it defines (height, width).
        mean (tuple): Mean values for each RGB channel used in normalization.
        std (tuple): Standard deviation values for each RGB channel used in normalization.
        interpolation (str): Interpolation method of either 'NEAREST', 'BILINEAR' or 'BICUBIC'.
        crop_fraction (float): Deprecated, will be removed in a future version.

    Returns:
        (torchvision.transforms.Compose): A composition of torchvision transforms.

    Examples:
        >>> transforms = classify_transforms(size=224)
        >>> img = Image.open("path/to/image.jpg")
        >>> transformed_img = transforms(img)
    """
    import torchvision.transforms as T  # scope for faster 'import ultralytics'

    scale_size = size if isinstance(size, (tuple, list)) and len(size) == 2 else (size, size)

    if crop_fraction:
        raise DeprecationWarning(
            "'crop_fraction' arg of classify_transforms is deprecated, will be removed in a future version."
        )

    # Aspect ratio is preserved, crops center within image, no borders are added, image is lost
    if scale_size[0] == scale_size[1]:
        # Simple case, use torchvision built-in Resize with the shortest edge mode (scalar size arg)
        tfl = [T.Resize(scale_size[0], interpolation=getattr(T.InterpolationMode, interpolation))]
    else:
        # Resize the shortest edge to matching target dim for non-square target
        tfl = [T.Resize(scale_size)]
    tfl += [T.CenterCrop(size), T.ToTensor(), T.Normalize(mean=torch.tensor(mean), std=torch.tensor(std))]
    return T.Compose(tfl)


# Classification training augmentations --------------------------------------------------------------------------------
def classify_augmentations(
    size=224,
    mean=DEFAULT_MEAN,
    std=DEFAULT_STD,
    scale=None,
    ratio=None,
    hflip=0.5,
    vflip=0.0,
    auto_augment=None,
    hsv_h=0.015,  # image HSV-Hue augmentation (fraction)
    hsv_s=0.4,  # image HSV-Saturation augmentation (fraction)
    hsv_v=0.4,  # image HSV-Value augmentation (fraction)
    force_color_jitter=False,
    erasing=0.0,
    interpolation="BILINEAR",
):
    """
    Creates a composition of image augmentation transforms for classification tasks.

    This function generates a set of image transformations suitable for training classification models. It includes
    options for resizing, flipping, color jittering, auto augmentation, and random erasing.

    Args:
        size (int): Target size for the image after transformations.
        mean (tuple): Mean values for normalization, one per channel.
        std (tuple): Standard deviation values for normalization, one per channel.
        scale (tuple | None): Range of size of the origin size cropped.
        ratio (tuple | None): Range of aspect ratio of the origin aspect ratio cropped.
        hflip (float): Probability of horizontal flip.
        vflip (float): Probability of vertical flip.
        auto_augment (str | None): Auto augmentation policy. Can be 'randaugment', 'augmix', 'autoaugment' or None.
        hsv_h (float): Image HSV-Hue augmentation factor.
        hsv_s (float): Image HSV-Saturation augmentation factor.
        hsv_v (float): Image HSV-Value augmentation factor.
        force_color_jitter (bool): Whether to apply color jitter even if auto augment is enabled.
        erasing (float): Probability of random erasing.
        interpolation (str): Interpolation method of either 'NEAREST', 'BILINEAR' or 'BICUBIC'.

    Returns:
        (torchvision.transforms.Compose): A composition of image augmentation transforms.

    Examples:
        >>> transforms = classify_augmentations(size=224, auto_augment="randaugment")
        >>> augmented_image = transforms(original_image)
    """
    # Transforms to apply if Albumentations not installed
    import torchvision.transforms as T  # scope for faster 'import ultralytics'

    if not isinstance(size, int):
        raise TypeError(f"classify_transforms() size {size} must be integer, not (list, tuple)")
    scale = tuple(scale or (0.08, 1.0))  # default imagenet scale range
    ratio = tuple(ratio or (3.0 / 4.0, 4.0 / 3.0))  # default imagenet ratio range
    interpolation = getattr(T.InterpolationMode, interpolation)
    primary_tfl = [T.RandomResizedCrop(size, scale=scale, ratio=ratio, interpolation=interpolation)]
    if hflip > 0.0:
        primary_tfl.append(T.RandomHorizontalFlip(p=hflip))
    if vflip > 0.0:
        primary_tfl.append(T.RandomVerticalFlip(p=vflip))

    secondary_tfl = []
    disable_color_jitter = False
    if auto_augment:
        assert isinstance(auto_augment, str), f"Provided argument should be string, but got type {type(auto_augment)}"
        # color jitter is typically disabled if AA/RA on,
        # this allows override without breaking old hparm cfgs
        disable_color_jitter = not force_color_jitter

        if auto_augment == "randaugment":
            if TORCHVISION_0_11:
                secondary_tfl.append(T.RandAugment(interpolation=interpolation))
            else:
                LOGGER.warning('"auto_augment=randaugment" requires torchvision >= 0.11.0. Disabling it.')

        elif auto_augment == "augmix":
            if TORCHVISION_0_13:
                secondary_tfl.append(T.AugMix(interpolation=interpolation))
            else:
                LOGGER.warning('"auto_augment=augmix" requires torchvision >= 0.13.0. Disabling it.')

        elif auto_augment == "autoaugment":
            if TORCHVISION_0_10:
                secondary_tfl.append(T.AutoAugment(interpolation=interpolation))
            else:
                LOGGER.warning('"auto_augment=autoaugment" requires torchvision >= 0.10.0. Disabling it.')

        else:
            raise ValueError(
                f'Invalid auto_augment policy: {auto_augment}. Should be one of "randaugment", '
                f'"augmix", "autoaugment" or None'
            )

    if not disable_color_jitter:
        secondary_tfl.append(T.ColorJitter(brightness=hsv_v, contrast=hsv_v, saturation=hsv_s, hue=hsv_h))

    final_tfl = [
        T.ToTensor(),
        T.Normalize(mean=torch.tensor(mean), std=torch.tensor(std)),
        T.RandomErasing(p=erasing, inplace=True),
    ]

    return T.Compose(primary_tfl + secondary_tfl + final_tfl)


# NOTE: keep this class for backward compatibility
class ClassifyLetterBox:
    """
    A class for resizing and padding images for classification tasks.

    This class is designed to be part of a transformation pipeline, e.g., T.Compose([LetterBox(size), ToTensor()]).
    It resizes and pads images to a specified size while maintaining the original aspect ratio.

    Attributes:
        h (int): Target height of the image.
        w (int): Target width of the image.
        auto (bool): If True, automatically calculates the short side using stride.
        stride (int): The stride value, used when 'auto' is True.

    Methods:
        __call__: Applies the letterbox transformation to an input image.

    Examples:
        >>> transform = ClassifyLetterBox(size=(640, 640), auto=False, stride=32)
        >>> img = np.random.randint(0, 255, (480, 640, 3), dtype=np.uint8)
        >>> result = transform(img)
        >>> print(result.shape)
        (640, 640, 3)
    """

    def __init__(self, size=(640, 640), auto=False, stride=32):
        """
        Initializes the ClassifyLetterBox object for image preprocessing.

        This class is designed to be part of a transformation pipeline for image classification tasks. It resizes and
        pads images to a specified size while maintaining the original aspect ratio.

        Args:
            size (int | Tuple[int, int]): Target size for the letterboxed image. If an int, a square image of
                (size, size) is created. If a tuple, it should be (height, width).
            auto (bool): If True, automatically calculates the short side based on stride. Default is False.
            stride (int): The stride value, used when 'auto' is True. Default is 32.

        Attributes:
            h (int): Target height of the letterboxed image.
            w (int): Target width of the letterboxed image.
            auto (bool): Flag indicating whether to automatically calculate short side.
            stride (int): Stride value for automatic short side calculation.

        Examples:
            >>> transform = ClassifyLetterBox(size=224)
            >>> img = np.random.randint(0, 255, (480, 640, 3), dtype=np.uint8)
            >>> result = transform(img)
            >>> print(result.shape)
            (224, 224, 3)
        """
        super().__init__()
        self.h, self.w = (size, size) if isinstance(size, int) else size
        self.auto = auto  # pass max size integer, automatically solve for short side using stride
        self.stride = stride  # used with auto

    def __call__(self, im):
        """
        Resizes and pads an image using the letterbox method.

        This method resizes the input image to fit within the specified dimensions while maintaining its aspect ratio,
        then pads the resized image to match the target size.

        Args:
            im (numpy.ndarray): Input image as a numpy array with shape (H, W, C).

        Returns:
            (numpy.ndarray): Resized and padded image as a numpy array with shape (hs, ws, 3), where hs and ws are
                the target height and width respectively.

        Examples:
            >>> letterbox = ClassifyLetterBox(size=(640, 640))
            >>> image = np.random.randint(0, 255, (720, 1280, 3), dtype=np.uint8)
            >>> resized_image = letterbox(image)
            >>> print(resized_image.shape)
            (640, 640, 3)
        """
        imh, imw = im.shape[:2]
        r = min(self.h / imh, self.w / imw)  # ratio of new/old dimensions
        h, w = round(imh * r), round(imw * r)  # resized image dimensions

        # Calculate padding dimensions
        hs, ws = (math.ceil(x / self.stride) * self.stride for x in (h, w)) if self.auto else (self.h, self.w)
        top, left = round((hs - h) / 2 - 0.1), round((ws - w) / 2 - 0.1)

        # Create padded image
        im_out = np.full((hs, ws, 3), 114, dtype=im.dtype)
        im_out[top : top + h, left : left + w] = cv2.resize(im, (w, h), interpolation=cv2.INTER_LINEAR)
        return im_out


# NOTE: keep this class for backward compatibility
class CenterCrop:
    """
    Applies center cropping to images for classification tasks.

    This class performs center cropping on input images, resizing them to a specified size while maintaining the aspect
    ratio. It is designed to be part of a transformation pipeline, e.g., T.Compose([CenterCrop(size), ToTensor()]).

    Attributes:
        h (int): Target height of the cropped image.
        w (int): Target width of the cropped image.

    Methods:
        __call__: Applies the center crop transformation to an input image.

    Examples:
        >>> transform = CenterCrop(640)
        >>> image = np.random.randint(0, 255, (1080, 1920, 3), dtype=np.uint8)
        >>> cropped_image = transform(image)
        >>> print(cropped_image.shape)
        (640, 640, 3)
    """

    def __init__(self, size=640):
        """
        Initializes the CenterCrop object for image preprocessing.

        This class is designed to be part of a transformation pipeline, e.g., T.Compose([CenterCrop(size), ToTensor()]).
        It performs a center crop on input images to a specified size.

        Args:
            size (int | Tuple[int, int]): The desired output size of the crop. If size is an int, a square crop
                (size, size) is made. If size is a sequence like (h, w), it is used as the output size.

        Returns:
            (None): This method initializes the object and does not return anything.

        Examples:
            >>> transform = CenterCrop(224)
            >>> img = np.random.rand(300, 300, 3)
            >>> cropped_img = transform(img)
            >>> print(cropped_img.shape)
            (224, 224, 3)
        """
        super().__init__()
        self.h, self.w = (size, size) if isinstance(size, int) else size

    def __call__(self, im):
        """
        Applies center cropping to an input image.

        This method resizes and crops the center of the image using a letterbox method. It maintains the aspect
        ratio of the original image while fitting it into the specified dimensions.

        Args:
            im (numpy.ndarray | PIL.Image.Image): The input image as a numpy array of shape (H, W, C) or a
                PIL Image object.

        Returns:
            (numpy.ndarray): The center-cropped and resized image as a numpy array of shape (self.h, self.w, C).

        Examples:
            >>> transform = CenterCrop(size=224)
            >>> image = np.random.randint(0, 255, (640, 480, 3), dtype=np.uint8)
            >>> cropped_image = transform(image)
            >>> assert cropped_image.shape == (224, 224, 3)
        """
        if isinstance(im, Image.Image):  # convert from PIL to numpy array if required
            im = np.asarray(im)
        imh, imw = im.shape[:2]
        m = min(imh, imw)  # min dimension
        top, left = (imh - m) // 2, (imw - m) // 2
        return cv2.resize(im[top : top + m, left : left + m], (self.w, self.h), interpolation=cv2.INTER_LINEAR)


# NOTE: keep this class for backward compatibility
class ToTensor:
    """
    Converts an image from a numpy array to a PyTorch tensor.

    This class is designed to be part of a transformation pipeline, e.g., T.Compose([LetterBox(size), ToTensor()]).

    Attributes:
        half (bool): If True, converts the image to half precision (float16).

    Methods:
        __call__: Applies the tensor conversion to an input image.

    Examples:
        >>> transform = ToTensor(half=True)
        >>> img = np.random.randint(0, 255, (640, 640, 3), dtype=np.uint8)
        >>> tensor_img = transform(img)
        >>> print(tensor_img.shape, tensor_img.dtype)
        torch.Size([3, 640, 640]) torch.float16

    Notes:
        The input image is expected to be in BGR format with shape (H, W, C).
        The output tensor will be in RGB format with shape (C, H, W), normalized to [0, 1].
    """

    def __init__(self, half=False):
        """
        Initializes the ToTensor object for converting images to PyTorch tensors.

        This class is designed to be used as part of a transformation pipeline for image preprocessing in the
        Ultralytics YOLO framework. It converts numpy arrays or PIL Images to PyTorch tensors, with an option
        for half-precision (float16) conversion.

        Args:
            half (bool): If True, converts the tensor to half precision (float16). Default is False.

        Examples:
            >>> transform = ToTensor(half=True)
            >>> img = np.random.rand(640, 640, 3)
            >>> tensor_img = transform(img)
            >>> print(tensor_img.dtype)
            torch.float16
        """
        super().__init__()
        self.half = half

    def __call__(self, im):
        """
        Transforms an image from a numpy array to a PyTorch tensor.

        This method converts the input image from a numpy array to a PyTorch tensor, applying optional
        half-precision conversion and normalization. The image is transposed from HWC to CHW format and
        the color channels are reversed from BGR to RGB.

        Args:
            im (numpy.ndarray): Input image as a numpy array with shape (H, W, C) in BGR order.

        Returns:
            (torch.Tensor): The transformed image as a PyTorch tensor in float32 or float16, normalized
                to [0, 1] with shape (C, H, W) in RGB order.

        Examples:
            >>> transform = ToTensor(half=True)
            >>> img = np.random.randint(0, 255, (640, 640, 3), dtype=np.uint8)
            >>> tensor_img = transform(img)
            >>> print(tensor_img.shape, tensor_img.dtype)
            torch.Size([3, 640, 640]) torch.float16
        """
        im = np.ascontiguousarray(im.transpose((2, 0, 1))[::-1])  # HWC to CHW -> BGR to RGB -> contiguous
        im = torch.from_numpy(im)  # to torch
        im = im.half() if self.half else im.float()  # uint8 to fp16/32
        im /= 255.0  # 0-255 to 0.0-1.0
        return im<|MERGE_RESOLUTION|>--- conflicted
+++ resolved
@@ -1171,13 +1171,9 @@
                 img = cv2.warpPerspective(img, M, dsize=self.size, borderValue=(114, 114, 114))
             else:  # affine
                 img = cv2.warpAffine(img, M[:2], dsize=self.size, borderValue=(114, 114, 114))
-<<<<<<< HEAD
-        return img, M, s, a
-=======
             if img.ndim == 2:
                 img = img[..., None]
-        return img, M, s
->>>>>>> dd798f85
+        return img, M, s, a
 
     def apply_bboxes(self, bboxes, M):
         """
