# Ultralytics 🚀 AGPL-3.0 License - https://ultralytics.com/license
"""
Export a YOLO PyTorch model to other formats. TensorFlow exports authored by https://github.com/zldrobit.

Format                  | `format=argument`         | Model
---                     | ---                       | ---
PyTorch                 | -                         | yolo11n.pt
TorchScript             | `torchscript`             | yolo11n.torchscript
ONNX                    | `onnx`                    | yolo11n.onnx
OpenVINO                | `openvino`                | yolo11n_openvino_model/
TensorRT                | `engine`                  | yolo11n.engine
CoreML                  | `coreml`                  | yolo11n.mlpackage
TensorFlow SavedModel   | `saved_model`             | yolo11n_saved_model/
TensorFlow GraphDef     | `pb`                      | yolo11n.pb
TensorFlow Lite         | `tflite`                  | yolo11n.tflite
TensorFlow Edge TPU     | `edgetpu`                 | yolo11n_edgetpu.tflite
TensorFlow.js           | `tfjs`                    | yolo11n_web_model/
PaddlePaddle            | `paddle`                  | yolo11n_paddle_model/
MNN                     | `mnn`                     | yolo11n.mnn
NCNN                    | `ncnn`                    | yolo11n_ncnn_model/
IMX                     | `imx`                     | yolo11n_imx_model/
RKNN                    | `rknn`                    | yolo11n_rknn_model/
ExecuTorch              | `executorch`              | yolo11n_executorch_model/

Requirements:
    $ pip install "ultralytics[export]"

Python:
    from ultralytics import YOLO
    model = YOLO('yolo11n.pt')
    results = model.export(format='onnx')

CLI:
    $ yolo mode=export model=yolo11n.pt format=onnx

Inference:
    $ yolo predict model=yolo11n.pt                 # PyTorch
                         yolo11n.torchscript        # TorchScript
                         yolo11n.onnx               # ONNX Runtime or OpenCV DNN with dnn=True
                         yolo11n_openvino_model     # OpenVINO
                         yolo11n.engine             # TensorRT
                         yolo11n.mlpackage          # CoreML (macOS-only)
                         yolo11n_saved_model        # TensorFlow SavedModel
                         yolo11n.pb                 # TensorFlow GraphDef
                         yolo11n.tflite             # TensorFlow Lite
                         yolo11n_edgetpu.tflite     # TensorFlow Edge TPU
                         yolo11n_paddle_model       # PaddlePaddle
                         yolo11n.mnn                # MNN
                         yolo11n_ncnn_model         # NCNN
                         yolo11n_imx_model          # IMX
                         yolo11n_rknn_model         # RKNN
                         yolo11n_executorch_model   # ExecuTorch

TensorFlow.js:
    $ cd .. && git clone https://github.com/zldrobit/tfjs-yolov5-example.git && cd tfjs-yolov5-example
    $ npm install
    $ ln -s ../../yolo11n_web_model public/yolo11n_web_model
    $ npm start
"""

import json
import os
import re
import shutil
import subprocess
import time
import warnings
from copy import deepcopy
from datetime import datetime
from pathlib import Path

import numpy as np
import torch

from ultralytics import __version__
from ultralytics.cfg import TASK2DATA, get_cfg
from ultralytics.data import build_dataloader
from ultralytics.data.dataset import YOLODataset
from ultralytics.data.utils import check_cls_dataset, check_det_dataset
from ultralytics.nn.autobackend import check_class_names, default_class_names
from ultralytics.nn.modules import C2f, Classify, Detect, RTDETRDecoder
from ultralytics.nn.tasks import ClassificationModel, DetectionModel, SegmentationModel, WorldModel
from ultralytics.utils import (
    ARM64,
    DEFAULT_CFG,
    IS_COLAB,
    IS_JETSON,
    LINUX,
    LOGGER,
    MACOS,
    MACOS_VERSION,
    RKNN_CHIPS,
    ROOT,
    SETTINGS,
    TORCH_VERSION,
    WINDOWS,
    YAML,
    callbacks,
    colorstr,
    get_default_args,
)
from ultralytics.utils.checks import (
    check_imgsz,
    check_is_path_safe,
    check_requirements,
    check_version,
    is_intel,
    is_sudo_available,
)
from ultralytics.utils.downloads import get_github_assets, safe_download
from ultralytics.utils.export import (
    keras2pb,
    onnx2engine,
    onnx2saved_model,
    pb2tfjs,
    tflite2edgetpu,
    torch2imx,
    torch2onnx,
)
from ultralytics.utils.files import file_size
from ultralytics.utils.metrics import batch_probiou
from ultralytics.utils.nms import TorchNMS
from ultralytics.utils.ops import Profile
from ultralytics.utils.patches import arange_patch
from ultralytics.utils.torch_utils import TORCH_1_11, TORCH_1_13, TORCH_2_1, TORCH_2_4, TORCH_2_9, select_device


def export_formats():
    """Return a dictionary of Ultralytics YOLO export formats."""
    x = [
        ["PyTorch", "-", ".pt", True, True, []],
        ["TorchScript", "torchscript", ".torchscript", True, True, ["batch", "optimize", "half", "nms", "dynamic"]],
        ["ONNX", "onnx", ".onnx", True, True, ["batch", "dynamic", "half", "opset", "simplify", "nms"]],
        [
            "OpenVINO",
            "openvino",
            "_openvino_model",
            True,
            False,
            ["batch", "dynamic", "half", "int8", "nms", "fraction"],
        ],
        [
            "TensorRT",
            "engine",
            ".engine",
            False,
            True,
            ["batch", "dynamic", "half", "int8", "simplify", "nms", "fraction"],
        ],
        ["CoreML", "coreml", ".mlpackage", True, False, ["batch", "dynamic", "half", "int8", "nms"]],
        ["TensorFlow SavedModel", "saved_model", "_saved_model", True, True, ["batch", "int8", "keras", "nms"]],
        ["TensorFlow GraphDef", "pb", ".pb", True, True, ["batch"]],
        ["TensorFlow Lite", "tflite", ".tflite", True, False, ["batch", "half", "int8", "nms", "fraction"]],
        ["TensorFlow Edge TPU", "edgetpu", "_edgetpu.tflite", True, False, []],
        ["TensorFlow.js", "tfjs", "_web_model", True, False, ["batch", "half", "int8", "nms"]],
        ["PaddlePaddle", "paddle", "_paddle_model", True, True, ["batch"]],
        ["MNN", "mnn", ".mnn", True, True, ["batch", "half", "int8"]],
        ["NCNN", "ncnn", "_ncnn_model", True, True, ["batch", "half"]],
        ["IMX", "imx", "_imx_model", True, True, ["int8", "fraction", "nms"]],
        ["RKNN", "rknn", "_rknn_model", False, False, ["batch", "name"]],
        ["ExecuTorch", "executorch", "_executorch_model", True, False, ["batch"]],
    ]
    return dict(zip(["Format", "Argument", "Suffix", "CPU", "GPU", "Arguments"], zip(*x)))


def best_onnx_opset(onnx, cuda=False) -> int:
    """Return max ONNX opset for this torch version with ONNX fallback."""
    version = ".".join(TORCH_VERSION.split(".")[:2])
    if TORCH_2_4:  # _constants.ONNX_MAX_OPSET first defined in torch 1.13
        opset = torch.onnx.utils._constants.ONNX_MAX_OPSET - 1  # use second-latest version for safety
        if cuda:
            opset -= 2  # fix CUDA ONNXRuntime NMS squeeze op errors
    else:
        opset = {
            "1.8": 12,
            "1.9": 12,
            "1.10": 13,
            "1.11": 14,
            "1.12": 15,
            "1.13": 17,
            "2.0": 17,  # reduced from 18 to fix ONNX errors
            "2.1": 17,  # reduced from 19
            "2.2": 17,  # reduced from 19
            "2.3": 17,  # reduced from 19
            "2.4": 20,
            "2.5": 20,
            "2.6": 20,
            "2.7": 20,
            "2.8": 23,
        }.get(version, 12)
    return min(opset, onnx.defs.onnx_opset_version())


def validate_args(format, passed_args, valid_args):
    """Validate arguments based on the export format.

    Args:
        format (str): The export format.
        passed_args (Namespace): The arguments used during export.
        valid_args (list): List of valid arguments for the format.

    Raises:
        AssertionError: If an unsupported argument is used, or if the format lacks supported argument listings.
    """
    export_args = ["half", "int8", "dynamic", "keras", "nms", "batch", "fraction"]

    assert valid_args is not None, f"ERROR ❌️ valid arguments for '{format}' not listed."
    custom = {"batch": 1, "data": None, "device": None}  # exporter defaults
    default_args = get_cfg(DEFAULT_CFG, custom)
    for arg in export_args:
        not_default = getattr(passed_args, arg, None) != getattr(default_args, arg, None)
        if not_default:
            assert arg in valid_args, f"ERROR ❌️ argument '{arg}' is not supported for format='{format}'"


def try_export(inner_func):
    """YOLO export decorator, i.e. @try_export."""
    inner_args = get_default_args(inner_func)

    def outer_func(*args, **kwargs):
        """Export a model."""
        prefix = inner_args["prefix"]
        dt = 0.0
        try:
            with Profile() as dt:
                f = inner_func(*args, **kwargs)  # exported file/dir or tuple of (file/dir, *)
            path = f if isinstance(f, (str, Path)) else f[0]
            mb = file_size(path)
            assert mb > 0.0, "0.0 MB output model size"
            LOGGER.info(f"{prefix} export success ✅ {dt.t:.1f}s, saved as '{path}' ({mb:.1f} MB)")
            return f
        except Exception as e:
            LOGGER.error(f"{prefix} export failure {dt.t:.1f}s: {e}")
            raise e

    return outer_func


class Exporter:
    """A class for exporting YOLO models to various formats.

    This class provides functionality to export YOLO models to different formats including ONNX, TensorRT, CoreML,
    TensorFlow, and others. It handles format validation, device selection, model preparation, and the actual export
    process for each supported format.

    Attributes:
        args (SimpleNamespace): Configuration arguments for the exporter.
        callbacks (dict): Dictionary of callback functions for different export events.
        im (torch.Tensor): Input tensor for model inference during export.
        model (torch.nn.Module): The YOLO model to be exported.
        file (Path): Path to the model file being exported.
        output_shape (tuple): Shape of the model output tensor(s).
        pretty_name (str): Formatted model name for display purposes.
        metadata (dict): Model metadata including description, author, version, etc.
        device (torch.device): Device on which the model is loaded.
        imgsz (tuple): Input image size for the model.

    Methods:
        __call__: Main export method that handles the export process.
        get_int8_calibration_dataloader: Build dataloader for INT8 calibration.
        export_torchscript: Export model to TorchScript format.
        export_onnx: Export model to ONNX format.
        export_openvino: Export model to OpenVINO format.
        export_paddle: Export model to PaddlePaddle format.
        export_mnn: Export model to MNN format.
        export_ncnn: Export model to NCNN format.
        export_coreml: Export model to CoreML format.
        export_engine: Export model to TensorRT format.
        export_saved_model: Export model to TensorFlow SavedModel format.
        export_pb: Export model to TensorFlow GraphDef format.
        export_tflite: Export model to TensorFlow Lite format.
        export_edgetpu: Export model to Edge TPU format.
        export_tfjs: Export model to TensorFlow.js format.
        export_rknn: Export model to RKNN format.
        export_imx: Export model to IMX format.

    Examples:
        Export a YOLOv8 model to ONNX format
        >>> from ultralytics.engine.exporter import Exporter
        >>> exporter = Exporter()
        >>> exporter(model="yolov8n.pt")  # exports to yolov8n.onnx

        Export with specific arguments
        >>> args = {"format": "onnx", "dynamic": True, "half": True}
        >>> exporter = Exporter(overrides=args)
        >>> exporter(model="yolov8n.pt")
    """

    def __init__(self, cfg=DEFAULT_CFG, overrides=None, _callbacks=None):
        """Initialize the Exporter class.

        Args:
            cfg (str, optional): Path to a configuration file.
            overrides (dict, optional): Configuration overrides.
            _callbacks (dict, optional): Dictionary of callback functions.
        """
        self.args = get_cfg(cfg, overrides)
        self.callbacks = _callbacks or callbacks.get_default_callbacks()
        callbacks.add_integration_callbacks(self)

    def __call__(self, model=None) -> str:
        """Return list of exported files/dirs after running callbacks."""
        t = time.time()
        fmt = self.args.format.lower()  # to lowercase
        if fmt in {"tensorrt", "trt"}:  # 'engine' aliases
            fmt = "engine"
        if fmt in {"mlmodel", "mlpackage", "mlprogram", "apple", "ios", "coreml"}:  # 'coreml' aliases
            fmt = "coreml"
        fmts_dict = export_formats()
        fmts = tuple(fmts_dict["Argument"][1:])  # available export formats
        if fmt not in fmts:
            import difflib

            # Get the closest match if format is invalid
            matches = difflib.get_close_matches(fmt, fmts, n=1, cutoff=0.6)  # 60% similarity required to match
            if not matches:
                msg = "Model is already in PyTorch format." if fmt == "pt" else f"Invalid export format='{fmt}'."
                raise ValueError(f"{msg} Valid formats are {fmts}")
            LOGGER.warning(f"Invalid export format='{fmt}', updating to format='{matches[0]}'")
            fmt = matches[0]
        flags = [x == fmt for x in fmts]
        if sum(flags) != 1:
            raise ValueError(f"Invalid export format='{fmt}'. Valid formats are {fmts}")
        (
            jit,
            onnx,
            xml,
            engine,
            coreml,
            saved_model,
            pb,
            tflite,
            edgetpu,
            tfjs,
            paddle,
            mnn,
            ncnn,
            imx,
            rknn,
            executorch,
        ) = flags  # export booleans

        is_tf_format = any((saved_model, pb, tflite, edgetpu, tfjs))

        # Device
        dla = None
        if engine and self.args.device is None:
            LOGGER.warning("TensorRT requires GPU export, automatically assigning device=0")
            self.args.device = "0"
        if engine and "dla" in str(self.args.device):  # convert int/list to str first
            dla = self.args.device.rsplit(":", 1)[-1]
            self.args.device = "0"  # update device to "0"
            assert dla in {"0", "1"}, f"Expected self.args.device='dla:0' or 'dla:1, but got {self.args.device}."
        if imx and self.args.device is None and torch.cuda.is_available():
            LOGGER.warning("Exporting on CPU while CUDA is available, setting device=0 for faster export on GPU.")
            self.args.device = "0"  # update device to "0"
        self.device = select_device("cpu" if self.args.device is None else self.args.device)

        # Argument compatibility checks
        fmt_keys = fmts_dict["Arguments"][flags.index(True) + 1]
        validate_args(fmt, self.args, fmt_keys)
        if imx:
            if not self.args.int8:
                LOGGER.warning("IMX export requires int8=True, setting int8=True.")
                self.args.int8 = True
            if not self.args.nms and model.task in {"detect", "pose"}:
                LOGGER.warning("IMX export requires nms=True, setting nms=True.")
                self.args.nms = True
            if model.task not in {"detect", "pose", "classify"}:
                raise ValueError("IMX export only supported for detection, pose estimation, and classification models.")
        if not hasattr(model, "names"):
            model.names = default_class_names()
        model.names = check_class_names(model.names)
        if self.args.half and self.args.int8:
            LOGGER.warning("half=True and int8=True are mutually exclusive, setting half=False.")
            self.args.half = False
        if self.args.half and (onnx or jit) and self.device.type == "cpu":
            LOGGER.warning("half=True only compatible with GPU export, i.e. use device=0, setting half=False.")
            self.args.half = False
        self.imgsz = check_imgsz(self.args.imgsz, stride=model.stride, min_dim=2)  # check image size
        if self.args.optimize:
            assert not ncnn, "optimize=True not compatible with format='ncnn', i.e. use optimize=False"
            assert self.device.type == "cpu", "optimize=True not compatible with cuda devices, i.e. use device='cpu'"
        if rknn:
            if not self.args.name:
                LOGGER.warning(
                    "Rockchip RKNN export requires a missing 'name' arg for processor type. "
                    "Using default name='rk3588'."
                )
                self.args.name = "rk3588"
            self.args.name = self.args.name.lower()
            assert self.args.name in RKNN_CHIPS, (
                f"Invalid processor name '{self.args.name}' for Rockchip RKNN export. Valid names are {RKNN_CHIPS}."
            )
        if self.args.nms:
            assert not isinstance(model, ClassificationModel), "'nms=True' is not valid for classification models."
            assert not tflite or not ARM64 or not LINUX, "TFLite export with NMS unsupported on ARM64 Linux"
            assert not is_tf_format or TORCH_1_13, "TensorFlow exports with NMS require torch>=1.13"
            assert not onnx or TORCH_1_13, "ONNX export with NMS requires torch>=1.13"
            if getattr(model, "end2end", False) or isinstance(model.model[-1], RTDETRDecoder):
                LOGGER.warning("'nms=True' is not available for end2end models. Forcing 'nms=False'.")
                self.args.nms = False
            self.args.conf = self.args.conf or 0.25  # set conf default value for nms export
        if (engine or coreml or self.args.nms) and self.args.dynamic and self.args.batch == 1:
            LOGGER.warning(
                f"'dynamic=True' model with '{'nms=True' if self.args.nms else f'format={self.args.format}'}' requires max batch size, i.e. 'batch=16'"
            )
        if edgetpu:
            if not LINUX or ARM64:
                raise SystemError(
                    "Edge TPU export only supported on non-aarch64 Linux. See https://coral.ai/docs/edgetpu/compiler"
                )
            elif self.args.batch != 1:  # see github.com/ultralytics/ultralytics/pull/13420
                LOGGER.warning("Edge TPU export requires batch size 1, setting batch=1.")
                self.args.batch = 1
        if isinstance(model, WorldModel):
            LOGGER.warning(
                "YOLOWorld (original version) export is not supported to any format. "
                "YOLOWorldv2 models (i.e. 'yolov8s-worldv2.pt') only support export to "
                "(torchscript, onnx, openvino, engine, coreml) formats. "
                "See https://docs.ultralytics.com/models/yolo-world for details."
            )
            model.clip_model = None  # openvino int8 export error: https://github.com/ultralytics/ultralytics/pull/18445
        if self.args.int8 and not self.args.data:
            self.args.data = DEFAULT_CFG.data or TASK2DATA[getattr(model, "task", "detect")]  # assign default data
            LOGGER.warning(
                f"INT8 export requires a missing 'data' arg for calibration. Using default 'data={self.args.data}'."
            )
        if tfjs and (ARM64 and LINUX):
            raise SystemError("TF.js exports are not currently supported on ARM64 Linux")
        # Recommend OpenVINO if export and Intel CPU
        if SETTINGS.get("openvino_msg"):
            if is_intel():
                LOGGER.info(
                    "💡 ProTip: Export to OpenVINO format for best performance on Intel hardware."
                    " Learn more at https://docs.ultralytics.com/integrations/openvino/"
                )
            SETTINGS["openvino_msg"] = False

        # Input
        im = torch.zeros(self.args.batch, model.yaml.get("channels", 3), *self.imgsz).to(self.device)
        file = Path(
            getattr(model, "pt_path", None) or getattr(model, "yaml_file", None) or model.yaml.get("yaml_file", "")
        )
        if file.suffix in {".yaml", ".yml"}:
            file = Path(file.name)

        # Update model
        model = deepcopy(model).to(self.device)
        for p in model.parameters():
            p.requires_grad = False
        model.eval()
        model.float()
        model = model.fuse()

        if imx:
            from ultralytics.utils.export.imx import FXModel

            model = FXModel(model, self.imgsz)
        if tflite or edgetpu:
            from ultralytics.utils.export.tensorflow import tf_wrapper

            model = tf_wrapper(model)
        for m in model.modules():
            if isinstance(m, Classify):
                m.export = True
            if isinstance(m, (Detect, RTDETRDecoder)):  # includes all Detect subclasses like Segment, Pose, OBB
                m.dynamic = self.args.dynamic
                m.export = True
                m.format = self.args.format
                m.max_det = self.args.max_det
                m.xyxy = self.args.nms and not coreml
                if hasattr(model, "pe") and hasattr(m, "fuse"):  # for YOLOE models
                    m.fuse(model.pe.to(self.device))
            elif isinstance(m, C2f) and not is_tf_format:
                # EdgeTPU does not support FlexSplitV while split provides cleaner ONNX graph
                m.forward = m.forward_split

        y = None
        for _ in range(2):  # dry runs
            y = NMSModel(model, self.args)(im) if self.args.nms and not coreml and not imx else model(im)
        if self.args.half and (onnx or jit) and self.device.type != "cpu":
            im, model = im.half(), model.half()  # to FP16

        # Filter warnings
        warnings.filterwarnings("ignore", category=torch.jit.TracerWarning)  # suppress TracerWarning
        warnings.filterwarnings("ignore", category=UserWarning)  # suppress shape prim::Constant missing ONNX warning
        warnings.filterwarnings("ignore", category=DeprecationWarning)  # suppress CoreML np.bool deprecation warning

        # Assign
        self.im = im
        self.model = model
        self.file = file
        self.output_shape = (
            tuple(y.shape)
            if isinstance(y, torch.Tensor)
            else tuple(tuple(x.shape if isinstance(x, torch.Tensor) else []) for x in y)
        )
        self.pretty_name = Path(self.model.yaml.get("yaml_file", self.file)).stem.replace("yolo", "YOLO")
        data = model.args["data"] if hasattr(model, "args") and isinstance(model.args, dict) else ""
        description = f"Ultralytics {self.pretty_name} model {f'trained on {data}' if data else ''}"
        self.metadata = {
            "description": description,
            "author": "Ultralytics",
            "date": datetime.now().isoformat(),
            "version": __version__,
            "license": "AGPL-3.0 License (https://ultralytics.com/license)",
            "docs": "https://docs.ultralytics.com",
            "stride": int(max(model.stride)),
            "task": model.task,
            "batch": self.args.batch,
            "imgsz": self.imgsz,
            "names": model.names,
            "args": {k: v for k, v in self.args if k in fmt_keys},
            "channels": model.yaml.get("channels", 3),
        }  # model metadata
        if dla is not None:
            self.metadata["dla"] = dla  # make sure `AutoBackend` uses correct dla device if it has one
        if model.task == "pose":
            self.metadata["kpt_shape"] = model.model[-1].kpt_shape
            if hasattr(model, "kpt_names"):
                self.metadata["kpt_names"] = model.kpt_names

        LOGGER.info(
            f"\n{colorstr('PyTorch:')} starting from '{file}' with input shape {tuple(im.shape)} BCHW and "
            f"output shape(s) {self.output_shape} ({file_size(file):.1f} MB)"
        )
        self.run_callbacks("on_export_start")
        # Exports
        f = [""] * len(fmts)  # exported filenames
        if jit:  # TorchScript
            f[0] = self.export_torchscript()
        if engine:  # TensorRT required before ONNX
            f[1] = self.export_engine(dla=dla)
        if onnx or ncnn:  # ONNX
            f[2] = self.export_onnx()
        if xml:  # OpenVINO
            f[3] = self.export_openvino()
        if coreml:  # CoreML
            f[4] = self.export_coreml()
        if is_tf_format:  # TensorFlow formats
            self.args.int8 |= edgetpu
            f[5], keras_model = self.export_saved_model()
            if pb or tfjs:  # pb prerequisite to tfjs
                f[6] = self.export_pb(keras_model=keras_model)
            if tflite:
                f[7] = self.export_tflite()
            if edgetpu:
                f[8] = self.export_edgetpu(tflite_model=Path(f[5]) / f"{self.file.stem}_full_integer_quant.tflite")
            if tfjs:
                f[9] = self.export_tfjs()
        if paddle:  # PaddlePaddle
            f[10] = self.export_paddle()
        if mnn:  # MNN
            f[11] = self.export_mnn()
        if ncnn:  # NCNN
            f[12] = self.export_ncnn()
        if imx:
            f[13] = self.export_imx()
        if rknn:
            f[14] = self.export_rknn()
        if executorch:
            f[15] = self.export_executorch()

        # Finish
        f = [str(x) for x in f if x]  # filter out '' and None
        if any(f):
            f = str(Path(f[-1]))
            square = self.imgsz[0] == self.imgsz[1]
            s = (
                ""
                if square
                else f"WARNING ⚠️ non-PyTorch val requires square images, 'imgsz={self.imgsz}' will not "
                f"work. Use export 'imgsz={max(self.imgsz)}' if val is required."
            )
            imgsz = self.imgsz[0] if square else str(self.imgsz)[1:-1].replace(" ", "")
            predict_data = f"data={data}" if model.task == "segment" and pb else ""
            q = "int8" if self.args.int8 else "half" if self.args.half else ""  # quantization
            LOGGER.info(
                f"\nExport complete ({time.time() - t:.1f}s)"
                f"\nResults saved to {colorstr('bold', file.parent.resolve())}"
                f"\nPredict:         yolo predict task={model.task} model={f} imgsz={imgsz} {q} {predict_data}"
                f"\nValidate:        yolo val task={model.task} model={f} imgsz={imgsz} data={data} {q} {s}"
                f"\nVisualize:       https://netron.app"
            )

        self.run_callbacks("on_export_end")
        return f  # return list of exported files/dirs

    def get_int8_calibration_dataloader(self, prefix=""):
        """Build and return a dataloader for calibration of INT8 models."""
        LOGGER.info(f"{prefix} collecting INT8 calibration images from 'data={self.args.data}'")
        data = (check_cls_dataset if self.model.task == "classify" else check_det_dataset)(self.args.data)
        dataset = YOLODataset(
            data[self.args.split or "val"],
            data=data,
            fraction=self.args.fraction,
            task=self.model.task,
            imgsz=self.imgsz[0],
            augment=False,
            batch_size=self.args.batch,
        )
        n = len(dataset)
        if n < self.args.batch:
            raise ValueError(
                f"The calibration dataset ({n} images) must have at least as many images as the batch size "
                f"('batch={self.args.batch}')."
            )
        elif n < 300:
            LOGGER.warning(f"{prefix} >300 images recommended for INT8 calibration, found {n} images.")
        return build_dataloader(dataset, batch=self.args.batch, workers=0, drop_last=True)  # required for batch loading

    @try_export
    def export_torchscript(self, prefix=colorstr("TorchScript:")):
        """Export YOLO model to TorchScript format."""
        LOGGER.info(f"\n{prefix} starting export with torch {TORCH_VERSION}...")
        f = self.file.with_suffix(".torchscript")

        ts = torch.jit.trace(NMSModel(self.model, self.args) if self.args.nms else self.model, self.im, strict=False)
        extra_files = {"config.txt": json.dumps(self.metadata)}  # torch._C.ExtraFilesMap()
        if self.args.optimize:  # https://pytorch.org/tutorials/recipes/mobile_interpreter.html
            LOGGER.info(f"{prefix} optimizing for mobile...")
            from torch.utils.mobile_optimizer import optimize_for_mobile

            optimize_for_mobile(ts)._save_for_lite_interpreter(str(f), _extra_files=extra_files)
        else:
            ts.save(str(f), _extra_files=extra_files)
        return f

    @try_export
    def export_onnx(self, prefix=colorstr("ONNX:"), dynamo=True):
        """Export YOLO model to ONNX format."""
        requirements = ["onnx>=1.12.0", "onnxscript>=0.2.5"]
        if self.args.simplify:
            requirements += ["onnxslim>=0.1.71", "onnxruntime" + ("-gpu" if torch.cuda.is_available() else "")]
        check_requirements(requirements)
        import onnx

        opset = self.args.opset or best_onnx_opset(onnx, cuda="cuda" in self.device.type)
        LOGGER.info(f"\n{prefix} starting export with onnx {onnx.__version__} opset {opset}...")
        if self.args.nms:
            assert TORCH_1_13, f"'nms=True' ONNX export requires torch>=1.13 (found torch=={TORCH_VERSION})"

        f = str(self.file.with_suffix(".onnx"))
        output_names = ["output0", "output1"] if self.model.task == "segment" else ["output0"]
        dynamic = self.args.dynamic
        if dynamic:
            dynamic = {"images": {0: "batch", 2: "height", 3: "width"}}  # shape(1,3,640,640)
            if isinstance(self.model, SegmentationModel):
                dynamic["output0"] = {0: "batch", 2: "anchors"}  # shape(1, 116, 8400)
                dynamic["output1"] = {0: "batch", 2: "mask_height", 3: "mask_width"}  # shape(1,32,160,160)
            elif isinstance(self.model, DetectionModel):
                dynamic["output0"] = {0: "batch", 2: "anchors"}  # shape(1, 84, 8400)
            if self.args.nms:  # only batch size is dynamic with NMS
                dynamic["output0"].pop(2)
        if self.args.nms and self.model.task == "obb":
            self.args.opset = opset  # for NMSModel

        with arange_patch(self.args):
            torch2onnx(
                NMSModel(self.model, self.args) if self.args.nms else self.model,
                self.im,
                f,
                opset=opset,
                input_names=["images"],
                output_names=output_names,
                dynamic=dynamic or None,
                dynamo=dynamo,
            )

        # Checks
        model_onnx = onnx.load(f)  # load onnx model

        # Simplify
        if self.args.simplify:
            try:
                import onnxslim

                LOGGER.info(f"{prefix} slimming with onnxslim {onnxslim.__version__}...")
                model_onnx = onnxslim.slim(model_onnx)

            except Exception as e:
                LOGGER.warning(f"{prefix} simplifier failure: {e}")

        # Metadata
        for k, v in self.metadata.items():
            meta = model_onnx.metadata_props.add()
            meta.key, meta.value = k, str(v)

        # IR version
        if getattr(model_onnx, "ir_version", 0) > 10:
            LOGGER.info(f"{prefix} limiting IR version {model_onnx.ir_version} to 10 for ONNXRuntime compatibility...")
            model_onnx.ir_version = 10

        onnx.save(model_onnx, f)
        return f

    @try_export
    def export_openvino(self, prefix=colorstr("OpenVINO:")):
        """Export YOLO model to OpenVINO format."""
        # OpenVINO <= 2025.1.0 error on macOS 15.4+: https://github.com/openvinotoolkit/openvino/issues/30023"
        check_requirements("openvino>=2025.2.0" if MACOS and MACOS_VERSION >= "15.4" else "openvino>=2024.0.0")
        import openvino as ov

        LOGGER.info(f"\n{prefix} starting export with openvino {ov.__version__}...")
        assert TORCH_2_1, f"OpenVINO export requires torch>=2.1 but torch=={TORCH_VERSION} is installed"
        ov_model = ov.convert_model(
            NMSModel(self.model, self.args) if self.args.nms else self.model,
            input=None if self.args.dynamic else [self.im.shape],
            example_input=self.im,
        )

        def serialize(ov_model, file):
            """Set RT info, serialize, and save metadata YAML."""
            ov_model.set_rt_info("YOLO", ["model_info", "model_type"])
            ov_model.set_rt_info(True, ["model_info", "reverse_input_channels"])
            ov_model.set_rt_info(114, ["model_info", "pad_value"])
            ov_model.set_rt_info([255.0], ["model_info", "scale_values"])
            ov_model.set_rt_info(self.args.iou, ["model_info", "iou_threshold"])
            ov_model.set_rt_info([v.replace(" ", "_") for v in self.model.names.values()], ["model_info", "labels"])
            if self.model.task != "classify":
                ov_model.set_rt_info("fit_to_window_letterbox", ["model_info", "resize_type"])

            ov.save_model(ov_model, file, compress_to_fp16=self.args.half)
            YAML.save(Path(file).parent / "metadata.yaml", self.metadata)  # add metadata.yaml

        if self.args.int8:
            fq = str(self.file).replace(self.file.suffix, f"_int8_openvino_model{os.sep}")
            fq_ov = str(Path(fq) / self.file.with_suffix(".xml").name)
            # INT8 requires nncf, nncf requires packaging>=23.2 https://github.com/openvinotoolkit/nncf/issues/3463
            check_requirements("packaging>=23.2")  # must be installed first to build nncf wheel
            check_requirements("nncf>=2.14.0")
            import nncf

            def transform_fn(data_item) -> np.ndarray:
                """Quantization transform function."""
                data_item: torch.Tensor = data_item["img"] if isinstance(data_item, dict) else data_item
                assert data_item.dtype == torch.uint8, "Input image must be uint8 for the quantization preprocessing"
                im = data_item.numpy().astype(np.float32) / 255.0  # uint8 to fp16/32 and 0-255 to 0.0-1.0
                return np.expand_dims(im, 0) if im.ndim == 3 else im

            # Generate calibration data for integer quantization
            ignored_scope = None
            if isinstance(self.model.model[-1], Detect):
                # Includes all Detect subclasses like Segment, Pose, OBB, WorldDetect, YOLOEDetect
                head_module_name = ".".join(list(self.model.named_modules())[-1][0].split(".")[:2])
                ignored_scope = nncf.IgnoredScope(  # ignore operations
                    patterns=[
                        f".*{head_module_name}/.*/Add",
                        f".*{head_module_name}/.*/Sub*",
                        f".*{head_module_name}/.*/Mul*",
                        f".*{head_module_name}/.*/Div*",
                        f".*{head_module_name}\\.dfl.*",
                    ],
                    types=["Sigmoid"],
                )

            quantized_ov_model = nncf.quantize(
                model=ov_model,
                calibration_dataset=nncf.Dataset(self.get_int8_calibration_dataloader(prefix), transform_fn),
                preset=nncf.QuantizationPreset.MIXED,
                ignored_scope=ignored_scope,
            )
            serialize(quantized_ov_model, fq_ov)
            return fq

        f = str(self.file).replace(self.file.suffix, f"_openvino_model{os.sep}")
        f_ov = str(Path(f) / self.file.with_suffix(".xml").name)

        serialize(ov_model, f_ov)
        return f

    @try_export
    def export_paddle(self, prefix=colorstr("PaddlePaddle:")):
        """Export YOLO model to PaddlePaddle format."""
        assert not IS_JETSON, "Jetson Paddle exports not supported yet"
        check_requirements(
            (
                "paddlepaddle-gpu"
                if torch.cuda.is_available()
                else "paddlepaddle==3.0.0"  # pin 3.0.0 for ARM64
                if ARM64
                else "paddlepaddle>=3.0.0",
                "x2paddle",
            )
        )
        import x2paddle
        from x2paddle.convert import pytorch2paddle

        LOGGER.info(f"\n{prefix} starting export with X2Paddle {x2paddle.__version__}...")
        f = str(self.file).replace(self.file.suffix, f"_paddle_model{os.sep}")

        pytorch2paddle(module=self.model, save_dir=f, jit_type="trace", input_examples=[self.im])  # export
        YAML.save(Path(f) / "metadata.yaml", self.metadata)  # add metadata.yaml
        return f

    @try_export
    def export_mnn(self, prefix=colorstr("MNN:")):
        """Export YOLO model to MNN format using MNN https://github.com/alibaba/MNN."""
        f_onnx = self.export_onnx()  # get onnx model first

        check_requirements("MNN>=2.9.6")
        import MNN
        from MNN.tools import mnnconvert

        # Setup and checks
        LOGGER.info(f"\n{prefix} starting export with MNN {MNN.version()}...")
        assert Path(f_onnx).exists(), f"failed to export ONNX file: {f_onnx}"
        f = str(self.file.with_suffix(".mnn"))  # MNN model file
        args = ["", "-f", "ONNX", "--modelFile", f_onnx, "--MNNModel", f, "--bizCode", json.dumps(self.metadata)]
        if self.args.int8:
            args.extend(("--weightQuantBits", "8"))
        if self.args.half:
            args.append("--fp16")
        mnnconvert.convert(args)
        # remove scratch file for model convert optimize
        convert_scratch = Path(self.file.parent / ".__convert_external_data.bin")
        if convert_scratch.exists():
            convert_scratch.unlink()
        return f

    @try_export
    def export_ncnn(self, prefix=colorstr("NCNN:")):
        """Export YOLO model to NCNN format using PNNX https://github.com/pnnx/pnnx."""
        check_requirements("ncnn", cmds="--no-deps")  # no deps to avoid installing opencv-python
        import ncnn

        LOGGER.info(f"\n{prefix} starting export with NCNN {ncnn.__version__}...")
        f = Path(str(self.file).replace(self.file.suffix, f"_ncnn_model{os.sep}"))
        f_onnx = self.file.with_suffix(".onnx")

        name = Path("pnnx.exe" if WINDOWS else "pnnx")  # PNNX filename
        pnnx = name if name.is_file() else (ROOT / name)
        if not pnnx.is_file():
            LOGGER.warning(
                f"{prefix} PNNX not found. Attempting to download binary file from "
                "https://github.com/pnnx/pnnx/.\nNote PNNX Binary file must be placed in current working directory "
                f"or in {ROOT}. See PNNX repo for full installation instructions."
            )
            system = "macos" if MACOS else "windows" if WINDOWS else "linux-aarch64" if ARM64 else "linux"
            try:
                release, assets = get_github_assets(repo="pnnx/pnnx")
                asset = next(x for x in assets if f"{system}.zip" in x)
                assert isinstance(asset, str), "Unable to retrieve PNNX repo assets"  # i.e. pnnx-20250930-macos.zip
                LOGGER.info(f"{prefix} successfully found latest PNNX asset file {asset}")
            except Exception as e:
                release = "20250930"
                asset = f"pnnx-{release}-{system}.zip"
                LOGGER.warning(f"{prefix} PNNX GitHub assets not found: {e}, using default {asset}")
            unzip_dir = safe_download(f"https://github.com/pnnx/pnnx/releases/download/{release}/{asset}", delete=True)
            if check_is_path_safe(Path.cwd(), unzip_dir):  # avoid path traversal security vulnerability
                shutil.move(src=unzip_dir / name, dst=pnnx)  # move binary to ROOT
                pnnx.chmod(0o777)  # set read, write, and execute permissions for everyone
                shutil.rmtree(unzip_dir)  # delete unzip dir

        ncnn_args = [
            f"ncnnparam={f / 'model.ncnn.param'}",
            f"ncnnbin={f / 'model.ncnn.bin'}",
            f"ncnnpy={f / 'model_ncnn.py'}",
        ]

        pnnx_args = [
            f"pnnxparam={f / 'model.pnnx.param'}",
            f"pnnxbin={f / 'model.pnnx.bin'}",
            f"pnnxpy={f / 'model_pnnx.py'}",
            f"pnnxonnx={f / 'model.pnnx.onnx'}",
        ]

        cmd = [
            str(pnnx),
            str(f_onnx),
            *ncnn_args,
            *pnnx_args,
            f"fp16={int(self.args.half)}",
            f"device={self.device.type}",
            f'inputshape="{[self.args.batch, 3, *self.imgsz]}"',
        ]
        f.mkdir(exist_ok=True)  # make ncnn_model directory
        LOGGER.info(f"{prefix} running '{' '.join(cmd)}'")
        subprocess.run(cmd, check=True)

        # Remove debug files
        pnnx_files = [x.rsplit("=", 1)[-1] for x in pnnx_args]
        for f_debug in ("debug.bin", "debug.param", "debug2.bin", "debug2.param", *pnnx_files):
            Path(f_debug).unlink(missing_ok=True)

        YAML.save(f / "metadata.yaml", self.metadata)  # add metadata.yaml
        return str(f)

    @try_export
    def export_coreml(self, prefix=colorstr("CoreML:")):
        """Export YOLO model to CoreML format."""
        mlmodel = self.args.format.lower() == "mlmodel"  # legacy *.mlmodel export format requested
        check_requirements("coremltools>=8.0")
        import coremltools as ct

        LOGGER.info(f"\n{prefix} starting export with coremltools {ct.__version__}...")
        assert not WINDOWS, "CoreML export is not supported on Windows, please run on macOS or Linux."
        assert TORCH_1_11, "CoreML export requires torch>=1.11"
        if self.args.batch > 1:
            assert self.args.dynamic, (
                "batch sizes > 1 are not supported without 'dynamic=True' for CoreML export. Please retry at 'dynamic=True'."
            )
        if self.args.dynamic:
            assert not self.args.nms, (
                "'nms=True' cannot be used together with 'dynamic=True' for CoreML export. Please disable one of them."
            )
            assert self.model.task != "classify", "'dynamic=True' is not supported for CoreML classification models."
        f = self.file.with_suffix(".mlmodel" if mlmodel else ".mlpackage")
        if f.is_dir():
            shutil.rmtree(f)

        classifier_config = None
        if self.model.task == "classify":
            classifier_config = ct.ClassifierConfig(list(self.model.names.values()))
            model = self.model
        elif self.model.task == "detect":
            model = IOSDetectModel(self.model, self.im, mlprogram=not mlmodel) if self.args.nms else self.model
        else:
            if self.args.nms:
                LOGGER.warning(f"{prefix} 'nms=True' is only available for Detect models like 'yolo11n.pt'.")
                # TODO CoreML Segment and Pose model pipelining
            model = self.model
        ts = torch.jit.trace(model.eval(), self.im, strict=False)  # TorchScript model

        if self.args.dynamic:
            input_shape = ct.Shape(
                shape=(
                    ct.RangeDim(lower_bound=1, upper_bound=self.args.batch, default=1),
                    self.im.shape[1],
                    ct.RangeDim(lower_bound=32, upper_bound=self.imgsz[0] * 2, default=self.imgsz[0]),
                    ct.RangeDim(lower_bound=32, upper_bound=self.imgsz[1] * 2, default=self.imgsz[1]),
                )
            )
            inputs = [ct.TensorType("image", shape=input_shape)]
        else:
            inputs = [ct.ImageType("image", shape=self.im.shape, scale=1 / 255, bias=[0.0, 0.0, 0.0])]

        # Based on apple's documentation it is better to leave out the minimum_deployment target and let that get set
        # Internally based on the model conversion and output type.
        # Setting minimum_depoloyment_target >= iOS16 will require setting compute_precision=ct.precision.FLOAT32.
        # iOS16 adds in better support for FP16, but none of the CoreML NMS specifications handle FP16 as input.
        ct_model = ct.convert(
            ts,
            inputs=inputs,
            classifier_config=classifier_config,
            convert_to="neuralnetwork" if mlmodel else "mlprogram",
        )
        bits, mode = (8, "kmeans") if self.args.int8 else (16, "linear") if self.args.half else (32, None)
        if bits < 32:
            if "kmeans" in mode:
                check_requirements("scikit-learn")  # scikit-learn package required for k-means quantization
            if mlmodel:
                ct_model = ct.models.neural_network.quantization_utils.quantize_weights(ct_model, bits, mode)
            elif bits == 8:  # mlprogram already quantized to FP16
                import coremltools.optimize.coreml as cto

                op_config = cto.OpPalettizerConfig(mode="kmeans", nbits=bits, weight_threshold=512)
                config = cto.OptimizationConfig(global_config=op_config)
                ct_model = cto.palettize_weights(ct_model, config=config)
        if self.args.nms and self.model.task == "detect":
            ct_model = self._pipeline_coreml(ct_model, weights_dir=None if mlmodel else ct_model.weights_dir)

        m = self.metadata  # metadata dict
        ct_model.short_description = m.pop("description")
        ct_model.author = m.pop("author")
        ct_model.license = m.pop("license")
        ct_model.version = m.pop("version")
        ct_model.user_defined_metadata.update({k: str(v) for k, v in m.items()})
        if self.model.task == "classify":
            ct_model.user_defined_metadata.update({"com.apple.coreml.model.preview.type": "imageClassifier"})

        try:
            ct_model.save(str(f))  # save *.mlpackage
        except Exception as e:
            LOGGER.warning(
                f"{prefix} CoreML export to *.mlpackage failed ({e}), reverting to *.mlmodel export. "
                f"Known coremltools Python 3.11 and Windows bugs https://github.com/apple/coremltools/issues/1928."
            )
            f = f.with_suffix(".mlmodel")
            ct_model.save(str(f))
        return f

    @try_export
    def export_engine(self, dla=None, prefix=colorstr("TensorRT:")):
        """Export YOLO model to TensorRT format https://developer.nvidia.com/tensorrt."""
        assert self.im.device.type != "cpu", "export running on CPU but must be on GPU, i.e. use 'device=0'"
        f_onnx = self.export_onnx()  # run before TRT import https://github.com/ultralytics/ultralytics/issues/7016

        try:
            import tensorrt as trt
        except ImportError:
            if LINUX:
                cuda_version = torch.version.cuda.split(".")[0]
                check_requirements(f"tensorrt-cu{cuda_version}>7.0.0,!=10.1.0")
            import tensorrt as trt
        check_version(trt.__version__, ">=7.0.0", hard=True)
        check_version(trt.__version__, "!=10.1.0", msg="https://github.com/ultralytics/ultralytics/pull/14239")

        # Setup and checks
        LOGGER.info(f"\n{prefix} starting export with TensorRT {trt.__version__}...")
        assert Path(f_onnx).exists(), f"failed to export ONNX file: {f_onnx}"
        f = self.file.with_suffix(".engine")  # TensorRT engine file
        onnx2engine(
            f_onnx,
            f,
            self.args.workspace,
            self.args.half,
            self.args.int8,
            self.args.dynamic,
            self.im.shape,
            dla=dla,
            dataset=self.get_int8_calibration_dataloader(prefix) if self.args.int8 else None,
            metadata=self.metadata,
            verbose=self.args.verbose,
            prefix=prefix,
        )

        return f

    @try_export
    def export_saved_model(self, prefix=colorstr("TensorFlow SavedModel:")):
        """Export YOLO model to TensorFlow SavedModel format."""
        cuda = torch.cuda.is_available()
        try:
            import tensorflow as tf
        except ImportError:
            check_requirements("tensorflow>=2.0.0,<=2.19.0")
            import tensorflow as tf
        check_requirements(
            (
                "tf_keras<=2.19.0",  # required by 'onnx2tf' package
                "sng4onnx>=1.0.1",  # required by 'onnx2tf' package
                "onnx_graphsurgeon>=0.3.26",  # required by 'onnx2tf' package
                "ai-edge-litert>=1.2.0" + (",<1.4.0" if MACOS else ""),  # required by 'onnx2tf' package
                "onnx>=1.12.0",
                "onnx2tf>=1.26.3",
                "onnxslim>=0.1.71",
                "onnxruntime-gpu" if cuda else "onnxruntime",
                "protobuf>=5",
            ),
            cmds="--extra-index-url https://pypi.ngc.nvidia.com",  # onnx_graphsurgeon only on NVIDIA
        )

        LOGGER.info(f"\n{prefix} starting export with tensorflow {tf.__version__}...")
        check_version(
            tf.__version__,
            ">=2.0.0",
            name="tensorflow",
            verbose=True,
            msg="https://github.com/ultralytics/ultralytics/issues/5161",
        )
        f = Path(str(self.file).replace(self.file.suffix, "_saved_model"))
        if f.is_dir():
            shutil.rmtree(f)  # delete output folder

        # Export to TF
        images = None
        if self.args.int8 and self.args.data:
            images = [batch["img"] for batch in self.get_int8_calibration_dataloader(prefix)]
            images = (
                torch.nn.functional.interpolate(torch.cat(images, 0).float(), size=self.imgsz)
                .permute(0, 2, 3, 1)
                .numpy()
                .astype(np.float32)
            )

        # Export to ONNX
        if isinstance(self.model.model[-1], RTDETRDecoder):
            self.args.opset = self.args.opset or 19
            assert 16 <= self.args.opset <= 19, "RTDETR export requires opset>=16;<=19"
        self.args.simplify = True
<<<<<<< HEAD
        f_onnx = self.export_onnx(dynamo=False)

        # Export to TF
        np_data = None
        if self.args.int8:
            tmp_file = f / "tmp_tflite_int8_calibration_images.npy"  # int8 calibration images file
            if self.args.data:
                f.mkdir()
                images = [batch["img"] for batch in self.get_int8_calibration_dataloader(prefix)]
                images = torch.nn.functional.interpolate(torch.cat(images, 0).float(), size=self.imgsz).permute(
                    0, 2, 3, 1
                )
                np.save(str(tmp_file), images.numpy().astype(np.float32))  # BHWC
                np_data = [["images", tmp_file, [[[[0, 0, 0]]]], [[[[255, 255, 255]]]]]]

        import onnx2tf  # scoped for after ONNX export for reduced conflict during import

        LOGGER.info(f"{prefix} starting TFLite export with onnx2tf {onnx2tf.__version__}...")
        keras_model = onnx2tf.convert(
            input_onnx_file_path=f_onnx,
            output_folder_path=str(f),
            not_use_onnxsim=True,
            verbosity="error",  # note INT8-FP16 activation bug https://github.com/ultralytics/ultralytics/issues/15873
            output_integer_quantized_tflite=self.args.int8,
            quant_type="per-tensor",  # "per-tensor" (faster) or "per-channel" (slower but more accurate)
            custom_input_op_name_np_data_path=np_data,
            enable_batchmatmul_unfold=True,  # fix lower no. of detected objects on GPU delegate
            output_signaturedefs=True,  # fix error with Attention block group convolution
            disable_group_convolution=self.args.format in {"tfjs", "edgetpu"},  # fix error with group convolution
=======
        f_onnx = self.export_onnx()  # ensure ONNX is available
        keras_model = onnx2saved_model(
            f_onnx,
            f,
            int8=self.args.int8,
            images=images,
            disable_group_convolution=self.args.format in {"tfjs", "edgetpu"},
            prefix=prefix,
>>>>>>> 8eac2349
        )
        YAML.save(f / "metadata.yaml", self.metadata)  # add metadata.yaml
        # Add TFLite metadata
        for file in f.rglob("*.tflite"):
            file.unlink() if "quant_with_int16_act.tflite" in str(file) else self._add_tflite_metadata(file)

        return str(f), keras_model  # or keras_model = tf.saved_model.load(f, tags=None, options=None)

    @try_export
    def export_pb(self, keras_model, prefix=colorstr("TensorFlow GraphDef:")):
        """Export YOLO model to TensorFlow GraphDef *.pb format https://github.com/leimao/Frozen-Graph-TensorFlow."""
        f = self.file.with_suffix(".pb")
        keras2pb(keras_model, f, prefix)
        return f

    @try_export
    def export_tflite(self, prefix=colorstr("TensorFlow Lite:")):
        """Export YOLO model to TensorFlow Lite format."""
        # BUG https://github.com/ultralytics/ultralytics/issues/13436
        import tensorflow as tf

        LOGGER.info(f"\n{prefix} starting export with tensorflow {tf.__version__}...")
        saved_model = Path(str(self.file).replace(self.file.suffix, "_saved_model"))
        if self.args.int8:
            f = saved_model / f"{self.file.stem}_int8.tflite"  # fp32 in/out
        elif self.args.half:
            f = saved_model / f"{self.file.stem}_float16.tflite"  # fp32 in/out
        else:
            f = saved_model / f"{self.file.stem}_float32.tflite"
        return str(f)

    @try_export
    def export_executorch(self, prefix=colorstr("ExecuTorch:")):
        """Exports a model to ExecuTorch (.pte) format into a dedicated directory and saves the required metadata,
        following Ultralytics conventions.
        """
        LOGGER.info(f"\n{prefix} starting export with ExecuTorch...")
        assert TORCH_2_9, f"ExecuTorch export requires torch>=2.9.0 but torch=={TORCH_VERSION} is installed"
        # TorchAO release compatibility table bug https://github.com/pytorch/ao/issues/2919
        # Setuptools bug: https://github.com/pypa/setuptools/issues/4483
        check_requirements("setuptools<71.0.0")  # Setuptools bug: https://github.com/pypa/setuptools/issues/4483
        check_requirements(("executorch==1.0.0", "flatbuffers"))

        import torch
        from executorch.backends.xnnpack.partition.xnnpack_partitioner import XnnpackPartitioner
        from executorch.exir import to_edge_transform_and_lower

        file_directory = Path(str(self.file).replace(self.file.suffix, "_executorch_model"))
        file_directory.mkdir(parents=True, exist_ok=True)

        file_pte = file_directory / self.file.with_suffix(".pte").name
        sample_inputs = (self.im,)

        et_program = to_edge_transform_and_lower(
            torch.export.export(self.model, sample_inputs), partitioner=[XnnpackPartitioner()]
        ).to_executorch()

        with open(file_pte, "wb") as file:
            file.write(et_program.buffer)

        YAML.save(file_directory / "metadata.yaml", self.metadata)

        return str(file_directory)

    @try_export
    def export_edgetpu(self, tflite_model="", prefix=colorstr("Edge TPU:")):
        """Export YOLO model to Edge TPU format https://coral.ai/docs/edgetpu/models-intro/."""
        cmd = "edgetpu_compiler --version"
        help_url = "https://coral.ai/docs/edgetpu/compiler/"
        assert LINUX, f"export only supported on Linux. See {help_url}"
        if subprocess.run(cmd, stdout=subprocess.DEVNULL, stderr=subprocess.DEVNULL, shell=True).returncode != 0:
            LOGGER.info(f"\n{prefix} export requires Edge TPU compiler. Attempting install from {help_url}")
            for c in (
                "curl https://packages.cloud.google.com/apt/doc/apt-key.gpg | sudo apt-key add -",
                'echo "deb https://packages.cloud.google.com/apt coral-edgetpu-stable main" | '
                "sudo tee /etc/apt/sources.list.d/coral-edgetpu.list",
                "sudo apt-get update",
                "sudo apt-get install edgetpu-compiler",
            ):
                subprocess.run(c if is_sudo_available() else c.replace("sudo ", ""), shell=True, check=True)

        ver = subprocess.run(cmd, shell=True, capture_output=True, check=True).stdout.decode().rsplit(maxsplit=1)[-1]
        LOGGER.info(f"\n{prefix} starting export with Edge TPU compiler {ver}...")
        tflite2edgetpu(tflite_file=tflite_model, output_dir=tflite_model.parent, prefix=prefix)
        f = str(tflite_model).replace(".tflite", "_edgetpu.tflite")  # Edge TPU model
        self._add_tflite_metadata(f)
        return f

    @try_export
    def export_tfjs(self, prefix=colorstr("TensorFlow.js:")):
        """Export YOLO model to TensorFlow.js format."""
        check_requirements("tensorflowjs")

        f = str(self.file).replace(self.file.suffix, "_web_model")  # js dir
        f_pb = str(self.file.with_suffix(".pb"))  # *.pb path
        pb2tfjs(pb_file=f_pb, output_dir=f, half=self.args.half, int8=self.args.int8, prefix=prefix)
        # Add metadata
        YAML.save(Path(f) / "metadata.yaml", self.metadata)  # add metadata.yaml
        return f

    @try_export
    def export_rknn(self, prefix=colorstr("RKNN:")):
        """Export YOLO model to RKNN format."""
        LOGGER.info(f"\n{prefix} starting export with rknn-toolkit2...")

        check_requirements("rknn-toolkit2")
        if IS_COLAB:
            # Prevent 'exit' from closing the notebook https://github.com/airockchip/rknn-toolkit2/issues/259
            import builtins

            builtins.exit = lambda: None

        from rknn.api import RKNN

        f = self.export_onnx()
        export_path = Path(f"{Path(f).stem}_rknn_model")
        export_path.mkdir(exist_ok=True)

        rknn = RKNN(verbose=False)
        rknn.config(mean_values=[[0, 0, 0]], std_values=[[255, 255, 255]], target_platform=self.args.name)
        rknn.load_onnx(model=f)
        rknn.build(do_quantization=False)  # TODO: Add quantization support
        f = f.replace(".onnx", f"-{self.args.name}.rknn")
        rknn.export_rknn(f"{export_path / f}")
        YAML.save(export_path / "metadata.yaml", self.metadata)
        return export_path

    @try_export
    def export_imx(self, prefix=colorstr("IMX:")):
        """Export YOLO model to IMX format."""
        assert LINUX, (
            "export only supported on Linux. "
            "See https://developer.aitrios.sony-semicon.com/en/raspberrypi-ai-camera/documentation/imx500-converter"
        )
        if getattr(self.model, "end2end", False):
            raise ValueError("IMX export is not supported for end2end models.")
        check_requirements(
            ("model-compression-toolkit>=2.4.1", "sony-custom-layers>=0.3.0", "edge-mdt-tpc>=1.1.0", "pydantic<=2.11.7")
        )
        check_requirements("imx500-converter[pt]>=3.16.1")  # Separate requirements for imx500-converter
        check_requirements("mct-quantizers>=1.6.0")  # Separate for compatibility with model-compression-toolkit

        # Install Java>=17
        try:
            java_output = subprocess.run(["java", "--version"], check=True, capture_output=True).stdout.decode()
            version_match = re.search(r"(?:openjdk|java) (\d+)", java_output)
            java_version = int(version_match.group(1)) if version_match else 0
            assert java_version >= 17, "Java version too old"
        except (FileNotFoundError, subprocess.CalledProcessError, AssertionError):
            cmd = (["sudo"] if is_sudo_available() else []) + ["apt", "install", "-y", "openjdk-21-jre"]
            subprocess.run(cmd, check=True)

        return torch2imx(
            self.model,
            self.file,
            self.args.conf,
            self.args.iou,
            self.args.max_det,
            metadata=self.metadata,
            dataset=self.get_int8_calibration_dataloader(prefix),
            prefix=prefix,
        )

    def _add_tflite_metadata(self, file):
        """Add metadata to *.tflite models per https://ai.google.dev/edge/litert/models/metadata."""
        import zipfile

        with zipfile.ZipFile(file, "a", zipfile.ZIP_DEFLATED) as zf:
            zf.writestr("metadata.json", json.dumps(self.metadata, indent=2))

    def _pipeline_coreml(self, model, weights_dir=None, prefix=colorstr("CoreML Pipeline:")):
        """Create CoreML pipeline with NMS for YOLO detection models."""
        import coremltools as ct

        LOGGER.info(f"{prefix} starting pipeline with coremltools {ct.__version__}...")

        # Output shapes
        spec = model.get_spec()
        outs = list(iter(spec.description.output))
        if self.args.format == "mlmodel":  # mlmodel doesn't infer shapes automatically
            outs[0].type.multiArrayType.shape[:] = self.output_shape[2], self.output_shape[1] - 4
            outs[1].type.multiArrayType.shape[:] = self.output_shape[2], 4

        # Checks
        names = self.metadata["names"]
        nx, ny = spec.description.input[0].type.imageType.width, spec.description.input[0].type.imageType.height
        nc = outs[0].type.multiArrayType.shape[-1]
        if len(names) != nc:  # Hack fix for MLProgram NMS bug https://github.com/ultralytics/ultralytics/issues/22309
            names = {**names, **{i: str(i) for i in range(len(names), nc)}}

        # Model from spec
        model = ct.models.MLModel(spec, weights_dir=weights_dir)

        # Create NMS protobuf
        nms_spec = ct.proto.Model_pb2.Model()
        nms_spec.specificationVersion = spec.specificationVersion
        for i in range(len(outs)):
            decoder_output = model._spec.description.output[i].SerializeToString()
            nms_spec.description.input.add()
            nms_spec.description.input[i].ParseFromString(decoder_output)
            nms_spec.description.output.add()
            nms_spec.description.output[i].ParseFromString(decoder_output)

        output_names = ["confidence", "coordinates"]
        for i, name in enumerate(output_names):
            nms_spec.description.output[i].name = name

        for i, out in enumerate(outs):
            ma_type = nms_spec.description.output[i].type.multiArrayType
            ma_type.shapeRange.sizeRanges.add()
            ma_type.shapeRange.sizeRanges[0].lowerBound = 0
            ma_type.shapeRange.sizeRanges[0].upperBound = -1
            ma_type.shapeRange.sizeRanges.add()
            ma_type.shapeRange.sizeRanges[1].lowerBound = out.type.multiArrayType.shape[-1]
            ma_type.shapeRange.sizeRanges[1].upperBound = out.type.multiArrayType.shape[-1]
            del ma_type.shape[:]

        nms = nms_spec.nonMaximumSuppression
        nms.confidenceInputFeatureName = outs[0].name  # 1x507x80
        nms.coordinatesInputFeatureName = outs[1].name  # 1x507x4
        nms.confidenceOutputFeatureName = output_names[0]
        nms.coordinatesOutputFeatureName = output_names[1]
        nms.iouThresholdInputFeatureName = "iouThreshold"
        nms.confidenceThresholdInputFeatureName = "confidenceThreshold"
        nms.iouThreshold = self.args.iou
        nms.confidenceThreshold = self.args.conf
        nms.pickTop.perClass = True
        nms.stringClassLabels.vector.extend(names.values())
        nms_model = ct.models.MLModel(nms_spec)

        # Pipeline models together
        pipeline = ct.models.pipeline.Pipeline(
            input_features=[
                ("image", ct.models.datatypes.Array(3, ny, nx)),
                ("iouThreshold", ct.models.datatypes.Double()),
                ("confidenceThreshold", ct.models.datatypes.Double()),
            ],
            output_features=output_names,
        )
        pipeline.add_model(model)
        pipeline.add_model(nms_model)

        # Correct datatypes
        pipeline.spec.description.input[0].ParseFromString(model._spec.description.input[0].SerializeToString())
        pipeline.spec.description.output[0].ParseFromString(nms_model._spec.description.output[0].SerializeToString())
        pipeline.spec.description.output[1].ParseFromString(nms_model._spec.description.output[1].SerializeToString())

        # Update metadata
        pipeline.spec.specificationVersion = spec.specificationVersion
        pipeline.spec.description.metadata.userDefined.update(
            {"IoU threshold": str(nms.iouThreshold), "Confidence threshold": str(nms.confidenceThreshold)}
        )

        # Save the model
        model = ct.models.MLModel(pipeline.spec, weights_dir=weights_dir)
        model.input_description["image"] = "Input image"
        model.input_description["iouThreshold"] = f"(optional) IoU threshold override (default: {nms.iouThreshold})"
        model.input_description["confidenceThreshold"] = (
            f"(optional) Confidence threshold override (default: {nms.confidenceThreshold})"
        )
        model.output_description["confidence"] = 'Boxes × Class confidence (see user-defined metadata "classes")'
        model.output_description["coordinates"] = "Boxes × [x, y, width, height] (relative to image size)"
        LOGGER.info(f"{prefix} pipeline success")
        return model

    def add_callback(self, event: str, callback):
        """Append the given callback to the specified event."""
        self.callbacks[event].append(callback)

    def run_callbacks(self, event: str):
        """Execute all callbacks for a given event."""
        for callback in self.callbacks.get(event, []):
            callback(self)


class IOSDetectModel(torch.nn.Module):
    """Wrap an Ultralytics YOLO model for Apple iOS CoreML export."""

    def __init__(self, model, im, mlprogram=True):
        """Initialize the IOSDetectModel class with a YOLO model and example image.

        Args:
            model (torch.nn.Module): The YOLO model to wrap.
            im (torch.Tensor): Example input tensor with shape (B, C, H, W).
            mlprogram (bool): Whether exporting to MLProgram format to fix NMS bug.
        """
        super().__init__()
        _, _, h, w = im.shape  # batch, channel, height, width
        self.model = model
        self.nc = len(model.names)  # number of classes
        self.mlprogram = mlprogram
        if w == h:
            self.normalize = 1.0 / w  # scalar
        else:
            self.normalize = torch.tensor(
                [1.0 / w, 1.0 / h, 1.0 / w, 1.0 / h],  # broadcast (slower, smaller)
                device=next(model.parameters()).device,
            )

    def forward(self, x):
        """Normalize predictions of object detection model with input size-dependent factors."""
        xywh, cls = self.model(x)[0].transpose(0, 1).split((4, self.nc), 1)
        if self.mlprogram and self.nc % 80 != 0:  # NMS bug https://github.com/ultralytics/ultralytics/issues/22309
            pad_length = int(((self.nc + 79) // 80) * 80) - self.nc  # pad class length to multiple of 80
            cls = torch.nn.functional.pad(cls, (0, pad_length, 0, 0), "constant", 0)

        return cls, xywh * self.normalize


class NMSModel(torch.nn.Module):
    """Model wrapper with embedded NMS for Detect, Segment, Pose and OBB."""

    def __init__(self, model, args):
        """Initialize the NMSModel.

        Args:
            model (torch.nn.Module): The model to wrap with NMS postprocessing.
            args (Namespace): The export arguments.
        """
        super().__init__()
        self.model = model
        self.args = args
        self.obb = model.task == "obb"
        self.is_tf = self.args.format in frozenset({"saved_model", "tflite", "tfjs"})

    def forward(self, x):
        """Perform inference with NMS post-processing. Supports Detect, Segment, OBB and Pose.

        Args:
            x (torch.Tensor): The preprocessed tensor with shape (N, 3, H, W).

        Returns:
            (torch.Tensor): List of detections, each an (N, max_det, 4 + 2 + extra_shape) Tensor where N is the number
                of detections after NMS.
        """
        from functools import partial

        from torchvision.ops import nms

        preds = self.model(x)
        pred = preds[0] if isinstance(preds, tuple) else preds
        kwargs = dict(device=pred.device, dtype=pred.dtype)
        bs = pred.shape[0]
        pred = pred.transpose(-1, -2)  # shape(1,84,6300) to shape(1,6300,84)
        extra_shape = pred.shape[-1] - (4 + len(self.model.names))  # extras from Segment, OBB, Pose
        if self.args.dynamic and self.args.batch > 1:  # batch size needs to always be same due to loop unroll
            pad = torch.zeros(torch.max(torch.tensor(self.args.batch - bs), torch.tensor(0)), *pred.shape[1:], **kwargs)
            pred = torch.cat((pred, pad))
        boxes, scores, extras = pred.split([4, len(self.model.names), extra_shape], dim=2)
        scores, classes = scores.max(dim=-1)
        self.args.max_det = min(pred.shape[1], self.args.max_det)  # in case num_anchors < max_det
        # (N, max_det, 4 coords + 1 class score + 1 class label + extra_shape).
        out = torch.zeros(pred.shape[0], self.args.max_det, boxes.shape[-1] + 2 + extra_shape, **kwargs)
        for i in range(bs):
            box, cls, score, extra = boxes[i], classes[i], scores[i], extras[i]
            mask = score > self.args.conf
            if self.is_tf or (self.args.format == "onnx" and self.obb) or self.dynamo():
                # TFLite GatherND error if mask is empty
                score *= mask
                # Explicit length otherwise reshape error, hardcoded to `self.args.max_det * 5`
                mask = score.topk(min(self.args.max_det * 5, score.shape[0])).indices
            box, score, cls, extra = box[mask], score[mask], cls[mask], extra[mask]
            nmsbox = box.clone()
            # `8` is the minimum value experimented to get correct NMS results for obb
            multiplier = (8 if self.obb else 1) / max(len(self.model.names), 1)
            # Normalize boxes for NMS since large values for class offset causes issue with int8 quantization
            if self.args.format == "tflite":  # TFLite is already normalized
                nmsbox *= multiplier
            else:
                nmsbox = multiplier * (nmsbox / torch.tensor(x.shape[2:], **kwargs).max())
            if not self.args.agnostic_nms:  # class-wise NMS
                end = 2 if self.obb else 4
                # fully explicit expansion otherwise reshape error
                cls_offset = cls.view(cls.shape[0], 1).expand(cls.shape[0], end)
                offbox = nmsbox[:, :end] + cls_offset * multiplier
                nmsbox = torch.cat((offbox, nmsbox[:, end:]), dim=-1)
            nms_fn = (
                partial(
                    TorchNMS.fast_nms,
                    use_triu=not (
                        self.is_tf
                        or (self.args.opset or 14) < 14
                        or (self.args.format == "openvino" and self.args.int8)  # OpenVINO int8 error with triu
                    ),
                    iou_func=batch_probiou,
                    exit_early=False,
                )
                if self.obb
                else nms
            )
            keep = nms_fn(
                torch.cat([nmsbox, extra], dim=-1) if self.obb else nmsbox,
                score,
                self.args.iou,
            )
            if self.dynamo():
                keep = torch.nn.functional.pad(keep, (0, self.args.max_det), value=mask.shape[0] - 1)  # repeat the final index as pad
            keep = keep[: self.args.max_det]
            dets = torch.cat(
                [box[keep], score[keep].view(-1, 1), cls[keep].view(-1, 1).to(out.dtype), extra[keep]], dim=-1
            )
            # Zero-pad to max_det size to avoid reshape error
            pad = (0, 0, 0, self.args.max_det - dets.shape[0])
            out[i] = torch.nn.functional.pad(dets, pad)
        return (out[:bs], preds[1]) if self.model.task == "segment" else out[:bs]
    
    def dynamo(self):
        """Check if export is using dynamo."""
        if hasattr(torch, "compiler") and hasattr(torch.compiler, "is_exporting"):
            return torch.compiler.is_exporting()
        return False<|MERGE_RESOLUTION|>--- conflicted
+++ resolved
@@ -1070,38 +1070,7 @@
             self.args.opset = self.args.opset or 19
             assert 16 <= self.args.opset <= 19, "RTDETR export requires opset>=16;<=19"
         self.args.simplify = True
-<<<<<<< HEAD
-        f_onnx = self.export_onnx(dynamo=False)
-
-        # Export to TF
-        np_data = None
-        if self.args.int8:
-            tmp_file = f / "tmp_tflite_int8_calibration_images.npy"  # int8 calibration images file
-            if self.args.data:
-                f.mkdir()
-                images = [batch["img"] for batch in self.get_int8_calibration_dataloader(prefix)]
-                images = torch.nn.functional.interpolate(torch.cat(images, 0).float(), size=self.imgsz).permute(
-                    0, 2, 3, 1
-                )
-                np.save(str(tmp_file), images.numpy().astype(np.float32))  # BHWC
-                np_data = [["images", tmp_file, [[[[0, 0, 0]]]], [[[[255, 255, 255]]]]]]
-
-        import onnx2tf  # scoped for after ONNX export for reduced conflict during import
-
-        LOGGER.info(f"{prefix} starting TFLite export with onnx2tf {onnx2tf.__version__}...")
-        keras_model = onnx2tf.convert(
-            input_onnx_file_path=f_onnx,
-            output_folder_path=str(f),
-            not_use_onnxsim=True,
-            verbosity="error",  # note INT8-FP16 activation bug https://github.com/ultralytics/ultralytics/issues/15873
-            output_integer_quantized_tflite=self.args.int8,
-            quant_type="per-tensor",  # "per-tensor" (faster) or "per-channel" (slower but more accurate)
-            custom_input_op_name_np_data_path=np_data,
-            enable_batchmatmul_unfold=True,  # fix lower no. of detected objects on GPU delegate
-            output_signaturedefs=True,  # fix error with Attention block group convolution
-            disable_group_convolution=self.args.format in {"tfjs", "edgetpu"},  # fix error with group convolution
-=======
-        f_onnx = self.export_onnx()  # ensure ONNX is available
+        f_onnx = self.export_onnx(dynamo=False)  # ensure ONNX is available
         keras_model = onnx2saved_model(
             f_onnx,
             f,
@@ -1109,7 +1078,6 @@
             images=images,
             disable_group_convolution=self.args.format in {"tfjs", "edgetpu"},
             prefix=prefix,
->>>>>>> 8eac2349
         )
         YAML.save(f / "metadata.yaml", self.metadata)  # add metadata.yaml
         # Add TFLite metadata
@@ -1515,7 +1483,7 @@
             pad = (0, 0, 0, self.args.max_det - dets.shape[0])
             out[i] = torch.nn.functional.pad(dets, pad)
         return (out[:bs], preds[1]) if self.model.task == "segment" else out[:bs]
-    
+
     def dynamo(self):
         """Check if export is using dynamo."""
         if hasattr(torch, "compiler") and hasattr(torch.compiler, "is_exporting"):
