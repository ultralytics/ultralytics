--- conflicted
+++ resolved
@@ -156,12 +156,8 @@
         ["NCNN", "ncnn", "_ncnn_model", True, True, ["batch", "half"]],
         ["IMX", "imx", "_imx_model", True, True, ["int8", "fraction", "nms"]],
         ["RKNN", "rknn", "_rknn_model", False, False, ["batch", "name"]],
-<<<<<<< HEAD
         ["Axelera", "axelera", ".axm", False, False, ["batch", "name"]],
-        
-=======
         ["ExecuTorch", "executorch", "_executorch_model", True, False, ["batch"]],
->>>>>>> e4f6afdd
     ]
     return dict(zip(["Format", "Argument", "Suffix", "CPU", "GPU", "Arguments"], zip(*x)))
 
@@ -324,11 +320,6 @@
         flags = [x == fmt for x in fmts]
         if sum(flags) != 1:
             raise ValueError(f"Invalid export format='{fmt}'. Valid formats are {fmts}")
-<<<<<<< HEAD
-        (jit, onnx, xml, engine, coreml, saved_model, pb, tflite, edgetpu, tfjs, paddle, mnn, ncnn, imx, rknn, axelera) = (
-            flags  # export booleans
-        )
-=======
         (
             jit,
             onnx,
@@ -345,9 +336,9 @@
             ncnn,
             imx,
             rknn,
+            axelera,
             executorch,
         ) = flags  # export booleans
->>>>>>> e4f6afdd
 
         is_tf_format = any((saved_model, pb, tflite, edgetpu, tfjs))
 
@@ -568,13 +559,10 @@
             f[13] = self.export_imx()
         if rknn:
             f[14] = self.export_rknn()
-<<<<<<< HEAD
         if axelera:
             f[15] = self.export_axelera()
-=======
         if executorch:
-            f[15] = self.export_executorch()
->>>>>>> e4f6afdd
+            f[16] = self.export_executorch()
 
         # Finish
         f = [str(x) for x in f if x]  # filter out '' and None
