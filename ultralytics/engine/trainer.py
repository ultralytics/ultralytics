--- conflicted
+++ resolved
@@ -127,28 +127,7 @@
 
         # Model and Dataset
         self.model = check_model_file_from_stem(self.args.model)  # add suffix, i.e. yolov8n -> yolov8n.pt
-<<<<<<< HEAD
-        try:
-            if self.args.task == "classify":
-                self.data = check_cls_dataset(self.args.data)
-            elif self.args.task == "regress":
-                self.data = check_regress_dataset(self.args.data)
-            elif self.args.data.split(".")[-1] in ("yaml", "yml") or self.args.task in (
-                "detect",
-                "segment",
-                "pose",
-                "obb",
-            ):
-                self.data = check_det_dataset(self.args.data)
-                if "yaml_file" in self.data:
-                    self.args.data = self.data["yaml_file"]  # for validating 'yolo train data=url.zip' usage
-        except Exception as e:
-            raise RuntimeError(emojis(f"Dataset '{clean_url(self.args.data)}' error ❌ {e}")) from e
-
-        self.trainset, self.testset = self.get_dataset(self.data)
-=======
         self.trainset, self.testset = self.get_dataset()
->>>>>>> 22327932
         self.ema = None
 
         # Optimization utils init
@@ -418,12 +397,8 @@
                 mem = f"{torch.cuda.memory_reserved() / 1E9 if torch.cuda.is_available() else 0:.3g}G"  # (GB)
                 loss_len = self.tloss.shape[0] if len(self.tloss.shape) else 1
                 losses = self.tloss if loss_len > 1 else torch.unsqueeze(self.tloss, 0)
-<<<<<<< HEAD
                 batch_cls_ind_str = "value" if self.args.task == "regress" else "cls"
-                if RANK in (-1, 0):
-=======
                 if RANK in {-1, 0}:
->>>>>>> 22327932
                     pbar.set_description(
                         ("%11s" * 2 + "%11.4g" * (2 + loss_len))
                         % (f"{epoch + 1}/{self.epochs}", mem, *losses, batch[batch_cls_ind_str].shape[0], batch["img"].shape[-1])
@@ -534,6 +509,8 @@
         try:
             if self.args.task == "classify":
                 data = check_cls_dataset(self.args.data)
+            elif self.args.task == "regress":
+                self.data = check_regress_dataset(self.args.data)
             elif self.args.data.split(".")[-1] in {"yaml", "yml"} or self.args.task in {
                 "detect",
                 "segment",
