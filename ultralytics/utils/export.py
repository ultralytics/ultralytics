# Ultralytics 🚀 AGPL-3.0 License - https://ultralytics.com/license

from __future__ import annotations

import json
from pathlib import Path

import torch

from ultralytics.utils import IS_JETSON, LOGGER
from ultralytics.utils.checks import check_version


def export_onnx(
    torch_model: torch.nn.Module,
    im: torch.Tensor,
    onnx_file: str,
    opset: int = 14,
    input_names: list[str] = ["images"],
    output_names: list[str] = ["output0"],
    dynamic: bool | dict = False,
) -> None:
    """
    Export a PyTorch model to ONNX format.

    Args:
        torch_model (torch.nn.Module): The PyTorch model to export.
        im (torch.Tensor): Example input tensor for the model.
        onnx_file (str): Path to save the exported ONNX file.
        opset (int): ONNX opset version to use for export.
<<<<<<< HEAD
        input_names (list): List of input tensor names.
        output_names (list): List of output tensor names.
=======
        input_names (list[str]): List of input tensor names.
        output_names (list[str]): List of output tensor names.
>>>>>>> 0947037e
        dynamic (bool | dict, optional): Whether to enable dynamic axes.

    Notes:
        Setting `do_constant_folding=True` may cause issues with DNN inference for torch>=1.12.
    """
    torch.onnx.export(
        torch_model,
        im,
        onnx_file,
        verbose=False,
        opset_version=opset,
        do_constant_folding=True,  # WARNING: DNN inference with torch>=1.12 may require do_constant_folding=False
        input_names=input_names,
        output_names=output_names,
        dynamic_axes=dynamic or None,
        dynamo=False if (dynamic or check_version(torch.__version__, "<2.7.0")) else True,  # TorchDynamo-based export
        external_data=False,  # do not create .onnx.data file
    )


def export_engine(
    onnx_file: str,
    engine_file: str | None = None,
    workspace: int | None = None,
    half: bool = False,
    int8: bool = False,
    dynamic: bool = False,
    shape: tuple[int, int, int, int] = (1, 3, 640, 640),
    dla: int | None = None,
    dataset=None,
    metadata: dict | None = None,
    verbose: bool = False,
    prefix: str = "",
) -> None:
    """
    Export a YOLO model to TensorRT engine format.

    Args:
        onnx_file (str): Path to the ONNX file to be converted.
        engine_file (str, optional): Path to save the generated TensorRT engine file.
        workspace (int, optional): Workspace size in GB for TensorRT.
        half (bool, optional): Enable FP16 precision.
        int8 (bool, optional): Enable INT8 precision.
        dynamic (bool, optional): Enable dynamic input shapes.
<<<<<<< HEAD
        shape (tuple, optional): Input shape (batch, channels, height, width).
=======
        shape (tuple[int, int, int, int], optional): Input shape (batch, channels, height, width).
>>>>>>> 0947037e
        dla (int, optional): DLA core to use (Jetson devices only).
        dataset (ultralytics.data.build.InfiniteDataLoader, optional): Dataset for INT8 calibration.
        metadata (dict, optional): Metadata to include in the engine file.
        verbose (bool, optional): Enable verbose logging.
        prefix (str, optional): Prefix for log messages.

    Raises:
        ValueError: If DLA is enabled on non-Jetson devices or required precision is not set.
        RuntimeError: If the ONNX file cannot be parsed.

    Notes:
        TensorRT version compatibility is handled for workspace size and engine building.
        INT8 calibration requires a dataset and generates a calibration cache.
        Metadata is serialized and written to the engine file if provided.
    """
    import tensorrt as trt  # noqa

    engine_file = engine_file or Path(onnx_file).with_suffix(".engine")

    logger = trt.Logger(trt.Logger.INFO)
    if verbose:
        logger.min_severity = trt.Logger.Severity.VERBOSE

    # Engine builder
    builder = trt.Builder(logger)
    config = builder.create_builder_config()
    workspace = int((workspace or 0) * (1 << 30))
    is_trt10 = int(trt.__version__.split(".", 1)[0]) >= 10  # is TensorRT >= 10
    if is_trt10 and workspace > 0:
        config.set_memory_pool_limit(trt.MemoryPoolType.WORKSPACE, workspace)
    elif workspace > 0:  # TensorRT versions 7, 8
        config.max_workspace_size = workspace
    flag = 1 << int(trt.NetworkDefinitionCreationFlag.EXPLICIT_BATCH)
    network = builder.create_network(flag)
    half = builder.platform_has_fast_fp16 and half
    int8 = builder.platform_has_fast_int8 and int8

    # Optionally switch to DLA if enabled
    if dla is not None:
        if not IS_JETSON:
            raise ValueError("DLA is only available on NVIDIA Jetson devices")
        LOGGER.info(f"{prefix} enabling DLA on core {dla}...")
        if not half and not int8:
            raise ValueError(
                "DLA requires either 'half=True' (FP16) or 'int8=True' (INT8) to be enabled. Please enable one of them and try again."
            )
        config.default_device_type = trt.DeviceType.DLA
        config.DLA_core = int(dla)
        config.set_flag(trt.BuilderFlag.GPU_FALLBACK)

    # Read ONNX file
    parser = trt.OnnxParser(network, logger)
    if not parser.parse_from_file(onnx_file):
        raise RuntimeError(f"failed to load ONNX file: {onnx_file}")

    # Network inputs
    inputs = [network.get_input(i) for i in range(network.num_inputs)]
    outputs = [network.get_output(i) for i in range(network.num_outputs)]
    for inp in inputs:
        LOGGER.info(f'{prefix} input "{inp.name}" with shape{inp.shape} {inp.dtype}')
    for out in outputs:
        LOGGER.info(f'{prefix} output "{out.name}" with shape{out.shape} {out.dtype}')

    if dynamic:
        profile = builder.create_optimization_profile()
        min_shape = (1, shape[1], 32, 32)  # minimum input shape
        max_shape = (*shape[:2], *(int(max(2, workspace or 2) * d) for d in shape[2:]))  # max input shape
        for inp in inputs:
            profile.set_shape(inp.name, min=min_shape, opt=shape, max=max_shape)
        config.add_optimization_profile(profile)
        if int8:
            config.set_calibration_profile(profile)

    LOGGER.info(f"{prefix} building {'INT8' if int8 else 'FP' + ('16' if half else '32')} engine as {engine_file}")
    if int8:
        config.set_flag(trt.BuilderFlag.INT8)
        config.profiling_verbosity = trt.ProfilingVerbosity.DETAILED

        class EngineCalibrator(trt.IInt8Calibrator):
            """
            Custom INT8 calibrator for TensorRT engine optimization.

            This calibrator provides the necessary interface for TensorRT to perform INT8 quantization calibration
            using a dataset. It handles batch generation, caching, and calibration algorithm selection.

            Attributes:
                dataset: Dataset for calibration.
                data_iter: Iterator over the calibration dataset.
                algo (trt.CalibrationAlgoType): Calibration algorithm type.
                batch (int): Batch size for calibration.
                cache (Path): Path to save the calibration cache.

            Methods:
                get_algorithm: Get the calibration algorithm to use.
                get_batch_size: Get the batch size to use for calibration.
                get_batch: Get the next batch to use for calibration.
                read_calibration_cache: Use existing cache instead of calibrating again.
                write_calibration_cache: Write calibration cache to disk.
            """

            def __init__(
                self,
                dataset,  # ultralytics.data.build.InfiniteDataLoader
                cache: str = "",
            ) -> None:
                """Initialize the INT8 calibrator with dataset and cache path."""
                trt.IInt8Calibrator.__init__(self)
                self.dataset = dataset
                self.data_iter = iter(dataset)
                self.algo = (
                    trt.CalibrationAlgoType.ENTROPY_CALIBRATION_2  # DLA quantization needs ENTROPY_CALIBRATION_2
                    if dla is not None
                    else trt.CalibrationAlgoType.MINMAX_CALIBRATION
                )
                self.batch = dataset.batch_size
                self.cache = Path(cache)

            def get_algorithm(self) -> trt.CalibrationAlgoType:
                """Get the calibration algorithm to use."""
                return self.algo

            def get_batch_size(self) -> int:
                """Get the batch size to use for calibration."""
                return self.batch or 1

            def get_batch(self, names) -> list[int] | None:
                """Get the next batch to use for calibration, as a list of device memory pointers."""
                try:
                    im0s = next(self.data_iter)["img"] / 255.0
                    im0s = im0s.to("cuda") if im0s.device.type == "cpu" else im0s
                    return [int(im0s.data_ptr())]
                except StopIteration:
                    # Return None to signal to TensorRT there is no calibration data remaining
                    return None

            def read_calibration_cache(self) -> bytes | None:
                """Use existing cache instead of calibrating again, otherwise, implicitly return None."""
                if self.cache.exists() and self.cache.suffix == ".cache":
                    return self.cache.read_bytes()

            def write_calibration_cache(self, cache: bytes) -> None:
                """Write calibration cache to disk."""
                _ = self.cache.write_bytes(cache)

        # Load dataset w/ builder (for batching) and calibrate
        config.int8_calibrator = EngineCalibrator(
            dataset=dataset,
            cache=str(Path(onnx_file).with_suffix(".cache")),
        )

    elif half:
        config.set_flag(trt.BuilderFlag.FP16)

    # Write file
    build = builder.build_serialized_network if is_trt10 else builder.build_engine
    with build(network, config) as engine, open(engine_file, "wb") as t:
        # Metadata
        if metadata is not None:
            meta = json.dumps(metadata)
            t.write(len(meta).to_bytes(4, byteorder="little", signed=True))
            t.write(meta.encode())
        # Model
        t.write(engine if is_trt10 else engine.serialize())<|MERGE_RESOLUTION|>--- conflicted
+++ resolved
@@ -28,13 +28,8 @@
         im (torch.Tensor): Example input tensor for the model.
         onnx_file (str): Path to save the exported ONNX file.
         opset (int): ONNX opset version to use for export.
-<<<<<<< HEAD
-        input_names (list): List of input tensor names.
-        output_names (list): List of output tensor names.
-=======
         input_names (list[str]): List of input tensor names.
         output_names (list[str]): List of output tensor names.
->>>>>>> 0947037e
         dynamic (bool | dict, optional): Whether to enable dynamic axes.
 
     Notes:
@@ -79,11 +74,7 @@
         half (bool, optional): Enable FP16 precision.
         int8 (bool, optional): Enable INT8 precision.
         dynamic (bool, optional): Enable dynamic input shapes.
-<<<<<<< HEAD
-        shape (tuple, optional): Input shape (batch, channels, height, width).
-=======
         shape (tuple[int, int, int, int], optional): Input shape (batch, channels, height, width).
->>>>>>> 0947037e
         dla (int, optional): DLA core to use (Jetson devices only).
         dataset (ultralytics.data.build.InfiniteDataLoader, optional): Dataset for INT8 calibration.
         metadata (dict, optional): Metadata to include in the engine file.
