--- conflicted
+++ resolved
@@ -161,14 +161,9 @@
             # Evaluate
             if nl:
                 stat["tp"] = self._process_batch(predn, bbox, cls)
-<<<<<<< HEAD
-                if self.args.plots:
-                    self.confusion_matrix.process_batch(predn, bbox, cls)
-                    self.output_bad_cases(predn, labelsn, batch, si)
-=======
             if self.args.plots:
                 self.confusion_matrix.process_batch(predn, bbox, cls)
->>>>>>> e336d87a
+                    self.output_bad_cases(predn, labelsn, batch, si)
             for k in self.stats.keys():
                 self.stats[k].append(stat[k])
 
